import pandas as pd
import datetime as dt
import csv
import random
import sqlite3
import itertools
import numpy as np

random.seed(9801)

def create_dataframe(session, rdb, only_single_family=True):
        
    siteid = pd.Series([br.siteid for br in session.query(rdb.SFMasterLocation)])
    df = pd.DataFrame([(br.siteid, dt.datetime.now(), br) for br in session.query(rdb.SFMasterLocation)], columns=['siteid', 'created', 'object']).set_index('siteid')
    if only_single_family:
        df['building_type'] = df.apply(lambda x: x.object.sfmasterhousegeometry.sfbuildingtype, axis=1)
        df = df[df.building_type=='Single Family, Detached']
        del df['building_type']
    
    return df

def categories_to_columns(df, column, svywt=True):
    categories = df[column]
    unique_categories = categories.unique()
    unique_category_weights = []
    for category in unique_categories:
        unique_category_weights.append('%s_weight' % category)
        if svywt:
            try:
                df[category] = df.apply(lambda x: x.object.sfmasterpopulations.svywt * x.area * (1.0 / len(df[df.index==x.name])) if x[column] == category else 0, axis=1)
            except:
                df[category] = df.apply(lambda x: x.object.sfmasterpopulations.svywt * (1.0 / len(df[df.index==x.name])) if x[column] == category else 0, axis=1)
            df['%s_weight' % category] = df.apply(lambda x: x.object.sfmasterpopulations.svywt * (1.0 / len(df[df.index==x.name])) if x[column] == category else 0, axis=1)
        else:
            try:
                df[category] = df.apply(lambda x: x.area if x[column] == category else 0, axis=1)
            except:
                df[category] = df.apply(lambda x: 1 if x[column] == category else 0, axis=1)

    df['Weight'] = df[unique_category_weights].sum(axis=1)
        
    return df, sorted(unique_categories.tolist())

def sum_cols(df, cols):
    
    df = df[cols]
    df_colsum = df.sum()

    return df_colsum.div(df_colsum.sum(axis=1), axis=0)

def assign_state(df):
    
    df['ST'] = df.apply(lambda x: x.object.state, axis=1)
    
    return df

def assign_state_2(df):
    
    df['Dependency=State'] = df.apply(lambda x: x.object.state, axis=1)
    
    return df

def assign_totalsfd(df):
    
    df['TotalSFD'] = df.apply(lambda x: x.object.sfmasterpopulations.svywt, axis=1)
    
    return df

def assign_climate_zones(df):
    
    df['H'] = df.apply(lambda x: x.object.sfmasterpopulations.heatclimzone, axis=1)
    df['C'] = df.apply(lambda x: x.object.sfmasterpopulations.coolclimzone, axis=1)    
    
    return df
    
def assign_heating_location(df):
    
    def location(h):
        h = float(h)
        if h==1:
            return 'H1'
        elif h==2:
            return 'H2'
        elif h==3:
            return 'H3'
    
    df['Dependency=Location Heating Region'] = df.apply(lambda x: location(x.H), axis=1)
    
    return df
    
def assign_cooling_location(df):
    
    def location(c, st):
        c = float(c)
        if c==1:
            return 'C1'
        elif c==2:
            return 'C2'
        elif c==3:
            return 'C3'
    
    df['Dependency=Location Cooling Region'] = df.apply(lambda x: location(x.C, x.ST), axis=1)
    
    return df        

def assign_vintage(df):
    
    vintagekey = {'1950s': '1950s',
                  '1960s': '1960s',
                  '1970s': '1970s',
                  '1980s': '1980s',
                  '1990s': '1990s',
                  '2000s': '2000s',
                  '2010s': '2000s'}
    
    df['yearbuilt'] = df.apply(lambda x: x.object.sfricustdat.resintyearbuilt, axis=1)
    
    def decade(row):
        try:
            year = (row // 10.0) * 10.0
            if year < 1950:
                year = '<1950'
            else:
                year = vintagekey['%ss' % int(year)]
            return year
        except:
            return None

    df['Dependency=Vintage'] = df.apply(lambda x: decade(x.yearbuilt), axis=1)
    df = df.dropna(subset=['Dependency=Vintage'])
        
    return df

def assign_heating_fuel(df):
    
    fueltypekey = {'Electric': 'Electricity',
                   'Gas': 'Natural Gas',
                   'Oil/Kerosene': 'Fuel Oil',
                   'Propane': 'Propane/LPG',
                   'Wood': 'Wood',
                   'Oil': 'Fuel Oil',
                   'Pellets': 'Wood'}
    
    # skip None
    # and rename Other Fuel To Wood (there are no primary Other in RBSA)
    
    def fuel(hvacheating):
        for eq in hvacheating:
            if eq.hvacprimary:
                try:
                    return fueltypekey[eq.hvacfuel]
                except:
                    return None
    
    df['Dependency=Heating Fuel'] = df.apply(lambda x: fuel(x.object.hvacheating), axis=1)
    df = df[pd.notnull(df['Dependency=Heating Fuel'])]

    return df

def assign_ceiling(df):
    
    with open('data/rbsa to beopt mapping/Ceiling.csv', 'rU') as file:
        reader = csv.reader(file, delimiter=',')
        reader.next()
        rvalkey = {row[0]:row[1] for row in reader}      
    
    rval_area = []
    for index, row in df.iterrows():
        for atticceiling in row.object.sfatticceiling:
            if atticceiling.atticinslvl is not None:
                rval_area.append((index, row.created, row.object, row['Dependency=Vintage'], row['Dependency=Location Heating Region'], rvalkey[atticceiling.atticinslvl]))

    return pd.DataFrame(rval_area, columns=['siteid', 'created', 'object', 'Dependency=Vintage', 'Dependency=Location Heating Region', 'rval']).set_index('siteid')
    
def assign_ceiling_2(df):
    
    with open('data/rbsa to beopt mapping/Ceiling.csv', 'rU') as file:
        reader = csv.reader(file, delimiter=',')
        reader.next()
        rvalkey = {row[0]:row[1] for row in reader}      
    
    rval_area = []
    for index, row in df.iterrows():
        for atticceiling in row.object.sfatticceiling:
            if atticceiling.atticinslvl is not None:
                rval_area.append((index, row.created, row.object, row['Dependency=Vintage'], row['Dependency=State'], rvalkey[atticceiling.atticinslvl]))

    return pd.DataFrame(rval_area, columns=['siteid', 'created', 'object', 'Dependency=Vintage', 'Dependency=State', 'rval']).set_index('siteid')    
    
def assign_wall(df):
    
    with open('data/rbsa to beopt mapping/Walls.csv', 'rU') as file:
        reader = csv.reader(file, delimiter=',')
        reader.next()
        rvalkey = {row[0]:row[1] for row in reader}
    
    rval_area = []
    for index, row in df.iterrows():
        for framedwall in row.object.sfframedwall:
            if framedwall.framedinslvl is not None:
                if rvalkey[framedwall.framedinslvl] == 'NaN':
                    continue
                rval_area.append((index, row.created, row.object, row['Dependency=Vintage'], row['Dependency=Location Heating Region'], rvalkey[framedwall.framedinslvl]))
        
    return pd.DataFrame(rval_area, columns=['siteid', 'created', 'object', 'Dependency=Vintage', 'Dependency=Location Heating Region', 'rval']).set_index('siteid')

def assign_wall_2(df):
    
    with open('data/rbsa to beopt mapping/Walls.csv', 'rU') as file:
        reader = csv.reader(file, delimiter=',')
        reader.next()
        rvalkey = {row[0]:row[1] for row in reader}
    
    rval_area = []
    for index, row in df.iterrows():
        for framedwall in row.object.sfframedwall:
            if framedwall.framedinslvl is not None and framedwall.framedwallarea is not None:
                if rvalkey[framedwall.framedinslvl] == 'NaN':
                    continue
                rval_area.append((index, row.created, row.object, row['Dependency=Vintage'], row['Dependency=State'], rvalkey[framedwall.framedinslvl]))
        
    return pd.DataFrame(rval_area, columns=['siteid', 'created', 'object', 'Dependency=Vintage', 'Dependency=State', 'rval']).set_index('siteid')

def assign_foundation_type(df):
    
    foundtypekey = {'>90% conditioned basement': 'Heated Basement',
                    '>90% Crawl': 'Crawl',
                    '>90% Slab': 'Slab',
                    '>90% unconditioned basement': 'Unheated Basement'}
            
    found_type = []
    for index, row in df.iterrows():
        if row.object.sfmasterhousegeometry.sffoundation:
            try:
                found_type.append((index, row.created, row.object, row['Dependency=Vintage'], row['Dependency=Location Heating Region'], foundtypekey[row.object.sfmasterhousegeometry.sffoundation]))
            except:
                if row.object.sfmasterhousegeometry.sffoundation == 'Mixed crawl and slab':
                    found_type.append((index, row.created, row.object, row['Dependency=Vintage'], row['Dependency=Location Heating Region'], 'Crawl'))
                    found_type.append((index, row.created, row.object, row['Dependency=Vintage'], row['Dependency=Location Heating Region'], 'Slab'))
                elif row.object.sfmasterhousegeometry.sffoundation == 'Mixed crawl and conditioned basement':
                    found_type.append((index, row.created, row.object, row['Dependency=Vintage'], row['Dependency=Location Heating Region'], 'Crawl'))
                    found_type.append((index, row.created, row.object, row['Dependency=Vintage'], row['Dependency=Location Heating Region'], 'Heated Basement'))
                elif row.object.sfmasterhousegeometry.sffoundation == 'Mixed crawl and unconditioned basement':
                    found_type.append((index, row.created, row.object, row['Dependency=Vintage'], row['Dependency=Location Heating Region'], 'Crawl'))
                    found_type.append((index, row.created, row.object, row['Dependency=Vintage'], row['Dependency=Location Heating Region'], 'Unheated Basement'))                                        

    return pd.DataFrame(found_type, columns=['siteid', 'created', 'object', 'Dependency=Vintage', 'Dependency=Location Heating Region', 'Dependency=Geometry Foundation Type']).set_index('siteid')

<<<<<<< HEAD

def assign_heated_basement_boolean(df):
    key = {'Heated Basement': 'Yes',
           'Crawl': 'No',
           'Slab': 'No',
           'Unheated Basement': 'No'}

    df.loc[:,'Dependency=Geometry Heated Basement'] = df['Dependency=Geometry Foundation Type'].replace(key)
    return df

def assign_size(df):
=======
def assign_size(df):            
>>>>>>> 158fd51e
    
    def binned_size(sfmasterhousegeometry):
        if sfmasterhousegeometry.summarysketchsqftcalculated is None:
            return None
        else:
            size = float(sfmasterhousegeometry.summarysketchsqftcalculated)
            if size < 1500:
                return '0-1499'
            elif size >= 1500 and size < 2500:
                return '1500-2499'
            elif size >= 2500 and size < 3500:
                return '2500-3499'
            else:
                assert size >= 3500
                return '3500+'
                
    def size(sfmasterhousegeometry):
        if sfmasterhousegeometry.summarysketchsqftcalculated is None:
            return None
        else:
            size = float(sfmasterhousegeometry.summarysketchsqftcalculated)
            return size        

    df['House Size'] = df.apply(lambda x: size(x.object.sfmasterhousegeometry), axis=1)
    df['Dependency=Geometry House Size'] = df.apply(lambda x: binned_size(x.object.sfmasterhousegeometry), axis=1)
    df = df.dropna(subset=['Dependency=Geometry House Size'])
    
    return df

def assign_stories(df):
    
    storieskey = {'1': '1',
                  '1.5': '2+',
                  '2': '2+',
                  '2.5': '2+',
                  '3+': '2+'}
        
    df['Dependency=Stories'] = df.apply(lambda x: storieskey[x.object.sfmasterhousegeometry.sffloors], axis=1)
    df = df.dropna(subset=['Dependency=Stories'])
    
    return df

def assign_htgsp(df):
    
    def temp(t):
        if t is None:
            return None
        if t <= 62:
            return '60F'
        elif t >= 63 and t <= 66:
            return '65F'
        elif t in [67, 68] or (t == 69 and random.choice([True, False])):
            return '68F'
        elif t in [69, 70] or (t == 71 and random.choice([True, False])):
            return '70F'
        elif t in [71, 72, 73]:
            return '72F'
        elif t >= 74:
            return '75F'
        else:
            print t 
    
    df['htgsp'] = df.apply(lambda x: temp(x.object.sfriheu.resintheattemp), axis=1)
    df = df.dropna(subset=['htgsp'])

    return df

def assign_clgsp(df):
    
    def temp(t):
        if t is None:
            return None
        if t <= 66:
            return '65F'
        elif t in [67, 68] or (t == 69 and random.choice([True, False])):
            return '68F'
        elif t in [69, 70] or (t == 71 and random.choice([True, False])):
            return '70F'
        elif t in [71, 72, 73]:
            return '72F'
        elif t >= 74 and t <= 76:
            return '75F'
        elif t in [77, 78] or (t == 79 and random.choice([True, False])):
            return '78F'
        elif t == 79 or t >= 80:
            return '80F'
        else:
            print t 
    
    df['clgsp'] = df.apply(lambda x: temp(x.object.sfriheu.resintactemp), axis=1)
    df = df.dropna(subset=['clgsp'])

    return df

def assign_slab(df):
    
    rval_area = []
    for index, row in df.iterrows():
        for slab in row.object.sfflslab:
            if slab.uslabperimfloor is not None:
                if row['Dependency=Geometry Foundation Type'] != 'Slab':
                    rval_area.append((index, row.created, row.object, row['Dependency=Vintage'], row['Dependency=Location Heating Region'], row['Dependency=Geometry Foundation Type'], 'None'))                
                else:
                    if slab.uslabperimfloor >= 0.73:
                        rval_area.append((index, row.created, row.object, row['Dependency=Vintage'], row['Dependency=Location Heating Region'], row['Dependency=Geometry Foundation Type'], 'Uninsulated'))
                    elif slab.uslabperimfloor > 0.67 and slab.uslabperimfloor < 0.73:
                        rval_area.append((index, row.created, row.object, row['Dependency=Vintage'], row['Dependency=Location Heating Region'], row['Dependency=Geometry Foundation Type'], '4ft R5 Perimeter, R5 Gap'))
                    elif slab.uslabperimfloor <= 0.67:
                        rval_area.append((index, row.created, row.object, row['Dependency=Vintage'], row['Dependency=Location Heating Region'], row['Dependency=Geometry Foundation Type'], 'R10 Whole Slab, R5 Gap'))

    return pd.DataFrame(rval_area, columns=['siteid', 'created', 'object', 'Dependency=Vintage', 'Dependency=Location Heating Region', 'Dependency=Geometry Foundation Type', 'rval']).set_index('siteid')

def assign_crawl(df):
    
    rval_area = []
    for index, row in df.iterrows():
        for crawl in row.object.sfflcrawl:
            if crawl.ucrawlfloor is not None and crawl.ucrawlwall is not None:
                if row['Dependency=Geometry Foundation Type'] != 'Crawl':
                    rval_area.append((index, row.created, row.object, row['Dependency=Vintage'], row['Dependency=Location Heating Region'], row['Dependency=Geometry Foundation Type'], 'None'))
                else:
                    if crawl.ucrawlfloor >= 0.23 and crawl.ucrawlwall <= 3.1:
                        rval_area.append((index, row.created, row.object, row['Dependency=Vintage'], row['Dependency=Location Heating Region'], row['Dependency=Geometry Foundation Type'], 'Uninsulated, Vented'))
                    elif crawl.ucrawlfloor >= 0.23 and crawl.ucrawlwall > 3.1 and crawl.ucrawlwall <= 5.0:
                        rval_area.append((index, row.created, row.object, row['Dependency=Vintage'], row['Dependency=Location Heating Region'], row['Dependency=Geometry Foundation Type'], 'Uninsulated, Unvented'))
                    elif crawl.ucrawlfloor >= 0.23 and crawl.ucrawlwall > 5.0:
                        rval_area.append((index, row.created, row.object, row['Dependency=Vintage'], row['Dependency=Location Heating Region'], row['Dependency=Geometry Foundation Type'], 'Wall R-13, Unvented'))
                    elif crawl.ucrawlfloor < 0.23 and crawl.ucrawlfloor > 0.06:
                        rval_area.append((index, row.created, row.object, row['Dependency=Vintage'], row['Dependency=Location Heating Region'], row['Dependency=Geometry Foundation Type'], 'Ceiling R-13, Vented'))
                    elif crawl.ucrawlfloor <= 0.06 and crawl.ucrawlfloor >= 0.04:
                        rval_area.append((index, row.created, row.object, row['Dependency=Vintage'], row['Dependency=Location Heating Region'], row['Dependency=Geometry Foundation Type'], 'Ceiling R-19, Vented'))
                    elif crawl.ucrawlfloor < 0.04:
                        rval_area.append((index, row.created, row.object, row['Dependency=Vintage'], row['Dependency=Location Heating Region'], row['Dependency=Geometry Foundation Type'], 'Ceiling R-30, Vented'))

    return pd.DataFrame(rval_area, columns=['siteid', 'created', 'object', 'Dependency=Vintage', 'Dependency=Location Heating Region', 'Dependency=Geometry Foundation Type', 'rval']).set_index('siteid')

def assign_ufbsmt(df):
    
    ceilinstypekey = {'R16-R22': 'Ceiling R-19',
                      'None': 'Uninsulated',
                      'R11-R15': 'Ceiling R-13',
                      'R4-R10': 'Ceiling R-13',
                      'R28-R35': 'Ceiling R-19',
                      'R23-R27': 'Ceiling R-19'}

    rval_area = []
    for index, row in df.iterrows():
        for bsmt in row.object.sfflbasement:
            if not bsmt.basementconditioned:
                if bsmt.basementfloorinsulation and not bsmt.basementfloorinsulation == 'None':
                    if bsmt.basementfloorinsulationcond > 0:
                        if row['Dependency=Geometry Foundation Type'] != 'Unheated Basement':
                            rval_area.append((index, row.created, row.object, row['Dependency=Vintage'], row['Dependency=Location Heating Region'], row['Dependency=Geometry Foundation Type'], 'None'))
                        else:
                            rval_area.append((index, row.created, row.object, row['Dependency=Vintage'], row['Dependency=Location Heating Region'], row['Dependency=Geometry Foundation Type'], ceilinstypekey[bsmt.basementfloorinsulation]))
                    else:
                        if row['Dependency=Geometry Foundation Type'] != 'Unheated Basement':
                            rval_area.append((index, row.created, row.object, row['Dependency=Vintage'], row['Dependency=Location Heating Region'], row['Dependency=Geometry Foundation Type'], 'None'))                            
                        else:
                            rval_area.append((index, row.created, row.object, row['Dependency=Vintage'], row['Dependency=Location Heating Region'], row['Dependency=Geometry Foundation Type'], 'Uninsulated'))                    
                else:
                    if row['Dependency=Geometry Foundation Type'] != 'Unheated Basement':
                        rval_area.append((index, row.created, row.object, row['Dependency=Vintage'], row['Dependency=Location Heating Region'], row['Dependency=Geometry Foundation Type'], 'None'))                        
                    else:
                        rval_area.append((index, row.created, row.object, row['Dependency=Vintage'], row['Dependency=Location Heating Region'], row['Dependency=Geometry Foundation Type'], 'Uninsulated'))

    return pd.DataFrame(rval_area, columns=['siteid', 'created', 'object', 'Dependency=Vintage', 'Dependency=Location Heating Region', 'Dependency=Geometry Foundation Type', 'rval']).set_index('siteid')

def assign_fbsmt(df):
    
    wallinstypekey = {'R16-R22': 'Wall R-15',
                      'None': 'Uninsulated',
                      'R11-R15': 'Wall R-10',
                      'R4-R10': 'Wall R-5',
                      'R28-R35': 'Wall R-15',
                      'R23-R27': 'Wall R-15'}

    rval_area = []
    for index, row in df.iterrows():
        for bsmt in row.object.sfflbasement:            
            if bsmt.basementconditioned:                
                if bsmt.basementfloorinsulation is not None:
                    if bsmt.basementfloorarea is not None:
                        if row['Dependency=Geometry Foundation Type'] != 'Heated Basement':
                            rval_area.append((index, row.created, row.object, row['Dependency=Vintage'], row['Dependency=Location Heating Region'], row['Dependency=Geometry Foundation Type'], 'None'))
                        else:
                            rval_area.append((index, row.created, row.object, row['Dependency=Vintage'], row['Dependency=Location Heating Region'], row['Dependency=Geometry Foundation Type'], wallinstypekey[bsmt.basementfloorinsulation]))
                    else:
                        if row['Dependency=Geometry Foundation Type'] != 'Heated Basement':
                            rval_area.append((index, row.created, row.object, row['Dependency=Vintage'], row['Dependency=Location Heating Region'], row['Dependency=Geometry Foundation Type'], 'None'))                        
                        else:
                            rval_area.append((index, row.created, row.object, row['Dependency=Vintage'], row['Dependency=Location Heating Region'], row['Dependency=Geometry Foundation Type'], 'Uninsulated'))
                else:
                    if row['Dependency=Geometry Foundation Type'] != 'Heated Basement':
                        rval_area.append((index, row.created, row.object, row['Dependency=Vintage'], row['Dependency=Location Heating Region'], row['Dependency=Geometry Foundation Type'], 'None'))                    
                    else:
                        rval_area.append((index, row.created, row.object, row['Dependency=Vintage'], row['Dependency=Location Heating Region'], row['Dependency=Geometry Foundation Type'], 'Uninsulated'))

    return pd.DataFrame(rval_area, columns=['siteid', 'created', 'object', 'Dependency=Vintage', 'Dependency=Location Heating Region', 'Dependency=Geometry Foundation Type', 'rval']).set_index('siteid')

def assign_intfloor(df):
    
    rval_area = []
    for index, row in df.iterrows():
        for intfloor in row.object.sfflooroverarea:
            if intfloor.uoverareafloor is not None:
                if intfloor.uoverareafloor >= 0.23:
                    rval_area.append((index, row.created, row.object, row['Dependency=Vintage'], row['Dependency=Location Heating Region'], 'Uninsulated'))
                elif intfloor.uoverareafloor > 0.04 and intfloor.uoverareafloor < 0.23:
                    rval_area.append((index, row.created, row.object, row['Dependency=Vintage'], row['Dependency=Location Heating Region'], 'R-13'))
                elif intfloor.uoverareafloor <= 0.04:
                    rval_area.append((index, row.created, row.object, row['Dependency=Vintage'], row['Dependency=Location Heating Region'], 'R-19'))

    return pd.DataFrame(rval_area, columns=['siteid', 'created', 'object', 'Dependency=Vintage', 'Dependency=Location Heating Region', 'rval']).set_index('siteid')

def assign_win(df):
    
    rval_area = []                    
    for index, row in df.iterrows():
        for win in row.object.sfwindow:
            if win.windowtypeclass is not None:
                if win.windowtypeclass in ['Metal:Single', 'Metal:Single:low-e']:
                    rval_area.append((index, row.created, row.object, row['Dependency=Vintage'], row['Dependency=Location Heating Region'], 'Clear, Single, Metal'))
                elif win.windowtypeclass in ['Metal:Double']:
                    rval_area.append((index, row.created, row.object, row['Dependency=Vintage'], row['Dependency=Location Heating Region'], 'Clear, Double, Metal, Air'))
                elif win.windowtypeclass in ['Wood-Vinyl-Fiberglass:Single', 'Wood-Vinyl-Fiberglass:Single:low-e']:
                    rval_area.append((index, row.created, row.object, row['Dependency=Vintage'], row['Dependency=Location Heating Region'], 'Clear, Single, Non-metal'))
                elif win.windowtypeclass in ['Wood-Vinyl-Fiberglass:Double']:
                    rval_area.append((index, row.created, row.object, row['Dependency=Vintage'], row['Dependency=Location Heating Region'], 'Clear, Double, Non-metal, Air'))
                elif win.windowtypeclass in ['Wood-Vinyl-Fiberglass:Double:low-e', 'Metal:Double:low-e', 'Metal:Triple', 'Wood-Vinyl-Fiberglass:Triple', 'Wood-Vinyl-Fiberglass:Triple:low-e']:
                    rval_area.append((index, row.created, row.object, row['Dependency=Vintage'], row['Dependency=Location Heating Region'], 'Low-E, Double, Non-metal, Air, M-Gain'))
                else:
                    print index, win.windowtypeclass
            else:
                print index, win.windowtypeclass

    return pd.DataFrame(rval_area, columns=['siteid', 'created', 'object', 'Dependency=Vintage', 'Dependency=Location Heating Region', 'rval']).set_index('siteid')

def assign_win_2(df):
    
    rval_area = []
    for index, row in df.iterrows():
        for win in row.object.sfwindow:
            if win.uwindow is not None:
                if win.uwindow in [1.1]:
                    rval_area.append((index, row.created, row.object, row['Dependency=Vintage'], row['Dependency=State'], 'Clear, Single, Metal'))
                elif win.uwindow in [0.9, 0.95]:
                    rval_area.append((index, row.created, row.object, row['Dependency=Vintage'], row['Dependency=State'], 'Clear, Single, Non-metal'))
                elif win.uwindow in [0.8, 0.85]:
                    rval_area.append((index, row.created, row.object, row['Dependency=Vintage'], row['Dependency=State'], 'Clear, Double, Metal, Air'))
                elif win.uwindow in [0.75]:
                    rval_area.append((index, row.created, row.object, row['Dependency=Vintage'], row['Dependency=State'], 'Clear, Double, Thermal-Break, Air'))
                elif win.uwindow in [0.55, 0.6, 0.65, 0.7]:
                    rval_area.append((index, row.created, row.object, row['Dependency=Vintage'], row['Dependency=State'], 'Clear, Double, Non-metal, Air'))
                elif win.uwindow in [0.4, 0.45, 0.5]:
                    rval_area.append((index, row.created, row.object, row['Dependency=Vintage'], row['Dependency=State'], 'Low-E, Double, Non-metal, Air, M-Gain'))
                elif win.uwindow in [0.22, 0.35]:
                    rval_area.append((index, row.created, row.object, row['Dependency=Vintage'], row['Dependency=State'], 'Low-E, Triple, Non-metal, Air, L-Gain'))
                else:
                    print index, win.uwindow

    return pd.DataFrame(rval_area, columns=['siteid', 'created', 'object', 'Dependency=Vintage', 'Dependency=State', 'rval']).set_index('siteid')

def assign_inf(df):
    
    def ach(sfblowerdoor):
        try:
            if sfblowerdoor.ach50 is None:
                return None
            else:
                size = float(sfblowerdoor.ach50)
                if size < 3.0:
                    return '2 ACH50'
                elif size >= 3.0 and size < 5.0:
                    return '4 ACH50'
                elif size >= 5.0 and size < 7.0:
                    return '6 ACH50'
                elif size >= 7.0 and size < 9.0:
                    return '8 ACH50'
                elif size >= 9 and size < 12.5:
                    return '10 ACH50'
                elif size >= 12.5 and size < 17.5:
                    return '15 ACH50'
                elif size >= 17.5 and size < 22.5:
                    return '20 ACH50'                                                                       
                else:
                    assert size >= 22.5
                    return '25 ACH50'
        except:
            return None
        
    df['inf'] = df.apply(lambda x: ach(x.object.sfblowerdoor), axis=1)
    df = df.dropna(subset=['inf'])
    
    return df

def assign_hvac_system_combined(df):
    
    conditioned_key = {'ASHP': '',
                       'MSHP': ', 60% Conditioned'}
    
    htg_and_clg = []
    for index, row in df.iterrows():
        htg = 'None'
        clg = 'None'
        htg_sys = None
        clg_sys = None
        for eq in row.object.hvacheating:
            if eq.hvacprimary:
                if eq.hvactype in ['heatpump', 'heatpumpdualfuel', 'gshp']:
                    if eq.hspf:
                        htg = round(eq.hspf * 2) / 2 # nearest half integer
                    htg_sys = 'ASHP'
                elif eq.hvactype in ['dhp']:
                    htg = 9.6
                    htg_sys = 'MSHP'
        for eq in row.object.hvaccooling:
            if eq.hvacprimarycooling:
                if eq.hvactype in ['heatpump', 'heatpumpdualfuel', 'gshp']:
                    if eq.seer:
                        clg = round(eq.seer * 2) / 2 # nearest half integer
                    clg_sys = 'ASHP'
                elif eq.hvactype in ['dhp']:
                    clg = 18.0
                    clg_sys = 'MSHP'
        if not row['Dependency=Heating Fuel'] =='Electricity':
            htg_and_clg.append((index, row.created, row.object, row['Dependency=Vintage'], row['Dependency=Location Heating Region'], row['Dependency=Location Cooling Region'], row['Dependency=Heating Fuel'], 'None'))
        else:
            if not htg == 'None' and not clg == 'None':
                assert htg_sys == clg_sys
                try:
                    htg_and_clg.append((index, row.created, row.object, row['Dependency=Vintage'], row['Dependency=Location Heating Region'], row['Dependency=Location Cooling Region'], row['Dependency=Heating Fuel'], '{type}, SEER {clg}, {htg} HSPF{cond}'.format(type=htg_sys, htg=htg, clg={7: 10.3, 7.5: 11.5, 8: 13, 8.5: 14.3, 9: 16}[htg], cond=conditioned_key[htg_sys])))
                except:
                    htg_and_clg.append((index, row.created, row.object, row['Dependency=Vintage'], row['Dependency=Location Heating Region'], row['Dependency=Location Cooling Region'], row['Dependency=Heating Fuel'], '{type}, SEER {clg}, {htg} HSPF{cond}'.format(type=htg_sys, htg=htg, clg=clg, cond=conditioned_key[htg_sys])))
            elif not htg == 'None':
                htg_and_clg.append((index, row.created, row.object, row['Dependency=Vintage'], row['Dependency=Location Heating Region'], row['Dependency=Location Cooling Region'], row['Dependency=Heating Fuel'], '{type}, SEER {clg}, {htg} HSPF{cond}'.format(type=htg_sys, htg=htg, clg={7: 10.3, 7.5: 11.5, 8: 13, 8.5: 14.3, 9: 16}[htg], cond=conditioned_key[htg_sys])))
            elif not clg == 'None':
                if clg_sys == 'MSHP':
                    htg_and_clg.append((index, row.created, row.object, row['Dependency=Vintage'], row['Dependency=Location Heating Region'], row['Dependency=Location Cooling Region'], row['Dependency=Heating Fuel'], '{type}, SEER {clg}, 9.6 HSPF{cond}'.format(type=clg_sys, clg=clg, cond=conditioned_key[clg_sys])))
            else:
                htg_and_clg.append((index, row.created, row.object, row['Dependency=Vintage'], row['Dependency=Location Heating Region'], row['Dependency=Location Cooling Region'], row['Dependency=Heating Fuel'], 'None'))

    return pd.DataFrame(htg_and_clg, columns=['siteid', 'created', 'object', 'Dependency=Vintage', 'Dependency=Location Heating Region', 'Dependency=Location Cooling Region', 'Dependency=Heating Fuel', 'htg_and_clg']).set_index('siteid')

def assign_hvac_system_is_combined(df, col):
    def hvac_system_is_combined(sys):
        if 'ASHP' in sys or 'MSHP' in sys:
            return 'Yes'
        return 'No'
    
    df['Dependency=HVAC System Is Combined'] = df[col].apply(lambda x: hvac_system_is_combined(x))

    return df    

def assign_hvac_system_heating(df):
    
    fueltypekey = {'Electric': 'Electric',
                   'Gas': 'Gas',
                   'Oil/Kerosene': 'Oil',
                   'Propane': 'Propane',
                   'Wood': 'Other Fuel',
                   'Other': 'Other Fuel',
                   'Oil': 'Oil',
                   'Pellets': 'Other'}   
    
    def htg(hvacheating, htg_and_clg):
        for eq in hvacheating:
            if eq.hvacprimary:
                if eq.hvactype is not None:
                    if eq.hvactype in ['heatpump', 'heatpumpdualfuel', 'gshp', 'dhp']:
                        return np.nan
                    elif eq.hvactype == 'faf':
                        if not eq.hvacfuel:
                            continue
                        if fueltypekey[eq.hvacfuel] == 'Electric':
                            return 'Electric Furnace'
                        else:
                            if eq.combeffic is not None:
                                if eq.combeffic < .62:
                                    return '{fuel} Furnace, 60% AFUE'.format(fuel=fueltypekey[eq.hvacfuel])
                                elif eq.combeffic >= .62 and eq.combeffic < .66:
                                    return '{fuel} Furnace, 64% AFUE'.format(fuel=fueltypekey[eq.hvacfuel])                        
                                elif eq.combeffic >= .66 and eq.combeffic < .7:
                                    return '{fuel} Furnace, 68% AFUE'.format(fuel=fueltypekey[eq.hvacfuel])
                                elif eq.combeffic >= .7 and eq.combeffic < .74:
                                    return '{fuel} Furnace, 72% AFUE'.format(fuel=fueltypekey[eq.hvacfuel])
                                elif eq.combeffic >= .74 and eq.combeffic < .78:
                                    return '{fuel} Furnace, 76% AFUE'.format(fuel=fueltypekey[eq.hvacfuel])                        
                                elif eq.combeffic >= .78 and eq.combeffic < .85:
                                    return '{fuel} Furnace, 80% AFUE'.format(fuel=fueltypekey[eq.hvacfuel])
                                elif eq.combeffic >= .85 and eq.combeffic < .925:
                                    return '{fuel} Furnace, 90% AFUE'.format(fuel=fueltypekey[eq.hvacfuel])
                                else:
                                    return '{fuel} Furnace, 96% AFUE'.format(fuel=fueltypekey[eq.hvacfuel])

                    elif eq.hvactype == 'boiler':
                        if not eq.hvacfuel:
                            continue
                        if fueltypekey[eq.hvacfuel] == 'Electric':
                            return 'Electric Boiler'
                        else:
                            if eq.combeffic is not None:
                                if eq.combeffic < 0.74:
                                    return '{fuel} Boiler, 72% AFUE'.format(fuel=fueltypekey[eq.hvacfuel])
                                elif eq.combeffic >= 0.74 and eq.combeffic < 0.78:
                                    return '{fuel} Boiler, 76% AFUE'.format(fuel=fueltypekey[eq.hvacfuel])
                                elif eq.combeffic >= 0.78 and eq.combeffic < 0.835:
                                    return '{fuel} Boiler, 80% AFUE'.format(fuel=fueltypekey[eq.hvacfuel])
                                elif eq.combeffic >= 0.835 and eq.combeffic < 0.875:
                                    return '{fuel} Boiler, 85% AFUE'.format(fuel=fueltypekey[eq.hvacfuel])
                                elif eq.combeffic >= 0.875:
                                    return '{fuel} Boiler, 96% AFUE'.format(fuel=fueltypekey[eq.hvacfuel])                       
        
                    elif eq.hvactype in ['baseboard', 'pluginheater']:
                        return 'Electric Baseboard'
        return 'None'
        
    df['htg'] = df.apply(lambda x: htg(x.object.hvacheating, x.htg_and_clg), axis=1)
    df = df.dropna(subset=['htg'])
    
    return df
    
def assign_hvac_system_cooling(df):
        
    def clg(object, htg_and_clg):       
        for eq in object.hvaccooling:
            if eq.hvacprimarycooling:
                if eq.hvactype is not None:
                    if eq.hvactype in ['heatpump', 'heatpumpdualfuel', 'gshp', 'dhp']:
                        return np.nan                    
                    elif eq.hvactype in ['centralAC']:
                        if eq.seer < 9:
                            return 'AC, SEER 8'
                        elif eq.seer >= 9 and eq.seer < 11.5:
                            return 'AC, SEER 10'
                        elif eq.seer >= 11.5 and eq.seer < 14:
                            return 'AC, SEER 13'
                        else:
                            assert eq.seer >= 14
                            return 'AC, SEER 15'

                    elif eq.hvactype in ['windowshaker', 'PTAC']:
                        if eq.unitacdaysofuse < 10:
                            return 'None'
                        energy_multiplier = int(10 * round(float(eq.unitacquantity * 100/ ( object.sfmasterhousegeometry.summarynumberofroomscalculated - object.sfricustdat.resintbath )) / 10))                        
                        if 'Room AC, EER 9.8, {}% Conditioned'.format(energy_multiplier) in ['Room AC, EER 9.8, 40% Conditioned', 'Room AC, EER 9.8, 50% Conditioned', 'Room AC, EER 9.8, 60% Conditioned', 'Room AC, EER 9.8, 70% Conditioned']:
                            return 'Room AC, EER 9.8, 50% Conditioned'
                        else:
                            return 'Room AC, EER 9.8, {}% Conditioned'.format(energy_multiplier)
                    
        return 'None'
    
    df['clg'] = df.apply(lambda x: clg(x.object, x.htg_and_clg), axis=1)
    df = df.dropna(subset=['clg'])
    
    return df

def assign_ducts(df):
    """
    :param df: DataFrame of all RBSA homes to be used in calculations
    :return: DataFrame containing probability distributions for Ducts

    Ducts differ from other RBSA categories because leakage and insulation are in different DB tables and leakage values
    are only available for a subset of ~250 homes. For this reason, we construct the probability distributions here in
    entirely in util.py instead of in main.py. The probability distributions for duct location
    (in conditioned space or not), duct leakage, and duct insulation are queried separately (with different dependencies)
    and combined.
    """

    # Two bins: 'Uninsulated' and 'R-6'
    sfductsRval = {'R0': 'Uninsulated',
                   'R2-R4': 'R-6',
                   'R7-R11': 'R-6',
                   'R4 Flex': 'R-6',
                   'R6 Flex': 'R-6',
                   'R8 Flex': 'R-6',
                   'R0 Metal; R4 Flex': 'R-6',
                   'R0 Metal; R6 Flex': 'R-6',
                   'R0 Metal; R8 Flex': 'R-6',
                   'R2-R4 Metal; R4 Flex': 'R-6',
                   'R2-R4 Metal; R6 Flex': 'R-6',
                   'R2-R4 Metal; R8 Flex': 'R-6',
                   'R7-R11 Metal; R4 Flex': 'R-6',
                   'R7-R11 Metal; R6 Flex': 'R-6',
                   'R7-R11 Metal; R8 Flex': 'R-6',
                   '1" Ductboard': 'R-6',
                   '2" Ductboard': 'R-6',
                   '1" Ductboard; R4 Flex': 'R-6',
                   '1" Ductboard; R6 Flex': 'R-6',
                   '1" Ductboard; R8 Flex': 'R-6',
                   '2" Ductboard; R4 Flex': 'R-6',
                   '2" Ductboard; R6 Flex': 'R-6'}

    # Bins designed to be roughly equally weighted; could be improved with k-medoid clustering
    leakage_map = {(0.00, 0.10): 0.06, # Min, Max, Mapped value
                   (0.10, 0.20): 0.14,
                   (0.20, 0.30): 0.24,
                   (0.30, 0.40): 0.34,
                   (0.40, 0.70): 0.53,
                   (0.70, 9999): 0.85}

    con = sqlite3.connect('rbsa.sqlite')

    # Weighting factors
    fields = ['siteid', 'svy_wt']
    df_wt = pd.read_sql("SELECT {} FROM SFMaster_populations".format(', '.join(fields)), con, index_col='siteid')

    # Load general SFducts table
    fields = ['siteid', 'DuctInsulationType', 'DuctsInConditioned', 'DuctsInUnconditioned', 'DuctsReturnInUnconditioned']
    df_ducts = pd.read_sql("SELECT {} FROM SFducts".format(', '.join(fields)), con, index_col='siteid')
    df_ducts = df_ducts.join(df_wt) # Join in weights

    # Probability that ducts are in unconditioned space (depends on foundation type)
    df_cond = pd.DataFrame((df_ducts['DuctsInConditioned'] == 100.0) & (df_ducts['DuctsReturnInUnconditioned'] == 0.0), columns=['InConditioned']) # Convert % values to True/False
    df_cond = df_cond.join(df_wt)
    # depend1 = ['Dependency=Geometry Foundation Type'] # Dependency for 'InConditioned'
    depend1 = ['Dependency=Geometry Heated Basement'] # Dependency for 'InConditioned'
    df_cond = df_cond.join(df[depend1]).dropna(subset=depend1)
    df_cond = group_and_normalize(df_cond, 'InConditioned', depend=depend1)

    # Probability of duct insulation level
    df_ducts = df_ducts[((df_ducts['DuctsInConditioned'] < 100) & (df_ducts['DuctsReturnInUnconditioned'] > 0))]
    df_ducts['DuctInsulationType'] = df_ducts['DuctInsulationType'].replace(sfductsRval) # Apply mapping
    depend2 = ['Dependency=Vintage']
    df_ducts = df_ducts.join(df[depend2]).dropna(subset=depend2)
    df_ins = group_and_normalize(df_ducts, 'DuctInsulationType', depend=depend2)

    # Load Duct Leakage Database Table
    fields = ['siteid', 'slf_halfplen', 'rlf_halfplen', 'DB_MajorityReturnLocation', 'DB_MajoritySupplyLocation']
    df_ductleakage = pd.read_sql("SELECT {} FROM SFducttesting_dbase".format(', '.join(fields)), con, index_col='siteid')

    # Probability of duct leakage levels
    df_ductleakage = df_ductleakage.dropna(subset=['slf_halfplen', 'rlf_halfplen']) # Drop rows with null leakage fractions. Usually means the duct blaster or flow rate test failed
    df_ductleakage.loc[:, 'tlf_halfplen'] = df_ductleakage.loc[:, 'slf_halfplen'] + df_ductleakage.loc[:,'rlf_halfplen'] # Total = Supply + Return
    df_ductleakage = df_ductleakage.join(df_wt)
    # Bin leakage values using leakage map above
    for (v_min, v_max), v_map in leakage_map.iteritems():
        df_ductleakage.loc[(df_ductleakage['tlf_halfplen'] >= v_min) & (df_ductleakage['tlf_halfplen'] < v_max), 'tlf_bin'] = v_map
    df_ductleakage = group_and_normalize(df_ductleakage, 'tlf_bin')

    # Combine probability distributions
    df_product = pd.DataFrame(columns=['option', depend1[0], depend2[0], 'value'])
    for htd_bsmt_bool in df_cond.index:
        for vintage in df_ins.index:
            df_product.loc[len(df_product.index)] = {'option': 'Option=In Finished Space',
                                                     depend1[0]: htd_bsmt_bool,
                                                     depend2[0]: vintage,
                                                     'value': df_cond.loc[htd_bsmt_bool, True]}
            for (ins_label, leak_label), (ins_value, leak_value) in zip(itertools.product(df_ins.loc[vintage].index, df_ductleakage.index), itertools.product(df_ins.loc[vintage], df_ductleakage)):
                index = len(df_product.index)
                df_product.loc[index, 'option'] = 'Option={f:.0f}% Leakage, {s}'.format(f=leak_label*100, s=ins_label)
                df_product.loc[index, depend1[0]] = htd_bsmt_bool
                df_product.loc[index, depend2[0]] = vintage
                df_product.loc[index, 'value'] = ins_value * leak_value * df_cond.loc[htd_bsmt_bool, False]

    # Clean up formatting
    df_product = df_product.set_index([depend1[0],depend2[0], 'option']).unstack()
    df_product.columns = df_product.columns.droplevel()

    # Improve sort order
    rval_sort_order = {'Uninsulated':0.1, 'R-6':0.2}
    new_columns = ['Option=In Finished Space'] + sorted(df_product.columns[:-1], key=lambda x: float(x.split('=')[-1].split('%')[0]) + rval_sort_order[x.split(' ')[-1]])
    df_product = df_product.reindex_axis(new_columns, axis=1)
    df_product = df_product.reset_index()
    df_product[depend2[0]] = pd.Categorical(df_product[depend2[0]], ['<1950', '1950s', '1960s', '1970s', '1980s', '1990s', '2000s'])
    depend = [depend1[0], depend2[0]]
    df_product = df_product.sort_values(by=depend)
    df_product = df_product.set_index(depend)

    return df_product

def group_and_normalize(df, field, depend=None, weight_field='svy_wt'):
    """
    :param df: DataFrame to group and normalize
    :param field: field to group by (i.e. the option)
    :param depend: (optional) other field to group by (i.e. dependency)
    :param weight_field: (optional) name of the columns containing weights
    :return: DataFrame grouped and normalized to percent of row totals
    """
    if depend is None:
        return df.groupby(field).sum()[weight_field] / df[weight_field].sum()
    else:
        df2 = df.groupby(depend + [field]).sum()[weight_field]
        df2 = df2.unstack().fillna(0)
        dfsum = df2.sum(axis=1)
        for col in df2.columns:
            df2[col] = df2[col] / dfsum
        return df2

def product_index(values, names=None):
    """Make a MultiIndex from the combinatorial product of the values."""
    iterable = itertools.product(*values)
    idx = pd.MultiIndex.from_tuples(list(iterable), names=names)
    return idx

def assign_wh(df):

    fueltypekey = {'Electric': 'Electric',
                   'Gas': 'Gas',
                   'Oil/Kerosene': 'Oil',
                   'Propane': 'Propane',
                   'Wood': 'Other Fuel',
                   'Oil': 'Oil'}
    
    whtypekey = {'Storage': 'Standard',
                 'Instantaneous': 'Tankless'}
    
    wheater = []
    for index, row in df.iterrows():
        if len(row.object.sfwheater) == 0:
            pass
        for wh in row.object.sfwheater:
            if wh.whheatpump and wh.whfuel == 'Electric':
                pass
            elif wh.whfuel == 'Oil' and wh.waterheatertype == 'Tankless':
                pass
            elif wh.whfuel == 'Electric' and wh.waterheatertype == 'Tankless':
                pass
            else:
                if not wh.whfuel and not wh.waterheatertype:
                    pass
                elif wh.whfuel == 'Wood':
                    pass
                else:
                    if not wh.waterheatertype:
                        wheater.append((index, row.created, row.object, row['Dependency=Heating Fuel'], '{whfuel} {whtype}'.format(whfuel=fueltypekey[wh.whfuel], whtype=whtypekey['Storage'])))
                    elif not wh.whfuel:
                        wheater.append((index, row.created, row.object, row['Dependency=Heating Fuel'], '{whfuel} {whtype}'.format(whfuel=fueltypekey['Gas'], whtype=whtypekey[wh.waterheatertype])))
                    else:
                        wheater.append((index, row.created, row.object, row['Dependency=Heating Fuel'], '{whfuel} {whtype}'.format(whfuel=fueltypekey[wh.whfuel], whtype=whtypekey[wh.waterheatertype])))
    
    return pd.DataFrame(wheater, columns=['siteid', 'created', 'object', 'Dependency=Heating Fuel', 'wh']).set_index('siteid') 

def assign_ltg(df):
    
    ltgkey = {'Incandescent': 'Incandescent',
              'Compact Fluorescent': 'CFL',
              'Linear Fluorescent': 'CFL',
              'Halogen': 'Incandescent',
              'Other': 'Other'}
    
    ltg = []
    for index, row in df.iterrows():
        for lighting in row.object.sflighting:
            if not ltgkey[lighting.lightinglampcategory] == 'Other':
                ltg.append((index, row.created, row.object, '100% {}'.format(ltgkey[lighting.lightinglampcategory])))
        
    return pd.DataFrame(ltg, columns=['siteid', 'created', 'object', 'ltg']).set_index('siteid')    
    
def assign_rng(df):
    
    fueltypekey = {'Electric': 'Electric',
                   'Gas': 'Gas',
                   'Oil/Kerosene': 'Other Fuel',
                   'Propane': 'Propane',
                   'Wood': 'Other Fuel',
                   'Other': 'Other Fuel',
                   'Oil': 'Other Fuel',
                   'Pellets': 'Other Fuel',
                   None: 'Other Fuel'}    
    
    rng = []
    for index, row in df.iterrows():
        for cookeq in row.object.sfcookeq:
            if not fueltypekey[cookeq.cooktopfuel] == 'Other Fuel':
                rng.append((index, row.created, row.object, row['Dependency=Heating Fuel'], '{}, 100% Usage'.format(fueltypekey[cookeq.cooktopfuel])))
            else:
                rng.append((index, row.created, row.object, row['Dependency=Heating Fuel'], 'None'))
        
    return pd.DataFrame(rng, columns=['siteid', 'created', 'object', 'Dependency=Heating Fuel', 'rng']).set_index('siteid') 

def assign_cd(df):
    
    fueltypekey = {'Electric': 'Electric',
                   'Gas': 'Gas',
                   'Oil/Kerosene': 'Oil',
                   'Propane': 'Gas',
                   'Wood': 'Other Fuel',
                   'Other': 'Other Fuel',
                   'Oil': 'Oil',
                   'Pellets': 'Other Fuel',
                   None: 'Other Fuel'}
    
    cd = []
    for index, row in df.iterrows():
        if len(row.object.sfdryer) == 0:
            cd.append((index, row.created, row.object, row['Dependency=Heating Fuel'], 'None'))
        for dryer in row.object.sfdryer:
            if not fueltypekey[dryer.dryerfuel] == 'Other Fuel':
                cd.append((index, row.created, row.object, row['Dependency=Heating Fuel'], '{}, 100% Usage'.format(fueltypekey[dryer.dryerfuel])))
            else:
                cd.append((index, row.created, row.object, row['Dependency=Heating Fuel'], 'None'))
        
    return pd.DataFrame(cd, columns=['siteid', 'created', 'object', 'Dependency=Heating Fuel', 'cd']).set_index('siteid')
    
def assign_electricity_consumption(df):

    df['kwh_nrm'] = df.apply(lambda x: x.object.sfenergysumtmy3.kwhnrmy, axis=1)
    df['Weight'] = df.apply(lambda x: x.object.sfmasterpopulations.svywt, axis=1)
    df = df.dropna(subset=['kwh_nrm'])

    return df
    
def assign_natural_gas_consumption(df):

    df['thm_nrm'] = df.apply(lambda x: x.object.sfenergysumtmy3.thmnrmy, axis=1)
    df['Weight'] = df.apply(lambda x: x.object.sfmasterpopulations.svywt, axis=1)
    df = df.dropna(subset=['thm_nrm'])

    return df<|MERGE_RESOLUTION|>--- conflicted
+++ resolved
@@ -246,8 +246,6 @@
 
     return pd.DataFrame(found_type, columns=['siteid', 'created', 'object', 'Dependency=Vintage', 'Dependency=Location Heating Region', 'Dependency=Geometry Foundation Type']).set_index('siteid')
 
-<<<<<<< HEAD
-
 def assign_heated_basement_boolean(df):
     key = {'Heated Basement': 'Yes',
            'Crawl': 'No',
@@ -258,9 +256,6 @@
     return df
 
 def assign_size(df):
-=======
-def assign_size(df):            
->>>>>>> 158fd51e
     
     def binned_size(sfmasterhousegeometry):
         if sfmasterhousegeometry.summarysketchsqftcalculated is None:
