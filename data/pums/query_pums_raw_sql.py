
import os
import pandas as pd
import psycopg2 as pg

con_string = "host={} port={} dbname={} user={} password={}".format(os.environ['GIS_HOST'], os.environ['GIS_PORT'], os.environ['GIS_DBNAME'], os.environ['GIS_USER'], os.environ['GIS_PASSWORD'])

cols = ['serial', 'unitsstr', 'hhincome', 'repwt', 'hhwt', 'builtyr2', 'rooms', 'fuelheat', 'bedrooms', 'hhtype', 'vacancy', 'state_abbr', 'nfams', 'numprec']

def retrieve_tables():
    con = pg.connect(con_string)
    sql = """SELECT table_name FROM information_schema.tables WHERE table_schema='pums_2011';"""
    df = pd.read_sql(sql, con)
    table_names = list(df['table_name'])
    state_tables = []
    for table_name in table_names:
      if not table_name.startswith("ipums_acs") or table_name.endswith("parent") or table_name.endswith("metadata") or table_name.endswith("puma_codes"):
        continue
      state_tables.append(table_name)
    return state_tables

def retrieve_data(table):
    pkls = os.path.join(os.path.dirname(os.path.abspath(__file__)), 'pkls')
    if not os.path.exists(os.path.join(pkls, '{}.pkl'.format(table))):
      con = pg.connect(con_string)
<<<<<<< HEAD
=======
      # sql = """SELECT {} FROM pums_2011.{} where unitsstr='3' order by random() limit 1000;""".format(",".join(cols), table)
      # sql = """SELECT {} FROM pums_2011.{} where unitsstr='3' limit 50000;""".format(",".join(cols), table)
>>>>>>> 71d19372
      sql = """SELECT {} FROM pums_2011.{};""".format(",".join(cols), table)
      try:
        df = pd.read_sql(sql, con)
        df.to_pickle(os.path.join(pkls, '{}.pkl'.format(table)))
      except MemoryError:
        print '\t ... MemoryError'
        return None
    try:
      df = pd.read_pickle(os.path.join(pkls, '{}.pkl'.format(table)))
    except MemoryError:
      print '\t ... MemoryError'
      return None
    return df

def assign_vintage(df):

  vintagekey = {0: None,
                1: '<1950',
                2: '<1950',
                3: '1950s',
                4: '1960s',
                5: '1970s',
                6: '1980s',
                7: '1990s',
                8: '1990s',
                9: '2000s',
                10: '2000s',
                11: '2000s',
                12: '2000s',
                13: '2000s',
                14: '2000s',
                15: '2010s',
                16: '2010s',
                17: '2010s'}

  df['vintage'] = df.apply(lambda x: vintagekey[x.builtyr2], axis=1)
  
  return df
  
def assign_heating_fuel(df):

  heatingfuelkey = {0: 'None',
                    1: 'None',
                    2: 'Natural Gas',
                    3: 'Propane/LPG',
                    4: 'Electricity',
                    5: 'Fuel Oil',
                    6: 'Other Fuel',
                    7: 'Other Fuel',
                    8: 'Other Fuel',
                    9: 'Other Fuel'}

  df['heatingfuel'] = df.apply(lambda x: heatingfuelkey[x.fuelheat], axis=1)
  
  return df
  
def assign_federal_poverty_level(df):
  
  # https://aspe.hhs.gov/2011-poverty-guidelines-federal-register-notice
  incomelimitkey = {1: 10890.0,
                    2: 14710.0,
                    3: 18530.0,
                    4: 22350.0,
                    5: 26170.0,
                    6: 29990.0,
                    7: 33810.0,
                    8: 37630.0}
  
  def incomelimit(famsize, ftotinc):
    if famsize <= 8:
      incomelimit = incomelimitkey[famsize]
    else:
      incomelimit = incomelimitkey[8] + (famsize - 8) * 3820.0
    return ftotinc * 100.0 / incomelimit
  
  df['fpl'] = df.apply(lambda x: incomelimit(x.famsize, x.ftotinc), axis=1)
  
  return df
  
if __name__ == '__main__':
  
  dfs = []
  for table in retrieve_tables():
    print ' ... {}'.format(table)
    df = retrieve_data(table)
    if df is None:
      continue
    df = df.drop_duplicates()
    df = assign_vintage(df)
    df = assign_heating_fuel(df)
    # df = assign_federal_poverty_level(df)
    dfs.append(df)
    
  pd.concat(dfs).to_csv(os.path.join(os.path.dirname(__file__), 'MLR', 'pums.csv'), index=False)<|MERGE_RESOLUTION|>--- conflicted
+++ resolved
@@ -23,11 +23,8 @@
     pkls = os.path.join(os.path.dirname(os.path.abspath(__file__)), 'pkls')
     if not os.path.exists(os.path.join(pkls, '{}.pkl'.format(table))):
       con = pg.connect(con_string)
-<<<<<<< HEAD
-=======
       # sql = """SELECT {} FROM pums_2011.{} where unitsstr='3' order by random() limit 1000;""".format(",".join(cols), table)
       # sql = """SELECT {} FROM pums_2011.{} where unitsstr='3' limit 50000;""".format(",".join(cols), table)
->>>>>>> 71d19372
       sql = """SELECT {} FROM pums_2011.{};""".format(",".join(cols), table)
       try:
         df = pd.read_sql(sql, con)
