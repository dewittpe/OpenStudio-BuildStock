--- conflicted
+++ resolved
@@ -85,50 +85,6 @@
       runner.registerValue(k, v)
     end
 
-<<<<<<< HEAD
-    # Report some additional location and model characteristics
-
-    model = runner.lastOpenStudioModel
-    if model.empty?
-      runner.registerError("Cannot find last model.")
-      return false
-    end
-    model = model.get
-
-    weather = WeatherProcess.new(model, runner)
-    if !weather.error?
-      runner.registerInfo("Registering #{weather.header.City} for location_city.")
-      runner.registerValue("location_city", weather.header.City)
-      runner.registerInfo("Registering #{weather.header.State} for location_state.")
-      runner.registerValue("location_state", weather.header.State)
-      runner.registerInfo("Registering #{weather.header.Latitude} for location_latitude.")
-      runner.registerValue("location_latitude", weather.header.Latitude)
-      runner.registerInfo("Registering #{weather.header.Longitude} for location_longitude.")
-      runner.registerValue("location_longitude", weather.header.Longitude)
-      climate_zone_ba = Location.get_climate_zone_ba(weather.header.Station)
-      climate_zone_iecc = Location.get_climate_zone_iecc(weather.header.Station)
-      unless climate_zone_ba.nil?
-        runner.registerInfo("Registering #{climate_zone_ba} for climate_zone_ba.")
-        runner.registerValue("climate_zone_ba", climate_zone_ba)
-      end
-      unless climate_zone_iecc.nil?
-        runner.registerInfo("Registering #{climate_zone_iecc} for climate_zone_iecc.")
-        runner.registerValue("climate_zone_iecc", climate_zone_iecc)
-      end
-      if climate_zone_ba.nil? and climate_zone_iecc.nil?
-        runner.registerInfo("The weather station WMO has not been set appropriately in the EPW weather file header.")
-      end
-    end
-
-    units_represented = model.getBuilding.additionalProperties.getFeatureAsInteger("Total Units Represented")
-    runner.registerInfo("Registering #{units_represented} for units_represented.")
-    runner.registerValue("units_represented", "#{units_represented.get}")
-    units_modeled = model.getBuilding.additionalProperties.getFeatureAsInteger("Total Units Modeled")
-    runner.registerInfo("Registering #{units_modeled} for units_modeled.")
-    runner.registerValue("units_modeled", "#{units_modeled.get}")
-
-=======
->>>>>>> 0609bae9
     runner.registerFinalCondition("Report generated successfully.")
 
     return true
