# see the URL below for information on how to write OpenStudio measures
# http://nrel.github.io/OpenStudio-user-documentation/reference/measure_writing_guide/

require 'erb'
require 'csv'
require "#{File.dirname(__FILE__)}/resources/weather"

#start the measure
class TimeseriesCSVExport < OpenStudio::Measure::ReportingMeasure

  # human readable name
  def name
    return "Timeseries CSV Export"
  end

  # human readable description
  def description
    return "Exports all available hourly timeseries enduses to csv, and uses them for utility bill calculations."
  end

  # human readable description of modeling approach
  def modeler_description
    return "Exports all available hourly timeseries enduses to csv, and uses them for utility bill calculations."
  end

  def fuel_types
    fuel_types = [  
      'Electricity',
      'Gas',
      'DistrictCooling',
      'DistrictHeating',
      'Water',
      'FuelOil#1',
      'Propane'
    ]
    
    return fuel_types
  end
  
  def end_uses
    end_uses = [
      'Heating',
      'Cooling',
      'InteriorLights',
      'ExteriorLights',
      'InteriorEquipment',
      'ExteriorEquipment',
      'Fans',
      'Pumps',
      'HeatRejection',
      'Humidifier',
      'HeatRecovery',
      'WaterSystems',
      'Refrigeration',
      'Generators',
      'Facility'
    ]
    
    return end_uses
  end
  
  def output_vars
    output_vars = [
      'Zone Mean Air Temperature',
      'Zone Mean Air Humidity Ratio',
      'Fan Runtime Fraction'
    ]
    
    return output_vars
  end
  
  # define the arguments that the user will input
  def arguments()
    args = OpenStudio::Measure::OSArgumentVector.new
     
    #make an argument for the frequency
    reporting_frequency_chs = OpenStudio::StringVector.new
    reporting_frequency_chs << "Detailed"
    reporting_frequency_chs << "Timestep"
    reporting_frequency_chs << "Hourly"
    reporting_frequency_chs << "Daily"
    reporting_frequency_chs << "Monthly"
    reporting_frequency_chs << "Runperiod"
    arg = OpenStudio::Measure::OSArgument::makeChoiceArgument('reporting_frequency', reporting_frequency_chs, true)
    arg.setDisplayName("Reporting Frequency")
    arg.setDefaultValue("Hourly")
    args << arg
    
    # TODO: argument for subset of output meters
    
    #make an argument for including optional output variables
    arg = OpenStudio::Measure::OSArgument::makeBoolArgument("inc_output_variables", true)
    arg.setDisplayName("Include Output Variables")
    arg.setDefaultValue(false)
    args << arg
    
    return args
  end 
  
  # return a vector of IdfObject's to request EnergyPlus objects needed by the run method
  def energyPlusOutputRequests(runner, user_arguments)
    super(runner, user_arguments)
    
    result = OpenStudio::IdfObjectVector.new

    reporting_frequency = runner.getStringArgumentValue("reporting_frequency",user_arguments)
    inc_output_variables = runner.getBoolArgumentValue("inc_output_variables",user_arguments)

    # Request the output for each end use/fuel type combination
    end_uses.each do |end_use|
      fuel_types.each do |fuel_type|
        variable_name = if end_use == 'Facility'
                  "#{fuel_type}:#{end_use}"
                else
                  "#{end_use}:#{fuel_type}"
                end
        result << OpenStudio::IdfObject.load("Output:Meter,#{variable_name},#{reporting_frequency};").get
      end
    end
    
    # Request the output for each variable
    if inc_output_variables
      output_vars.each do |output_var|
        result << OpenStudio::IdfObject.load("Output:Variable,#{output_var},#{reporting_frequency};").get
      end
    end

    return result
  end
  
  # define what happens when the measure is run
  def run(runner, user_arguments)
    super(runner, user_arguments)

    # use the built-in error checking 
    if !runner.validateUserArguments(arguments(), user_arguments)
      return false
    end
    
    # Assign the user inputs to variables
    reporting_frequency = runner.getStringArgumentValue("reporting_frequency",user_arguments)
    inc_output_variables = runner.getBoolArgumentValue("inc_output_variables",user_arguments)
    
    # get the last model and sql file
    model = runner.lastOpenStudioModel
    if model.empty?
      runner.registerError("Cannot find last model.")
      return false
    end
    model = model.get

    sql = runner.lastEnergyPlusSqlFile
    if sql.empty?
      runner.registerError("Cannot find last sql file.")
      return false
    end
    sql = sql.get
    model.setSqlFile(sql)

    # Get the weather file run period (as opposed to design day run period)
    ann_env_pd = nil
    sql.availableEnvPeriods.each do |env_pd|
      env_type = sql.environmentType(env_pd)
      if env_type.is_initialized
        if env_type.get == OpenStudio::EnvironmentType.new("WeatherRunPeriod")
          ann_env_pd = env_pd
        end
      end
    end

    if ann_env_pd == false
      runner.registerError("Can't find a weather runperiod, make sure you ran an annual simulation, not just the design days.")
      return false
    end
<<<<<<< HEAD
    
    # Method to translate from OpenStudio's time formatting
    # to Javascript time formatting
    # OpenStudio time
    # 2009-May-14 00:10:00   Raw string
    # Javascript time
    # 2009/07/12 12:34:56
    def to_JSTime(os_time, year_description)
      js_time = os_time.to_s
      # Replace the '-' with '/'
      js_time = js_time.gsub('-','/')
      # Replace month abbreviations with numbers
      js_time = js_time.gsub('Jan','01')
      js_time = js_time.gsub('Feb','02')
      js_time = js_time.gsub('Mar','03')
      js_time = js_time.gsub('Apr','04')
      js_time = js_time.gsub('May','05')
      js_time = js_time.gsub('Jun','06')
      js_time = js_time.gsub('Jul','07')
      js_time = js_time.gsub('Aug','08')
      js_time = js_time.gsub('Sep','09')
      js_time = js_time.gsub('Oct','10')
      js_time = js_time.gsub('Nov','11')
      js_time = js_time.gsub('Dec','12')

      # manually shift timestamps for leap years
      offset = 0
      if year_description.isLeapYear
        date, time = js_time.split(" ")
        year, month, day = date.split("/")
        year = year.to_f
        month = month.to_f
        day = day.to_f
        if not ( month == 1 and year == 2009 ) and not ( month == 2 and year == 2009 )
          day -= 1
          if day == 0
            month -= 1
            if month == 0
              month = 12
              day = 31              
            elsif month == 1
              day = 31
            elsif month == 2
              day = 29
            elsif month == 3
              day = 31
            elsif month == 4
              day = 30
            elsif month == 5
              day = 31
            elsif month == 6
              day = 30
            elsif month == 7
              day = 31
            elsif month == 8
              day = 31
            elsif month == 9
              day = 30
            elsif month == 10
              day = 31
            elsif month == 11
              day = 30
            end
          end
        end
        js_time = "#{year.to_i}/#{month.to_i.to_s.rjust(2, "0")}/#{day.to_i.to_s.rjust(2, "0")} #{time}"
        if month == 1 and year == 2010
          offset = 1
        end
      end

      unless year_description.calendarYear.empty?
        js_time[0..3] = (year_description.calendarYear.get + offset).to_i.to_s
      end
=======
>>>>>>> ee5ac012

    # Create an array of arrays of variables
    variables_to_graph = []
    end_uses.each do |end_use|
      fuel_types.each do |fuel_type|
        variable_name = if end_use == 'Facility'
                          "#{fuel_type}:#{end_use}"
                        else
                          "#{end_use}:#{fuel_type}"
                        end
        variables_to_graph << [variable_name, reporting_frequency, '']
        runner.registerInfo("Exporting #{variable_name}")
      end
    end
    if inc_output_variables
      output_vars.each do |output_var|
        sql.availableKeyValues(ann_env_pd, reporting_frequency, output_var).each do |key_value|
          variables_to_graph << [output_var, reporting_frequency, key_value]
          runner.registerInfo("Exporting #{key_value} #{output_var}")
        end
      end
    end

    weather = WeatherProcess.new(model, runner, File.dirname(__FILE__))
    if weather.error?
      return false
    end
    epw_timestamps = weather.epw_timestamps

    all_series = []
    # Sort by fuel, putting the total (Facility) column at the end of the fuel.
    variables_to_graph.sort_by! do |i| 
      fuel_type = if i[0].include?('Facility')
                    i[0].gsub(/:Facility/, '')
                  else
                    i[0].gsub(/.*:/, '')
                  end
      end_use = if i[0].include?('Facility')
                  'ZZZ' # so it will be last
                else
                  i[0].gsub(/:.*/, '')
                end
      sort_key = "#{fuel_type}#{end_use}"
    end
    variables_to_graph.each_with_index do |var_to_graph, j|
    
      var_name = var_to_graph[0]
      freq = var_to_graph[1]
      kv = var_to_graph[2]

      # Get the y axis values
      y_timeseries = sql.timeSeries(ann_env_pd, freq, var_name, kv)
      if y_timeseries.empty?
        runner.registerWarning("No data found for #{freq} #{var_name} #{kv}.")
        next
      else
        y_timeseries = y_timeseries.get
      end
      y_vals = y_timeseries.values

      js_date_times = []
      y_timeseries.dateTimes.each_with_index do |date_time, i|
        if reporting_frequency == "Hourly"
          js_date_times << epw_timestamps[i]
        else
          js_date_times << i+1
        end
      end
      
      # Store the timeseries data to hash for later
      # export to the HTML file
      series = {}
      series["name"] = "#{kv}"
      series["type"] = "#{var_name}"
      # Unit conversion
      old_units = y_timeseries.units
      new_units = case old_units
                  when "J"
                    if var_name.include?('Electricity')
                      "kWh"
                    else
                      "kBtu"
                    end
                  when "m3"
                    old_units = "m^3"
                    "gal"
                  else
                    old_units
                  end
      series["units"] = new_units
      data = []
      for i in 0..(js_date_times.size - 1)
        point = {}
        val_i = y_vals[i]
        # Unit conversion
        unless new_units == old_units
          val_i = OpenStudio.convert(val_i, old_units, new_units).get
        end
        time_i = js_date_times[i]
        point["y"] = val_i
        point["time"] = time_i
        data << point
      end
      next if data.all? {|x| x["y"] == 0}
      series["data"] = data
      all_series << series
        
    end
        
    # Transform the data to CSV
    cols = []
    all_series.each_with_index do |series, k|
      data = series['data']
      units = series['units']
      # Record the timestamps and units on the first pass only
      if k == 0
        time_col = ['Time']
        data.each do |entry|
          time_col << entry['time']
        end
        cols << time_col
      end
      # Record the data
      col_name = "#{series['type']} #{series['name']} [#{series['units']}]"
      data_col = [col_name]
      data.each do |entry|
        data_col << entry['y'].round(2)
      end
      cols << data_col
    end
    rows = cols.transpose
    rows = [rows[0]] + rows[1..-1].sort {|a, b| a[0] <=> b[0]} # get the rows into sequential order based on the timestamps
    
    # Write the rows out to CSV
    csv_path = File.expand_path("../enduse_timeseries.csv")
    CSV.open(csv_path, "wb") do |csv|
      rows.each do |row|
        csv << row
      end
    end    
    csv_path = File.absolute_path(csv_path)
    runner.registerFinalCondition("CSV file saved to <a href='file:///#{csv_path}'>enduse_timeseries.csv</a>.")
    
    # close the sql file
    sql.close()
    
    return true
 
  end

end

# register the measure to be used by the application
TimeseriesCSVExport.new.registerWithApplication<|MERGE_RESOLUTION|>--- conflicted
+++ resolved
@@ -172,83 +172,6 @@
       runner.registerError("Can't find a weather runperiod, make sure you ran an annual simulation, not just the design days.")
       return false
     end
-<<<<<<< HEAD
-    
-    # Method to translate from OpenStudio's time formatting
-    # to Javascript time formatting
-    # OpenStudio time
-    # 2009-May-14 00:10:00   Raw string
-    # Javascript time
-    # 2009/07/12 12:34:56
-    def to_JSTime(os_time, year_description)
-      js_time = os_time.to_s
-      # Replace the '-' with '/'
-      js_time = js_time.gsub('-','/')
-      # Replace month abbreviations with numbers
-      js_time = js_time.gsub('Jan','01')
-      js_time = js_time.gsub('Feb','02')
-      js_time = js_time.gsub('Mar','03')
-      js_time = js_time.gsub('Apr','04')
-      js_time = js_time.gsub('May','05')
-      js_time = js_time.gsub('Jun','06')
-      js_time = js_time.gsub('Jul','07')
-      js_time = js_time.gsub('Aug','08')
-      js_time = js_time.gsub('Sep','09')
-      js_time = js_time.gsub('Oct','10')
-      js_time = js_time.gsub('Nov','11')
-      js_time = js_time.gsub('Dec','12')
-
-      # manually shift timestamps for leap years
-      offset = 0
-      if year_description.isLeapYear
-        date, time = js_time.split(" ")
-        year, month, day = date.split("/")
-        year = year.to_f
-        month = month.to_f
-        day = day.to_f
-        if not ( month == 1 and year == 2009 ) and not ( month == 2 and year == 2009 )
-          day -= 1
-          if day == 0
-            month -= 1
-            if month == 0
-              month = 12
-              day = 31              
-            elsif month == 1
-              day = 31
-            elsif month == 2
-              day = 29
-            elsif month == 3
-              day = 31
-            elsif month == 4
-              day = 30
-            elsif month == 5
-              day = 31
-            elsif month == 6
-              day = 30
-            elsif month == 7
-              day = 31
-            elsif month == 8
-              day = 31
-            elsif month == 9
-              day = 30
-            elsif month == 10
-              day = 31
-            elsif month == 11
-              day = 30
-            end
-          end
-        end
-        js_time = "#{year.to_i}/#{month.to_i.to_s.rjust(2, "0")}/#{day.to_i.to_s.rjust(2, "0")} #{time}"
-        if month == 1 and year == 2010
-          offset = 1
-        end
-      end
-
-      unless year_description.calendarYear.empty?
-        js_time[0..3] = (year_description.calendarYear.get + offset).to_i.to_s
-      end
-=======
->>>>>>> ee5ac012
 
     # Create an array of arrays of variables
     variables_to_graph = []
