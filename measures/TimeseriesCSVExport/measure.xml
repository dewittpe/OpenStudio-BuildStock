--- conflicted
+++ resolved
@@ -2,13 +2,8 @@
   <schema_version>3.0</schema_version>
   <name>timeseries_csv_export</name>
   <uid>2a3442c1-944d-4e91-9e11-11e0cf368c64</uid>
-<<<<<<< HEAD
-  <version_id>a3b77487-6011-4579-a634-25e59167c077</version_id>
-  <version_modified>20190110T165552Z</version_modified>
-=======
   <version_id>5cdc15d6-da66-4e07-b1da-f2f112e97ffa</version_id>
   <version_modified>20190214T232734Z</version_modified>
->>>>>>> 6e2ec449
   <xml_checksum>15BF4E57</xml_checksum>
   <class_name>TimeseriesCSVExport</class_name>
   <display_name>Timeseries CSV Export</display_name>
@@ -111,24 +106,6 @@
   </attributes>
   <files>
     <file>
-      <filename>USA_CO_Denver_Intl_AP_725650_TMY3.epw</filename>
-      <filetype>epw</filetype>
-      <usage_type>test</usage_type>
-      <checksum>E23378AA</checksum>
-    </file>
-    <file>
-      <filename>DuPage_17043_725300_880860.epw</filename>
-      <filetype>epw</filetype>
-      <usage_type>test</usage_type>
-      <checksum>335AE046</checksum>
-    </file>
-    <file>
-      <filename>timeseries_csv_export_test.rb</filename>
-      <filetype>rb</filetype>
-      <usage_type>test</usage_type>
-      <checksum>97344D6D</checksum>
-    </file>
-    <file>
       <version>
         <software_program>OpenStudio</software_program>
         <identifier>2.0.5</identifier>
