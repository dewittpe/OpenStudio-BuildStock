<measure>
  <schema_version>3.0</schema_version>
  <name>simulation_output_report</name>
  <uid>fc337100-8634-404e-8966-01243d292a79</uid>
<<<<<<< HEAD
  <version_id>68912106-64bd-476d-ac36-3aa32552a750</version_id>
  <version_modified>20190104T232443Z</version_modified>
=======
  <version_id>ef661da7-8de1-4390-86b2-2bcc6ef7afee</version_id>
  <version_modified>20190103T233743Z</version_modified>
>>>>>>> f3464154
  <xml_checksum>2C8A3EEF</xml_checksum>
  <class_name>SimulationOutputReport</class_name>
  <display_name>Simulation Output Report</display_name>
  <description>Reports simulation outputs of interest.</description>
  <modeler_description>Change me</modeler_description>
  <arguments/>
  <outputs>
    <output>
      <name>total_site_energy_mbtu</name>
      <display_name>total_site_energy_mbtu</display_name>
      <short_name>total_site_energy_mbtu</short_name>
      <type>Double</type>
      <model_dependent>false</model_dependent>
    </output>
    <output>
      <name>total_site_electricity_kwh</name>
      <display_name>total_site_electricity_kwh</display_name>
      <short_name>total_site_electricity_kwh</short_name>
      <type>Double</type>
      <model_dependent>false</model_dependent>
    </output>
    <output>
      <name>total_site_natural_gas_therm</name>
      <display_name>total_site_natural_gas_therm</display_name>
      <short_name>total_site_natural_gas_therm</short_name>
      <type>Double</type>
      <model_dependent>false</model_dependent>
    </output>
    <output>
      <name>total_site_fuel_oil_mbtu</name>
      <display_name>total_site_fuel_oil_mbtu</display_name>
      <short_name>total_site_fuel_oil_mbtu</short_name>
      <type>Double</type>
      <model_dependent>false</model_dependent>
    </output>
    <output>
      <name>total_site_propane_mbtu</name>
      <display_name>total_site_propane_mbtu</display_name>
      <short_name>total_site_propane_mbtu</short_name>
      <type>Double</type>
      <model_dependent>false</model_dependent>
    </output>
    <output>
      <name>net_site_energy_mbtu</name>
      <display_name>net_site_energy_mbtu</display_name>
      <short_name>net_site_energy_mbtu</short_name>
      <type>Double</type>
      <model_dependent>false</model_dependent>
    </output>
    <output>
      <name>net_site_electricity_kwh</name>
      <display_name>net_site_electricity_kwh</display_name>
      <short_name>net_site_electricity_kwh</short_name>
      <type>Double</type>
      <model_dependent>false</model_dependent>
    </output>
    <output>
      <name>electricity_heating_kwh</name>
      <display_name>electricity_heating_kwh</display_name>
      <short_name>electricity_heating_kwh</short_name>
      <type>Double</type>
      <model_dependent>false</model_dependent>
    </output>
    <output>
      <name>electricity_cooling_kwh</name>
      <display_name>electricity_cooling_kwh</display_name>
      <short_name>electricity_cooling_kwh</short_name>
      <type>Double</type>
      <model_dependent>false</model_dependent>
    </output>
    <output>
      <name>electricity_interior_lighting_kwh</name>
      <display_name>electricity_interior_lighting_kwh</display_name>
      <short_name>electricity_interior_lighting_kwh</short_name>
      <type>Double</type>
      <model_dependent>false</model_dependent>
    </output>
    <output>
      <name>electricity_exterior_lighting_kwh</name>
      <display_name>electricity_exterior_lighting_kwh</display_name>
      <short_name>electricity_exterior_lighting_kwh</short_name>
      <type>Double</type>
      <model_dependent>false</model_dependent>
    </output>
    <output>
      <name>electricity_interior_equipment_kwh</name>
      <display_name>electricity_interior_equipment_kwh</display_name>
      <short_name>electricity_interior_equipment_kwh</short_name>
      <type>Double</type>
      <model_dependent>false</model_dependent>
    </output>
    <output>
      <name>electricity_fans_heating_kwh</name>
      <display_name>electricity_fans_heating_kwh</display_name>
      <short_name>electricity_fans_heating_kwh</short_name>
      <type>Double</type>
      <model_dependent>false</model_dependent>
    </output>
    <output>
      <name>electricity_fans_cooling_kwh</name>
      <display_name>electricity_fans_cooling_kwh</display_name>
      <short_name>electricity_fans_cooling_kwh</short_name>
      <type>Double</type>
      <model_dependent>false</model_dependent>
    </output>
    <output>
      <name>electricity_pumps_kwh</name>
      <display_name>electricity_pumps_kwh</display_name>
      <short_name>electricity_pumps_kwh</short_name>
      <type>Double</type>
      <model_dependent>false</model_dependent>
    </output>
    <output>
      <name>electricity_water_systems_kwh</name>
      <display_name>electricity_water_systems_kwh</display_name>
      <short_name>electricity_water_systems_kwh</short_name>
      <type>Double</type>
      <model_dependent>false</model_dependent>
    </output>
    <output>
      <name>electricity_pv_kwh</name>
      <display_name>electricity_pv_kwh</display_name>
      <short_name>electricity_pv_kwh</short_name>
      <type>Double</type>
      <model_dependent>false</model_dependent>
    </output>
    <output>
      <name>natural_gas_heating_therm</name>
      <display_name>natural_gas_heating_therm</display_name>
      <short_name>natural_gas_heating_therm</short_name>
      <type>Double</type>
      <model_dependent>false</model_dependent>
    </output>
    <output>
      <name>natural_gas_interior_equipment_therm</name>
      <display_name>natural_gas_interior_equipment_therm</display_name>
      <short_name>natural_gas_interior_equipment_therm</short_name>
      <type>Double</type>
      <model_dependent>false</model_dependent>
    </output>
    <output>
      <name>natural_gas_water_systems_therm</name>
      <display_name>natural_gas_water_systems_therm</display_name>
      <short_name>natural_gas_water_systems_therm</short_name>
      <type>Double</type>
      <model_dependent>false</model_dependent>
    </output>
    <output>
      <name>fuel_oil_heating_mbtu</name>
      <display_name>fuel_oil_heating_mbtu</display_name>
      <short_name>fuel_oil_heating_mbtu</short_name>
      <type>Double</type>
      <model_dependent>false</model_dependent>
    </output>
    <output>
      <name>fuel_oil_interior_equipment_mbtu</name>
      <display_name>fuel_oil_interior_equipment_mbtu</display_name>
      <short_name>fuel_oil_interior_equipment_mbtu</short_name>
      <type>Double</type>
      <model_dependent>false</model_dependent>
    </output>
    <output>
      <name>fuel_oil_water_systems_mbtu</name>
      <display_name>fuel_oil_water_systems_mbtu</display_name>
      <short_name>fuel_oil_water_systems_mbtu</short_name>
      <type>Double</type>
      <model_dependent>false</model_dependent>
    </output>
    <output>
      <name>propane_heating_mbtu</name>
      <display_name>propane_heating_mbtu</display_name>
      <short_name>propane_heating_mbtu</short_name>
      <type>Double</type>
      <model_dependent>false</model_dependent>
    </output>
    <output>
      <name>propane_interior_equipment_mbtu</name>
      <display_name>propane_interior_equipment_mbtu</display_name>
      <short_name>propane_interior_equipment_mbtu</short_name>
      <type>Double</type>
      <model_dependent>false</model_dependent>
    </output>
    <output>
      <name>propane_water_systems_mbtu</name>
      <display_name>propane_water_systems_mbtu</display_name>
      <short_name>propane_water_systems_mbtu</short_name>
      <type>Double</type>
      <model_dependent>false</model_dependent>
    </output>
    <output>
      <name>hours_heating_setpoint_not_met</name>
      <display_name>hours_heating_setpoint_not_met</display_name>
      <short_name>hours_heating_setpoint_not_met</short_name>
      <type>Double</type>
      <model_dependent>false</model_dependent>
    </output>
    <output>
      <name>hours_cooling_setpoint_not_met</name>
      <display_name>hours_cooling_setpoint_not_met</display_name>
      <short_name>hours_cooling_setpoint_not_met</short_name>
      <type>Double</type>
      <model_dependent>false</model_dependent>
    </output>
    <output>
      <name>hvac_cooling_capacity_w</name>
      <display_name>hvac_cooling_capacity_w</display_name>
      <short_name>hvac_cooling_capacity_w</short_name>
      <type>Double</type>
      <model_dependent>false</model_dependent>
    </output>
    <output>
      <name>hvac_heating_capacity_w</name>
      <display_name>hvac_heating_capacity_w</display_name>
      <short_name>hvac_heating_capacity_w</short_name>
      <type>Double</type>
      <model_dependent>false</model_dependent>
    </output>
    <output>
      <name>hvac_heating_supp_capacity_w</name>
      <display_name>hvac_heating_supp_capacity_w</display_name>
      <short_name>hvac_heating_supp_capacity_w</short_name>
      <type>Double</type>
      <model_dependent>false</model_dependent>
    </output>
    <output>
      <name>upgrade_name</name>
      <display_name>upgrade_name</display_name>
      <short_name>upgrade_name</short_name>
      <type>Double</type>
      <model_dependent>false</model_dependent>
    </output>
    <output>
      <name>upgrade_cost_usd</name>
      <display_name>upgrade_cost_usd</display_name>
      <short_name>upgrade_cost_usd</short_name>
      <type>Double</type>
      <model_dependent>false</model_dependent>
    </output>
    <output>
      <name>upgrade_option_01_cost_usd</name>
      <display_name>upgrade_option_01_cost_usd</display_name>
      <short_name>upgrade_option_01_cost_usd</short_name>
      <type>Double</type>
      <model_dependent>false</model_dependent>
    </output>
    <output>
      <name>upgrade_option_01_lifetime_yrs</name>
      <display_name>upgrade_option_01_lifetime_yrs</display_name>
      <short_name>upgrade_option_01_lifetime_yrs</short_name>
      <type>Double</type>
      <model_dependent>false</model_dependent>
    </output>
    <output>
      <name>upgrade_option_02_cost_usd</name>
      <display_name>upgrade_option_02_cost_usd</display_name>
      <short_name>upgrade_option_02_cost_usd</short_name>
      <type>Double</type>
      <model_dependent>false</model_dependent>
    </output>
    <output>
      <name>upgrade_option_02_lifetime_yrs</name>
      <display_name>upgrade_option_02_lifetime_yrs</display_name>
      <short_name>upgrade_option_02_lifetime_yrs</short_name>
      <type>Double</type>
      <model_dependent>false</model_dependent>
    </output>
    <output>
      <name>upgrade_option_03_cost_usd</name>
      <display_name>upgrade_option_03_cost_usd</display_name>
      <short_name>upgrade_option_03_cost_usd</short_name>
      <type>Double</type>
      <model_dependent>false</model_dependent>
    </output>
    <output>
      <name>upgrade_option_03_lifetime_yrs</name>
      <display_name>upgrade_option_03_lifetime_yrs</display_name>
      <short_name>upgrade_option_03_lifetime_yrs</short_name>
      <type>Double</type>
      <model_dependent>false</model_dependent>
    </output>
    <output>
      <name>upgrade_option_04_cost_usd</name>
      <display_name>upgrade_option_04_cost_usd</display_name>
      <short_name>upgrade_option_04_cost_usd</short_name>
      <type>Double</type>
      <model_dependent>false</model_dependent>
    </output>
    <output>
      <name>upgrade_option_04_lifetime_yrs</name>
      <display_name>upgrade_option_04_lifetime_yrs</display_name>
      <short_name>upgrade_option_04_lifetime_yrs</short_name>
      <type>Double</type>
      <model_dependent>false</model_dependent>
    </output>
    <output>
      <name>upgrade_option_05_cost_usd</name>
      <display_name>upgrade_option_05_cost_usd</display_name>
      <short_name>upgrade_option_05_cost_usd</short_name>
      <type>Double</type>
      <model_dependent>false</model_dependent>
    </output>
    <output>
      <name>upgrade_option_05_lifetime_yrs</name>
      <display_name>upgrade_option_05_lifetime_yrs</display_name>
      <short_name>upgrade_option_05_lifetime_yrs</short_name>
      <type>Double</type>
      <model_dependent>false</model_dependent>
    </output>
    <output>
      <name>upgrade_option_06_cost_usd</name>
      <display_name>upgrade_option_06_cost_usd</display_name>
      <short_name>upgrade_option_06_cost_usd</short_name>
      <type>Double</type>
      <model_dependent>false</model_dependent>
    </output>
    <output>
      <name>upgrade_option_06_lifetime_yrs</name>
      <display_name>upgrade_option_06_lifetime_yrs</display_name>
      <short_name>upgrade_option_06_lifetime_yrs</short_name>
      <type>Double</type>
      <model_dependent>false</model_dependent>
    </output>
    <output>
      <name>upgrade_option_07_cost_usd</name>
      <display_name>upgrade_option_07_cost_usd</display_name>
      <short_name>upgrade_option_07_cost_usd</short_name>
      <type>Double</type>
      <model_dependent>false</model_dependent>
    </output>
    <output>
      <name>upgrade_option_07_lifetime_yrs</name>
      <display_name>upgrade_option_07_lifetime_yrs</display_name>
      <short_name>upgrade_option_07_lifetime_yrs</short_name>
      <type>Double</type>
      <model_dependent>false</model_dependent>
    </output>
    <output>
      <name>upgrade_option_08_cost_usd</name>
      <display_name>upgrade_option_08_cost_usd</display_name>
      <short_name>upgrade_option_08_cost_usd</short_name>
      <type>Double</type>
      <model_dependent>false</model_dependent>
    </output>
    <output>
      <name>upgrade_option_08_lifetime_yrs</name>
      <display_name>upgrade_option_08_lifetime_yrs</display_name>
      <short_name>upgrade_option_08_lifetime_yrs</short_name>
      <type>Double</type>
      <model_dependent>false</model_dependent>
    </output>
    <output>
      <name>upgrade_option_09_cost_usd</name>
      <display_name>upgrade_option_09_cost_usd</display_name>
      <short_name>upgrade_option_09_cost_usd</short_name>
      <type>Double</type>
      <model_dependent>false</model_dependent>
    </output>
    <output>
      <name>upgrade_option_09_lifetime_yrs</name>
      <display_name>upgrade_option_09_lifetime_yrs</display_name>
      <short_name>upgrade_option_09_lifetime_yrs</short_name>
      <type>Double</type>
      <model_dependent>false</model_dependent>
    </output>
    <output>
      <name>upgrade_option_10_cost_usd</name>
      <display_name>upgrade_option_10_cost_usd</display_name>
      <short_name>upgrade_option_10_cost_usd</short_name>
      <type>Double</type>
      <model_dependent>false</model_dependent>
    </output>
    <output>
      <name>upgrade_option_10_lifetime_yrs</name>
      <display_name>upgrade_option_10_lifetime_yrs</display_name>
      <short_name>upgrade_option_10_lifetime_yrs</short_name>
      <type>Double</type>
      <model_dependent>false</model_dependent>
    </output>
    <output>
      <name>weight</name>
      <display_name>weight</display_name>
      <short_name>weight</short_name>
      <type>Double</type>
      <model_dependent>false</model_dependent>
    </output>
  </outputs>
  <provenances/>
  <tags>
    <tag>Reporting.QAQC</tag>
  </tags>
  <attributes>
    <attribute>
      <name>Measure Type</name>
      <value>ReportingMeasure</value>
      <datatype>string</datatype>
    </attribute>
    <attribute>
      <name>Uses SketchUp API</name>
      <value>false</value>
      <datatype>boolean</datatype>
    </attribute>
  </attributes>
  <files>
    <file>
      <filename>simulation_output_report_test.rb</filename>
      <filetype>rb</filetype>
      <usage_type>test</usage_type>
      <checksum>9E036BB5</checksum>
    </file>
    <file>
      <filename>SFD_1story_FB_UA_GRG_MSHP_FuelTanklessWH.osm</filename>
      <filetype>osm</filetype>
      <usage_type>test</usage_type>
      <checksum>FBCCE603</checksum>
    </file>
    <file>
      <filename>SFD_1story_FB_UA_GRG_RoomAC_ElecBoiler_FuelTanklessWH.osm</filename>
      <filetype>osm</filetype>
      <usage_type>test</usage_type>
      <checksum>320D0033</checksum>
    </file>
    <file>
      <filename>SFD_1story_UB_UA_ASHP2_HPWH.osm</filename>
      <filetype>osm</filetype>
      <usage_type>test</usage_type>
      <checksum>61C1EAA8</checksum>
    </file>
    <file>
      <filename>SFD_1story_UB_UA_GRG_ACV_FuelFurnace_HPWH.osm</filename>
      <filetype>osm</filetype>
      <usage_type>test</usage_type>
      <checksum>8F399B91</checksum>
    </file>
    <file>
      <filename>SFD_2story_CS_UA_AC2_FuelBoiler_FuelTankWH.osm</filename>
      <filetype>osm</filetype>
      <usage_type>test</usage_type>
      <checksum>D425213A</checksum>
    </file>
    <file>
      <filename>SFD_2story_CS_UA_GRG_ASHPV_FuelTanklessWH.osm</filename>
      <filetype>osm</filetype>
      <usage_type>test</usage_type>
      <checksum>3A7F8A30</checksum>
    </file>
    <file>
      <filename>SFD_2story_FB_UA_GRG_AC1_ElecBaseboard_FuelTankWH.osm</filename>
      <filetype>osm</filetype>
      <usage_type>test</usage_type>
      <checksum>F5848036</checksum>
    </file>
    <file>
      <filename>SFD_2story_FB_UA_GRG_GSHP_ElecTanklessWH.osm</filename>
      <filetype>osm</filetype>
      <usage_type>test</usage_type>
      <checksum>9A6E9A2D</checksum>
    </file>
    <file>
      <filename>SFD_2story_PB_UA_ElecFurnace_ElecTankWH.osm</filename>
      <filetype>osm</filetype>
      <usage_type>test</usage_type>
      <checksum>DA1A747F</checksum>
    </file>
    <file>
      <filename>SFD_2story_S_UA_GRG_ASHP1_FuelTanklessWH.osm</filename>
      <filetype>osm</filetype>
      <usage_type>test</usage_type>
      <checksum>33C383BF</checksum>
    </file>
    <file>
      <filename>SFD_2story_FB_UA_GRG_AC1_UnitHeater_FuelTankWH.osm</filename>
      <filetype>osm</filetype>
      <usage_type>test</usage_type>
      <checksum>4B634E7E</checksum>
    </file>
    <file>
      <version>
        <software_program>OpenStudio</software_program>
        <identifier>1.1.2</identifier>
        <min_compatible>1.1.2</min_compatible>
      </version>
      <filename>measure.rb</filename>
      <filetype>rb</filetype>
      <usage_type>script</usage_type>
<<<<<<< HEAD
      <checksum>8CEDEE15</checksum>
    </file>
    <file>
      <filename>MF_2story_UB_ASHP2_HPWH.osm</filename>
      <filetype>osm</filetype>
      <usage_type>test</usage_type>
      <checksum>97559A10</checksum>
    </file>
    <file>
      <filename>MF_2story_UB_FuelBoiler_AC1_FuelTankWH.osm</filename>
      <filetype>osm</filetype>
      <usage_type>test</usage_type>
      <checksum>94987481</checksum>
    </file>
    <file>
      <filename>MF_2story_UB_Furnace_AC1_FuelTankWH.osm</filename>
      <filetype>osm</filetype>
      <usage_type>test</usage_type>
      <checksum>148F84CB</checksum>
    </file>
    <file>
      <filename>SFA_2story_UB_ASHP2_HPWH.osm</filename>
      <filetype>osm</filetype>
      <usage_type>test</usage_type>
      <checksum>51710AA5</checksum>
    </file>
    <file>
      <filename>SFA_2story_UB_FuelBoiler_RoomAC_FuelTankWH.osm</filename>
      <filetype>osm</filetype>
      <usage_type>test</usage_type>
      <checksum>EFDDEB82</checksum>
    </file>
    <file>
      <filename>SFA_2story_UB_Furnace_RoomAC_FuelTankWH.osm</filename>
      <filetype>osm</filetype>
      <usage_type>test</usage_type>
      <checksum>C60BF6F4</checksum>
=======
      <checksum>58C6370F</checksum>
>>>>>>> f3464154
    </file>
  </files>
</measure><|MERGE_RESOLUTION|>--- conflicted
+++ resolved
@@ -2,13 +2,8 @@
   <schema_version>3.0</schema_version>
   <name>simulation_output_report</name>
   <uid>fc337100-8634-404e-8966-01243d292a79</uid>
-<<<<<<< HEAD
-  <version_id>68912106-64bd-476d-ac36-3aa32552a750</version_id>
-  <version_modified>20190104T232443Z</version_modified>
-=======
   <version_id>ef661da7-8de1-4390-86b2-2bcc6ef7afee</version_id>
   <version_modified>20190103T233743Z</version_modified>
->>>>>>> f3464154
   <xml_checksum>2C8A3EEF</xml_checksum>
   <class_name>SimulationOutputReport</class_name>
   <display_name>Simulation Output Report</display_name>
@@ -416,73 +411,73 @@
       <filename>simulation_output_report_test.rb</filename>
       <filetype>rb</filetype>
       <usage_type>test</usage_type>
-      <checksum>9E036BB5</checksum>
+      <checksum>E53683F1</checksum>
     </file>
     <file>
       <filename>SFD_1story_FB_UA_GRG_MSHP_FuelTanklessWH.osm</filename>
       <filetype>osm</filetype>
       <usage_type>test</usage_type>
-      <checksum>FBCCE603</checksum>
+      <checksum>3A84D35D</checksum>
     </file>
     <file>
       <filename>SFD_1story_FB_UA_GRG_RoomAC_ElecBoiler_FuelTanklessWH.osm</filename>
       <filetype>osm</filetype>
       <usage_type>test</usage_type>
-      <checksum>320D0033</checksum>
+      <checksum>49A5CD9B</checksum>
     </file>
     <file>
       <filename>SFD_1story_UB_UA_ASHP2_HPWH.osm</filename>
       <filetype>osm</filetype>
       <usage_type>test</usage_type>
-      <checksum>61C1EAA8</checksum>
+      <checksum>5461573D</checksum>
     </file>
     <file>
       <filename>SFD_1story_UB_UA_GRG_ACV_FuelFurnace_HPWH.osm</filename>
       <filetype>osm</filetype>
       <usage_type>test</usage_type>
-      <checksum>8F399B91</checksum>
+      <checksum>D3205828</checksum>
     </file>
     <file>
       <filename>SFD_2story_CS_UA_AC2_FuelBoiler_FuelTankWH.osm</filename>
       <filetype>osm</filetype>
       <usage_type>test</usage_type>
-      <checksum>D425213A</checksum>
+      <checksum>C2BE5A43</checksum>
     </file>
     <file>
       <filename>SFD_2story_CS_UA_GRG_ASHPV_FuelTanklessWH.osm</filename>
       <filetype>osm</filetype>
       <usage_type>test</usage_type>
-      <checksum>3A7F8A30</checksum>
+      <checksum>1E0F4E36</checksum>
     </file>
     <file>
       <filename>SFD_2story_FB_UA_GRG_AC1_ElecBaseboard_FuelTankWH.osm</filename>
       <filetype>osm</filetype>
       <usage_type>test</usage_type>
-      <checksum>F5848036</checksum>
+      <checksum>1C44FD32</checksum>
     </file>
     <file>
       <filename>SFD_2story_FB_UA_GRG_GSHP_ElecTanklessWH.osm</filename>
       <filetype>osm</filetype>
       <usage_type>test</usage_type>
-      <checksum>9A6E9A2D</checksum>
+      <checksum>42530F9A</checksum>
     </file>
     <file>
       <filename>SFD_2story_PB_UA_ElecFurnace_ElecTankWH.osm</filename>
       <filetype>osm</filetype>
       <usage_type>test</usage_type>
-      <checksum>DA1A747F</checksum>
+      <checksum>F9CE2BC8</checksum>
     </file>
     <file>
       <filename>SFD_2story_S_UA_GRG_ASHP1_FuelTanklessWH.osm</filename>
       <filetype>osm</filetype>
       <usage_type>test</usage_type>
-      <checksum>33C383BF</checksum>
+      <checksum>BD24DEFC</checksum>
     </file>
     <file>
       <filename>SFD_2story_FB_UA_GRG_AC1_UnitHeater_FuelTankWH.osm</filename>
       <filetype>osm</filetype>
       <usage_type>test</usage_type>
-      <checksum>4B634E7E</checksum>
+      <checksum>0380A555</checksum>
     </file>
     <file>
       <version>
@@ -493,47 +488,7 @@
       <filename>measure.rb</filename>
       <filetype>rb</filetype>
       <usage_type>script</usage_type>
-<<<<<<< HEAD
-      <checksum>8CEDEE15</checksum>
-    </file>
-    <file>
-      <filename>MF_2story_UB_ASHP2_HPWH.osm</filename>
-      <filetype>osm</filetype>
-      <usage_type>test</usage_type>
-      <checksum>97559A10</checksum>
-    </file>
-    <file>
-      <filename>MF_2story_UB_FuelBoiler_AC1_FuelTankWH.osm</filename>
-      <filetype>osm</filetype>
-      <usage_type>test</usage_type>
-      <checksum>94987481</checksum>
-    </file>
-    <file>
-      <filename>MF_2story_UB_Furnace_AC1_FuelTankWH.osm</filename>
-      <filetype>osm</filetype>
-      <usage_type>test</usage_type>
-      <checksum>148F84CB</checksum>
-    </file>
-    <file>
-      <filename>SFA_2story_UB_ASHP2_HPWH.osm</filename>
-      <filetype>osm</filetype>
-      <usage_type>test</usage_type>
-      <checksum>51710AA5</checksum>
-    </file>
-    <file>
-      <filename>SFA_2story_UB_FuelBoiler_RoomAC_FuelTankWH.osm</filename>
-      <filetype>osm</filetype>
-      <usage_type>test</usage_type>
-      <checksum>EFDDEB82</checksum>
-    </file>
-    <file>
-      <filename>SFA_2story_UB_Furnace_RoomAC_FuelTankWH.osm</filename>
-      <filetype>osm</filetype>
-      <usage_type>test</usage_type>
-      <checksum>C60BF6F4</checksum>
-=======
       <checksum>58C6370F</checksum>
->>>>>>> f3464154
     </file>
   </files>
 </measure>