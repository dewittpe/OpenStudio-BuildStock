--- conflicted
+++ resolved
@@ -2,13 +2,8 @@
   <schema_version>3.0</schema_version>
   <name>residential_simulation_controls</name>
   <uid>874f921e-8f3c-458a-a82f-01b7d51a547e</uid>
-<<<<<<< HEAD
-  <version_id>4d783025-0f51-40ca-9264-ffa52966dd16</version_id>
-  <version_modified>20190708T213108Z</version_modified>
-=======
   <version_id>bd707972-0539-4239-b100-c3878b2f1d7c</version_id>
   <version_modified>20190708T143602Z</version_modified>
->>>>>>> 127935f6
   <xml_checksum>2C38F48B</xml_checksum>
   <class_name>ResidentialSimulationControls</class_name>
   <display_name>Set Residential Simulation Controls</display_name>
@@ -55,14 +50,6 @@
       <model_dependent>false</model_dependent>
       <default_value>31</default_value>
     </argument>
-    <argument>
-      <name>calendar_year</name>
-      <display_name>Calendar Year</display_name>
-      <type>Integer</type>
-      <required>true</required>
-      <model_dependent>false</model_dependent>
-      <default_value>2007</default_value>
-    </argument>
   </arguments>
   <outputs/>
   <provenances/>
@@ -78,12 +65,6 @@
   </attributes>
   <files>
     <file>
-      <filename>set_simulation_controls_test.rb</filename>
-      <filetype>rb</filetype>
-      <usage_type>test</usage_type>
-      <checksum>056A2C0C</checksum>
-    </file>
-    <file>
       <version>
         <software_program>OpenStudio</software_program>
         <identifier>2.6.0</identifier>
@@ -92,9 +73,6 @@
       <filename>measure.rb</filename>
       <filetype>rb</filetype>
       <usage_type>script</usage_type>
-<<<<<<< HEAD
-      <checksum>683F3632</checksum>
-=======
       <checksum>81BAB9A4</checksum>
     </file>
     <file>
@@ -102,7 +80,6 @@
       <filetype>rb</filetype>
       <usage_type>test</usage_type>
       <checksum>A47ECE03</checksum>
->>>>>>> 127935f6
     </file>
   </files>
 </measure>