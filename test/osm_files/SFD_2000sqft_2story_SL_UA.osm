--- conflicted
+++ resolved
@@ -1,53 +1,26 @@
 !- NOTE: Auto-generated from /test/osw_files/SFD_2000sqft_2story_SL_UA.osw
 
 OS:Version,
-<<<<<<< HEAD
-  {e93b11a4-194b-4d99-a7a6-d14df1c4ff17}, !- Handle
-  2.8.1;                                  !- Version Identifier
-
-OS:SimulationControl,
-  {e2c27d64-4b7c-4136-8a30-f859add91e7e}, !- Handle
-=======
   {9b6ed8d3-cd70-4145-a0db-ccadf718e211}, !- Handle
   2.8.0;                                  !- Version Identifier
 
 OS:SimulationControl,
   {ca9bef6b-7b09-413d-8808-30fa598eff6b}, !- Handle
->>>>>>> a5f3a604
   ,                                       !- Do Zone Sizing Calculation
   ,                                       !- Do System Sizing Calculation
   ,                                       !- Do Plant Sizing Calculation
   No;                                     !- Run Simulation for Sizing Periods
 
 OS:Timestep,
-<<<<<<< HEAD
-  {4c75ab62-4d3a-458c-8a96-62836be4988f}, !- Handle
-  6;                                      !- Number of Timesteps per Hour
-
-OS:ShadowCalculation,
-  {6e48c4c2-5d00-4505-9ab0-ced92a61654b}, !- Handle
-=======
   {70a02d60-4423-49fd-8bde-891a114d960f}, !- Handle
   6;                                      !- Number of Timesteps per Hour
 
 OS:ShadowCalculation,
   {eefc734d-4b72-4062-88e7-0cdeb0761444}, !- Handle
->>>>>>> a5f3a604
   20,                                     !- Calculation Frequency
   200;                                    !- Maximum Figures in Shadow Overlap Calculations
 
 OS:SurfaceConvectionAlgorithm:Outside,
-<<<<<<< HEAD
-  {df25b0e1-02e9-45bd-8619-bf7b966272a9}, !- Handle
-  DOE-2;                                  !- Algorithm
-
-OS:SurfaceConvectionAlgorithm:Inside,
-  {3ced3f3e-9b51-46fc-abe9-46adeafdefff}, !- Handle
-  TARP;                                   !- Algorithm
-
-OS:ZoneCapacitanceMultiplier:ResearchSpecial,
-  {ff12e69e-4f2e-408b-b2af-46745593f1d1}, !- Handle
-=======
   {be1448a8-1c0d-4490-b550-5d5ea6b27b56}, !- Handle
   DOE-2;                                  !- Algorithm
 
@@ -57,17 +30,12 @@
 
 OS:ZoneCapacitanceMultiplier:ResearchSpecial,
   {b333fd01-b961-4597-bd49-be46d3175c58}, !- Handle
->>>>>>> a5f3a604
   ,                                       !- Temperature Capacity Multiplier
   15,                                     !- Humidity Capacity Multiplier
   ;                                       !- Carbon Dioxide Capacity Multiplier
 
 OS:RunPeriod,
-<<<<<<< HEAD
-  {5da60033-7745-4177-8128-e48c609260bf}, !- Handle
-=======
   {c5228d10-94b0-4502-987e-9593aa76b727}, !- Handle
->>>>>>> a5f3a604
   Run Period 1,                           !- Name
   1,                                      !- Begin Month
   1,                                      !- Begin Day of Month
@@ -87,11 +55,7 @@
   ;                                       !- Is Leap Year
 
 OS:ThermalZone,
-<<<<<<< HEAD
-  {1d5ad21a-493c-4358-b65c-93444018ad42}, !- Handle
-=======
   {1e927b9b-077f-4bb5-9be1-d9b4c9f8bfc4}, !- Handle
->>>>>>> a5f3a604
   living zone,                            !- Name
   ,                                       !- Multiplier
   ,                                       !- Ceiling Height {m}
@@ -100,17 +64,10 @@
   ,                                       !- Zone Inside Convection Algorithm
   ,                                       !- Zone Outside Convection Algorithm
   ,                                       !- Zone Conditioning Equipment List Name
-<<<<<<< HEAD
-  {c4b10f44-c7fe-4849-bd94-f5e878915bc0}, !- Zone Air Inlet Port List
-  {f7438215-5c5e-485b-871c-ac4371f2902e}, !- Zone Air Exhaust Port List
-  {2bb89c59-940a-49fc-a022-72099de753e7}, !- Zone Air Node Name
-  {1a01da84-95db-4b9e-a70c-480da2b865dd}, !- Zone Return Air Port List
-=======
   {ef4fa155-b1cc-43cf-a91d-4a2acdffe46d}, !- Zone Air Inlet Port List
   {3a39673e-f1d0-42d3-b0b3-90f9fc935b4f}, !- Zone Air Exhaust Port List
   {a47ed986-501d-4bf4-b00d-f9909711baba}, !- Zone Air Node Name
   {c1e29cee-74e0-4b99-90e1-1f7228622c5c}, !- Zone Return Air Port List
->>>>>>> a5f3a604
   ,                                       !- Primary Daylighting Control Name
   ,                                       !- Fraction of Zone Controlled by Primary Daylighting Control
   ,                                       !- Secondary Daylighting Control Name
@@ -121,39 +78,6 @@
   No;                                     !- Use Ideal Air Loads
 
 OS:Node,
-<<<<<<< HEAD
-  {b556ab6b-9903-4a9c-a5ef-6fe841b6bede}, !- Handle
-  Node 1,                                 !- Name
-  {2bb89c59-940a-49fc-a022-72099de753e7}, !- Inlet Port
-  ;                                       !- Outlet Port
-
-OS:Connection,
-  {2bb89c59-940a-49fc-a022-72099de753e7}, !- Handle
-  {ad3be679-7772-496a-92ca-40c08950bcf0}, !- Name
-  {1d5ad21a-493c-4358-b65c-93444018ad42}, !- Source Object
-  11,                                     !- Outlet Port
-  {b556ab6b-9903-4a9c-a5ef-6fe841b6bede}, !- Target Object
-  2;                                      !- Inlet Port
-
-OS:PortList,
-  {c4b10f44-c7fe-4849-bd94-f5e878915bc0}, !- Handle
-  {0888c0d6-1948-4719-8bae-695eac086335}, !- Name
-  {1d5ad21a-493c-4358-b65c-93444018ad42}; !- HVAC Component
-
-OS:PortList,
-  {f7438215-5c5e-485b-871c-ac4371f2902e}, !- Handle
-  {2401abf4-afdf-4c1a-bc02-d5779b02d413}, !- Name
-  {1d5ad21a-493c-4358-b65c-93444018ad42}; !- HVAC Component
-
-OS:PortList,
-  {1a01da84-95db-4b9e-a70c-480da2b865dd}, !- Handle
-  {25d49037-2193-4d84-91a6-4bd9d46c7194}, !- Name
-  {1d5ad21a-493c-4358-b65c-93444018ad42}; !- HVAC Component
-
-OS:Sizing:Zone,
-  {2d5f188f-4ccf-4cde-940d-265cc5877dd4}, !- Handle
-  {1d5ad21a-493c-4358-b65c-93444018ad42}, !- Zone or ZoneList Name
-=======
   {7e8ce6ff-ea85-46ad-b15c-528b3eb18f38}, !- Handle
   Node 1,                                 !- Name
   {a47ed986-501d-4bf4-b00d-f9909711baba}, !- Inlet Port
@@ -185,7 +109,6 @@
 OS:Sizing:Zone,
   {bd1b11bc-0f45-4403-813f-21c863bdae92}, !- Handle
   {1e927b9b-077f-4bb5-9be1-d9b4c9f8bfc4}, !- Zone or ZoneList Name
->>>>>>> a5f3a604
   SupplyAirTemperature,                   !- Zone Cooling Design Supply Air Temperature Input Method
   14,                                     !- Zone Cooling Design Supply Air Temperature {C}
   11.11,                                  !- Zone Cooling Design Supply Air Temperature Difference {deltaC}
@@ -214,16 +137,6 @@
   autosize;                               !- Dedicated Outdoor Air High Setpoint Temperature for Design {C}
 
 OS:ZoneHVAC:EquipmentList,
-<<<<<<< HEAD
-  {df77b4cc-dc6e-4207-b765-6ebe1c88d82b}, !- Handle
-  Zone HVAC Equipment List 1,             !- Name
-  {1d5ad21a-493c-4358-b65c-93444018ad42}; !- Thermal Zone
-
-OS:Space,
-  {fa88a01d-a8a2-4aac-9906-00f39b5c583d}, !- Handle
-  living space,                           !- Name
-  {454d33ac-6afa-4825-91ff-9c1d2bd8d9b9}, !- Space Type Name
-=======
   {6e5d592c-cbc5-44eb-98bf-a5134f154621}, !- Handle
   Zone HVAC Equipment List 1,             !- Name
   {1e927b9b-077f-4bb5-9be1-d9b4c9f8bfc4}; !- Thermal Zone
@@ -232,7 +145,6 @@
   {20cfa2e0-bb8f-4c41-99e9-f15740df4671}, !- Handle
   living space,                           !- Name
   {3d95ade4-781f-426b-a572-5320f5861ad3}, !- Space Type Name
->>>>>>> a5f3a604
   ,                                       !- Default Construction Set Name
   ,                                       !- Default Schedule Set Name
   -0,                                     !- Direction of Relative North {deg}
@@ -240,19 +152,6 @@
   0,                                      !- Y Origin {m}
   0,                                      !- Z Origin {m}
   ,                                       !- Building Story Name
-<<<<<<< HEAD
-  {1d5ad21a-493c-4358-b65c-93444018ad42}, !- Thermal Zone Name
-  ,                                       !- Part of Total Floor Area
-  ,                                       !- Design Specification Outdoor Air Object Name
-  {fd1aab3a-ad74-4ba6-b9b5-b3bfb470ff27}; !- Building Unit Name
-
-OS:Surface,
-  {62480400-4a4a-4129-bd6d-8d3b5ce1efae}, !- Handle
-  Surface 1,                              !- Name
-  Floor,                                  !- Surface Type
-  ,                                       !- Construction Name
-  {fa88a01d-a8a2-4aac-9906-00f39b5c583d}, !- Space Name
-=======
   {1e927b9b-077f-4bb5-9be1-d9b4c9f8bfc4}, !- Thermal Zone Name
   ,                                       !- Part of Total Floor Area
   ,                                       !- Design Specification Outdoor Air Object Name
@@ -264,7 +163,6 @@
   Floor,                                  !- Surface Type
   ,                                       !- Construction Name
   {20cfa2e0-bb8f-4c41-99e9-f15740df4671}, !- Space Name
->>>>>>> a5f3a604
   Foundation,                             !- Outside Boundary Condition
   ,                                       !- Outside Boundary Condition Object
   NoSun,                                  !- Sun Exposure
@@ -277,19 +175,11 @@
   13.6310703908387, 0, 0;                 !- X,Y,Z Vertex 4 {m}
 
 OS:Surface,
-<<<<<<< HEAD
-  {f69c26f1-fb07-4227-b8a2-8c15bf119f57}, !- Handle
-  Surface 2,                              !- Name
-  Wall,                                   !- Surface Type
-  ,                                       !- Construction Name
-  {fa88a01d-a8a2-4aac-9906-00f39b5c583d}, !- Space Name
-=======
   {2ad7ade8-20e3-428b-902d-83e471b283ca}, !- Handle
   Surface 2,                              !- Name
   Wall,                                   !- Surface Type
   ,                                       !- Construction Name
   {20cfa2e0-bb8f-4c41-99e9-f15740df4671}, !- Space Name
->>>>>>> a5f3a604
   Outdoors,                               !- Outside Boundary Condition
   ,                                       !- Outside Boundary Condition Object
   SunExposed,                             !- Sun Exposure
@@ -302,19 +192,11 @@
   0, 0, 2.4384;                           !- X,Y,Z Vertex 4 {m}
 
 OS:Surface,
-<<<<<<< HEAD
-  {ec632335-f421-4ef9-a32e-1b07abf052d3}, !- Handle
-  Surface 3,                              !- Name
-  Wall,                                   !- Surface Type
-  ,                                       !- Construction Name
-  {fa88a01d-a8a2-4aac-9906-00f39b5c583d}, !- Space Name
-=======
   {e49fbc5d-bcfe-43ef-99fc-7c4de898f932}, !- Handle
   Surface 3,                              !- Name
   Wall,                                   !- Surface Type
   ,                                       !- Construction Name
   {20cfa2e0-bb8f-4c41-99e9-f15740df4671}, !- Space Name
->>>>>>> a5f3a604
   Outdoors,                               !- Outside Boundary Condition
   ,                                       !- Outside Boundary Condition Object
   SunExposed,                             !- Sun Exposure
@@ -327,19 +209,11 @@
   0, 6.81553519541936, 2.4384;            !- X,Y,Z Vertex 4 {m}
 
 OS:Surface,
-<<<<<<< HEAD
-  {42132434-e110-4631-8145-209c0cba4140}, !- Handle
-  Surface 4,                              !- Name
-  Wall,                                   !- Surface Type
-  ,                                       !- Construction Name
-  {fa88a01d-a8a2-4aac-9906-00f39b5c583d}, !- Space Name
-=======
   {38f1f453-c860-4145-9832-a88024ba5a8e}, !- Handle
   Surface 4,                              !- Name
   Wall,                                   !- Surface Type
   ,                                       !- Construction Name
   {20cfa2e0-bb8f-4c41-99e9-f15740df4671}, !- Space Name
->>>>>>> a5f3a604
   Outdoors,                               !- Outside Boundary Condition
   ,                                       !- Outside Boundary Condition Object
   SunExposed,                             !- Sun Exposure
@@ -352,19 +226,11 @@
   13.6310703908387, 6.81553519541936, 2.4384; !- X,Y,Z Vertex 4 {m}
 
 OS:Surface,
-<<<<<<< HEAD
-  {5364e6f2-a331-41b8-a712-2422b05ed9fb}, !- Handle
-  Surface 5,                              !- Name
-  Wall,                                   !- Surface Type
-  ,                                       !- Construction Name
-  {fa88a01d-a8a2-4aac-9906-00f39b5c583d}, !- Space Name
-=======
   {acd4f63a-ddf9-4a1e-83cd-3c48939f5c35}, !- Handle
   Surface 5,                              !- Name
   Wall,                                   !- Surface Type
   ,                                       !- Construction Name
   {20cfa2e0-bb8f-4c41-99e9-f15740df4671}, !- Space Name
->>>>>>> a5f3a604
   Outdoors,                               !- Outside Boundary Condition
   ,                                       !- Outside Boundary Condition Object
   SunExposed,                             !- Sun Exposure
@@ -377,15 +243,6 @@
   13.6310703908387, 0, 2.4384;            !- X,Y,Z Vertex 4 {m}
 
 OS:Surface,
-<<<<<<< HEAD
-  {65208917-ab44-4943-a171-22f52b31844d}, !- Handle
-  Surface 6,                              !- Name
-  RoofCeiling,                            !- Surface Type
-  ,                                       !- Construction Name
-  {fa88a01d-a8a2-4aac-9906-00f39b5c583d}, !- Space Name
-  Surface,                                !- Outside Boundary Condition
-  {0181139a-d9fd-47ea-bb0b-39c69e26898d}, !- Outside Boundary Condition Object
-=======
   {de1e992a-ddd1-48e8-9551-b959e5f90f4c}, !- Handle
   Surface 6,                              !- Name
   RoofCeiling,                            !- Surface Type
@@ -393,7 +250,6 @@
   {20cfa2e0-bb8f-4c41-99e9-f15740df4671}, !- Space Name
   Surface,                                !- Outside Boundary Condition
   {8b545388-6fd2-45ac-a3ec-a3693f71887a}, !- Outside Boundary Condition Object
->>>>>>> a5f3a604
   NoSun,                                  !- Sun Exposure
   NoWind,                                 !- Wind Exposure
   ,                                       !- View Factor to Ground
@@ -404,11 +260,7 @@
   0, 0, 2.4384;                           !- X,Y,Z Vertex 4 {m}
 
 OS:SpaceType,
-<<<<<<< HEAD
-  {454d33ac-6afa-4825-91ff-9c1d2bd8d9b9}, !- Handle
-=======
   {3d95ade4-781f-426b-a572-5320f5861ad3}, !- Handle
->>>>>>> a5f3a604
   Space Type 1,                           !- Name
   ,                                       !- Default Construction Set Name
   ,                                       !- Default Schedule Set Name
@@ -419,15 +271,9 @@
   living;                                 !- Standards Space Type
 
 OS:Space,
-<<<<<<< HEAD
-  {1275e779-b86a-4157-9591-e5b15e5b91db}, !- Handle
-  living space|story 2,                   !- Name
-  {454d33ac-6afa-4825-91ff-9c1d2bd8d9b9}, !- Space Type Name
-=======
   {9af5c4a2-a11b-41a6-9da0-02101e35a6ed}, !- Handle
   living space|story 2,                   !- Name
   {3d95ade4-781f-426b-a572-5320f5861ad3}, !- Space Type Name
->>>>>>> a5f3a604
   ,                                       !- Default Construction Set Name
   ,                                       !- Default Schedule Set Name
   -0,                                     !- Direction of Relative North {deg}
@@ -435,21 +281,6 @@
   0,                                      !- Y Origin {m}
   2.4384,                                 !- Z Origin {m}
   ,                                       !- Building Story Name
-<<<<<<< HEAD
-  {1d5ad21a-493c-4358-b65c-93444018ad42}, !- Thermal Zone Name
-  ,                                       !- Part of Total Floor Area
-  ,                                       !- Design Specification Outdoor Air Object Name
-  {fd1aab3a-ad74-4ba6-b9b5-b3bfb470ff27}; !- Building Unit Name
-
-OS:Surface,
-  {0181139a-d9fd-47ea-bb0b-39c69e26898d}, !- Handle
-  Surface 7,                              !- Name
-  Floor,                                  !- Surface Type
-  ,                                       !- Construction Name
-  {1275e779-b86a-4157-9591-e5b15e5b91db}, !- Space Name
-  Surface,                                !- Outside Boundary Condition
-  {65208917-ab44-4943-a171-22f52b31844d}, !- Outside Boundary Condition Object
-=======
   {1e927b9b-077f-4bb5-9be1-d9b4c9f8bfc4}, !- Thermal Zone Name
   ,                                       !- Part of Total Floor Area
   ,                                       !- Design Specification Outdoor Air Object Name
@@ -463,7 +294,6 @@
   {9af5c4a2-a11b-41a6-9da0-02101e35a6ed}, !- Space Name
   Surface,                                !- Outside Boundary Condition
   {de1e992a-ddd1-48e8-9551-b959e5f90f4c}, !- Outside Boundary Condition Object
->>>>>>> a5f3a604
   NoSun,                                  !- Sun Exposure
   NoWind,                                 !- Wind Exposure
   ,                                       !- View Factor to Ground
@@ -474,19 +304,11 @@
   13.6310703908387, 0, 0;                 !- X,Y,Z Vertex 4 {m}
 
 OS:Surface,
-<<<<<<< HEAD
-  {f2389f01-20fb-4a5c-9594-6b41a0e2b1ac}, !- Handle
-  Surface 8,                              !- Name
-  Wall,                                   !- Surface Type
-  ,                                       !- Construction Name
-  {1275e779-b86a-4157-9591-e5b15e5b91db}, !- Space Name
-=======
   {e25362bd-1bc9-44ca-965b-647a4ba694d2}, !- Handle
   Surface 8,                              !- Name
   Wall,                                   !- Surface Type
   ,                                       !- Construction Name
   {9af5c4a2-a11b-41a6-9da0-02101e35a6ed}, !- Space Name
->>>>>>> a5f3a604
   Outdoors,                               !- Outside Boundary Condition
   ,                                       !- Outside Boundary Condition Object
   SunExposed,                             !- Sun Exposure
@@ -499,19 +321,11 @@
   0, 0, 2.4384;                           !- X,Y,Z Vertex 4 {m}
 
 OS:Surface,
-<<<<<<< HEAD
-  {a035bedc-95c3-4de3-8494-2c1e3051b4be}, !- Handle
-  Surface 9,                              !- Name
-  Wall,                                   !- Surface Type
-  ,                                       !- Construction Name
-  {1275e779-b86a-4157-9591-e5b15e5b91db}, !- Space Name
-=======
   {784722d3-d7c5-4661-99ca-4906f3043dd7}, !- Handle
   Surface 9,                              !- Name
   Wall,                                   !- Surface Type
   ,                                       !- Construction Name
   {9af5c4a2-a11b-41a6-9da0-02101e35a6ed}, !- Space Name
->>>>>>> a5f3a604
   Outdoors,                               !- Outside Boundary Condition
   ,                                       !- Outside Boundary Condition Object
   SunExposed,                             !- Sun Exposure
@@ -524,19 +338,11 @@
   0, 6.81553519541936, 2.4384;            !- X,Y,Z Vertex 4 {m}
 
 OS:Surface,
-<<<<<<< HEAD
-  {72cf1273-596f-4615-96c5-12147ac76b1d}, !- Handle
-  Surface 10,                             !- Name
-  Wall,                                   !- Surface Type
-  ,                                       !- Construction Name
-  {1275e779-b86a-4157-9591-e5b15e5b91db}, !- Space Name
-=======
   {0edc78f1-c0c4-46d4-aad6-038f09169038}, !- Handle
   Surface 10,                             !- Name
   Wall,                                   !- Surface Type
   ,                                       !- Construction Name
   {9af5c4a2-a11b-41a6-9da0-02101e35a6ed}, !- Space Name
->>>>>>> a5f3a604
   Outdoors,                               !- Outside Boundary Condition
   ,                                       !- Outside Boundary Condition Object
   SunExposed,                             !- Sun Exposure
@@ -549,19 +355,11 @@
   13.6310703908387, 6.81553519541936, 2.4384; !- X,Y,Z Vertex 4 {m}
 
 OS:Surface,
-<<<<<<< HEAD
-  {d5439b3b-9427-4fe5-8d8e-efa6edf7eb9a}, !- Handle
-  Surface 11,                             !- Name
-  Wall,                                   !- Surface Type
-  ,                                       !- Construction Name
-  {1275e779-b86a-4157-9591-e5b15e5b91db}, !- Space Name
-=======
   {e5d69ce0-2fd7-4948-99e5-e3d519ffc3f8}, !- Handle
   Surface 11,                             !- Name
   Wall,                                   !- Surface Type
   ,                                       !- Construction Name
   {9af5c4a2-a11b-41a6-9da0-02101e35a6ed}, !- Space Name
->>>>>>> a5f3a604
   Outdoors,                               !- Outside Boundary Condition
   ,                                       !- Outside Boundary Condition Object
   SunExposed,                             !- Sun Exposure
@@ -574,15 +372,6 @@
   13.6310703908387, 0, 2.4384;            !- X,Y,Z Vertex 4 {m}
 
 OS:Surface,
-<<<<<<< HEAD
-  {a76454aa-5f17-45aa-ae30-27b631293ebf}, !- Handle
-  Surface 12,                             !- Name
-  RoofCeiling,                            !- Surface Type
-  ,                                       !- Construction Name
-  {1275e779-b86a-4157-9591-e5b15e5b91db}, !- Space Name
-  Surface,                                !- Outside Boundary Condition
-  {89afdb83-45de-4f60-aca4-3fcd913f333c}, !- Outside Boundary Condition Object
-=======
   {7a5e1ece-7c36-470a-ad9e-421c5fa190e8}, !- Handle
   Surface 12,                             !- Name
   RoofCeiling,                            !- Surface Type
@@ -590,7 +379,6 @@
   {9af5c4a2-a11b-41a6-9da0-02101e35a6ed}, !- Space Name
   Surface,                                !- Outside Boundary Condition
   {5f7224f9-263d-41cc-b99b-3756b2cd7323}, !- Outside Boundary Condition Object
->>>>>>> a5f3a604
   NoSun,                                  !- Sun Exposure
   NoWind,                                 !- Wind Exposure
   ,                                       !- View Factor to Ground
@@ -601,15 +389,6 @@
   0, 0, 2.4384;                           !- X,Y,Z Vertex 4 {m}
 
 OS:Surface,
-<<<<<<< HEAD
-  {89afdb83-45de-4f60-aca4-3fcd913f333c}, !- Handle
-  Surface 13,                             !- Name
-  Floor,                                  !- Surface Type
-  ,                                       !- Construction Name
-  {c0579aec-39f5-46d6-8467-e18bf19cdf28}, !- Space Name
-  Surface,                                !- Outside Boundary Condition
-  {a76454aa-5f17-45aa-ae30-27b631293ebf}, !- Outside Boundary Condition Object
-=======
   {5f7224f9-263d-41cc-b99b-3756b2cd7323}, !- Handle
   Surface 13,                             !- Name
   Floor,                                  !- Surface Type
@@ -617,7 +396,6 @@
   {aeecd396-f6d4-4759-a29b-6a4f095dba2a}, !- Space Name
   Surface,                                !- Outside Boundary Condition
   {7a5e1ece-7c36-470a-ad9e-421c5fa190e8}, !- Outside Boundary Condition Object
->>>>>>> a5f3a604
   NoSun,                                  !- Sun Exposure
   NoWind,                                 !- Wind Exposure
   ,                                       !- View Factor to Ground
@@ -628,19 +406,11 @@
   0, 0, 0;                                !- X,Y,Z Vertex 4 {m}
 
 OS:Surface,
-<<<<<<< HEAD
-  {9faa7366-a6b1-4a41-9d7e-6c497028c812}, !- Handle
-  Surface 14,                             !- Name
-  RoofCeiling,                            !- Surface Type
-  ,                                       !- Construction Name
-  {c0579aec-39f5-46d6-8467-e18bf19cdf28}, !- Space Name
-=======
   {b1e611fb-a60a-491a-980c-1ba4769373a3}, !- Handle
   Surface 14,                             !- Name
   RoofCeiling,                            !- Surface Type
   ,                                       !- Construction Name
   {aeecd396-f6d4-4759-a29b-6a4f095dba2a}, !- Space Name
->>>>>>> a5f3a604
   Outdoors,                               !- Outside Boundary Condition
   ,                                       !- Outside Boundary Condition Object
   SunExposed,                             !- Sun Exposure
@@ -653,19 +423,11 @@
   13.6310703908387, 0, 0;                 !- X,Y,Z Vertex 4 {m}
 
 OS:Surface,
-<<<<<<< HEAD
-  {d6740e9c-dcb1-44b4-a4bb-a24e56d494a5}, !- Handle
-  Surface 15,                             !- Name
-  RoofCeiling,                            !- Surface Type
-  ,                                       !- Construction Name
-  {c0579aec-39f5-46d6-8467-e18bf19cdf28}, !- Space Name
-=======
   {0ba96abc-bc36-496b-a261-c135d14ad39b}, !- Handle
   Surface 15,                             !- Name
   RoofCeiling,                            !- Surface Type
   ,                                       !- Construction Name
   {aeecd396-f6d4-4759-a29b-6a4f095dba2a}, !- Space Name
->>>>>>> a5f3a604
   Outdoors,                               !- Outside Boundary Condition
   ,                                       !- Outside Boundary Condition Object
   SunExposed,                             !- Sun Exposure
@@ -678,19 +440,11 @@
   0, 6.81553519541936, 0;                 !- X,Y,Z Vertex 4 {m}
 
 OS:Surface,
-<<<<<<< HEAD
-  {63d9d085-7e49-48a1-af89-7fd204111eba}, !- Handle
-  Surface 16,                             !- Name
-  Wall,                                   !- Surface Type
-  ,                                       !- Construction Name
-  {c0579aec-39f5-46d6-8467-e18bf19cdf28}, !- Space Name
-=======
   {472cda1c-f9e9-4667-a849-bf9a7984dbf8}, !- Handle
   Surface 16,                             !- Name
   Wall,                                   !- Surface Type
   ,                                       !- Construction Name
   {aeecd396-f6d4-4759-a29b-6a4f095dba2a}, !- Space Name
->>>>>>> a5f3a604
   Outdoors,                               !- Outside Boundary Condition
   ,                                       !- Outside Boundary Condition Object
   SunExposed,                             !- Sun Exposure
@@ -702,19 +456,11 @@
   0, 0, 0;                                !- X,Y,Z Vertex 3 {m}
 
 OS:Surface,
-<<<<<<< HEAD
-  {6eedb8b8-6526-4e6d-a8b4-0b4b82e99387}, !- Handle
-  Surface 17,                             !- Name
-  Wall,                                   !- Surface Type
-  ,                                       !- Construction Name
-  {c0579aec-39f5-46d6-8467-e18bf19cdf28}, !- Space Name
-=======
   {cf90dce8-0a1e-4831-868d-6cb4208b19a0}, !- Handle
   Surface 17,                             !- Name
   Wall,                                   !- Surface Type
   ,                                       !- Construction Name
   {aeecd396-f6d4-4759-a29b-6a4f095dba2a}, !- Space Name
->>>>>>> a5f3a604
   Outdoors,                               !- Outside Boundary Condition
   ,                                       !- Outside Boundary Condition Object
   SunExposed,                             !- Sun Exposure
@@ -726,15 +472,9 @@
   13.6310703908387, 6.81553519541936, 0;  !- X,Y,Z Vertex 3 {m}
 
 OS:Space,
-<<<<<<< HEAD
-  {c0579aec-39f5-46d6-8467-e18bf19cdf28}, !- Handle
-  unfinished attic space,                 !- Name
-  {7ceb0afd-418a-4632-b648-46ed9f76ee27}, !- Space Type Name
-=======
   {aeecd396-f6d4-4759-a29b-6a4f095dba2a}, !- Handle
   unfinished attic space,                 !- Name
   {95451045-c1fb-4c2f-9e3d-4c36de097a82}, !- Space Type Name
->>>>>>> a5f3a604
   ,                                       !- Default Construction Set Name
   ,                                       !- Default Schedule Set Name
   -0,                                     !- Direction of Relative North {deg}
@@ -742,17 +482,10 @@
   0,                                      !- Y Origin {m}
   4.8768,                                 !- Z Origin {m}
   ,                                       !- Building Story Name
-<<<<<<< HEAD
-  {39c6010f-382d-4de3-9348-c9dec064ba68}; !- Thermal Zone Name
-
-OS:ThermalZone,
-  {39c6010f-382d-4de3-9348-c9dec064ba68}, !- Handle
-=======
   {bb95323c-92b7-4bd1-af2b-ba5f943c43d2}; !- Thermal Zone Name
 
 OS:ThermalZone,
   {bb95323c-92b7-4bd1-af2b-ba5f943c43d2}, !- Handle
->>>>>>> a5f3a604
   unfinished attic zone,                  !- Name
   ,                                       !- Multiplier
   ,                                       !- Ceiling Height {m}
@@ -761,17 +494,10 @@
   ,                                       !- Zone Inside Convection Algorithm
   ,                                       !- Zone Outside Convection Algorithm
   ,                                       !- Zone Conditioning Equipment List Name
-<<<<<<< HEAD
-  {62fba37e-a0f2-4b54-b16d-3dd51eb7f73c}, !- Zone Air Inlet Port List
-  {9daa1816-677e-4c25-9462-b17f9abb5874}, !- Zone Air Exhaust Port List
-  {764cd8c2-70fd-424b-88ea-6d0a2a44bc89}, !- Zone Air Node Name
-  {a86be958-d76a-499a-9e8d-1d60d883369e}, !- Zone Return Air Port List
-=======
   {328d4549-e552-4dfd-9b91-aeb65e6ec74f}, !- Zone Air Inlet Port List
   {4290dd26-3c46-4248-b261-a252163f04d4}, !- Zone Air Exhaust Port List
   {a1d61d39-c197-412f-a98f-5f7475f215d9}, !- Zone Air Node Name
   {aa711879-d076-408d-bacc-051a2b229467}, !- Zone Return Air Port List
->>>>>>> a5f3a604
   ,                                       !- Primary Daylighting Control Name
   ,                                       !- Fraction of Zone Controlled by Primary Daylighting Control
   ,                                       !- Secondary Daylighting Control Name
@@ -782,39 +508,6 @@
   No;                                     !- Use Ideal Air Loads
 
 OS:Node,
-<<<<<<< HEAD
-  {b68434ae-9eb5-40f8-8e87-3d177910e0e0}, !- Handle
-  Node 2,                                 !- Name
-  {764cd8c2-70fd-424b-88ea-6d0a2a44bc89}, !- Inlet Port
-  ;                                       !- Outlet Port
-
-OS:Connection,
-  {764cd8c2-70fd-424b-88ea-6d0a2a44bc89}, !- Handle
-  {b6341757-1810-4fb9-8141-489f0705558a}, !- Name
-  {39c6010f-382d-4de3-9348-c9dec064ba68}, !- Source Object
-  11,                                     !- Outlet Port
-  {b68434ae-9eb5-40f8-8e87-3d177910e0e0}, !- Target Object
-  2;                                      !- Inlet Port
-
-OS:PortList,
-  {62fba37e-a0f2-4b54-b16d-3dd51eb7f73c}, !- Handle
-  {0c6712a2-5cc3-43bb-8892-7c15bccac1d6}, !- Name
-  {39c6010f-382d-4de3-9348-c9dec064ba68}; !- HVAC Component
-
-OS:PortList,
-  {9daa1816-677e-4c25-9462-b17f9abb5874}, !- Handle
-  {733667f8-40df-4b07-8bb4-0089e3322038}, !- Name
-  {39c6010f-382d-4de3-9348-c9dec064ba68}; !- HVAC Component
-
-OS:PortList,
-  {a86be958-d76a-499a-9e8d-1d60d883369e}, !- Handle
-  {0ab98369-510e-4d5d-87aa-1cebfacfced1}, !- Name
-  {39c6010f-382d-4de3-9348-c9dec064ba68}; !- HVAC Component
-
-OS:Sizing:Zone,
-  {ce42c8bb-9ac4-4111-9528-674f276a9d06}, !- Handle
-  {39c6010f-382d-4de3-9348-c9dec064ba68}, !- Zone or ZoneList Name
-=======
   {fc5d3b37-630f-4c9b-9a2e-a1f9e050da29}, !- Handle
   Node 2,                                 !- Name
   {a1d61d39-c197-412f-a98f-5f7475f215d9}, !- Inlet Port
@@ -846,7 +539,6 @@
 OS:Sizing:Zone,
   {bc2b5413-762b-45f3-b0f3-e8c7fb090402}, !- Handle
   {bb95323c-92b7-4bd1-af2b-ba5f943c43d2}, !- Zone or ZoneList Name
->>>>>>> a5f3a604
   SupplyAirTemperature,                   !- Zone Cooling Design Supply Air Temperature Input Method
   14,                                     !- Zone Cooling Design Supply Air Temperature {C}
   11.11,                                  !- Zone Cooling Design Supply Air Temperature Difference {deltaC}
@@ -875,21 +567,12 @@
   autosize;                               !- Dedicated Outdoor Air High Setpoint Temperature for Design {C}
 
 OS:ZoneHVAC:EquipmentList,
-<<<<<<< HEAD
-  {15dfebfb-03f3-4008-9a1f-b0d0232cbccb}, !- Handle
-  Zone HVAC Equipment List 2,             !- Name
-  {39c6010f-382d-4de3-9348-c9dec064ba68}; !- Thermal Zone
-
-OS:SpaceType,
-  {7ceb0afd-418a-4632-b648-46ed9f76ee27}, !- Handle
-=======
   {b4e24a13-52f0-4f55-91fa-6956f9fa0a14}, !- Handle
   Zone HVAC Equipment List 2,             !- Name
   {bb95323c-92b7-4bd1-af2b-ba5f943c43d2}; !- Thermal Zone
 
 OS:SpaceType,
   {95451045-c1fb-4c2f-9e3d-4c36de097a82}, !- Handle
->>>>>>> a5f3a604
   Space Type 2,                           !- Name
   ,                                       !- Default Construction Set Name
   ,                                       !- Default Schedule Set Name
@@ -900,21 +583,13 @@
   unfinished attic;                       !- Standards Space Type
 
 OS:BuildingUnit,
-<<<<<<< HEAD
-  {fd1aab3a-ad74-4ba6-b9b5-b3bfb470ff27}, !- Handle
-=======
   {25f6a0a3-497f-4fb7-bbeb-cf93ac48a25d}, !- Handle
->>>>>>> a5f3a604
   unit 1,                                 !- Name
   ,                                       !- Rendering Color
   Residential;                            !- Building Unit Type
 
 OS:Building,
-<<<<<<< HEAD
-  {ff7fecbd-ee90-4aea-9c49-0a29d338035a}, !- Handle
-=======
   {de4e660b-b6bd-4835-b447-b7b0a30e2bda}, !- Handle
->>>>>>> a5f3a604
   Building 1,                             !- Name
   ,                                       !- Building Sector Type
   0,                                      !- North Axis {deg}
@@ -929,13 +604,8 @@
   1;                                      !- Standards Number of Living Units
 
 OS:AdditionalProperties,
-<<<<<<< HEAD
-  {7b35be68-5766-49a6-b52b-05a8c239049a}, !- Handle
-  {ff7fecbd-ee90-4aea-9c49-0a29d338035a}, !- Object Name
-=======
   {1203d808-fb0e-4cf8-b597-23a69bba0431}, !- Handle
   {de4e660b-b6bd-4835-b447-b7b0a30e2bda}, !- Object Name
->>>>>>> a5f3a604
   Total Units Represented,                !- Feature Name 1
   Integer,                                !- Feature Data Type 1
   1,                                      !- Feature Value 1
@@ -944,13 +614,8 @@
   1;                                      !- Feature Value 2
 
 OS:AdditionalProperties,
-<<<<<<< HEAD
-  {bb230be8-0d37-46d3-8117-25ab5f0298bf}, !- Handle
-  {fd1aab3a-ad74-4ba6-b9b5-b3bfb470ff27}, !- Object Name
-=======
   {f26833b3-093e-4997-ba85-e1314b42a0dd}, !- Handle
   {25f6a0a3-497f-4fb7-bbeb-cf93ac48a25d}, !- Object Name
->>>>>>> a5f3a604
   NumberOfBedrooms,                       !- Feature Name 1
   Integer,                                !- Feature Data Type 1
   3,                                      !- Feature Value 1
@@ -959,11 +624,7 @@
   2;                                      !- Feature Value 2
 
 OS:Schedule:Day,
-<<<<<<< HEAD
-  {e721258d-e448-4dd1-8330-4f857c9d6463}, !- Handle
-=======
   {4f2f40a6-4e3b-459e-8db4-4730d175ed7f}, !- Handle
->>>>>>> a5f3a604
   Schedule Day 1,                         !- Name
   ,                                       !- Schedule Type Limits Name
   ,                                       !- Interpolate to Timestep
@@ -972,11 +633,7 @@
   0;                                      !- Value Until Time 1
 
 OS:Schedule:Day,
-<<<<<<< HEAD
-  {05142c7c-b53f-40d1-8ca9-c0177afc638d}, !- Handle
-=======
   {46be52e2-ee7e-4bc7-b912-4b233cb4ed2b}, !- Handle
->>>>>>> a5f3a604
   Schedule Day 2,                         !- Name
   ,                                       !- Schedule Type Limits Name
   ,                                       !- Interpolate to Timestep
