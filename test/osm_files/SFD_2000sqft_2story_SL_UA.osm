!- NOTE: Auto-generated from /test/osw_files/SFD_2000sqft_2story_SL_UA.osw

OS:Version,
<<<<<<< HEAD
  {921057ad-ae82-4401-bcc1-352c718b806c}, !- Handle
  2.8.1;                                  !- Version Identifier

OS:SimulationControl,
  {a84a43b6-b795-4573-9ff5-5fc11af3498c}, !- Handle
=======
  {a595263e-8094-49cf-b835-68a960960ce2}, !- Handle
  2.8.1;                                  !- Version Identifier

OS:SimulationControl,
  {a4391181-4ab8-4c49-8254-2ab2d3d598e1}, !- Handle
>>>>>>> 0a2eae7f
  ,                                       !- Do Zone Sizing Calculation
  ,                                       !- Do System Sizing Calculation
  ,                                       !- Do Plant Sizing Calculation
  No;                                     !- Run Simulation for Sizing Periods

OS:Timestep,
<<<<<<< HEAD
  {f4327882-5102-4bbc-8049-711d6754f62f}, !- Handle
  6;                                      !- Number of Timesteps per Hour

OS:ShadowCalculation,
  {a6fe0648-aaf9-4f71-a41e-c9bbaa57433e}, !- Handle
=======
  {6679c910-cae4-4d60-80f6-9e20545a3873}, !- Handle
  6;                                      !- Number of Timesteps per Hour

OS:ShadowCalculation,
  {723b4360-2120-4865-a946-922d09162835}, !- Handle
>>>>>>> 0a2eae7f
  20,                                     !- Calculation Frequency
  200;                                    !- Maximum Figures in Shadow Overlap Calculations

OS:SurfaceConvectionAlgorithm:Outside,
<<<<<<< HEAD
  {66a75e64-7e2f-40f6-ad66-3fa96ff8a8a3}, !- Handle
  DOE-2;                                  !- Algorithm

OS:SurfaceConvectionAlgorithm:Inside,
  {c3eca453-75b4-436e-b963-a3ec8c1632af}, !- Handle
  TARP;                                   !- Algorithm

OS:ZoneCapacitanceMultiplier:ResearchSpecial,
  {4d1d4bc7-4c45-4492-b88d-1d0144ca9cf6}, !- Handle
=======
  {f8dd5193-15af-43f6-9525-d542b7c91952}, !- Handle
  DOE-2;                                  !- Algorithm

OS:SurfaceConvectionAlgorithm:Inside,
  {4feec112-f808-48a3-a92d-015efe53f634}, !- Handle
  TARP;                                   !- Algorithm

OS:ZoneCapacitanceMultiplier:ResearchSpecial,
  {89fd841c-ee4f-4cbd-a982-391d0860f861}, !- Handle
>>>>>>> 0a2eae7f
  ,                                       !- Temperature Capacity Multiplier
  15,                                     !- Humidity Capacity Multiplier
  ;                                       !- Carbon Dioxide Capacity Multiplier

OS:RunPeriod,
<<<<<<< HEAD
  {87fccf2a-a23e-493f-8bf7-a318e3e84034}, !- Handle
=======
  {eed98322-48e7-4f37-8df2-1e2fa0538246}, !- Handle
>>>>>>> 0a2eae7f
  Run Period 1,                           !- Name
  1,                                      !- Begin Month
  1,                                      !- Begin Day of Month
  12,                                     !- End Month
  31,                                     !- End Day of Month
  ,                                       !- Use Weather File Holidays and Special Days
  ,                                       !- Use Weather File Daylight Saving Period
  ,                                       !- Apply Weekend Holiday Rule
  ,                                       !- Use Weather File Rain Indicators
  ,                                       !- Use Weather File Snow Indicators
  ;                                       !- Number of Times Runperiod to be Repeated

OS:YearDescription,
<<<<<<< HEAD
  {efcf30f8-9fb8-4d65-a636-a7f03aaa081e}, !- Handle
=======
  {5672ad33-8a5b-42dc-8d31-e9f131c30b32}, !- Handle
>>>>>>> 0a2eae7f
  2007,                                   !- Calendar Year
  ,                                       !- Day of Week for Start Day
  ;                                       !- Is Leap Year

OS:ThermalZone,
<<<<<<< HEAD
  {ff8fcd76-cb97-4f4a-b259-dc006c4cd04f}, !- Handle
=======
  {321d12bf-4722-48fc-995f-32debc36c4d7}, !- Handle
>>>>>>> 0a2eae7f
  living zone,                            !- Name
  ,                                       !- Multiplier
  ,                                       !- Ceiling Height {m}
  ,                                       !- Volume {m3}
  ,                                       !- Floor Area {m2}
  ,                                       !- Zone Inside Convection Algorithm
  ,                                       !- Zone Outside Convection Algorithm
  ,                                       !- Zone Conditioning Equipment List Name
<<<<<<< HEAD
  {453bdd21-399f-4474-8507-33a8e3d7aafb}, !- Zone Air Inlet Port List
  {501cd4af-51d1-4ae0-9b70-8917ad345ace}, !- Zone Air Exhaust Port List
  {81d27a5a-9f8e-4df4-8437-1ba37a19a540}, !- Zone Air Node Name
  {76a896ed-646c-4301-b455-04dae2c03a81}, !- Zone Return Air Port List
=======
  {3bb3b78a-6d61-4378-a4cf-b194617fed6f}, !- Zone Air Inlet Port List
  {06b1f235-5c61-49d7-905c-ba253a128d7d}, !- Zone Air Exhaust Port List
  {b02a2774-3042-4e9c-a679-395ff7872f2d}, !- Zone Air Node Name
  {9eec2a32-5294-4cdc-8099-162c1b2a241d}, !- Zone Return Air Port List
>>>>>>> 0a2eae7f
  ,                                       !- Primary Daylighting Control Name
  ,                                       !- Fraction of Zone Controlled by Primary Daylighting Control
  ,                                       !- Secondary Daylighting Control Name
  ,                                       !- Fraction of Zone Controlled by Secondary Daylighting Control
  ,                                       !- Illuminance Map Name
  ,                                       !- Group Rendering Name
  ,                                       !- Thermostat Name
  No;                                     !- Use Ideal Air Loads

OS:Node,
<<<<<<< HEAD
  {608e5908-03dc-417b-84c7-7a18ed956fec}, !- Handle
  Node 1,                                 !- Name
  {81d27a5a-9f8e-4df4-8437-1ba37a19a540}, !- Inlet Port
  ;                                       !- Outlet Port

OS:Connection,
  {81d27a5a-9f8e-4df4-8437-1ba37a19a540}, !- Handle
  {430adffc-f60c-43b4-98df-e21fd7cfe050}, !- Name
  {ff8fcd76-cb97-4f4a-b259-dc006c4cd04f}, !- Source Object
  11,                                     !- Outlet Port
  {608e5908-03dc-417b-84c7-7a18ed956fec}, !- Target Object
  2;                                      !- Inlet Port

OS:PortList,
  {453bdd21-399f-4474-8507-33a8e3d7aafb}, !- Handle
  {126caf59-f1d6-4a9d-b1e0-6cf6615b4673}, !- Name
  {ff8fcd76-cb97-4f4a-b259-dc006c4cd04f}; !- HVAC Component

OS:PortList,
  {501cd4af-51d1-4ae0-9b70-8917ad345ace}, !- Handle
  {98426559-ced3-46b5-b9fe-95441d1ab6ee}, !- Name
  {ff8fcd76-cb97-4f4a-b259-dc006c4cd04f}; !- HVAC Component

OS:PortList,
  {76a896ed-646c-4301-b455-04dae2c03a81}, !- Handle
  {2feb890d-a727-4134-9553-82b715f029fe}, !- Name
  {ff8fcd76-cb97-4f4a-b259-dc006c4cd04f}; !- HVAC Component

OS:Sizing:Zone,
  {d3bedf91-ecd7-446f-967c-a4c6f25101f7}, !- Handle
  {ff8fcd76-cb97-4f4a-b259-dc006c4cd04f}, !- Zone or ZoneList Name
=======
  {377e0963-4262-4d98-8862-b1e364354e2b}, !- Handle
  Node 1,                                 !- Name
  {b02a2774-3042-4e9c-a679-395ff7872f2d}, !- Inlet Port
  ;                                       !- Outlet Port

OS:Connection,
  {b02a2774-3042-4e9c-a679-395ff7872f2d}, !- Handle
  {400791d8-d193-4741-afa3-59189b450364}, !- Name
  {321d12bf-4722-48fc-995f-32debc36c4d7}, !- Source Object
  11,                                     !- Outlet Port
  {377e0963-4262-4d98-8862-b1e364354e2b}, !- Target Object
  2;                                      !- Inlet Port

OS:PortList,
  {3bb3b78a-6d61-4378-a4cf-b194617fed6f}, !- Handle
  {e94c6202-05d3-45e1-b87a-35c36b844cec}, !- Name
  {321d12bf-4722-48fc-995f-32debc36c4d7}; !- HVAC Component

OS:PortList,
  {06b1f235-5c61-49d7-905c-ba253a128d7d}, !- Handle
  {f0b01742-92a5-4dd2-b763-6813f8bbd430}, !- Name
  {321d12bf-4722-48fc-995f-32debc36c4d7}; !- HVAC Component

OS:PortList,
  {9eec2a32-5294-4cdc-8099-162c1b2a241d}, !- Handle
  {c9514bfd-56c3-49c7-8a20-4c016defb875}, !- Name
  {321d12bf-4722-48fc-995f-32debc36c4d7}; !- HVAC Component

OS:Sizing:Zone,
  {acc23f34-f65b-45f1-a684-f54b9a7ee670}, !- Handle
  {321d12bf-4722-48fc-995f-32debc36c4d7}, !- Zone or ZoneList Name
>>>>>>> 0a2eae7f
  SupplyAirTemperature,                   !- Zone Cooling Design Supply Air Temperature Input Method
  14,                                     !- Zone Cooling Design Supply Air Temperature {C}
  11.11,                                  !- Zone Cooling Design Supply Air Temperature Difference {deltaC}
  SupplyAirTemperature,                   !- Zone Heating Design Supply Air Temperature Input Method
  40,                                     !- Zone Heating Design Supply Air Temperature {C}
  11.11,                                  !- Zone Heating Design Supply Air Temperature Difference {deltaC}
  0.0085,                                 !- Zone Cooling Design Supply Air Humidity Ratio {kg-H2O/kg-air}
  0.008,                                  !- Zone Heating Design Supply Air Humidity Ratio {kg-H2O/kg-air}
  ,                                       !- Zone Heating Sizing Factor
  ,                                       !- Zone Cooling Sizing Factor
  DesignDay,                              !- Cooling Design Air Flow Method
  ,                                       !- Cooling Design Air Flow Rate {m3/s}
  ,                                       !- Cooling Minimum Air Flow per Zone Floor Area {m3/s-m2}
  ,                                       !- Cooling Minimum Air Flow {m3/s}
  ,                                       !- Cooling Minimum Air Flow Fraction
  DesignDay,                              !- Heating Design Air Flow Method
  ,                                       !- Heating Design Air Flow Rate {m3/s}
  ,                                       !- Heating Maximum Air Flow per Zone Floor Area {m3/s-m2}
  ,                                       !- Heating Maximum Air Flow {m3/s}
  ,                                       !- Heating Maximum Air Flow Fraction
  ,                                       !- Design Zone Air Distribution Effectiveness in Cooling Mode
  ,                                       !- Design Zone Air Distribution Effectiveness in Heating Mode
  No,                                     !- Account for Dedicated Outdoor Air System
  NeutralSupplyAir,                       !- Dedicated Outdoor Air System Control Strategy
  autosize,                               !- Dedicated Outdoor Air Low Setpoint Temperature for Design {C}
  autosize;                               !- Dedicated Outdoor Air High Setpoint Temperature for Design {C}

OS:ZoneHVAC:EquipmentList,
<<<<<<< HEAD
  {358ec24a-b9ea-4947-bfa1-b37d9658fbaa}, !- Handle
  Zone HVAC Equipment List 1,             !- Name
  {ff8fcd76-cb97-4f4a-b259-dc006c4cd04f}; !- Thermal Zone

OS:Space,
  {b4046eec-c4b3-4dd4-baa0-2adea34c136b}, !- Handle
  living space,                           !- Name
  {0c65c2c6-a345-4a74-8a62-0906f7acb703}, !- Space Type Name
=======
  {3da70369-3feb-43b8-a560-bc7afcb5cb7c}, !- Handle
  Zone HVAC Equipment List 1,             !- Name
  {321d12bf-4722-48fc-995f-32debc36c4d7}; !- Thermal Zone

OS:Space,
  {fbef8567-3d94-411b-903c-677bcc77df87}, !- Handle
  living space,                           !- Name
  {bbc023e2-2ed4-4f49-9469-78fae520b52b}, !- Space Type Name
>>>>>>> 0a2eae7f
  ,                                       !- Default Construction Set Name
  ,                                       !- Default Schedule Set Name
  -0,                                     !- Direction of Relative North {deg}
  0,                                      !- X Origin {m}
  0,                                      !- Y Origin {m}
  0,                                      !- Z Origin {m}
  ,                                       !- Building Story Name
<<<<<<< HEAD
  {ff8fcd76-cb97-4f4a-b259-dc006c4cd04f}, !- Thermal Zone Name
  ,                                       !- Part of Total Floor Area
  ,                                       !- Design Specification Outdoor Air Object Name
  {23db0261-2762-4d17-9b61-d0359bbce7bb}; !- Building Unit Name

OS:Surface,
  {97abb80a-df83-439e-b365-947615b43fb4}, !- Handle
  Surface 1,                              !- Name
  Floor,                                  !- Surface Type
  ,                                       !- Construction Name
  {b4046eec-c4b3-4dd4-baa0-2adea34c136b}, !- Space Name
=======
  {321d12bf-4722-48fc-995f-32debc36c4d7}, !- Thermal Zone Name
  ,                                       !- Part of Total Floor Area
  ,                                       !- Design Specification Outdoor Air Object Name
  {d16a6904-53d9-4fdd-9be5-49c115a0b077}; !- Building Unit Name

OS:Surface,
  {09f80530-c789-4d09-a4e3-8ac9c5ce45a7}, !- Handle
  Surface 1,                              !- Name
  Floor,                                  !- Surface Type
  ,                                       !- Construction Name
  {fbef8567-3d94-411b-903c-677bcc77df87}, !- Space Name
>>>>>>> 0a2eae7f
  Foundation,                             !- Outside Boundary Condition
  ,                                       !- Outside Boundary Condition Object
  NoSun,                                  !- Sun Exposure
  NoWind,                                 !- Wind Exposure
  ,                                       !- View Factor to Ground
  ,                                       !- Number of Vertices
  0, 0, 0,                                !- X,Y,Z Vertex 1 {m}
  0, 6.81553519541936, 0,                 !- X,Y,Z Vertex 2 {m}
  13.6310703908387, 6.81553519541936, 0,  !- X,Y,Z Vertex 3 {m}
  13.6310703908387, 0, 0;                 !- X,Y,Z Vertex 4 {m}

OS:Surface,
<<<<<<< HEAD
  {c0b7784d-df8d-4c6f-a2f5-ef70e47ebe62}, !- Handle
  Surface 2,                              !- Name
  Wall,                                   !- Surface Type
  ,                                       !- Construction Name
  {b4046eec-c4b3-4dd4-baa0-2adea34c136b}, !- Space Name
=======
  {102f9fb9-5a09-468f-8584-6e408863d40d}, !- Handle
  Surface 2,                              !- Name
  Wall,                                   !- Surface Type
  ,                                       !- Construction Name
  {fbef8567-3d94-411b-903c-677bcc77df87}, !- Space Name
>>>>>>> 0a2eae7f
  Outdoors,                               !- Outside Boundary Condition
  ,                                       !- Outside Boundary Condition Object
  SunExposed,                             !- Sun Exposure
  WindExposed,                            !- Wind Exposure
  ,                                       !- View Factor to Ground
  ,                                       !- Number of Vertices
  0, 6.81553519541936, 2.4384,            !- X,Y,Z Vertex 1 {m}
  0, 6.81553519541936, 0,                 !- X,Y,Z Vertex 2 {m}
  0, 0, 0,                                !- X,Y,Z Vertex 3 {m}
  0, 0, 2.4384;                           !- X,Y,Z Vertex 4 {m}

OS:Surface,
<<<<<<< HEAD
  {9db15106-f9ba-4b35-bf73-fde945887969}, !- Handle
  Surface 3,                              !- Name
  Wall,                                   !- Surface Type
  ,                                       !- Construction Name
  {b4046eec-c4b3-4dd4-baa0-2adea34c136b}, !- Space Name
=======
  {88c92b67-2f3f-41fa-a087-57aed999899e}, !- Handle
  Surface 3,                              !- Name
  Wall,                                   !- Surface Type
  ,                                       !- Construction Name
  {fbef8567-3d94-411b-903c-677bcc77df87}, !- Space Name
>>>>>>> 0a2eae7f
  Outdoors,                               !- Outside Boundary Condition
  ,                                       !- Outside Boundary Condition Object
  SunExposed,                             !- Sun Exposure
  WindExposed,                            !- Wind Exposure
  ,                                       !- View Factor to Ground
  ,                                       !- Number of Vertices
  13.6310703908387, 6.81553519541936, 2.4384, !- X,Y,Z Vertex 1 {m}
  13.6310703908387, 6.81553519541936, 0,  !- X,Y,Z Vertex 2 {m}
  0, 6.81553519541936, 0,                 !- X,Y,Z Vertex 3 {m}
  0, 6.81553519541936, 2.4384;            !- X,Y,Z Vertex 4 {m}

OS:Surface,
<<<<<<< HEAD
  {a3552611-07ef-4566-b575-708daf6b9161}, !- Handle
  Surface 4,                              !- Name
  Wall,                                   !- Surface Type
  ,                                       !- Construction Name
  {b4046eec-c4b3-4dd4-baa0-2adea34c136b}, !- Space Name
=======
  {a95f6271-4dfb-4922-84eb-8a4558ad7f66}, !- Handle
  Surface 4,                              !- Name
  Wall,                                   !- Surface Type
  ,                                       !- Construction Name
  {fbef8567-3d94-411b-903c-677bcc77df87}, !- Space Name
>>>>>>> 0a2eae7f
  Outdoors,                               !- Outside Boundary Condition
  ,                                       !- Outside Boundary Condition Object
  SunExposed,                             !- Sun Exposure
  WindExposed,                            !- Wind Exposure
  ,                                       !- View Factor to Ground
  ,                                       !- Number of Vertices
  13.6310703908387, 0, 2.4384,            !- X,Y,Z Vertex 1 {m}
  13.6310703908387, 0, 0,                 !- X,Y,Z Vertex 2 {m}
  13.6310703908387, 6.81553519541936, 0,  !- X,Y,Z Vertex 3 {m}
  13.6310703908387, 6.81553519541936, 2.4384; !- X,Y,Z Vertex 4 {m}

OS:Surface,
<<<<<<< HEAD
  {3216225e-2b19-4373-9c35-c91aad58bc5e}, !- Handle
  Surface 5,                              !- Name
  Wall,                                   !- Surface Type
  ,                                       !- Construction Name
  {b4046eec-c4b3-4dd4-baa0-2adea34c136b}, !- Space Name
=======
  {36dfb3ad-9a46-43c8-b1a7-b677ab7c6fc1}, !- Handle
  Surface 5,                              !- Name
  Wall,                                   !- Surface Type
  ,                                       !- Construction Name
  {fbef8567-3d94-411b-903c-677bcc77df87}, !- Space Name
>>>>>>> 0a2eae7f
  Outdoors,                               !- Outside Boundary Condition
  ,                                       !- Outside Boundary Condition Object
  SunExposed,                             !- Sun Exposure
  WindExposed,                            !- Wind Exposure
  ,                                       !- View Factor to Ground
  ,                                       !- Number of Vertices
  0, 0, 2.4384,                           !- X,Y,Z Vertex 1 {m}
  0, 0, 0,                                !- X,Y,Z Vertex 2 {m}
  13.6310703908387, 0, 0,                 !- X,Y,Z Vertex 3 {m}
  13.6310703908387, 0, 2.4384;            !- X,Y,Z Vertex 4 {m}

OS:Surface,
<<<<<<< HEAD
  {ba45b47a-8f3e-4919-93fc-54f94d54ae10}, !- Handle
  Surface 6,                              !- Name
  RoofCeiling,                            !- Surface Type
  ,                                       !- Construction Name
  {b4046eec-c4b3-4dd4-baa0-2adea34c136b}, !- Space Name
  Surface,                                !- Outside Boundary Condition
  {fa898aeb-43a3-46a6-bd7a-ad6a078c3111}, !- Outside Boundary Condition Object
=======
  {35ff5c33-464a-43a3-998b-d957728fa610}, !- Handle
  Surface 6,                              !- Name
  RoofCeiling,                            !- Surface Type
  ,                                       !- Construction Name
  {fbef8567-3d94-411b-903c-677bcc77df87}, !- Space Name
  Surface,                                !- Outside Boundary Condition
  {9d98a974-e8b6-4959-b8ba-0798f582859a}, !- Outside Boundary Condition Object
>>>>>>> 0a2eae7f
  NoSun,                                  !- Sun Exposure
  NoWind,                                 !- Wind Exposure
  ,                                       !- View Factor to Ground
  ,                                       !- Number of Vertices
  13.6310703908387, 0, 2.4384,            !- X,Y,Z Vertex 1 {m}
  13.6310703908387, 6.81553519541936, 2.4384, !- X,Y,Z Vertex 2 {m}
  0, 6.81553519541936, 2.4384,            !- X,Y,Z Vertex 3 {m}
  0, 0, 2.4384;                           !- X,Y,Z Vertex 4 {m}

OS:SpaceType,
<<<<<<< HEAD
  {0c65c2c6-a345-4a74-8a62-0906f7acb703}, !- Handle
=======
  {bbc023e2-2ed4-4f49-9469-78fae520b52b}, !- Handle
>>>>>>> 0a2eae7f
  Space Type 1,                           !- Name
  ,                                       !- Default Construction Set Name
  ,                                       !- Default Schedule Set Name
  ,                                       !- Group Rendering Name
  ,                                       !- Design Specification Outdoor Air Object Name
  ,                                       !- Standards Template
  ,                                       !- Standards Building Type
  living;                                 !- Standards Space Type

OS:Space,
<<<<<<< HEAD
  {d11fe302-3735-438e-a516-44a34611f168}, !- Handle
  living space|story 2,                   !- Name
  {0c65c2c6-a345-4a74-8a62-0906f7acb703}, !- Space Type Name
=======
  {66dda72c-c88f-4f6d-8e79-0e6a103addb9}, !- Handle
  living space|story 2,                   !- Name
  {bbc023e2-2ed4-4f49-9469-78fae520b52b}, !- Space Type Name
>>>>>>> 0a2eae7f
  ,                                       !- Default Construction Set Name
  ,                                       !- Default Schedule Set Name
  -0,                                     !- Direction of Relative North {deg}
  0,                                      !- X Origin {m}
  0,                                      !- Y Origin {m}
  2.4384,                                 !- Z Origin {m}
  ,                                       !- Building Story Name
<<<<<<< HEAD
  {ff8fcd76-cb97-4f4a-b259-dc006c4cd04f}, !- Thermal Zone Name
  ,                                       !- Part of Total Floor Area
  ,                                       !- Design Specification Outdoor Air Object Name
  {23db0261-2762-4d17-9b61-d0359bbce7bb}; !- Building Unit Name

OS:Surface,
  {fa898aeb-43a3-46a6-bd7a-ad6a078c3111}, !- Handle
  Surface 7,                              !- Name
  Floor,                                  !- Surface Type
  ,                                       !- Construction Name
  {d11fe302-3735-438e-a516-44a34611f168}, !- Space Name
  Surface,                                !- Outside Boundary Condition
  {ba45b47a-8f3e-4919-93fc-54f94d54ae10}, !- Outside Boundary Condition Object
=======
  {321d12bf-4722-48fc-995f-32debc36c4d7}, !- Thermal Zone Name
  ,                                       !- Part of Total Floor Area
  ,                                       !- Design Specification Outdoor Air Object Name
  {d16a6904-53d9-4fdd-9be5-49c115a0b077}; !- Building Unit Name

OS:Surface,
  {9d98a974-e8b6-4959-b8ba-0798f582859a}, !- Handle
  Surface 7,                              !- Name
  Floor,                                  !- Surface Type
  ,                                       !- Construction Name
  {66dda72c-c88f-4f6d-8e79-0e6a103addb9}, !- Space Name
  Surface,                                !- Outside Boundary Condition
  {35ff5c33-464a-43a3-998b-d957728fa610}, !- Outside Boundary Condition Object
>>>>>>> 0a2eae7f
  NoSun,                                  !- Sun Exposure
  NoWind,                                 !- Wind Exposure
  ,                                       !- View Factor to Ground
  ,                                       !- Number of Vertices
  0, 0, 0,                                !- X,Y,Z Vertex 1 {m}
  0, 6.81553519541936, 0,                 !- X,Y,Z Vertex 2 {m}
  13.6310703908387, 6.81553519541936, 0,  !- X,Y,Z Vertex 3 {m}
  13.6310703908387, 0, 0;                 !- X,Y,Z Vertex 4 {m}

OS:Surface,
<<<<<<< HEAD
  {1235d46e-889e-47df-ac03-0da034b448f9}, !- Handle
  Surface 8,                              !- Name
  Wall,                                   !- Surface Type
  ,                                       !- Construction Name
  {d11fe302-3735-438e-a516-44a34611f168}, !- Space Name
=======
  {583f7641-6d3f-4886-92c9-f9ef7771031e}, !- Handle
  Surface 8,                              !- Name
  Wall,                                   !- Surface Type
  ,                                       !- Construction Name
  {66dda72c-c88f-4f6d-8e79-0e6a103addb9}, !- Space Name
>>>>>>> 0a2eae7f
  Outdoors,                               !- Outside Boundary Condition
  ,                                       !- Outside Boundary Condition Object
  SunExposed,                             !- Sun Exposure
  WindExposed,                            !- Wind Exposure
  ,                                       !- View Factor to Ground
  ,                                       !- Number of Vertices
  0, 6.81553519541936, 2.4384,            !- X,Y,Z Vertex 1 {m}
  0, 6.81553519541936, 0,                 !- X,Y,Z Vertex 2 {m}
  0, 0, 0,                                !- X,Y,Z Vertex 3 {m}
  0, 0, 2.4384;                           !- X,Y,Z Vertex 4 {m}

OS:Surface,
<<<<<<< HEAD
  {32d1a658-bf8d-4220-b39a-dd55e6fa1895}, !- Handle
  Surface 9,                              !- Name
  Wall,                                   !- Surface Type
  ,                                       !- Construction Name
  {d11fe302-3735-438e-a516-44a34611f168}, !- Space Name
=======
  {465b7db1-e4af-4550-9e81-ccd2318e09bf}, !- Handle
  Surface 9,                              !- Name
  Wall,                                   !- Surface Type
  ,                                       !- Construction Name
  {66dda72c-c88f-4f6d-8e79-0e6a103addb9}, !- Space Name
>>>>>>> 0a2eae7f
  Outdoors,                               !- Outside Boundary Condition
  ,                                       !- Outside Boundary Condition Object
  SunExposed,                             !- Sun Exposure
  WindExposed,                            !- Wind Exposure
  ,                                       !- View Factor to Ground
  ,                                       !- Number of Vertices
  13.6310703908387, 6.81553519541936, 2.4384, !- X,Y,Z Vertex 1 {m}
  13.6310703908387, 6.81553519541936, 0,  !- X,Y,Z Vertex 2 {m}
  0, 6.81553519541936, 0,                 !- X,Y,Z Vertex 3 {m}
  0, 6.81553519541936, 2.4384;            !- X,Y,Z Vertex 4 {m}

OS:Surface,
<<<<<<< HEAD
  {ac01e5a0-0113-4e49-8cee-187539226ccb}, !- Handle
  Surface 10,                             !- Name
  Wall,                                   !- Surface Type
  ,                                       !- Construction Name
  {d11fe302-3735-438e-a516-44a34611f168}, !- Space Name
=======
  {7c4329fb-ce77-4fc5-bf02-273fe27109a6}, !- Handle
  Surface 10,                             !- Name
  Wall,                                   !- Surface Type
  ,                                       !- Construction Name
  {66dda72c-c88f-4f6d-8e79-0e6a103addb9}, !- Space Name
>>>>>>> 0a2eae7f
  Outdoors,                               !- Outside Boundary Condition
  ,                                       !- Outside Boundary Condition Object
  SunExposed,                             !- Sun Exposure
  WindExposed,                            !- Wind Exposure
  ,                                       !- View Factor to Ground
  ,                                       !- Number of Vertices
  13.6310703908387, 0, 2.4384,            !- X,Y,Z Vertex 1 {m}
  13.6310703908387, 0, 0,                 !- X,Y,Z Vertex 2 {m}
  13.6310703908387, 6.81553519541936, 0,  !- X,Y,Z Vertex 3 {m}
  13.6310703908387, 6.81553519541936, 2.4384; !- X,Y,Z Vertex 4 {m}

OS:Surface,
<<<<<<< HEAD
  {6409d14a-aefe-4fe3-9ba1-4ca155bb9ca4}, !- Handle
  Surface 11,                             !- Name
  Wall,                                   !- Surface Type
  ,                                       !- Construction Name
  {d11fe302-3735-438e-a516-44a34611f168}, !- Space Name
=======
  {b281edfc-a125-4d89-a543-d8219c848b0e}, !- Handle
  Surface 11,                             !- Name
  Wall,                                   !- Surface Type
  ,                                       !- Construction Name
  {66dda72c-c88f-4f6d-8e79-0e6a103addb9}, !- Space Name
>>>>>>> 0a2eae7f
  Outdoors,                               !- Outside Boundary Condition
  ,                                       !- Outside Boundary Condition Object
  SunExposed,                             !- Sun Exposure
  WindExposed,                            !- Wind Exposure
  ,                                       !- View Factor to Ground
  ,                                       !- Number of Vertices
  0, 0, 2.4384,                           !- X,Y,Z Vertex 1 {m}
  0, 0, 0,                                !- X,Y,Z Vertex 2 {m}
  13.6310703908387, 0, 0,                 !- X,Y,Z Vertex 3 {m}
  13.6310703908387, 0, 2.4384;            !- X,Y,Z Vertex 4 {m}

OS:Surface,
<<<<<<< HEAD
  {a35d91d4-caca-4803-aac7-ba6f55c18daf}, !- Handle
  Surface 12,                             !- Name
  RoofCeiling,                            !- Surface Type
  ,                                       !- Construction Name
  {d11fe302-3735-438e-a516-44a34611f168}, !- Space Name
  Surface,                                !- Outside Boundary Condition
  {a095a766-4483-4740-a5a5-b0dbd79f5226}, !- Outside Boundary Condition Object
=======
  {5a153a44-de60-449c-a7d2-a6bac345ce8f}, !- Handle
  Surface 12,                             !- Name
  RoofCeiling,                            !- Surface Type
  ,                                       !- Construction Name
  {66dda72c-c88f-4f6d-8e79-0e6a103addb9}, !- Space Name
  Surface,                                !- Outside Boundary Condition
  {3bb4b479-7447-4152-a231-eabf775fc5c9}, !- Outside Boundary Condition Object
>>>>>>> 0a2eae7f
  NoSun,                                  !- Sun Exposure
  NoWind,                                 !- Wind Exposure
  ,                                       !- View Factor to Ground
  ,                                       !- Number of Vertices
  13.6310703908387, 0, 2.4384,            !- X,Y,Z Vertex 1 {m}
  13.6310703908387, 6.81553519541936, 2.4384, !- X,Y,Z Vertex 2 {m}
  0, 6.81553519541936, 2.4384,            !- X,Y,Z Vertex 3 {m}
  0, 0, 2.4384;                           !- X,Y,Z Vertex 4 {m}

OS:Surface,
<<<<<<< HEAD
  {a095a766-4483-4740-a5a5-b0dbd79f5226}, !- Handle
  Surface 13,                             !- Name
  Floor,                                  !- Surface Type
  ,                                       !- Construction Name
  {ab20c06d-d7fc-4191-8207-c9f9e779ffdf}, !- Space Name
  Surface,                                !- Outside Boundary Condition
  {a35d91d4-caca-4803-aac7-ba6f55c18daf}, !- Outside Boundary Condition Object
=======
  {3bb4b479-7447-4152-a231-eabf775fc5c9}, !- Handle
  Surface 13,                             !- Name
  Floor,                                  !- Surface Type
  ,                                       !- Construction Name
  {f2bf2362-221f-4c59-a541-d22021125807}, !- Space Name
  Surface,                                !- Outside Boundary Condition
  {5a153a44-de60-449c-a7d2-a6bac345ce8f}, !- Outside Boundary Condition Object
>>>>>>> 0a2eae7f
  NoSun,                                  !- Sun Exposure
  NoWind,                                 !- Wind Exposure
  ,                                       !- View Factor to Ground
  ,                                       !- Number of Vertices
  0, 6.81553519541936, 0,                 !- X,Y,Z Vertex 1 {m}
  13.6310703908387, 6.81553519541936, 0,  !- X,Y,Z Vertex 2 {m}
  13.6310703908387, 0, 0,                 !- X,Y,Z Vertex 3 {m}
  0, 0, 0;                                !- X,Y,Z Vertex 4 {m}

OS:Surface,
<<<<<<< HEAD
  {dfac11f6-a994-4852-b72a-d1022da3de87}, !- Handle
  Surface 14,                             !- Name
  RoofCeiling,                            !- Surface Type
  ,                                       !- Construction Name
  {ab20c06d-d7fc-4191-8207-c9f9e779ffdf}, !- Space Name
=======
  {769f5ccb-476b-44e6-a447-39ee454a0981}, !- Handle
  Surface 14,                             !- Name
  RoofCeiling,                            !- Surface Type
  ,                                       !- Construction Name
  {f2bf2362-221f-4c59-a541-d22021125807}, !- Space Name
>>>>>>> 0a2eae7f
  Outdoors,                               !- Outside Boundary Condition
  ,                                       !- Outside Boundary Condition Object
  SunExposed,                             !- Sun Exposure
  WindExposed,                            !- Wind Exposure
  ,                                       !- View Factor to Ground
  ,                                       !- Number of Vertices
  13.6310703908387, 3.40776759770968, 1.70388379885484, !- X,Y,Z Vertex 1 {m}
  0, 3.40776759770968, 1.70388379885484,  !- X,Y,Z Vertex 2 {m}
  0, 0, 0,                                !- X,Y,Z Vertex 3 {m}
  13.6310703908387, 0, 0;                 !- X,Y,Z Vertex 4 {m}

OS:Surface,
<<<<<<< HEAD
  {8bb03b26-625c-4a75-b8d6-dbfcd4b1b761}, !- Handle
  Surface 15,                             !- Name
  RoofCeiling,                            !- Surface Type
  ,                                       !- Construction Name
  {ab20c06d-d7fc-4191-8207-c9f9e779ffdf}, !- Space Name
=======
  {2698dfbc-1de6-4b13-a802-bc3a9002121b}, !- Handle
  Surface 15,                             !- Name
  RoofCeiling,                            !- Surface Type
  ,                                       !- Construction Name
  {f2bf2362-221f-4c59-a541-d22021125807}, !- Space Name
>>>>>>> 0a2eae7f
  Outdoors,                               !- Outside Boundary Condition
  ,                                       !- Outside Boundary Condition Object
  SunExposed,                             !- Sun Exposure
  WindExposed,                            !- Wind Exposure
  ,                                       !- View Factor to Ground
  ,                                       !- Number of Vertices
  0, 3.40776759770968, 1.70388379885484,  !- X,Y,Z Vertex 1 {m}
  13.6310703908387, 3.40776759770968, 1.70388379885484, !- X,Y,Z Vertex 2 {m}
  13.6310703908387, 6.81553519541936, 0,  !- X,Y,Z Vertex 3 {m}
  0, 6.81553519541936, 0;                 !- X,Y,Z Vertex 4 {m}

OS:Surface,
<<<<<<< HEAD
  {5c98f24a-c9b3-4e89-97f8-73291256dba6}, !- Handle
  Surface 16,                             !- Name
  Wall,                                   !- Surface Type
  ,                                       !- Construction Name
  {ab20c06d-d7fc-4191-8207-c9f9e779ffdf}, !- Space Name
=======
  {65d22adb-209e-490e-aa31-c3d51e6dbbdd}, !- Handle
  Surface 16,                             !- Name
  Wall,                                   !- Surface Type
  ,                                       !- Construction Name
  {f2bf2362-221f-4c59-a541-d22021125807}, !- Space Name
>>>>>>> 0a2eae7f
  Outdoors,                               !- Outside Boundary Condition
  ,                                       !- Outside Boundary Condition Object
  SunExposed,                             !- Sun Exposure
  WindExposed,                            !- Wind Exposure
  ,                                       !- View Factor to Ground
  ,                                       !- Number of Vertices
  0, 3.40776759770968, 1.70388379885484,  !- X,Y,Z Vertex 1 {m}
  0, 6.81553519541936, 0,                 !- X,Y,Z Vertex 2 {m}
  0, 0, 0;                                !- X,Y,Z Vertex 3 {m}

OS:Surface,
<<<<<<< HEAD
  {70aa58ca-aed5-4a2a-9b4c-db0f0ecd5b16}, !- Handle
  Surface 17,                             !- Name
  Wall,                                   !- Surface Type
  ,                                       !- Construction Name
  {ab20c06d-d7fc-4191-8207-c9f9e779ffdf}, !- Space Name
=======
  {738ede0b-9f27-4499-8ab1-0fa9656b31b4}, !- Handle
  Surface 17,                             !- Name
  Wall,                                   !- Surface Type
  ,                                       !- Construction Name
  {f2bf2362-221f-4c59-a541-d22021125807}, !- Space Name
>>>>>>> 0a2eae7f
  Outdoors,                               !- Outside Boundary Condition
  ,                                       !- Outside Boundary Condition Object
  SunExposed,                             !- Sun Exposure
  WindExposed,                            !- Wind Exposure
  ,                                       !- View Factor to Ground
  ,                                       !- Number of Vertices
  13.6310703908387, 3.40776759770968, 1.70388379885484, !- X,Y,Z Vertex 1 {m}
  13.6310703908387, 0, 0,                 !- X,Y,Z Vertex 2 {m}
  13.6310703908387, 6.81553519541936, 0;  !- X,Y,Z Vertex 3 {m}

OS:Space,
<<<<<<< HEAD
  {ab20c06d-d7fc-4191-8207-c9f9e779ffdf}, !- Handle
  unfinished attic space,                 !- Name
  {cdfebb42-a520-4d7b-8529-835df25eb9dc}, !- Space Type Name
=======
  {f2bf2362-221f-4c59-a541-d22021125807}, !- Handle
  unfinished attic space,                 !- Name
  {e51c404f-70a1-42c0-89e8-e07020a7f6db}, !- Space Type Name
>>>>>>> 0a2eae7f
  ,                                       !- Default Construction Set Name
  ,                                       !- Default Schedule Set Name
  -0,                                     !- Direction of Relative North {deg}
  0,                                      !- X Origin {m}
  0,                                      !- Y Origin {m}
  4.8768,                                 !- Z Origin {m}
  ,                                       !- Building Story Name
<<<<<<< HEAD
  {7a90354d-90be-44a0-b733-ae60dd75f426}; !- Thermal Zone Name

OS:ThermalZone,
  {7a90354d-90be-44a0-b733-ae60dd75f426}, !- Handle
=======
  {c463d1bd-c793-415e-87fe-2986bd545b9e}; !- Thermal Zone Name

OS:ThermalZone,
  {c463d1bd-c793-415e-87fe-2986bd545b9e}, !- Handle
>>>>>>> 0a2eae7f
  unfinished attic zone,                  !- Name
  ,                                       !- Multiplier
  ,                                       !- Ceiling Height {m}
  ,                                       !- Volume {m3}
  ,                                       !- Floor Area {m2}
  ,                                       !- Zone Inside Convection Algorithm
  ,                                       !- Zone Outside Convection Algorithm
  ,                                       !- Zone Conditioning Equipment List Name
<<<<<<< HEAD
  {7329e39a-5164-4700-8d9f-52bb6b28991f}, !- Zone Air Inlet Port List
  {1ebcb970-3eb4-4056-a109-b168676090dd}, !- Zone Air Exhaust Port List
  {76779ac0-318e-4202-8e6b-5079e8c45e53}, !- Zone Air Node Name
  {73814965-9c75-4f99-a17f-aed9a3f94f3b}, !- Zone Return Air Port List
=======
  {00c54aa7-a680-4704-b6be-cde66f38007d}, !- Zone Air Inlet Port List
  {3f70d1d9-2a2f-43bd-9fe6-fe20be49b5cf}, !- Zone Air Exhaust Port List
  {b0090a4f-5e78-4975-aa05-09acce88b226}, !- Zone Air Node Name
  {0ac84101-b9b0-47e5-bdcf-2cc9eadc1ed1}, !- Zone Return Air Port List
>>>>>>> 0a2eae7f
  ,                                       !- Primary Daylighting Control Name
  ,                                       !- Fraction of Zone Controlled by Primary Daylighting Control
  ,                                       !- Secondary Daylighting Control Name
  ,                                       !- Fraction of Zone Controlled by Secondary Daylighting Control
  ,                                       !- Illuminance Map Name
  ,                                       !- Group Rendering Name
  ,                                       !- Thermostat Name
  No;                                     !- Use Ideal Air Loads

OS:Node,
<<<<<<< HEAD
  {c93a859b-e6a0-4b3f-bc52-1c4aff97a64f}, !- Handle
  Node 2,                                 !- Name
  {76779ac0-318e-4202-8e6b-5079e8c45e53}, !- Inlet Port
  ;                                       !- Outlet Port

OS:Connection,
  {76779ac0-318e-4202-8e6b-5079e8c45e53}, !- Handle
  {82106c81-bbaf-4094-8770-8aa96b7ef163}, !- Name
  {7a90354d-90be-44a0-b733-ae60dd75f426}, !- Source Object
  11,                                     !- Outlet Port
  {c93a859b-e6a0-4b3f-bc52-1c4aff97a64f}, !- Target Object
  2;                                      !- Inlet Port

OS:PortList,
  {7329e39a-5164-4700-8d9f-52bb6b28991f}, !- Handle
  {5b5ddab5-3529-4f92-9854-45b5982b548f}, !- Name
  {7a90354d-90be-44a0-b733-ae60dd75f426}; !- HVAC Component

OS:PortList,
  {1ebcb970-3eb4-4056-a109-b168676090dd}, !- Handle
  {745ed72a-f47c-4f4c-8b90-53b389c1c17d}, !- Name
  {7a90354d-90be-44a0-b733-ae60dd75f426}; !- HVAC Component

OS:PortList,
  {73814965-9c75-4f99-a17f-aed9a3f94f3b}, !- Handle
  {db560ecd-0c27-4083-9ad5-72aae71420a3}, !- Name
  {7a90354d-90be-44a0-b733-ae60dd75f426}; !- HVAC Component

OS:Sizing:Zone,
  {a8b9f5eb-403d-480a-8a19-2d91c8af533a}, !- Handle
  {7a90354d-90be-44a0-b733-ae60dd75f426}, !- Zone or ZoneList Name
=======
  {132e3998-f651-4b9b-acf2-c2999026fd0d}, !- Handle
  Node 2,                                 !- Name
  {b0090a4f-5e78-4975-aa05-09acce88b226}, !- Inlet Port
  ;                                       !- Outlet Port

OS:Connection,
  {b0090a4f-5e78-4975-aa05-09acce88b226}, !- Handle
  {42917d6d-0483-45bc-8bc2-4c8a91a794b6}, !- Name
  {c463d1bd-c793-415e-87fe-2986bd545b9e}, !- Source Object
  11,                                     !- Outlet Port
  {132e3998-f651-4b9b-acf2-c2999026fd0d}, !- Target Object
  2;                                      !- Inlet Port

OS:PortList,
  {00c54aa7-a680-4704-b6be-cde66f38007d}, !- Handle
  {06bdb93d-a738-4927-9e36-0f84060b6e1d}, !- Name
  {c463d1bd-c793-415e-87fe-2986bd545b9e}; !- HVAC Component

OS:PortList,
  {3f70d1d9-2a2f-43bd-9fe6-fe20be49b5cf}, !- Handle
  {7f83b58e-01ce-4e2b-9bed-66ea4a15742e}, !- Name
  {c463d1bd-c793-415e-87fe-2986bd545b9e}; !- HVAC Component

OS:PortList,
  {0ac84101-b9b0-47e5-bdcf-2cc9eadc1ed1}, !- Handle
  {ab7ea7dc-4659-4e4b-bfd1-d65ef5de50bf}, !- Name
  {c463d1bd-c793-415e-87fe-2986bd545b9e}; !- HVAC Component

OS:Sizing:Zone,
  {120f0f42-5a37-42fa-8323-cd299e29cb94}, !- Handle
  {c463d1bd-c793-415e-87fe-2986bd545b9e}, !- Zone or ZoneList Name
>>>>>>> 0a2eae7f
  SupplyAirTemperature,                   !- Zone Cooling Design Supply Air Temperature Input Method
  14,                                     !- Zone Cooling Design Supply Air Temperature {C}
  11.11,                                  !- Zone Cooling Design Supply Air Temperature Difference {deltaC}
  SupplyAirTemperature,                   !- Zone Heating Design Supply Air Temperature Input Method
  40,                                     !- Zone Heating Design Supply Air Temperature {C}
  11.11,                                  !- Zone Heating Design Supply Air Temperature Difference {deltaC}
  0.0085,                                 !- Zone Cooling Design Supply Air Humidity Ratio {kg-H2O/kg-air}
  0.008,                                  !- Zone Heating Design Supply Air Humidity Ratio {kg-H2O/kg-air}
  ,                                       !- Zone Heating Sizing Factor
  ,                                       !- Zone Cooling Sizing Factor
  DesignDay,                              !- Cooling Design Air Flow Method
  ,                                       !- Cooling Design Air Flow Rate {m3/s}
  ,                                       !- Cooling Minimum Air Flow per Zone Floor Area {m3/s-m2}
  ,                                       !- Cooling Minimum Air Flow {m3/s}
  ,                                       !- Cooling Minimum Air Flow Fraction
  DesignDay,                              !- Heating Design Air Flow Method
  ,                                       !- Heating Design Air Flow Rate {m3/s}
  ,                                       !- Heating Maximum Air Flow per Zone Floor Area {m3/s-m2}
  ,                                       !- Heating Maximum Air Flow {m3/s}
  ,                                       !- Heating Maximum Air Flow Fraction
  ,                                       !- Design Zone Air Distribution Effectiveness in Cooling Mode
  ,                                       !- Design Zone Air Distribution Effectiveness in Heating Mode
  No,                                     !- Account for Dedicated Outdoor Air System
  NeutralSupplyAir,                       !- Dedicated Outdoor Air System Control Strategy
  autosize,                               !- Dedicated Outdoor Air Low Setpoint Temperature for Design {C}
  autosize;                               !- Dedicated Outdoor Air High Setpoint Temperature for Design {C}

OS:ZoneHVAC:EquipmentList,
<<<<<<< HEAD
  {4908f5aa-f2ee-4020-886b-4dee798285a6}, !- Handle
  Zone HVAC Equipment List 2,             !- Name
  {7a90354d-90be-44a0-b733-ae60dd75f426}; !- Thermal Zone

OS:SpaceType,
  {cdfebb42-a520-4d7b-8529-835df25eb9dc}, !- Handle
=======
  {214f5c6b-bb3f-4fcb-9942-05fd20072a02}, !- Handle
  Zone HVAC Equipment List 2,             !- Name
  {c463d1bd-c793-415e-87fe-2986bd545b9e}; !- Thermal Zone

OS:SpaceType,
  {e51c404f-70a1-42c0-89e8-e07020a7f6db}, !- Handle
>>>>>>> 0a2eae7f
  Space Type 2,                           !- Name
  ,                                       !- Default Construction Set Name
  ,                                       !- Default Schedule Set Name
  ,                                       !- Group Rendering Name
  ,                                       !- Design Specification Outdoor Air Object Name
  ,                                       !- Standards Template
  ,                                       !- Standards Building Type
  unfinished attic;                       !- Standards Space Type

OS:BuildingUnit,
<<<<<<< HEAD
  {23db0261-2762-4d17-9b61-d0359bbce7bb}, !- Handle
=======
  {d16a6904-53d9-4fdd-9be5-49c115a0b077}, !- Handle
>>>>>>> 0a2eae7f
  unit 1,                                 !- Name
  ,                                       !- Rendering Color
  Residential;                            !- Building Unit Type

OS:Building,
<<<<<<< HEAD
  {2c1d2cef-c915-4354-88c3-7abeb5d726af}, !- Handle
=======
  {f31c5ee1-c575-434e-b550-74860cb51f96}, !- Handle
>>>>>>> 0a2eae7f
  Building 1,                             !- Name
  ,                                       !- Building Sector Type
  0,                                      !- North Axis {deg}
  ,                                       !- Nominal Floor to Floor Height {m}
  ,                                       !- Space Type Name
  ,                                       !- Default Construction Set Name
  ,                                       !- Default Schedule Set Name
  2,                                      !- Standards Number of Stories
  2,                                      !- Standards Number of Above Ground Stories
  ,                                       !- Standards Template
  singlefamilydetached,                   !- Standards Building Type
  1;                                      !- Standards Number of Living Units

OS:AdditionalProperties,
<<<<<<< HEAD
  {fb88ff31-9793-4554-871e-ee8630f2a657}, !- Handle
  {2c1d2cef-c915-4354-88c3-7abeb5d726af}, !- Object Name
=======
  {cf10cea5-af22-4f4c-aee8-67523e894049}, !- Handle
  {f31c5ee1-c575-434e-b550-74860cb51f96}, !- Object Name
>>>>>>> 0a2eae7f
  Total Units Represented,                !- Feature Name 1
  Integer,                                !- Feature Data Type 1
  1,                                      !- Feature Value 1
  Total Units Modeled,                    !- Feature Name 2
  Integer,                                !- Feature Data Type 2
  1;                                      !- Feature Value 2

OS:AdditionalProperties,
<<<<<<< HEAD
  {4f58b54e-f846-4168-94cb-8addfd37c25e}, !- Handle
  {23db0261-2762-4d17-9b61-d0359bbce7bb}, !- Object Name
=======
  {e4356fb5-8d3a-4932-8a58-5c4cc24b2022}, !- Handle
  {d16a6904-53d9-4fdd-9be5-49c115a0b077}, !- Object Name
>>>>>>> 0a2eae7f
  NumberOfBedrooms,                       !- Feature Name 1
  Integer,                                !- Feature Data Type 1
  3,                                      !- Feature Value 1
  NumberOfBathrooms,                      !- Feature Name 2
  Double,                                 !- Feature Data Type 2
  2;                                      !- Feature Value 2

OS:Schedule:Day,
<<<<<<< HEAD
  {3326f7c6-2982-495f-a3d7-59fddc954e6b}, !- Handle
=======
  {905a8786-1313-433e-b94f-dc733c2953b4}, !- Handle
>>>>>>> 0a2eae7f
  Schedule Day 1,                         !- Name
  ,                                       !- Schedule Type Limits Name
  ,                                       !- Interpolate to Timestep
  24,                                     !- Hour 1
  0,                                      !- Minute 1
  0;                                      !- Value Until Time 1

OS:Schedule:Day,
<<<<<<< HEAD
  {b21b4223-577e-4a04-a12f-934cfc38ea44}, !- Handle
=======
  {bd558e0b-ae2a-4c32-a824-084bb56bbca0}, !- Handle
>>>>>>> 0a2eae7f
  Schedule Day 2,                         !- Name
  ,                                       !- Schedule Type Limits Name
  ,                                       !- Interpolate to Timestep
  24,                                     !- Hour 1
  0,                                      !- Minute 1
  1;                                      !- Value Until Time 1
<|MERGE_RESOLUTION|>--- conflicted
+++ resolved
@@ -1,53 +1,26 @@
 !- NOTE: Auto-generated from /test/osw_files/SFD_2000sqft_2story_SL_UA.osw
 
 OS:Version,
-<<<<<<< HEAD
-  {921057ad-ae82-4401-bcc1-352c718b806c}, !- Handle
-  2.8.1;                                  !- Version Identifier
-
-OS:SimulationControl,
-  {a84a43b6-b795-4573-9ff5-5fc11af3498c}, !- Handle
-=======
   {a595263e-8094-49cf-b835-68a960960ce2}, !- Handle
   2.8.1;                                  !- Version Identifier
 
 OS:SimulationControl,
   {a4391181-4ab8-4c49-8254-2ab2d3d598e1}, !- Handle
->>>>>>> 0a2eae7f
   ,                                       !- Do Zone Sizing Calculation
   ,                                       !- Do System Sizing Calculation
   ,                                       !- Do Plant Sizing Calculation
   No;                                     !- Run Simulation for Sizing Periods
 
 OS:Timestep,
-<<<<<<< HEAD
-  {f4327882-5102-4bbc-8049-711d6754f62f}, !- Handle
-  6;                                      !- Number of Timesteps per Hour
-
-OS:ShadowCalculation,
-  {a6fe0648-aaf9-4f71-a41e-c9bbaa57433e}, !- Handle
-=======
   {6679c910-cae4-4d60-80f6-9e20545a3873}, !- Handle
   6;                                      !- Number of Timesteps per Hour
 
 OS:ShadowCalculation,
   {723b4360-2120-4865-a946-922d09162835}, !- Handle
->>>>>>> 0a2eae7f
   20,                                     !- Calculation Frequency
   200;                                    !- Maximum Figures in Shadow Overlap Calculations
 
 OS:SurfaceConvectionAlgorithm:Outside,
-<<<<<<< HEAD
-  {66a75e64-7e2f-40f6-ad66-3fa96ff8a8a3}, !- Handle
-  DOE-2;                                  !- Algorithm
-
-OS:SurfaceConvectionAlgorithm:Inside,
-  {c3eca453-75b4-436e-b963-a3ec8c1632af}, !- Handle
-  TARP;                                   !- Algorithm
-
-OS:ZoneCapacitanceMultiplier:ResearchSpecial,
-  {4d1d4bc7-4c45-4492-b88d-1d0144ca9cf6}, !- Handle
-=======
   {f8dd5193-15af-43f6-9525-d542b7c91952}, !- Handle
   DOE-2;                                  !- Algorithm
 
@@ -57,17 +30,12 @@
 
 OS:ZoneCapacitanceMultiplier:ResearchSpecial,
   {89fd841c-ee4f-4cbd-a982-391d0860f861}, !- Handle
->>>>>>> 0a2eae7f
   ,                                       !- Temperature Capacity Multiplier
   15,                                     !- Humidity Capacity Multiplier
   ;                                       !- Carbon Dioxide Capacity Multiplier
 
 OS:RunPeriod,
-<<<<<<< HEAD
-  {87fccf2a-a23e-493f-8bf7-a318e3e84034}, !- Handle
-=======
   {eed98322-48e7-4f37-8df2-1e2fa0538246}, !- Handle
->>>>>>> 0a2eae7f
   Run Period 1,                           !- Name
   1,                                      !- Begin Month
   1,                                      !- Begin Day of Month
@@ -81,21 +49,13 @@
   ;                                       !- Number of Times Runperiod to be Repeated
 
 OS:YearDescription,
-<<<<<<< HEAD
-  {efcf30f8-9fb8-4d65-a636-a7f03aaa081e}, !- Handle
-=======
   {5672ad33-8a5b-42dc-8d31-e9f131c30b32}, !- Handle
->>>>>>> 0a2eae7f
   2007,                                   !- Calendar Year
   ,                                       !- Day of Week for Start Day
   ;                                       !- Is Leap Year
 
 OS:ThermalZone,
-<<<<<<< HEAD
-  {ff8fcd76-cb97-4f4a-b259-dc006c4cd04f}, !- Handle
-=======
   {321d12bf-4722-48fc-995f-32debc36c4d7}, !- Handle
->>>>>>> 0a2eae7f
   living zone,                            !- Name
   ,                                       !- Multiplier
   ,                                       !- Ceiling Height {m}
@@ -104,17 +64,10 @@
   ,                                       !- Zone Inside Convection Algorithm
   ,                                       !- Zone Outside Convection Algorithm
   ,                                       !- Zone Conditioning Equipment List Name
-<<<<<<< HEAD
-  {453bdd21-399f-4474-8507-33a8e3d7aafb}, !- Zone Air Inlet Port List
-  {501cd4af-51d1-4ae0-9b70-8917ad345ace}, !- Zone Air Exhaust Port List
-  {81d27a5a-9f8e-4df4-8437-1ba37a19a540}, !- Zone Air Node Name
-  {76a896ed-646c-4301-b455-04dae2c03a81}, !- Zone Return Air Port List
-=======
   {3bb3b78a-6d61-4378-a4cf-b194617fed6f}, !- Zone Air Inlet Port List
   {06b1f235-5c61-49d7-905c-ba253a128d7d}, !- Zone Air Exhaust Port List
   {b02a2774-3042-4e9c-a679-395ff7872f2d}, !- Zone Air Node Name
   {9eec2a32-5294-4cdc-8099-162c1b2a241d}, !- Zone Return Air Port List
->>>>>>> 0a2eae7f
   ,                                       !- Primary Daylighting Control Name
   ,                                       !- Fraction of Zone Controlled by Primary Daylighting Control
   ,                                       !- Secondary Daylighting Control Name
@@ -125,39 +78,6 @@
   No;                                     !- Use Ideal Air Loads
 
 OS:Node,
-<<<<<<< HEAD
-  {608e5908-03dc-417b-84c7-7a18ed956fec}, !- Handle
-  Node 1,                                 !- Name
-  {81d27a5a-9f8e-4df4-8437-1ba37a19a540}, !- Inlet Port
-  ;                                       !- Outlet Port
-
-OS:Connection,
-  {81d27a5a-9f8e-4df4-8437-1ba37a19a540}, !- Handle
-  {430adffc-f60c-43b4-98df-e21fd7cfe050}, !- Name
-  {ff8fcd76-cb97-4f4a-b259-dc006c4cd04f}, !- Source Object
-  11,                                     !- Outlet Port
-  {608e5908-03dc-417b-84c7-7a18ed956fec}, !- Target Object
-  2;                                      !- Inlet Port
-
-OS:PortList,
-  {453bdd21-399f-4474-8507-33a8e3d7aafb}, !- Handle
-  {126caf59-f1d6-4a9d-b1e0-6cf6615b4673}, !- Name
-  {ff8fcd76-cb97-4f4a-b259-dc006c4cd04f}; !- HVAC Component
-
-OS:PortList,
-  {501cd4af-51d1-4ae0-9b70-8917ad345ace}, !- Handle
-  {98426559-ced3-46b5-b9fe-95441d1ab6ee}, !- Name
-  {ff8fcd76-cb97-4f4a-b259-dc006c4cd04f}; !- HVAC Component
-
-OS:PortList,
-  {76a896ed-646c-4301-b455-04dae2c03a81}, !- Handle
-  {2feb890d-a727-4134-9553-82b715f029fe}, !- Name
-  {ff8fcd76-cb97-4f4a-b259-dc006c4cd04f}; !- HVAC Component
-
-OS:Sizing:Zone,
-  {d3bedf91-ecd7-446f-967c-a4c6f25101f7}, !- Handle
-  {ff8fcd76-cb97-4f4a-b259-dc006c4cd04f}, !- Zone or ZoneList Name
-=======
   {377e0963-4262-4d98-8862-b1e364354e2b}, !- Handle
   Node 1,                                 !- Name
   {b02a2774-3042-4e9c-a679-395ff7872f2d}, !- Inlet Port
@@ -189,7 +109,6 @@
 OS:Sizing:Zone,
   {acc23f34-f65b-45f1-a684-f54b9a7ee670}, !- Handle
   {321d12bf-4722-48fc-995f-32debc36c4d7}, !- Zone or ZoneList Name
->>>>>>> 0a2eae7f
   SupplyAirTemperature,                   !- Zone Cooling Design Supply Air Temperature Input Method
   14,                                     !- Zone Cooling Design Supply Air Temperature {C}
   11.11,                                  !- Zone Cooling Design Supply Air Temperature Difference {deltaC}
@@ -218,16 +137,6 @@
   autosize;                               !- Dedicated Outdoor Air High Setpoint Temperature for Design {C}
 
 OS:ZoneHVAC:EquipmentList,
-<<<<<<< HEAD
-  {358ec24a-b9ea-4947-bfa1-b37d9658fbaa}, !- Handle
-  Zone HVAC Equipment List 1,             !- Name
-  {ff8fcd76-cb97-4f4a-b259-dc006c4cd04f}; !- Thermal Zone
-
-OS:Space,
-  {b4046eec-c4b3-4dd4-baa0-2adea34c136b}, !- Handle
-  living space,                           !- Name
-  {0c65c2c6-a345-4a74-8a62-0906f7acb703}, !- Space Type Name
-=======
   {3da70369-3feb-43b8-a560-bc7afcb5cb7c}, !- Handle
   Zone HVAC Equipment List 1,             !- Name
   {321d12bf-4722-48fc-995f-32debc36c4d7}; !- Thermal Zone
@@ -236,7 +145,6 @@
   {fbef8567-3d94-411b-903c-677bcc77df87}, !- Handle
   living space,                           !- Name
   {bbc023e2-2ed4-4f49-9469-78fae520b52b}, !- Space Type Name
->>>>>>> 0a2eae7f
   ,                                       !- Default Construction Set Name
   ,                                       !- Default Schedule Set Name
   -0,                                     !- Direction of Relative North {deg}
@@ -244,19 +152,6 @@
   0,                                      !- Y Origin {m}
   0,                                      !- Z Origin {m}
   ,                                       !- Building Story Name
-<<<<<<< HEAD
-  {ff8fcd76-cb97-4f4a-b259-dc006c4cd04f}, !- Thermal Zone Name
-  ,                                       !- Part of Total Floor Area
-  ,                                       !- Design Specification Outdoor Air Object Name
-  {23db0261-2762-4d17-9b61-d0359bbce7bb}; !- Building Unit Name
-
-OS:Surface,
-  {97abb80a-df83-439e-b365-947615b43fb4}, !- Handle
-  Surface 1,                              !- Name
-  Floor,                                  !- Surface Type
-  ,                                       !- Construction Name
-  {b4046eec-c4b3-4dd4-baa0-2adea34c136b}, !- Space Name
-=======
   {321d12bf-4722-48fc-995f-32debc36c4d7}, !- Thermal Zone Name
   ,                                       !- Part of Total Floor Area
   ,                                       !- Design Specification Outdoor Air Object Name
@@ -268,7 +163,6 @@
   Floor,                                  !- Surface Type
   ,                                       !- Construction Name
   {fbef8567-3d94-411b-903c-677bcc77df87}, !- Space Name
->>>>>>> 0a2eae7f
   Foundation,                             !- Outside Boundary Condition
   ,                                       !- Outside Boundary Condition Object
   NoSun,                                  !- Sun Exposure
@@ -281,19 +175,11 @@
   13.6310703908387, 0, 0;                 !- X,Y,Z Vertex 4 {m}
 
 OS:Surface,
-<<<<<<< HEAD
-  {c0b7784d-df8d-4c6f-a2f5-ef70e47ebe62}, !- Handle
-  Surface 2,                              !- Name
-  Wall,                                   !- Surface Type
-  ,                                       !- Construction Name
-  {b4046eec-c4b3-4dd4-baa0-2adea34c136b}, !- Space Name
-=======
   {102f9fb9-5a09-468f-8584-6e408863d40d}, !- Handle
   Surface 2,                              !- Name
   Wall,                                   !- Surface Type
   ,                                       !- Construction Name
   {fbef8567-3d94-411b-903c-677bcc77df87}, !- Space Name
->>>>>>> 0a2eae7f
   Outdoors,                               !- Outside Boundary Condition
   ,                                       !- Outside Boundary Condition Object
   SunExposed,                             !- Sun Exposure
@@ -306,19 +192,11 @@
   0, 0, 2.4384;                           !- X,Y,Z Vertex 4 {m}
 
 OS:Surface,
-<<<<<<< HEAD
-  {9db15106-f9ba-4b35-bf73-fde945887969}, !- Handle
-  Surface 3,                              !- Name
-  Wall,                                   !- Surface Type
-  ,                                       !- Construction Name
-  {b4046eec-c4b3-4dd4-baa0-2adea34c136b}, !- Space Name
-=======
   {88c92b67-2f3f-41fa-a087-57aed999899e}, !- Handle
   Surface 3,                              !- Name
   Wall,                                   !- Surface Type
   ,                                       !- Construction Name
   {fbef8567-3d94-411b-903c-677bcc77df87}, !- Space Name
->>>>>>> 0a2eae7f
   Outdoors,                               !- Outside Boundary Condition
   ,                                       !- Outside Boundary Condition Object
   SunExposed,                             !- Sun Exposure
@@ -331,19 +209,11 @@
   0, 6.81553519541936, 2.4384;            !- X,Y,Z Vertex 4 {m}
 
 OS:Surface,
-<<<<<<< HEAD
-  {a3552611-07ef-4566-b575-708daf6b9161}, !- Handle
-  Surface 4,                              !- Name
-  Wall,                                   !- Surface Type
-  ,                                       !- Construction Name
-  {b4046eec-c4b3-4dd4-baa0-2adea34c136b}, !- Space Name
-=======
   {a95f6271-4dfb-4922-84eb-8a4558ad7f66}, !- Handle
   Surface 4,                              !- Name
   Wall,                                   !- Surface Type
   ,                                       !- Construction Name
   {fbef8567-3d94-411b-903c-677bcc77df87}, !- Space Name
->>>>>>> 0a2eae7f
   Outdoors,                               !- Outside Boundary Condition
   ,                                       !- Outside Boundary Condition Object
   SunExposed,                             !- Sun Exposure
@@ -356,19 +226,11 @@
   13.6310703908387, 6.81553519541936, 2.4384; !- X,Y,Z Vertex 4 {m}
 
 OS:Surface,
-<<<<<<< HEAD
-  {3216225e-2b19-4373-9c35-c91aad58bc5e}, !- Handle
-  Surface 5,                              !- Name
-  Wall,                                   !- Surface Type
-  ,                                       !- Construction Name
-  {b4046eec-c4b3-4dd4-baa0-2adea34c136b}, !- Space Name
-=======
   {36dfb3ad-9a46-43c8-b1a7-b677ab7c6fc1}, !- Handle
   Surface 5,                              !- Name
   Wall,                                   !- Surface Type
   ,                                       !- Construction Name
   {fbef8567-3d94-411b-903c-677bcc77df87}, !- Space Name
->>>>>>> 0a2eae7f
   Outdoors,                               !- Outside Boundary Condition
   ,                                       !- Outside Boundary Condition Object
   SunExposed,                             !- Sun Exposure
@@ -381,15 +243,6 @@
   13.6310703908387, 0, 2.4384;            !- X,Y,Z Vertex 4 {m}
 
 OS:Surface,
-<<<<<<< HEAD
-  {ba45b47a-8f3e-4919-93fc-54f94d54ae10}, !- Handle
-  Surface 6,                              !- Name
-  RoofCeiling,                            !- Surface Type
-  ,                                       !- Construction Name
-  {b4046eec-c4b3-4dd4-baa0-2adea34c136b}, !- Space Name
-  Surface,                                !- Outside Boundary Condition
-  {fa898aeb-43a3-46a6-bd7a-ad6a078c3111}, !- Outside Boundary Condition Object
-=======
   {35ff5c33-464a-43a3-998b-d957728fa610}, !- Handle
   Surface 6,                              !- Name
   RoofCeiling,                            !- Surface Type
@@ -397,7 +250,6 @@
   {fbef8567-3d94-411b-903c-677bcc77df87}, !- Space Name
   Surface,                                !- Outside Boundary Condition
   {9d98a974-e8b6-4959-b8ba-0798f582859a}, !- Outside Boundary Condition Object
->>>>>>> 0a2eae7f
   NoSun,                                  !- Sun Exposure
   NoWind,                                 !- Wind Exposure
   ,                                       !- View Factor to Ground
@@ -408,11 +260,7 @@
   0, 0, 2.4384;                           !- X,Y,Z Vertex 4 {m}
 
 OS:SpaceType,
-<<<<<<< HEAD
-  {0c65c2c6-a345-4a74-8a62-0906f7acb703}, !- Handle
-=======
   {bbc023e2-2ed4-4f49-9469-78fae520b52b}, !- Handle
->>>>>>> 0a2eae7f
   Space Type 1,                           !- Name
   ,                                       !- Default Construction Set Name
   ,                                       !- Default Schedule Set Name
@@ -423,15 +271,9 @@
   living;                                 !- Standards Space Type
 
 OS:Space,
-<<<<<<< HEAD
-  {d11fe302-3735-438e-a516-44a34611f168}, !- Handle
-  living space|story 2,                   !- Name
-  {0c65c2c6-a345-4a74-8a62-0906f7acb703}, !- Space Type Name
-=======
   {66dda72c-c88f-4f6d-8e79-0e6a103addb9}, !- Handle
   living space|story 2,                   !- Name
   {bbc023e2-2ed4-4f49-9469-78fae520b52b}, !- Space Type Name
->>>>>>> 0a2eae7f
   ,                                       !- Default Construction Set Name
   ,                                       !- Default Schedule Set Name
   -0,                                     !- Direction of Relative North {deg}
@@ -439,21 +281,6 @@
   0,                                      !- Y Origin {m}
   2.4384,                                 !- Z Origin {m}
   ,                                       !- Building Story Name
-<<<<<<< HEAD
-  {ff8fcd76-cb97-4f4a-b259-dc006c4cd04f}, !- Thermal Zone Name
-  ,                                       !- Part of Total Floor Area
-  ,                                       !- Design Specification Outdoor Air Object Name
-  {23db0261-2762-4d17-9b61-d0359bbce7bb}; !- Building Unit Name
-
-OS:Surface,
-  {fa898aeb-43a3-46a6-bd7a-ad6a078c3111}, !- Handle
-  Surface 7,                              !- Name
-  Floor,                                  !- Surface Type
-  ,                                       !- Construction Name
-  {d11fe302-3735-438e-a516-44a34611f168}, !- Space Name
-  Surface,                                !- Outside Boundary Condition
-  {ba45b47a-8f3e-4919-93fc-54f94d54ae10}, !- Outside Boundary Condition Object
-=======
   {321d12bf-4722-48fc-995f-32debc36c4d7}, !- Thermal Zone Name
   ,                                       !- Part of Total Floor Area
   ,                                       !- Design Specification Outdoor Air Object Name
@@ -467,7 +294,6 @@
   {66dda72c-c88f-4f6d-8e79-0e6a103addb9}, !- Space Name
   Surface,                                !- Outside Boundary Condition
   {35ff5c33-464a-43a3-998b-d957728fa610}, !- Outside Boundary Condition Object
->>>>>>> 0a2eae7f
   NoSun,                                  !- Sun Exposure
   NoWind,                                 !- Wind Exposure
   ,                                       !- View Factor to Ground
@@ -478,19 +304,11 @@
   13.6310703908387, 0, 0;                 !- X,Y,Z Vertex 4 {m}
 
 OS:Surface,
-<<<<<<< HEAD
-  {1235d46e-889e-47df-ac03-0da034b448f9}, !- Handle
-  Surface 8,                              !- Name
-  Wall,                                   !- Surface Type
-  ,                                       !- Construction Name
-  {d11fe302-3735-438e-a516-44a34611f168}, !- Space Name
-=======
   {583f7641-6d3f-4886-92c9-f9ef7771031e}, !- Handle
   Surface 8,                              !- Name
   Wall,                                   !- Surface Type
   ,                                       !- Construction Name
   {66dda72c-c88f-4f6d-8e79-0e6a103addb9}, !- Space Name
->>>>>>> 0a2eae7f
   Outdoors,                               !- Outside Boundary Condition
   ,                                       !- Outside Boundary Condition Object
   SunExposed,                             !- Sun Exposure
@@ -503,19 +321,11 @@
   0, 0, 2.4384;                           !- X,Y,Z Vertex 4 {m}
 
 OS:Surface,
-<<<<<<< HEAD
-  {32d1a658-bf8d-4220-b39a-dd55e6fa1895}, !- Handle
-  Surface 9,                              !- Name
-  Wall,                                   !- Surface Type
-  ,                                       !- Construction Name
-  {d11fe302-3735-438e-a516-44a34611f168}, !- Space Name
-=======
   {465b7db1-e4af-4550-9e81-ccd2318e09bf}, !- Handle
   Surface 9,                              !- Name
   Wall,                                   !- Surface Type
   ,                                       !- Construction Name
   {66dda72c-c88f-4f6d-8e79-0e6a103addb9}, !- Space Name
->>>>>>> 0a2eae7f
   Outdoors,                               !- Outside Boundary Condition
   ,                                       !- Outside Boundary Condition Object
   SunExposed,                             !- Sun Exposure
@@ -528,19 +338,11 @@
   0, 6.81553519541936, 2.4384;            !- X,Y,Z Vertex 4 {m}
 
 OS:Surface,
-<<<<<<< HEAD
-  {ac01e5a0-0113-4e49-8cee-187539226ccb}, !- Handle
-  Surface 10,                             !- Name
-  Wall,                                   !- Surface Type
-  ,                                       !- Construction Name
-  {d11fe302-3735-438e-a516-44a34611f168}, !- Space Name
-=======
   {7c4329fb-ce77-4fc5-bf02-273fe27109a6}, !- Handle
   Surface 10,                             !- Name
   Wall,                                   !- Surface Type
   ,                                       !- Construction Name
   {66dda72c-c88f-4f6d-8e79-0e6a103addb9}, !- Space Name
->>>>>>> 0a2eae7f
   Outdoors,                               !- Outside Boundary Condition
   ,                                       !- Outside Boundary Condition Object
   SunExposed,                             !- Sun Exposure
@@ -553,19 +355,11 @@
   13.6310703908387, 6.81553519541936, 2.4384; !- X,Y,Z Vertex 4 {m}
 
 OS:Surface,
-<<<<<<< HEAD
-  {6409d14a-aefe-4fe3-9ba1-4ca155bb9ca4}, !- Handle
-  Surface 11,                             !- Name
-  Wall,                                   !- Surface Type
-  ,                                       !- Construction Name
-  {d11fe302-3735-438e-a516-44a34611f168}, !- Space Name
-=======
   {b281edfc-a125-4d89-a543-d8219c848b0e}, !- Handle
   Surface 11,                             !- Name
   Wall,                                   !- Surface Type
   ,                                       !- Construction Name
   {66dda72c-c88f-4f6d-8e79-0e6a103addb9}, !- Space Name
->>>>>>> 0a2eae7f
   Outdoors,                               !- Outside Boundary Condition
   ,                                       !- Outside Boundary Condition Object
   SunExposed,                             !- Sun Exposure
@@ -578,15 +372,6 @@
   13.6310703908387, 0, 2.4384;            !- X,Y,Z Vertex 4 {m}
 
 OS:Surface,
-<<<<<<< HEAD
-  {a35d91d4-caca-4803-aac7-ba6f55c18daf}, !- Handle
-  Surface 12,                             !- Name
-  RoofCeiling,                            !- Surface Type
-  ,                                       !- Construction Name
-  {d11fe302-3735-438e-a516-44a34611f168}, !- Space Name
-  Surface,                                !- Outside Boundary Condition
-  {a095a766-4483-4740-a5a5-b0dbd79f5226}, !- Outside Boundary Condition Object
-=======
   {5a153a44-de60-449c-a7d2-a6bac345ce8f}, !- Handle
   Surface 12,                             !- Name
   RoofCeiling,                            !- Surface Type
@@ -594,7 +379,6 @@
   {66dda72c-c88f-4f6d-8e79-0e6a103addb9}, !- Space Name
   Surface,                                !- Outside Boundary Condition
   {3bb4b479-7447-4152-a231-eabf775fc5c9}, !- Outside Boundary Condition Object
->>>>>>> 0a2eae7f
   NoSun,                                  !- Sun Exposure
   NoWind,                                 !- Wind Exposure
   ,                                       !- View Factor to Ground
@@ -605,15 +389,6 @@
   0, 0, 2.4384;                           !- X,Y,Z Vertex 4 {m}
 
 OS:Surface,
-<<<<<<< HEAD
-  {a095a766-4483-4740-a5a5-b0dbd79f5226}, !- Handle
-  Surface 13,                             !- Name
-  Floor,                                  !- Surface Type
-  ,                                       !- Construction Name
-  {ab20c06d-d7fc-4191-8207-c9f9e779ffdf}, !- Space Name
-  Surface,                                !- Outside Boundary Condition
-  {a35d91d4-caca-4803-aac7-ba6f55c18daf}, !- Outside Boundary Condition Object
-=======
   {3bb4b479-7447-4152-a231-eabf775fc5c9}, !- Handle
   Surface 13,                             !- Name
   Floor,                                  !- Surface Type
@@ -621,7 +396,6 @@
   {f2bf2362-221f-4c59-a541-d22021125807}, !- Space Name
   Surface,                                !- Outside Boundary Condition
   {5a153a44-de60-449c-a7d2-a6bac345ce8f}, !- Outside Boundary Condition Object
->>>>>>> 0a2eae7f
   NoSun,                                  !- Sun Exposure
   NoWind,                                 !- Wind Exposure
   ,                                       !- View Factor to Ground
@@ -632,19 +406,11 @@
   0, 0, 0;                                !- X,Y,Z Vertex 4 {m}
 
 OS:Surface,
-<<<<<<< HEAD
-  {dfac11f6-a994-4852-b72a-d1022da3de87}, !- Handle
-  Surface 14,                             !- Name
-  RoofCeiling,                            !- Surface Type
-  ,                                       !- Construction Name
-  {ab20c06d-d7fc-4191-8207-c9f9e779ffdf}, !- Space Name
-=======
   {769f5ccb-476b-44e6-a447-39ee454a0981}, !- Handle
   Surface 14,                             !- Name
   RoofCeiling,                            !- Surface Type
   ,                                       !- Construction Name
   {f2bf2362-221f-4c59-a541-d22021125807}, !- Space Name
->>>>>>> 0a2eae7f
   Outdoors,                               !- Outside Boundary Condition
   ,                                       !- Outside Boundary Condition Object
   SunExposed,                             !- Sun Exposure
@@ -657,19 +423,11 @@
   13.6310703908387, 0, 0;                 !- X,Y,Z Vertex 4 {m}
 
 OS:Surface,
-<<<<<<< HEAD
-  {8bb03b26-625c-4a75-b8d6-dbfcd4b1b761}, !- Handle
-  Surface 15,                             !- Name
-  RoofCeiling,                            !- Surface Type
-  ,                                       !- Construction Name
-  {ab20c06d-d7fc-4191-8207-c9f9e779ffdf}, !- Space Name
-=======
   {2698dfbc-1de6-4b13-a802-bc3a9002121b}, !- Handle
   Surface 15,                             !- Name
   RoofCeiling,                            !- Surface Type
   ,                                       !- Construction Name
   {f2bf2362-221f-4c59-a541-d22021125807}, !- Space Name
->>>>>>> 0a2eae7f
   Outdoors,                               !- Outside Boundary Condition
   ,                                       !- Outside Boundary Condition Object
   SunExposed,                             !- Sun Exposure
@@ -682,19 +440,11 @@
   0, 6.81553519541936, 0;                 !- X,Y,Z Vertex 4 {m}
 
 OS:Surface,
-<<<<<<< HEAD
-  {5c98f24a-c9b3-4e89-97f8-73291256dba6}, !- Handle
-  Surface 16,                             !- Name
-  Wall,                                   !- Surface Type
-  ,                                       !- Construction Name
-  {ab20c06d-d7fc-4191-8207-c9f9e779ffdf}, !- Space Name
-=======
   {65d22adb-209e-490e-aa31-c3d51e6dbbdd}, !- Handle
   Surface 16,                             !- Name
   Wall,                                   !- Surface Type
   ,                                       !- Construction Name
   {f2bf2362-221f-4c59-a541-d22021125807}, !- Space Name
->>>>>>> 0a2eae7f
   Outdoors,                               !- Outside Boundary Condition
   ,                                       !- Outside Boundary Condition Object
   SunExposed,                             !- Sun Exposure
@@ -706,19 +456,11 @@
   0, 0, 0;                                !- X,Y,Z Vertex 3 {m}
 
 OS:Surface,
-<<<<<<< HEAD
-  {70aa58ca-aed5-4a2a-9b4c-db0f0ecd5b16}, !- Handle
-  Surface 17,                             !- Name
-  Wall,                                   !- Surface Type
-  ,                                       !- Construction Name
-  {ab20c06d-d7fc-4191-8207-c9f9e779ffdf}, !- Space Name
-=======
   {738ede0b-9f27-4499-8ab1-0fa9656b31b4}, !- Handle
   Surface 17,                             !- Name
   Wall,                                   !- Surface Type
   ,                                       !- Construction Name
   {f2bf2362-221f-4c59-a541-d22021125807}, !- Space Name
->>>>>>> 0a2eae7f
   Outdoors,                               !- Outside Boundary Condition
   ,                                       !- Outside Boundary Condition Object
   SunExposed,                             !- Sun Exposure
@@ -730,15 +472,9 @@
   13.6310703908387, 6.81553519541936, 0;  !- X,Y,Z Vertex 3 {m}
 
 OS:Space,
-<<<<<<< HEAD
-  {ab20c06d-d7fc-4191-8207-c9f9e779ffdf}, !- Handle
-  unfinished attic space,                 !- Name
-  {cdfebb42-a520-4d7b-8529-835df25eb9dc}, !- Space Type Name
-=======
   {f2bf2362-221f-4c59-a541-d22021125807}, !- Handle
   unfinished attic space,                 !- Name
   {e51c404f-70a1-42c0-89e8-e07020a7f6db}, !- Space Type Name
->>>>>>> 0a2eae7f
   ,                                       !- Default Construction Set Name
   ,                                       !- Default Schedule Set Name
   -0,                                     !- Direction of Relative North {deg}
@@ -746,17 +482,10 @@
   0,                                      !- Y Origin {m}
   4.8768,                                 !- Z Origin {m}
   ,                                       !- Building Story Name
-<<<<<<< HEAD
-  {7a90354d-90be-44a0-b733-ae60dd75f426}; !- Thermal Zone Name
-
-OS:ThermalZone,
-  {7a90354d-90be-44a0-b733-ae60dd75f426}, !- Handle
-=======
   {c463d1bd-c793-415e-87fe-2986bd545b9e}; !- Thermal Zone Name
 
 OS:ThermalZone,
   {c463d1bd-c793-415e-87fe-2986bd545b9e}, !- Handle
->>>>>>> 0a2eae7f
   unfinished attic zone,                  !- Name
   ,                                       !- Multiplier
   ,                                       !- Ceiling Height {m}
@@ -765,17 +494,10 @@
   ,                                       !- Zone Inside Convection Algorithm
   ,                                       !- Zone Outside Convection Algorithm
   ,                                       !- Zone Conditioning Equipment List Name
-<<<<<<< HEAD
-  {7329e39a-5164-4700-8d9f-52bb6b28991f}, !- Zone Air Inlet Port List
-  {1ebcb970-3eb4-4056-a109-b168676090dd}, !- Zone Air Exhaust Port List
-  {76779ac0-318e-4202-8e6b-5079e8c45e53}, !- Zone Air Node Name
-  {73814965-9c75-4f99-a17f-aed9a3f94f3b}, !- Zone Return Air Port List
-=======
   {00c54aa7-a680-4704-b6be-cde66f38007d}, !- Zone Air Inlet Port List
   {3f70d1d9-2a2f-43bd-9fe6-fe20be49b5cf}, !- Zone Air Exhaust Port List
   {b0090a4f-5e78-4975-aa05-09acce88b226}, !- Zone Air Node Name
   {0ac84101-b9b0-47e5-bdcf-2cc9eadc1ed1}, !- Zone Return Air Port List
->>>>>>> 0a2eae7f
   ,                                       !- Primary Daylighting Control Name
   ,                                       !- Fraction of Zone Controlled by Primary Daylighting Control
   ,                                       !- Secondary Daylighting Control Name
@@ -786,39 +508,6 @@
   No;                                     !- Use Ideal Air Loads
 
 OS:Node,
-<<<<<<< HEAD
-  {c93a859b-e6a0-4b3f-bc52-1c4aff97a64f}, !- Handle
-  Node 2,                                 !- Name
-  {76779ac0-318e-4202-8e6b-5079e8c45e53}, !- Inlet Port
-  ;                                       !- Outlet Port
-
-OS:Connection,
-  {76779ac0-318e-4202-8e6b-5079e8c45e53}, !- Handle
-  {82106c81-bbaf-4094-8770-8aa96b7ef163}, !- Name
-  {7a90354d-90be-44a0-b733-ae60dd75f426}, !- Source Object
-  11,                                     !- Outlet Port
-  {c93a859b-e6a0-4b3f-bc52-1c4aff97a64f}, !- Target Object
-  2;                                      !- Inlet Port
-
-OS:PortList,
-  {7329e39a-5164-4700-8d9f-52bb6b28991f}, !- Handle
-  {5b5ddab5-3529-4f92-9854-45b5982b548f}, !- Name
-  {7a90354d-90be-44a0-b733-ae60dd75f426}; !- HVAC Component
-
-OS:PortList,
-  {1ebcb970-3eb4-4056-a109-b168676090dd}, !- Handle
-  {745ed72a-f47c-4f4c-8b90-53b389c1c17d}, !- Name
-  {7a90354d-90be-44a0-b733-ae60dd75f426}; !- HVAC Component
-
-OS:PortList,
-  {73814965-9c75-4f99-a17f-aed9a3f94f3b}, !- Handle
-  {db560ecd-0c27-4083-9ad5-72aae71420a3}, !- Name
-  {7a90354d-90be-44a0-b733-ae60dd75f426}; !- HVAC Component
-
-OS:Sizing:Zone,
-  {a8b9f5eb-403d-480a-8a19-2d91c8af533a}, !- Handle
-  {7a90354d-90be-44a0-b733-ae60dd75f426}, !- Zone or ZoneList Name
-=======
   {132e3998-f651-4b9b-acf2-c2999026fd0d}, !- Handle
   Node 2,                                 !- Name
   {b0090a4f-5e78-4975-aa05-09acce88b226}, !- Inlet Port
@@ -850,7 +539,6 @@
 OS:Sizing:Zone,
   {120f0f42-5a37-42fa-8323-cd299e29cb94}, !- Handle
   {c463d1bd-c793-415e-87fe-2986bd545b9e}, !- Zone or ZoneList Name
->>>>>>> 0a2eae7f
   SupplyAirTemperature,                   !- Zone Cooling Design Supply Air Temperature Input Method
   14,                                     !- Zone Cooling Design Supply Air Temperature {C}
   11.11,                                  !- Zone Cooling Design Supply Air Temperature Difference {deltaC}
@@ -879,21 +567,12 @@
   autosize;                               !- Dedicated Outdoor Air High Setpoint Temperature for Design {C}
 
 OS:ZoneHVAC:EquipmentList,
-<<<<<<< HEAD
-  {4908f5aa-f2ee-4020-886b-4dee798285a6}, !- Handle
-  Zone HVAC Equipment List 2,             !- Name
-  {7a90354d-90be-44a0-b733-ae60dd75f426}; !- Thermal Zone
-
-OS:SpaceType,
-  {cdfebb42-a520-4d7b-8529-835df25eb9dc}, !- Handle
-=======
   {214f5c6b-bb3f-4fcb-9942-05fd20072a02}, !- Handle
   Zone HVAC Equipment List 2,             !- Name
   {c463d1bd-c793-415e-87fe-2986bd545b9e}; !- Thermal Zone
 
 OS:SpaceType,
   {e51c404f-70a1-42c0-89e8-e07020a7f6db}, !- Handle
->>>>>>> 0a2eae7f
   Space Type 2,                           !- Name
   ,                                       !- Default Construction Set Name
   ,                                       !- Default Schedule Set Name
@@ -904,21 +583,13 @@
   unfinished attic;                       !- Standards Space Type
 
 OS:BuildingUnit,
-<<<<<<< HEAD
-  {23db0261-2762-4d17-9b61-d0359bbce7bb}, !- Handle
-=======
   {d16a6904-53d9-4fdd-9be5-49c115a0b077}, !- Handle
->>>>>>> 0a2eae7f
   unit 1,                                 !- Name
   ,                                       !- Rendering Color
   Residential;                            !- Building Unit Type
 
 OS:Building,
-<<<<<<< HEAD
-  {2c1d2cef-c915-4354-88c3-7abeb5d726af}, !- Handle
-=======
   {f31c5ee1-c575-434e-b550-74860cb51f96}, !- Handle
->>>>>>> 0a2eae7f
   Building 1,                             !- Name
   ,                                       !- Building Sector Type
   0,                                      !- North Axis {deg}
@@ -933,13 +604,8 @@
   1;                                      !- Standards Number of Living Units
 
 OS:AdditionalProperties,
-<<<<<<< HEAD
-  {fb88ff31-9793-4554-871e-ee8630f2a657}, !- Handle
-  {2c1d2cef-c915-4354-88c3-7abeb5d726af}, !- Object Name
-=======
   {cf10cea5-af22-4f4c-aee8-67523e894049}, !- Handle
   {f31c5ee1-c575-434e-b550-74860cb51f96}, !- Object Name
->>>>>>> 0a2eae7f
   Total Units Represented,                !- Feature Name 1
   Integer,                                !- Feature Data Type 1
   1,                                      !- Feature Value 1
@@ -948,13 +614,8 @@
   1;                                      !- Feature Value 2
 
 OS:AdditionalProperties,
-<<<<<<< HEAD
-  {4f58b54e-f846-4168-94cb-8addfd37c25e}, !- Handle
-  {23db0261-2762-4d17-9b61-d0359bbce7bb}, !- Object Name
-=======
   {e4356fb5-8d3a-4932-8a58-5c4cc24b2022}, !- Handle
   {d16a6904-53d9-4fdd-9be5-49c115a0b077}, !- Object Name
->>>>>>> 0a2eae7f
   NumberOfBedrooms,                       !- Feature Name 1
   Integer,                                !- Feature Data Type 1
   3,                                      !- Feature Value 1
@@ -963,11 +624,7 @@
   2;                                      !- Feature Value 2
 
 OS:Schedule:Day,
-<<<<<<< HEAD
-  {3326f7c6-2982-495f-a3d7-59fddc954e6b}, !- Handle
-=======
   {905a8786-1313-433e-b94f-dc733c2953b4}, !- Handle
->>>>>>> 0a2eae7f
   Schedule Day 1,                         !- Name
   ,                                       !- Schedule Type Limits Name
   ,                                       !- Interpolate to Timestep
@@ -976,11 +633,7 @@
   0;                                      !- Value Until Time 1
 
 OS:Schedule:Day,
-<<<<<<< HEAD
-  {b21b4223-577e-4a04-a12f-934cfc38ea44}, !- Handle
-=======
   {bd558e0b-ae2a-4c32-a824-084bb56bbca0}, !- Handle
->>>>>>> 0a2eae7f
   Schedule Day 2,                         !- Name
   ,                                       !- Schedule Type Limits Name
   ,                                       !- Interpolate to Timestep
