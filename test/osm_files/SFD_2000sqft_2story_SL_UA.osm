!- NOTE: Auto-generated from /test/osw_files/SFD_2000sqft_2story_SL_UA.osw

OS:Version,
<<<<<<< HEAD
  {7cefc35a-f90e-409a-adde-e46b91555b1a}, !- Handle
  2.8.1;                                  !- Version Identifier

OS:SimulationControl,
  {67efce37-68d4-4a0a-bb12-3777b48fc10e}, !- Handle
=======
  {6ddab23a-2f70-4523-8e62-5b6e7325d5ea}, !- Handle
  2.9.0;                                  !- Version Identifier

OS:SimulationControl,
  {b084a8fc-5ae9-4113-af28-2432a255ae46}, !- Handle
>>>>>>> 3f8e9d39
  ,                                       !- Do Zone Sizing Calculation
  ,                                       !- Do System Sizing Calculation
  ,                                       !- Do Plant Sizing Calculation
  No;                                     !- Run Simulation for Sizing Periods

OS:Timestep,
<<<<<<< HEAD
  {587be024-304c-4dba-8110-7e26d9b00d33}, !- Handle
  6;                                      !- Number of Timesteps per Hour

OS:ShadowCalculation,
  {218ccce2-45c7-41a5-afc9-adf4119e5a07}, !- Handle
=======
  {370288a4-f0c0-4611-aae5-13ce55d04579}, !- Handle
  6;                                      !- Number of Timesteps per Hour

OS:ShadowCalculation,
  {3d9af662-33e0-4e44-9715-5d0c9d85bd1d}, !- Handle
>>>>>>> 3f8e9d39
  20,                                     !- Calculation Frequency
  200;                                    !- Maximum Figures in Shadow Overlap Calculations

OS:SurfaceConvectionAlgorithm:Outside,
<<<<<<< HEAD
  {40a4a383-26a0-4a61-9ff6-e645dd1385b8}, !- Handle
  DOE-2;                                  !- Algorithm

OS:SurfaceConvectionAlgorithm:Inside,
  {1cd094e7-92bb-442f-8097-be462ccc637d}, !- Handle
  TARP;                                   !- Algorithm

OS:ZoneCapacitanceMultiplier:ResearchSpecial,
  {6ce53121-8c1e-428e-b03c-d38f047b2d4e}, !- Handle
=======
  {15faa02f-4801-4787-9ae7-d305b6eda218}, !- Handle
  DOE-2;                                  !- Algorithm

OS:SurfaceConvectionAlgorithm:Inside,
  {10c55bca-8f0e-4d48-932c-9a187fd13027}, !- Handle
  TARP;                                   !- Algorithm

OS:ZoneCapacitanceMultiplier:ResearchSpecial,
  {7a9b624e-01c8-47c5-9cf6-9dbfb1581667}, !- Handle
>>>>>>> 3f8e9d39
  ,                                       !- Temperature Capacity Multiplier
  15,                                     !- Humidity Capacity Multiplier
  ;                                       !- Carbon Dioxide Capacity Multiplier

OS:RunPeriod,
<<<<<<< HEAD
  {8fcb95d3-1949-4bb8-8930-798e1e554bfb}, !- Handle
=======
  {74ff0562-d35a-4f02-8f4c-2462e3643e4c}, !- Handle
>>>>>>> 3f8e9d39
  Run Period 1,                           !- Name
  1,                                      !- Begin Month
  1,                                      !- Begin Day of Month
  12,                                     !- End Month
  31,                                     !- End Day of Month
  ,                                       !- Use Weather File Holidays and Special Days
  ,                                       !- Use Weather File Daylight Saving Period
  ,                                       !- Apply Weekend Holiday Rule
  ,                                       !- Use Weather File Rain Indicators
  ,                                       !- Use Weather File Snow Indicators
  ;                                       !- Number of Times Runperiod to be Repeated

OS:YearDescription,
<<<<<<< HEAD
  {96f344a9-3d1e-41c2-affa-ee372614f0b4}, !- Handle
=======
  {6785392d-88ad-4939-b0e3-4adc17b5124c}, !- Handle
>>>>>>> 3f8e9d39
  2007,                                   !- Calendar Year
  ,                                       !- Day of Week for Start Day
  ;                                       !- Is Leap Year

OS:ThermalZone,
<<<<<<< HEAD
  {a743bca1-0e45-4dec-8d06-dd93e7b68ced}, !- Handle
=======
  {077d693c-64bd-41ec-9dd1-0667a0de1f39}, !- Handle
>>>>>>> 3f8e9d39
  living zone,                            !- Name
  ,                                       !- Multiplier
  ,                                       !- Ceiling Height {m}
  ,                                       !- Volume {m3}
  ,                                       !- Floor Area {m2}
  ,                                       !- Zone Inside Convection Algorithm
  ,                                       !- Zone Outside Convection Algorithm
  ,                                       !- Zone Conditioning Equipment List Name
<<<<<<< HEAD
  {ec9173af-ce4e-4f22-9bd5-8f47a2aef48e}, !- Zone Air Inlet Port List
  {899023ca-b7f2-4280-a772-67177fff80b7}, !- Zone Air Exhaust Port List
  {0d16590c-b6b0-492f-83f2-d718dbe1821c}, !- Zone Air Node Name
  {179ee696-5281-4aa9-82f0-76182ce2691e}, !- Zone Return Air Port List
=======
  {07129c6f-9ebc-4cd9-a589-b84790404361}, !- Zone Air Inlet Port List
  {295d4368-541f-437a-b149-ff114743ed9a}, !- Zone Air Exhaust Port List
  {7410ca75-644d-462c-bf08-3e9dec526c16}, !- Zone Air Node Name
  {4cc376ad-bc94-46dc-b5fc-405c63850e07}, !- Zone Return Air Port List
>>>>>>> 3f8e9d39
  ,                                       !- Primary Daylighting Control Name
  ,                                       !- Fraction of Zone Controlled by Primary Daylighting Control
  ,                                       !- Secondary Daylighting Control Name
  ,                                       !- Fraction of Zone Controlled by Secondary Daylighting Control
  ,                                       !- Illuminance Map Name
  ,                                       !- Group Rendering Name
  ,                                       !- Thermostat Name
  No;                                     !- Use Ideal Air Loads

OS:Node,
<<<<<<< HEAD
  {e8e1db81-a9f6-4ef8-9583-8a670f4c34f9}, !- Handle
  Node 1,                                 !- Name
  {0d16590c-b6b0-492f-83f2-d718dbe1821c}, !- Inlet Port
  ;                                       !- Outlet Port

OS:Connection,
  {0d16590c-b6b0-492f-83f2-d718dbe1821c}, !- Handle
  {b564a6cd-071e-413c-b1fe-be6037bdd986}, !- Name
  {a743bca1-0e45-4dec-8d06-dd93e7b68ced}, !- Source Object
  11,                                     !- Outlet Port
  {e8e1db81-a9f6-4ef8-9583-8a670f4c34f9}, !- Target Object
  2;                                      !- Inlet Port

OS:PortList,
  {ec9173af-ce4e-4f22-9bd5-8f47a2aef48e}, !- Handle
  {971d58df-853a-4c06-a94f-1a55ac8cf8e2}, !- Name
  {a743bca1-0e45-4dec-8d06-dd93e7b68ced}; !- HVAC Component

OS:PortList,
  {899023ca-b7f2-4280-a772-67177fff80b7}, !- Handle
  {b6891cd2-5115-47a9-83f9-2dee1e8977c6}, !- Name
  {a743bca1-0e45-4dec-8d06-dd93e7b68ced}; !- HVAC Component

OS:PortList,
  {179ee696-5281-4aa9-82f0-76182ce2691e}, !- Handle
  {7025ece0-540f-4ee6-b441-b86392bddf51}, !- Name
  {a743bca1-0e45-4dec-8d06-dd93e7b68ced}; !- HVAC Component

OS:Sizing:Zone,
  {19536a76-c1e3-4a61-a7df-ebe2adb3a3ad}, !- Handle
  {a743bca1-0e45-4dec-8d06-dd93e7b68ced}, !- Zone or ZoneList Name
=======
  {615ca92f-1cb6-451d-a3f1-fb0f24504a4a}, !- Handle
  Node 1,                                 !- Name
  {7410ca75-644d-462c-bf08-3e9dec526c16}, !- Inlet Port
  ;                                       !- Outlet Port

OS:Connection,
  {7410ca75-644d-462c-bf08-3e9dec526c16}, !- Handle
  {3f9bc909-3fab-4614-9d89-edbcdba92e0e}, !- Name
  {077d693c-64bd-41ec-9dd1-0667a0de1f39}, !- Source Object
  11,                                     !- Outlet Port
  {615ca92f-1cb6-451d-a3f1-fb0f24504a4a}, !- Target Object
  2;                                      !- Inlet Port

OS:PortList,
  {07129c6f-9ebc-4cd9-a589-b84790404361}, !- Handle
  {1ff2eece-9ea2-40a8-b758-40c979e49659}, !- Name
  {077d693c-64bd-41ec-9dd1-0667a0de1f39}; !- HVAC Component

OS:PortList,
  {295d4368-541f-437a-b149-ff114743ed9a}, !- Handle
  {cdf3326c-74eb-4f02-a766-22c123666b09}, !- Name
  {077d693c-64bd-41ec-9dd1-0667a0de1f39}; !- HVAC Component

OS:PortList,
  {4cc376ad-bc94-46dc-b5fc-405c63850e07}, !- Handle
  {62caff90-5be7-426f-b330-ac597082b0c0}, !- Name
  {077d693c-64bd-41ec-9dd1-0667a0de1f39}; !- HVAC Component

OS:Sizing:Zone,
  {2a9bb964-cef4-403f-9e90-48bef86305cb}, !- Handle
  {077d693c-64bd-41ec-9dd1-0667a0de1f39}, !- Zone or ZoneList Name
>>>>>>> 3f8e9d39
  SupplyAirTemperature,                   !- Zone Cooling Design Supply Air Temperature Input Method
  14,                                     !- Zone Cooling Design Supply Air Temperature {C}
  11.11,                                  !- Zone Cooling Design Supply Air Temperature Difference {deltaC}
  SupplyAirTemperature,                   !- Zone Heating Design Supply Air Temperature Input Method
  40,                                     !- Zone Heating Design Supply Air Temperature {C}
  11.11,                                  !- Zone Heating Design Supply Air Temperature Difference {deltaC}
  0.0085,                                 !- Zone Cooling Design Supply Air Humidity Ratio {kg-H2O/kg-air}
  0.008,                                  !- Zone Heating Design Supply Air Humidity Ratio {kg-H2O/kg-air}
  ,                                       !- Zone Heating Sizing Factor
  ,                                       !- Zone Cooling Sizing Factor
  DesignDay,                              !- Cooling Design Air Flow Method
  ,                                       !- Cooling Design Air Flow Rate {m3/s}
  ,                                       !- Cooling Minimum Air Flow per Zone Floor Area {m3/s-m2}
  ,                                       !- Cooling Minimum Air Flow {m3/s}
  ,                                       !- Cooling Minimum Air Flow Fraction
  DesignDay,                              !- Heating Design Air Flow Method
  ,                                       !- Heating Design Air Flow Rate {m3/s}
  ,                                       !- Heating Maximum Air Flow per Zone Floor Area {m3/s-m2}
  ,                                       !- Heating Maximum Air Flow {m3/s}
  ,                                       !- Heating Maximum Air Flow Fraction
  ,                                       !- Design Zone Air Distribution Effectiveness in Cooling Mode
  ,                                       !- Design Zone Air Distribution Effectiveness in Heating Mode
  No,                                     !- Account for Dedicated Outdoor Air System
  NeutralSupplyAir,                       !- Dedicated Outdoor Air System Control Strategy
  autosize,                               !- Dedicated Outdoor Air Low Setpoint Temperature for Design {C}
  autosize;                               !- Dedicated Outdoor Air High Setpoint Temperature for Design {C}

OS:ZoneHVAC:EquipmentList,
<<<<<<< HEAD
  {d1ee2b9c-5bc9-493c-8619-fb81ff395224}, !- Handle
  Zone HVAC Equipment List 1,             !- Name
  {a743bca1-0e45-4dec-8d06-dd93e7b68ced}; !- Thermal Zone

OS:Space,
  {87a5f9b2-938a-4ba1-8584-8e13e1cdadf2}, !- Handle
  living space,                           !- Name
  {a1edb8aa-6a9c-41d7-a71e-3be67cad8f0d}, !- Space Type Name
=======
  {8fb14d6b-062f-4d1a-9a3e-b46be6a51072}, !- Handle
  Zone HVAC Equipment List 1,             !- Name
  {077d693c-64bd-41ec-9dd1-0667a0de1f39}; !- Thermal Zone

OS:Space,
  {9f0b2a74-b3dc-4112-bc52-70471b0311fd}, !- Handle
  living space,                           !- Name
  {c8791f3a-1ebe-4033-a333-29b93f65d48b}, !- Space Type Name
>>>>>>> 3f8e9d39
  ,                                       !- Default Construction Set Name
  ,                                       !- Default Schedule Set Name
  -0,                                     !- Direction of Relative North {deg}
  0,                                      !- X Origin {m}
  0,                                      !- Y Origin {m}
  0,                                      !- Z Origin {m}
  ,                                       !- Building Story Name
<<<<<<< HEAD
  {a743bca1-0e45-4dec-8d06-dd93e7b68ced}, !- Thermal Zone Name
  ,                                       !- Part of Total Floor Area
  ,                                       !- Design Specification Outdoor Air Object Name
  {a259edc1-3f7c-4776-a959-84d3b94f6455}; !- Building Unit Name

OS:Surface,
  {fa3ad212-3898-4929-91c4-46c30f1f6f83}, !- Handle
  Surface 1,                              !- Name
  Floor,                                  !- Surface Type
  ,                                       !- Construction Name
  {87a5f9b2-938a-4ba1-8584-8e13e1cdadf2}, !- Space Name
=======
  {077d693c-64bd-41ec-9dd1-0667a0de1f39}, !- Thermal Zone Name
  ,                                       !- Part of Total Floor Area
  ,                                       !- Design Specification Outdoor Air Object Name
  {cf585368-7fa5-4f4e-bc6c-7e7176db0e31}; !- Building Unit Name

OS:Surface,
  {512ea011-cace-41b9-82ce-0e1bd3ed39b5}, !- Handle
  Surface 1,                              !- Name
  Floor,                                  !- Surface Type
  ,                                       !- Construction Name
  {9f0b2a74-b3dc-4112-bc52-70471b0311fd}, !- Space Name
>>>>>>> 3f8e9d39
  Foundation,                             !- Outside Boundary Condition
  ,                                       !- Outside Boundary Condition Object
  NoSun,                                  !- Sun Exposure
  NoWind,                                 !- Wind Exposure
  ,                                       !- View Factor to Ground
  ,                                       !- Number of Vertices
  0, 0, 0,                                !- X,Y,Z Vertex 1 {m}
  0, 6.81553519541936, 0,                 !- X,Y,Z Vertex 2 {m}
  13.6310703908387, 6.81553519541936, 0,  !- X,Y,Z Vertex 3 {m}
  13.6310703908387, 0, 0;                 !- X,Y,Z Vertex 4 {m}

OS:Surface,
<<<<<<< HEAD
  {789d32de-d8d4-48aa-821f-8580c33a706a}, !- Handle
  Surface 2,                              !- Name
  Wall,                                   !- Surface Type
  ,                                       !- Construction Name
  {87a5f9b2-938a-4ba1-8584-8e13e1cdadf2}, !- Space Name
=======
  {36c031c2-fb1a-4a08-83d0-63ef957aa77d}, !- Handle
  Surface 2,                              !- Name
  Wall,                                   !- Surface Type
  ,                                       !- Construction Name
  {9f0b2a74-b3dc-4112-bc52-70471b0311fd}, !- Space Name
>>>>>>> 3f8e9d39
  Outdoors,                               !- Outside Boundary Condition
  ,                                       !- Outside Boundary Condition Object
  SunExposed,                             !- Sun Exposure
  WindExposed,                            !- Wind Exposure
  ,                                       !- View Factor to Ground
  ,                                       !- Number of Vertices
  0, 6.81553519541936, 2.4384,            !- X,Y,Z Vertex 1 {m}
  0, 6.81553519541936, 0,                 !- X,Y,Z Vertex 2 {m}
  0, 0, 0,                                !- X,Y,Z Vertex 3 {m}
  0, 0, 2.4384;                           !- X,Y,Z Vertex 4 {m}

OS:Surface,
<<<<<<< HEAD
  {27cdd645-f0f7-4ac2-914c-0dc7c1f262bc}, !- Handle
  Surface 3,                              !- Name
  Wall,                                   !- Surface Type
  ,                                       !- Construction Name
  {87a5f9b2-938a-4ba1-8584-8e13e1cdadf2}, !- Space Name
=======
  {e242ded9-b5a7-43c0-8be7-0e11e3a56471}, !- Handle
  Surface 3,                              !- Name
  Wall,                                   !- Surface Type
  ,                                       !- Construction Name
  {9f0b2a74-b3dc-4112-bc52-70471b0311fd}, !- Space Name
>>>>>>> 3f8e9d39
  Outdoors,                               !- Outside Boundary Condition
  ,                                       !- Outside Boundary Condition Object
  SunExposed,                             !- Sun Exposure
  WindExposed,                            !- Wind Exposure
  ,                                       !- View Factor to Ground
  ,                                       !- Number of Vertices
  13.6310703908387, 6.81553519541936, 2.4384, !- X,Y,Z Vertex 1 {m}
  13.6310703908387, 6.81553519541936, 0,  !- X,Y,Z Vertex 2 {m}
  0, 6.81553519541936, 0,                 !- X,Y,Z Vertex 3 {m}
  0, 6.81553519541936, 2.4384;            !- X,Y,Z Vertex 4 {m}

OS:Surface,
<<<<<<< HEAD
  {4b055009-b303-4863-88eb-7bd24996fd17}, !- Handle
  Surface 4,                              !- Name
  Wall,                                   !- Surface Type
  ,                                       !- Construction Name
  {87a5f9b2-938a-4ba1-8584-8e13e1cdadf2}, !- Space Name
=======
  {de82915c-91f4-44d3-b74d-7ae2baf6b87b}, !- Handle
  Surface 4,                              !- Name
  Wall,                                   !- Surface Type
  ,                                       !- Construction Name
  {9f0b2a74-b3dc-4112-bc52-70471b0311fd}, !- Space Name
>>>>>>> 3f8e9d39
  Outdoors,                               !- Outside Boundary Condition
  ,                                       !- Outside Boundary Condition Object
  SunExposed,                             !- Sun Exposure
  WindExposed,                            !- Wind Exposure
  ,                                       !- View Factor to Ground
  ,                                       !- Number of Vertices
  13.6310703908387, 0, 2.4384,            !- X,Y,Z Vertex 1 {m}
  13.6310703908387, 0, 0,                 !- X,Y,Z Vertex 2 {m}
  13.6310703908387, 6.81553519541936, 0,  !- X,Y,Z Vertex 3 {m}
  13.6310703908387, 6.81553519541936, 2.4384; !- X,Y,Z Vertex 4 {m}

OS:Surface,
<<<<<<< HEAD
  {47d7d80e-1ccd-413e-84d7-84f0a98370e3}, !- Handle
  Surface 5,                              !- Name
  Wall,                                   !- Surface Type
  ,                                       !- Construction Name
  {87a5f9b2-938a-4ba1-8584-8e13e1cdadf2}, !- Space Name
=======
  {50af737f-c491-48d2-aa2a-560c93232ea7}, !- Handle
  Surface 5,                              !- Name
  Wall,                                   !- Surface Type
  ,                                       !- Construction Name
  {9f0b2a74-b3dc-4112-bc52-70471b0311fd}, !- Space Name
>>>>>>> 3f8e9d39
  Outdoors,                               !- Outside Boundary Condition
  ,                                       !- Outside Boundary Condition Object
  SunExposed,                             !- Sun Exposure
  WindExposed,                            !- Wind Exposure
  ,                                       !- View Factor to Ground
  ,                                       !- Number of Vertices
  0, 0, 2.4384,                           !- X,Y,Z Vertex 1 {m}
  0, 0, 0,                                !- X,Y,Z Vertex 2 {m}
  13.6310703908387, 0, 0,                 !- X,Y,Z Vertex 3 {m}
  13.6310703908387, 0, 2.4384;            !- X,Y,Z Vertex 4 {m}

OS:Surface,
<<<<<<< HEAD
  {7a23c829-a803-4098-bf6e-71ae1229cfac}, !- Handle
  Surface 6,                              !- Name
  RoofCeiling,                            !- Surface Type
  ,                                       !- Construction Name
  {87a5f9b2-938a-4ba1-8584-8e13e1cdadf2}, !- Space Name
  Surface,                                !- Outside Boundary Condition
  {fbaaa540-67e4-431b-8504-f0b283097547}, !- Outside Boundary Condition Object
=======
  {bd120714-e233-468b-9fe0-7c3042dbc4b8}, !- Handle
  Surface 6,                              !- Name
  RoofCeiling,                            !- Surface Type
  ,                                       !- Construction Name
  {9f0b2a74-b3dc-4112-bc52-70471b0311fd}, !- Space Name
  Surface,                                !- Outside Boundary Condition
  {36491104-e08e-4bc4-a854-a2862cd72bf6}, !- Outside Boundary Condition Object
>>>>>>> 3f8e9d39
  NoSun,                                  !- Sun Exposure
  NoWind,                                 !- Wind Exposure
  ,                                       !- View Factor to Ground
  ,                                       !- Number of Vertices
  13.6310703908387, 0, 2.4384,            !- X,Y,Z Vertex 1 {m}
  13.6310703908387, 6.81553519541936, 2.4384, !- X,Y,Z Vertex 2 {m}
  0, 6.81553519541936, 2.4384,            !- X,Y,Z Vertex 3 {m}
  0, 0, 2.4384;                           !- X,Y,Z Vertex 4 {m}

OS:SpaceType,
<<<<<<< HEAD
  {a1edb8aa-6a9c-41d7-a71e-3be67cad8f0d}, !- Handle
=======
  {c8791f3a-1ebe-4033-a333-29b93f65d48b}, !- Handle
>>>>>>> 3f8e9d39
  Space Type 1,                           !- Name
  ,                                       !- Default Construction Set Name
  ,                                       !- Default Schedule Set Name
  ,                                       !- Group Rendering Name
  ,                                       !- Design Specification Outdoor Air Object Name
  ,                                       !- Standards Template
  ,                                       !- Standards Building Type
  living;                                 !- Standards Space Type

OS:Space,
<<<<<<< HEAD
  {098a306d-02a9-47d9-84b2-27a5b306049b}, !- Handle
  living space|story 2,                   !- Name
  {a1edb8aa-6a9c-41d7-a71e-3be67cad8f0d}, !- Space Type Name
=======
  {dbf0fb96-0a64-45a5-ae6e-6645cf1ef5a7}, !- Handle
  living space|story 2,                   !- Name
  {c8791f3a-1ebe-4033-a333-29b93f65d48b}, !- Space Type Name
>>>>>>> 3f8e9d39
  ,                                       !- Default Construction Set Name
  ,                                       !- Default Schedule Set Name
  -0,                                     !- Direction of Relative North {deg}
  0,                                      !- X Origin {m}
  0,                                      !- Y Origin {m}
  2.4384,                                 !- Z Origin {m}
  ,                                       !- Building Story Name
<<<<<<< HEAD
  {a743bca1-0e45-4dec-8d06-dd93e7b68ced}, !- Thermal Zone Name
  ,                                       !- Part of Total Floor Area
  ,                                       !- Design Specification Outdoor Air Object Name
  {a259edc1-3f7c-4776-a959-84d3b94f6455}; !- Building Unit Name

OS:Surface,
  {fbaaa540-67e4-431b-8504-f0b283097547}, !- Handle
  Surface 7,                              !- Name
  Floor,                                  !- Surface Type
  ,                                       !- Construction Name
  {098a306d-02a9-47d9-84b2-27a5b306049b}, !- Space Name
  Surface,                                !- Outside Boundary Condition
  {7a23c829-a803-4098-bf6e-71ae1229cfac}, !- Outside Boundary Condition Object
=======
  {077d693c-64bd-41ec-9dd1-0667a0de1f39}, !- Thermal Zone Name
  ,                                       !- Part of Total Floor Area
  ,                                       !- Design Specification Outdoor Air Object Name
  {cf585368-7fa5-4f4e-bc6c-7e7176db0e31}; !- Building Unit Name

OS:Surface,
  {36491104-e08e-4bc4-a854-a2862cd72bf6}, !- Handle
  Surface 7,                              !- Name
  Floor,                                  !- Surface Type
  ,                                       !- Construction Name
  {dbf0fb96-0a64-45a5-ae6e-6645cf1ef5a7}, !- Space Name
  Surface,                                !- Outside Boundary Condition
  {bd120714-e233-468b-9fe0-7c3042dbc4b8}, !- Outside Boundary Condition Object
>>>>>>> 3f8e9d39
  NoSun,                                  !- Sun Exposure
  NoWind,                                 !- Wind Exposure
  ,                                       !- View Factor to Ground
  ,                                       !- Number of Vertices
  0, 0, 0,                                !- X,Y,Z Vertex 1 {m}
  0, 6.81553519541936, 0,                 !- X,Y,Z Vertex 2 {m}
  13.6310703908387, 6.81553519541936, 0,  !- X,Y,Z Vertex 3 {m}
  13.6310703908387, 0, 0;                 !- X,Y,Z Vertex 4 {m}

OS:Surface,
<<<<<<< HEAD
  {faf02cd4-a495-4699-a3df-b0abaff4f5a3}, !- Handle
  Surface 8,                              !- Name
  Wall,                                   !- Surface Type
  ,                                       !- Construction Name
  {098a306d-02a9-47d9-84b2-27a5b306049b}, !- Space Name
=======
  {34726017-e964-4711-9bb5-743ef92e767d}, !- Handle
  Surface 8,                              !- Name
  Wall,                                   !- Surface Type
  ,                                       !- Construction Name
  {dbf0fb96-0a64-45a5-ae6e-6645cf1ef5a7}, !- Space Name
>>>>>>> 3f8e9d39
  Outdoors,                               !- Outside Boundary Condition
  ,                                       !- Outside Boundary Condition Object
  SunExposed,                             !- Sun Exposure
  WindExposed,                            !- Wind Exposure
  ,                                       !- View Factor to Ground
  ,                                       !- Number of Vertices
  0, 6.81553519541936, 2.4384,            !- X,Y,Z Vertex 1 {m}
  0, 6.81553519541936, 0,                 !- X,Y,Z Vertex 2 {m}
  0, 0, 0,                                !- X,Y,Z Vertex 3 {m}
  0, 0, 2.4384;                           !- X,Y,Z Vertex 4 {m}

OS:Surface,
<<<<<<< HEAD
  {abe49472-5b88-4569-8729-c895ee3bc861}, !- Handle
  Surface 9,                              !- Name
  Wall,                                   !- Surface Type
  ,                                       !- Construction Name
  {098a306d-02a9-47d9-84b2-27a5b306049b}, !- Space Name
=======
  {33bf4adb-0553-456d-8157-4a5a02d88fb6}, !- Handle
  Surface 9,                              !- Name
  Wall,                                   !- Surface Type
  ,                                       !- Construction Name
  {dbf0fb96-0a64-45a5-ae6e-6645cf1ef5a7}, !- Space Name
>>>>>>> 3f8e9d39
  Outdoors,                               !- Outside Boundary Condition
  ,                                       !- Outside Boundary Condition Object
  SunExposed,                             !- Sun Exposure
  WindExposed,                            !- Wind Exposure
  ,                                       !- View Factor to Ground
  ,                                       !- Number of Vertices
  13.6310703908387, 6.81553519541936, 2.4384, !- X,Y,Z Vertex 1 {m}
  13.6310703908387, 6.81553519541936, 0,  !- X,Y,Z Vertex 2 {m}
  0, 6.81553519541936, 0,                 !- X,Y,Z Vertex 3 {m}
  0, 6.81553519541936, 2.4384;            !- X,Y,Z Vertex 4 {m}

OS:Surface,
<<<<<<< HEAD
  {45783386-bf06-4fd8-b7aa-656f2d902598}, !- Handle
  Surface 10,                             !- Name
  Wall,                                   !- Surface Type
  ,                                       !- Construction Name
  {098a306d-02a9-47d9-84b2-27a5b306049b}, !- Space Name
=======
  {4b782db5-ef60-42dc-8d25-acc88a4aaef5}, !- Handle
  Surface 10,                             !- Name
  Wall,                                   !- Surface Type
  ,                                       !- Construction Name
  {dbf0fb96-0a64-45a5-ae6e-6645cf1ef5a7}, !- Space Name
>>>>>>> 3f8e9d39
  Outdoors,                               !- Outside Boundary Condition
  ,                                       !- Outside Boundary Condition Object
  SunExposed,                             !- Sun Exposure
  WindExposed,                            !- Wind Exposure
  ,                                       !- View Factor to Ground
  ,                                       !- Number of Vertices
  13.6310703908387, 0, 2.4384,            !- X,Y,Z Vertex 1 {m}
  13.6310703908387, 0, 0,                 !- X,Y,Z Vertex 2 {m}
  13.6310703908387, 6.81553519541936, 0,  !- X,Y,Z Vertex 3 {m}
  13.6310703908387, 6.81553519541936, 2.4384; !- X,Y,Z Vertex 4 {m}

OS:Surface,
<<<<<<< HEAD
  {f7ad6cb2-4f2d-4e2a-834b-1a7efa77e1e7}, !- Handle
  Surface 11,                             !- Name
  Wall,                                   !- Surface Type
  ,                                       !- Construction Name
  {098a306d-02a9-47d9-84b2-27a5b306049b}, !- Space Name
=======
  {24375007-d0c0-4c84-bb43-c7da370c1b65}, !- Handle
  Surface 11,                             !- Name
  Wall,                                   !- Surface Type
  ,                                       !- Construction Name
  {dbf0fb96-0a64-45a5-ae6e-6645cf1ef5a7}, !- Space Name
>>>>>>> 3f8e9d39
  Outdoors,                               !- Outside Boundary Condition
  ,                                       !- Outside Boundary Condition Object
  SunExposed,                             !- Sun Exposure
  WindExposed,                            !- Wind Exposure
  ,                                       !- View Factor to Ground
  ,                                       !- Number of Vertices
  0, 0, 2.4384,                           !- X,Y,Z Vertex 1 {m}
  0, 0, 0,                                !- X,Y,Z Vertex 2 {m}
  13.6310703908387, 0, 0,                 !- X,Y,Z Vertex 3 {m}
  13.6310703908387, 0, 2.4384;            !- X,Y,Z Vertex 4 {m}

OS:Surface,
<<<<<<< HEAD
  {bb068c82-6b57-4d0d-bc1e-09ac72e50cb7}, !- Handle
  Surface 12,                             !- Name
  RoofCeiling,                            !- Surface Type
  ,                                       !- Construction Name
  {098a306d-02a9-47d9-84b2-27a5b306049b}, !- Space Name
  Surface,                                !- Outside Boundary Condition
  {0b875091-3530-487d-9e36-114f36fb717d}, !- Outside Boundary Condition Object
=======
  {61652548-79e7-47bf-afcf-4358d8d56569}, !- Handle
  Surface 12,                             !- Name
  RoofCeiling,                            !- Surface Type
  ,                                       !- Construction Name
  {dbf0fb96-0a64-45a5-ae6e-6645cf1ef5a7}, !- Space Name
  Surface,                                !- Outside Boundary Condition
  {b73e647b-ef94-4cce-8af0-72020e948d18}, !- Outside Boundary Condition Object
>>>>>>> 3f8e9d39
  NoSun,                                  !- Sun Exposure
  NoWind,                                 !- Wind Exposure
  ,                                       !- View Factor to Ground
  ,                                       !- Number of Vertices
  13.6310703908387, 0, 2.4384,            !- X,Y,Z Vertex 1 {m}
  13.6310703908387, 6.81553519541936, 2.4384, !- X,Y,Z Vertex 2 {m}
  0, 6.81553519541936, 2.4384,            !- X,Y,Z Vertex 3 {m}
  0, 0, 2.4384;                           !- X,Y,Z Vertex 4 {m}

OS:Surface,
<<<<<<< HEAD
  {0b875091-3530-487d-9e36-114f36fb717d}, !- Handle
  Surface 13,                             !- Name
  Floor,                                  !- Surface Type
  ,                                       !- Construction Name
  {ab494aff-e41c-4536-bd28-491778e45703}, !- Space Name
  Surface,                                !- Outside Boundary Condition
  {bb068c82-6b57-4d0d-bc1e-09ac72e50cb7}, !- Outside Boundary Condition Object
=======
  {b73e647b-ef94-4cce-8af0-72020e948d18}, !- Handle
  Surface 13,                             !- Name
  Floor,                                  !- Surface Type
  ,                                       !- Construction Name
  {914346e0-eda0-43d5-8408-e352e9cfbfb3}, !- Space Name
  Surface,                                !- Outside Boundary Condition
  {61652548-79e7-47bf-afcf-4358d8d56569}, !- Outside Boundary Condition Object
>>>>>>> 3f8e9d39
  NoSun,                                  !- Sun Exposure
  NoWind,                                 !- Wind Exposure
  ,                                       !- View Factor to Ground
  ,                                       !- Number of Vertices
  0, 6.81553519541936, 0,                 !- X,Y,Z Vertex 1 {m}
  13.6310703908387, 6.81553519541936, 0,  !- X,Y,Z Vertex 2 {m}
  13.6310703908387, 0, 0,                 !- X,Y,Z Vertex 3 {m}
  0, 0, 0;                                !- X,Y,Z Vertex 4 {m}

OS:Surface,
<<<<<<< HEAD
  {b2359cd6-e4ca-4d92-9b83-70f14f38bd09}, !- Handle
  Surface 14,                             !- Name
  RoofCeiling,                            !- Surface Type
  ,                                       !- Construction Name
  {ab494aff-e41c-4536-bd28-491778e45703}, !- Space Name
=======
  {02ecaa77-3765-46df-aa2c-6df5a09abfce}, !- Handle
  Surface 14,                             !- Name
  RoofCeiling,                            !- Surface Type
  ,                                       !- Construction Name
  {914346e0-eda0-43d5-8408-e352e9cfbfb3}, !- Space Name
>>>>>>> 3f8e9d39
  Outdoors,                               !- Outside Boundary Condition
  ,                                       !- Outside Boundary Condition Object
  SunExposed,                             !- Sun Exposure
  WindExposed,                            !- Wind Exposure
  ,                                       !- View Factor to Ground
  ,                                       !- Number of Vertices
  13.6310703908387, 3.40776759770968, 1.70388379885484, !- X,Y,Z Vertex 1 {m}
  0, 3.40776759770968, 1.70388379885484,  !- X,Y,Z Vertex 2 {m}
  0, 0, 0,                                !- X,Y,Z Vertex 3 {m}
  13.6310703908387, 0, 0;                 !- X,Y,Z Vertex 4 {m}

OS:Surface,
<<<<<<< HEAD
  {bfdf2da3-9500-431b-9d5f-3d70c83ee298}, !- Handle
  Surface 15,                             !- Name
  RoofCeiling,                            !- Surface Type
  ,                                       !- Construction Name
  {ab494aff-e41c-4536-bd28-491778e45703}, !- Space Name
=======
  {5ecaa287-0e1b-4a67-9cd6-e45ac9513db9}, !- Handle
  Surface 15,                             !- Name
  RoofCeiling,                            !- Surface Type
  ,                                       !- Construction Name
  {914346e0-eda0-43d5-8408-e352e9cfbfb3}, !- Space Name
>>>>>>> 3f8e9d39
  Outdoors,                               !- Outside Boundary Condition
  ,                                       !- Outside Boundary Condition Object
  SunExposed,                             !- Sun Exposure
  WindExposed,                            !- Wind Exposure
  ,                                       !- View Factor to Ground
  ,                                       !- Number of Vertices
  0, 3.40776759770968, 1.70388379885484,  !- X,Y,Z Vertex 1 {m}
  13.6310703908387, 3.40776759770968, 1.70388379885484, !- X,Y,Z Vertex 2 {m}
  13.6310703908387, 6.81553519541936, 0,  !- X,Y,Z Vertex 3 {m}
  0, 6.81553519541936, 0;                 !- X,Y,Z Vertex 4 {m}

OS:Surface,
<<<<<<< HEAD
  {542f5924-3517-4990-8461-f6743060f288}, !- Handle
  Surface 16,                             !- Name
  Wall,                                   !- Surface Type
  ,                                       !- Construction Name
  {ab494aff-e41c-4536-bd28-491778e45703}, !- Space Name
=======
  {a74469e0-055b-424a-8e93-f88d60a3a468}, !- Handle
  Surface 16,                             !- Name
  Wall,                                   !- Surface Type
  ,                                       !- Construction Name
  {914346e0-eda0-43d5-8408-e352e9cfbfb3}, !- Space Name
>>>>>>> 3f8e9d39
  Outdoors,                               !- Outside Boundary Condition
  ,                                       !- Outside Boundary Condition Object
  SunExposed,                             !- Sun Exposure
  WindExposed,                            !- Wind Exposure
  ,                                       !- View Factor to Ground
  ,                                       !- Number of Vertices
  0, 3.40776759770968, 1.70388379885484,  !- X,Y,Z Vertex 1 {m}
  0, 6.81553519541936, 0,                 !- X,Y,Z Vertex 2 {m}
  0, 0, 0;                                !- X,Y,Z Vertex 3 {m}

OS:Surface,
<<<<<<< HEAD
  {d368bfd9-bc67-426f-9508-ed1012d38284}, !- Handle
  Surface 17,                             !- Name
  Wall,                                   !- Surface Type
  ,                                       !- Construction Name
  {ab494aff-e41c-4536-bd28-491778e45703}, !- Space Name
=======
  {43bd5b7e-35ce-4842-ae29-389081866f88}, !- Handle
  Surface 17,                             !- Name
  Wall,                                   !- Surface Type
  ,                                       !- Construction Name
  {914346e0-eda0-43d5-8408-e352e9cfbfb3}, !- Space Name
>>>>>>> 3f8e9d39
  Outdoors,                               !- Outside Boundary Condition
  ,                                       !- Outside Boundary Condition Object
  SunExposed,                             !- Sun Exposure
  WindExposed,                            !- Wind Exposure
  ,                                       !- View Factor to Ground
  ,                                       !- Number of Vertices
  13.6310703908387, 3.40776759770968, 1.70388379885484, !- X,Y,Z Vertex 1 {m}
  13.6310703908387, 0, 0,                 !- X,Y,Z Vertex 2 {m}
  13.6310703908387, 6.81553519541936, 0;  !- X,Y,Z Vertex 3 {m}

OS:Space,
<<<<<<< HEAD
  {ab494aff-e41c-4536-bd28-491778e45703}, !- Handle
  unfinished attic space,                 !- Name
  {06351634-1b84-4fa1-864d-ec9b59b2d237}, !- Space Type Name
=======
  {914346e0-eda0-43d5-8408-e352e9cfbfb3}, !- Handle
  unfinished attic space,                 !- Name
  {25df8b3f-1490-4150-9f83-28119fce03de}, !- Space Type Name
>>>>>>> 3f8e9d39
  ,                                       !- Default Construction Set Name
  ,                                       !- Default Schedule Set Name
  -0,                                     !- Direction of Relative North {deg}
  0,                                      !- X Origin {m}
  0,                                      !- Y Origin {m}
  4.8768,                                 !- Z Origin {m}
  ,                                       !- Building Story Name
<<<<<<< HEAD
  {e3482c97-0618-419a-a043-ccdb281e5685}; !- Thermal Zone Name

OS:ThermalZone,
  {e3482c97-0618-419a-a043-ccdb281e5685}, !- Handle
=======
  {fed44b89-4747-4514-98be-d650540f1843}; !- Thermal Zone Name

OS:ThermalZone,
  {fed44b89-4747-4514-98be-d650540f1843}, !- Handle
>>>>>>> 3f8e9d39
  unfinished attic zone,                  !- Name
  ,                                       !- Multiplier
  ,                                       !- Ceiling Height {m}
  ,                                       !- Volume {m3}
  ,                                       !- Floor Area {m2}
  ,                                       !- Zone Inside Convection Algorithm
  ,                                       !- Zone Outside Convection Algorithm
  ,                                       !- Zone Conditioning Equipment List Name
<<<<<<< HEAD
  {82644812-0499-408d-a1c2-9f8a59dd2f8c}, !- Zone Air Inlet Port List
  {30eba4e6-abf5-4e91-9673-1c6faae14cfb}, !- Zone Air Exhaust Port List
  {63c3aa79-a57b-4867-bac4-fdfadc4d1d9a}, !- Zone Air Node Name
  {0fd0fc5e-a2c7-48f1-9df8-cc6854e353b5}, !- Zone Return Air Port List
=======
  {c0247820-070d-42e7-aee4-b8acbf17c487}, !- Zone Air Inlet Port List
  {ad0c94ad-df1a-4e70-bf86-bc5cd7b9e2d2}, !- Zone Air Exhaust Port List
  {3a0ad5ea-c3ab-4a5a-a695-b3b27ca028d9}, !- Zone Air Node Name
  {1bea16db-1663-4da8-8614-312d907199fa}, !- Zone Return Air Port List
>>>>>>> 3f8e9d39
  ,                                       !- Primary Daylighting Control Name
  ,                                       !- Fraction of Zone Controlled by Primary Daylighting Control
  ,                                       !- Secondary Daylighting Control Name
  ,                                       !- Fraction of Zone Controlled by Secondary Daylighting Control
  ,                                       !- Illuminance Map Name
  ,                                       !- Group Rendering Name
  ,                                       !- Thermostat Name
  No;                                     !- Use Ideal Air Loads

OS:Node,
<<<<<<< HEAD
  {fce875b9-3d85-423a-983e-b7f94790149a}, !- Handle
  Node 2,                                 !- Name
  {63c3aa79-a57b-4867-bac4-fdfadc4d1d9a}, !- Inlet Port
  ;                                       !- Outlet Port

OS:Connection,
  {63c3aa79-a57b-4867-bac4-fdfadc4d1d9a}, !- Handle
  {cc24e98c-53db-4c7e-92a7-0d47689635be}, !- Name
  {e3482c97-0618-419a-a043-ccdb281e5685}, !- Source Object
  11,                                     !- Outlet Port
  {fce875b9-3d85-423a-983e-b7f94790149a}, !- Target Object
  2;                                      !- Inlet Port

OS:PortList,
  {82644812-0499-408d-a1c2-9f8a59dd2f8c}, !- Handle
  {52c9c081-70ec-4ffc-9a12-be57e605d08b}, !- Name
  {e3482c97-0618-419a-a043-ccdb281e5685}; !- HVAC Component

OS:PortList,
  {30eba4e6-abf5-4e91-9673-1c6faae14cfb}, !- Handle
  {47219c5a-e381-4ef4-becd-15e81aafd8da}, !- Name
  {e3482c97-0618-419a-a043-ccdb281e5685}; !- HVAC Component

OS:PortList,
  {0fd0fc5e-a2c7-48f1-9df8-cc6854e353b5}, !- Handle
  {85fb8046-b6c9-4f7c-962c-a7a417c280ee}, !- Name
  {e3482c97-0618-419a-a043-ccdb281e5685}; !- HVAC Component

OS:Sizing:Zone,
  {32b5215b-1889-447b-89f8-9594b15e2586}, !- Handle
  {e3482c97-0618-419a-a043-ccdb281e5685}, !- Zone or ZoneList Name
=======
  {f1e4da00-2f10-4678-a072-1b0cb586d392}, !- Handle
  Node 2,                                 !- Name
  {3a0ad5ea-c3ab-4a5a-a695-b3b27ca028d9}, !- Inlet Port
  ;                                       !- Outlet Port

OS:Connection,
  {3a0ad5ea-c3ab-4a5a-a695-b3b27ca028d9}, !- Handle
  {131e520e-a53d-4085-ad17-17bc5115cf68}, !- Name
  {fed44b89-4747-4514-98be-d650540f1843}, !- Source Object
  11,                                     !- Outlet Port
  {f1e4da00-2f10-4678-a072-1b0cb586d392}, !- Target Object
  2;                                      !- Inlet Port

OS:PortList,
  {c0247820-070d-42e7-aee4-b8acbf17c487}, !- Handle
  {23171d51-f929-46fa-8a6d-59c04fb21b7c}, !- Name
  {fed44b89-4747-4514-98be-d650540f1843}; !- HVAC Component

OS:PortList,
  {ad0c94ad-df1a-4e70-bf86-bc5cd7b9e2d2}, !- Handle
  {4d23052b-04b0-46b7-8b8b-6d83a27d0a91}, !- Name
  {fed44b89-4747-4514-98be-d650540f1843}; !- HVAC Component

OS:PortList,
  {1bea16db-1663-4da8-8614-312d907199fa}, !- Handle
  {c8908535-27be-4edd-8c31-f5a3e4215d64}, !- Name
  {fed44b89-4747-4514-98be-d650540f1843}; !- HVAC Component

OS:Sizing:Zone,
  {c1f2ad73-4230-4c00-9221-347339553324}, !- Handle
  {fed44b89-4747-4514-98be-d650540f1843}, !- Zone or ZoneList Name
>>>>>>> 3f8e9d39
  SupplyAirTemperature,                   !- Zone Cooling Design Supply Air Temperature Input Method
  14,                                     !- Zone Cooling Design Supply Air Temperature {C}
  11.11,                                  !- Zone Cooling Design Supply Air Temperature Difference {deltaC}
  SupplyAirTemperature,                   !- Zone Heating Design Supply Air Temperature Input Method
  40,                                     !- Zone Heating Design Supply Air Temperature {C}
  11.11,                                  !- Zone Heating Design Supply Air Temperature Difference {deltaC}
  0.0085,                                 !- Zone Cooling Design Supply Air Humidity Ratio {kg-H2O/kg-air}
  0.008,                                  !- Zone Heating Design Supply Air Humidity Ratio {kg-H2O/kg-air}
  ,                                       !- Zone Heating Sizing Factor
  ,                                       !- Zone Cooling Sizing Factor
  DesignDay,                              !- Cooling Design Air Flow Method
  ,                                       !- Cooling Design Air Flow Rate {m3/s}
  ,                                       !- Cooling Minimum Air Flow per Zone Floor Area {m3/s-m2}
  ,                                       !- Cooling Minimum Air Flow {m3/s}
  ,                                       !- Cooling Minimum Air Flow Fraction
  DesignDay,                              !- Heating Design Air Flow Method
  ,                                       !- Heating Design Air Flow Rate {m3/s}
  ,                                       !- Heating Maximum Air Flow per Zone Floor Area {m3/s-m2}
  ,                                       !- Heating Maximum Air Flow {m3/s}
  ,                                       !- Heating Maximum Air Flow Fraction
  ,                                       !- Design Zone Air Distribution Effectiveness in Cooling Mode
  ,                                       !- Design Zone Air Distribution Effectiveness in Heating Mode
  No,                                     !- Account for Dedicated Outdoor Air System
  NeutralSupplyAir,                       !- Dedicated Outdoor Air System Control Strategy
  autosize,                               !- Dedicated Outdoor Air Low Setpoint Temperature for Design {C}
  autosize;                               !- Dedicated Outdoor Air High Setpoint Temperature for Design {C}

OS:ZoneHVAC:EquipmentList,
<<<<<<< HEAD
  {12679a55-2235-43d4-8ad7-1822f4c750c0}, !- Handle
  Zone HVAC Equipment List 2,             !- Name
  {e3482c97-0618-419a-a043-ccdb281e5685}; !- Thermal Zone

OS:SpaceType,
  {06351634-1b84-4fa1-864d-ec9b59b2d237}, !- Handle
=======
  {19ab47e3-a930-45d9-9d9d-b8f8e576a6fa}, !- Handle
  Zone HVAC Equipment List 2,             !- Name
  {fed44b89-4747-4514-98be-d650540f1843}; !- Thermal Zone

OS:SpaceType,
  {25df8b3f-1490-4150-9f83-28119fce03de}, !- Handle
>>>>>>> 3f8e9d39
  Space Type 2,                           !- Name
  ,                                       !- Default Construction Set Name
  ,                                       !- Default Schedule Set Name
  ,                                       !- Group Rendering Name
  ,                                       !- Design Specification Outdoor Air Object Name
  ,                                       !- Standards Template
  ,                                       !- Standards Building Type
  unfinished attic;                       !- Standards Space Type

OS:BuildingUnit,
<<<<<<< HEAD
  {a259edc1-3f7c-4776-a959-84d3b94f6455}, !- Handle
=======
  {cf585368-7fa5-4f4e-bc6c-7e7176db0e31}, !- Handle
>>>>>>> 3f8e9d39
  unit 1,                                 !- Name
  ,                                       !- Rendering Color
  Residential;                            !- Building Unit Type

OS:Building,
<<<<<<< HEAD
  {3c33add7-892d-4c17-a029-1946e6a2a5e5}, !- Handle
=======
  {7b647159-7ccc-4df1-aefb-d34b4241536c}, !- Handle
>>>>>>> 3f8e9d39
  Building 1,                             !- Name
  ,                                       !- Building Sector Type
  0,                                      !- North Axis {deg}
  ,                                       !- Nominal Floor to Floor Height {m}
  ,                                       !- Space Type Name
  ,                                       !- Default Construction Set Name
  ,                                       !- Default Schedule Set Name
  2,                                      !- Standards Number of Stories
  2,                                      !- Standards Number of Above Ground Stories
  ,                                       !- Standards Template
  singlefamilydetached,                   !- Standards Building Type
  1;                                      !- Standards Number of Living Units

OS:AdditionalProperties,
<<<<<<< HEAD
  {7b057120-1ba0-4f58-971a-2bdc789707ca}, !- Handle
  {3c33add7-892d-4c17-a029-1946e6a2a5e5}, !- Object Name
=======
  {fdb3e75f-a1fd-45ad-9e37-a05890c5694e}, !- Handle
  {7b647159-7ccc-4df1-aefb-d34b4241536c}, !- Object Name
>>>>>>> 3f8e9d39
  Total Units Represented,                !- Feature Name 1
  Integer,                                !- Feature Data Type 1
  1,                                      !- Feature Value 1
  Total Units Modeled,                    !- Feature Name 2
  Integer,                                !- Feature Data Type 2
  1;                                      !- Feature Value 2

OS:AdditionalProperties,
<<<<<<< HEAD
  {18782339-8de3-4a5a-b63c-7fb2bcf3dd67}, !- Handle
  {a259edc1-3f7c-4776-a959-84d3b94f6455}, !- Object Name
=======
  {e1671c29-4510-44b1-a859-0c085d1f9908}, !- Handle
  {cf585368-7fa5-4f4e-bc6c-7e7176db0e31}, !- Object Name
>>>>>>> 3f8e9d39
  NumberOfBedrooms,                       !- Feature Name 1
  Integer,                                !- Feature Data Type 1
  3,                                      !- Feature Value 1
  NumberOfBathrooms,                      !- Feature Name 2
  Double,                                 !- Feature Data Type 2
  2;                                      !- Feature Value 2

OS:Schedule:Day,
<<<<<<< HEAD
  {80500c67-87b3-497b-bf03-3cc488c7a535}, !- Handle
=======
  {ece00a8c-e0af-4e6b-ae1e-3f97a9f7060a}, !- Handle
>>>>>>> 3f8e9d39
  Schedule Day 1,                         !- Name
  ,                                       !- Schedule Type Limits Name
  ,                                       !- Interpolate to Timestep
  24,                                     !- Hour 1
  0,                                      !- Minute 1
  0;                                      !- Value Until Time 1

OS:Schedule:Day,
<<<<<<< HEAD
  {dadc539b-11d7-4f69-98f3-57e4be07ba23}, !- Handle
=======
  {98ae3a19-2f2f-4834-adad-08c2dfe2261e}, !- Handle
>>>>>>> 3f8e9d39
  Schedule Day 2,                         !- Name
  ,                                       !- Schedule Type Limits Name
  ,                                       !- Interpolate to Timestep
  24,                                     !- Hour 1
  0,                                      !- Minute 1
  1;                                      !- Value Until Time 1

OS:Schedule:Ruleset,
  {13cee635-a023-4763-ad62-52cd0a12502f}, !- Handle
  res occupants schedule,                 !- Name
  {d058de45-c081-471f-9b51-21172c176bf0}, !- Schedule Type Limits Name
  {05175937-0542-46ac-bbe5-ef53f77689ee}, !- Default Day Schedule Name
  {fef8eb35-831b-4b09-8276-7c4c47219550}, !- Summer Design Day Schedule Name
  {b6787aed-6274-4e15-88e8-38807757e6b7}; !- Winter Design Day Schedule Name

OS:Schedule:Day,
  {05175937-0542-46ac-bbe5-ef53f77689ee}, !- Handle
  Schedule Day 3,                         !- Name
  {d058de45-c081-471f-9b51-21172c176bf0}, !- Schedule Type Limits Name
  ,                                       !- Interpolate to Timestep
  24,                                     !- Hour 1
  0,                                      !- Minute 1
  0;                                      !- Value Until Time 1

OS:Schedule:Rule,
  {527096ac-a872-49db-b476-c0e28facfa3e}, !- Handle
  res occupants schedule allday rule1,    !- Name
  {13cee635-a023-4763-ad62-52cd0a12502f}, !- Schedule Ruleset Name
  11,                                     !- Rule Order
  {43d49246-327e-4eb2-a046-df15739da36c}, !- Day Schedule Name
  Yes,                                    !- Apply Sunday
  Yes,                                    !- Apply Monday
  Yes,                                    !- Apply Tuesday
  Yes,                                    !- Apply Wednesday
  Yes,                                    !- Apply Thursday
  Yes,                                    !- Apply Friday
  Yes,                                    !- Apply Saturday
  ,                                       !- Apply Holiday
  DateRange,                              !- Date Specification Type
  1,                                      !- Start Month
  1,                                      !- Start Day
  1,                                      !- End Month
  31;                                     !- End Day

OS:Schedule:Day,
  {43d49246-327e-4eb2-a046-df15739da36c}, !- Handle
  res occupants schedule allday1,         !- Name
  {d058de45-c081-471f-9b51-21172c176bf0}, !- Schedule Type Limits Name
  ,                                       !- Interpolate to Timestep
  7,                                      !- Hour 1
  0,                                      !- Minute 1
  1,                                      !- Value Until Time 1
  8,                                      !- Hour 2
  0,                                      !- Minute 2
  0.88,                                   !- Value Until Time 2
  9,                                      !- Hour 3
  0,                                      !- Minute 3
  0.41,                                   !- Value Until Time 3
  16,                                     !- Hour 4
  0,                                      !- Minute 4
  0.24,                                   !- Value Until Time 4
  17,                                     !- Hour 5
  0,                                      !- Minute 5
  0.29,                                   !- Value Until Time 5
  18,                                     !- Hour 6
  0,                                      !- Minute 6
  0.55,                                   !- Value Until Time 6
  21,                                     !- Hour 7
  0,                                      !- Minute 7
  0.9,                                    !- Value Until Time 7
  24,                                     !- Hour 8
  0,                                      !- Minute 8
  1;                                      !- Value Until Time 8

OS:Schedule:Rule,
  {4a7ae1f7-2767-440a-a902-bb309261d892}, !- Handle
  res occupants schedule allday rule2,    !- Name
  {13cee635-a023-4763-ad62-52cd0a12502f}, !- Schedule Ruleset Name
  10,                                     !- Rule Order
  {285637d1-d7bd-48a1-b1b8-30041c6d06b5}, !- Day Schedule Name
  Yes,                                    !- Apply Sunday
  Yes,                                    !- Apply Monday
  Yes,                                    !- Apply Tuesday
  Yes,                                    !- Apply Wednesday
  Yes,                                    !- Apply Thursday
  Yes,                                    !- Apply Friday
  Yes,                                    !- Apply Saturday
  ,                                       !- Apply Holiday
  DateRange,                              !- Date Specification Type
  2,                                      !- Start Month
  1,                                      !- Start Day
  2,                                      !- End Month
  28;                                     !- End Day

OS:Schedule:Day,
  {285637d1-d7bd-48a1-b1b8-30041c6d06b5}, !- Handle
  res occupants schedule allday2,         !- Name
  {d058de45-c081-471f-9b51-21172c176bf0}, !- Schedule Type Limits Name
  ,                                       !- Interpolate to Timestep
  7,                                      !- Hour 1
  0,                                      !- Minute 1
  1,                                      !- Value Until Time 1
  8,                                      !- Hour 2
  0,                                      !- Minute 2
  0.88,                                   !- Value Until Time 2
  9,                                      !- Hour 3
  0,                                      !- Minute 3
  0.41,                                   !- Value Until Time 3
  16,                                     !- Hour 4
  0,                                      !- Minute 4
  0.24,                                   !- Value Until Time 4
  17,                                     !- Hour 5
  0,                                      !- Minute 5
  0.29,                                   !- Value Until Time 5
  18,                                     !- Hour 6
  0,                                      !- Minute 6
  0.55,                                   !- Value Until Time 6
  21,                                     !- Hour 7
  0,                                      !- Minute 7
  0.9,                                    !- Value Until Time 7
  24,                                     !- Hour 8
  0,                                      !- Minute 8
  1;                                      !- Value Until Time 8

OS:Schedule:Rule,
  {13f97c08-439d-46c6-86ac-94db0f31aa10}, !- Handle
  res occupants schedule allday rule3,    !- Name
  {13cee635-a023-4763-ad62-52cd0a12502f}, !- Schedule Ruleset Name
  9,                                      !- Rule Order
  {364dd7aa-7e1a-4e13-b3d9-a27b37450521}, !- Day Schedule Name
  Yes,                                    !- Apply Sunday
  Yes,                                    !- Apply Monday
  Yes,                                    !- Apply Tuesday
  Yes,                                    !- Apply Wednesday
  Yes,                                    !- Apply Thursday
  Yes,                                    !- Apply Friday
  Yes,                                    !- Apply Saturday
  ,                                       !- Apply Holiday
  DateRange,                              !- Date Specification Type
  3,                                      !- Start Month
  1,                                      !- Start Day
  3,                                      !- End Month
  31;                                     !- End Day

OS:Schedule:Day,
  {364dd7aa-7e1a-4e13-b3d9-a27b37450521}, !- Handle
  res occupants schedule allday3,         !- Name
  {d058de45-c081-471f-9b51-21172c176bf0}, !- Schedule Type Limits Name
  ,                                       !- Interpolate to Timestep
  7,                                      !- Hour 1
  0,                                      !- Minute 1
  1,                                      !- Value Until Time 1
  8,                                      !- Hour 2
  0,                                      !- Minute 2
  0.88,                                   !- Value Until Time 2
  9,                                      !- Hour 3
  0,                                      !- Minute 3
  0.41,                                   !- Value Until Time 3
  16,                                     !- Hour 4
  0,                                      !- Minute 4
  0.24,                                   !- Value Until Time 4
  17,                                     !- Hour 5
  0,                                      !- Minute 5
  0.29,                                   !- Value Until Time 5
  18,                                     !- Hour 6
  0,                                      !- Minute 6
  0.55,                                   !- Value Until Time 6
  21,                                     !- Hour 7
  0,                                      !- Minute 7
  0.9,                                    !- Value Until Time 7
  24,                                     !- Hour 8
  0,                                      !- Minute 8
  1;                                      !- Value Until Time 8

OS:Schedule:Rule,
  {46140d89-aafc-49ae-8caa-e212cd703efd}, !- Handle
  res occupants schedule allday rule4,    !- Name
  {13cee635-a023-4763-ad62-52cd0a12502f}, !- Schedule Ruleset Name
  8,                                      !- Rule Order
  {1168ee9d-260d-4e52-85f3-d72f2dba10cd}, !- Day Schedule Name
  Yes,                                    !- Apply Sunday
  Yes,                                    !- Apply Monday
  Yes,                                    !- Apply Tuesday
  Yes,                                    !- Apply Wednesday
  Yes,                                    !- Apply Thursday
  Yes,                                    !- Apply Friday
  Yes,                                    !- Apply Saturday
  ,                                       !- Apply Holiday
  DateRange,                              !- Date Specification Type
  4,                                      !- Start Month
  1,                                      !- Start Day
  4,                                      !- End Month
  30;                                     !- End Day

OS:Schedule:Day,
  {1168ee9d-260d-4e52-85f3-d72f2dba10cd}, !- Handle
  res occupants schedule allday4,         !- Name
  {d058de45-c081-471f-9b51-21172c176bf0}, !- Schedule Type Limits Name
  ,                                       !- Interpolate to Timestep
  7,                                      !- Hour 1
  0,                                      !- Minute 1
  1,                                      !- Value Until Time 1
  8,                                      !- Hour 2
  0,                                      !- Minute 2
  0.88,                                   !- Value Until Time 2
  9,                                      !- Hour 3
  0,                                      !- Minute 3
  0.41,                                   !- Value Until Time 3
  16,                                     !- Hour 4
  0,                                      !- Minute 4
  0.24,                                   !- Value Until Time 4
  17,                                     !- Hour 5
  0,                                      !- Minute 5
  0.29,                                   !- Value Until Time 5
  18,                                     !- Hour 6
  0,                                      !- Minute 6
  0.55,                                   !- Value Until Time 6
  21,                                     !- Hour 7
  0,                                      !- Minute 7
  0.9,                                    !- Value Until Time 7
  24,                                     !- Hour 8
  0,                                      !- Minute 8
  1;                                      !- Value Until Time 8

OS:Schedule:Rule,
  {3709569d-c3a9-4036-969b-269d1f084944}, !- Handle
  res occupants schedule allday rule5,    !- Name
  {13cee635-a023-4763-ad62-52cd0a12502f}, !- Schedule Ruleset Name
  7,                                      !- Rule Order
  {b9a49c87-2a30-41aa-8303-185bc011545a}, !- Day Schedule Name
  Yes,                                    !- Apply Sunday
  Yes,                                    !- Apply Monday
  Yes,                                    !- Apply Tuesday
  Yes,                                    !- Apply Wednesday
  Yes,                                    !- Apply Thursday
  Yes,                                    !- Apply Friday
  Yes,                                    !- Apply Saturday
  ,                                       !- Apply Holiday
  DateRange,                              !- Date Specification Type
  5,                                      !- Start Month
  1,                                      !- Start Day
  5,                                      !- End Month
  31;                                     !- End Day

OS:Schedule:Day,
  {b9a49c87-2a30-41aa-8303-185bc011545a}, !- Handle
  res occupants schedule allday5,         !- Name
  {d058de45-c081-471f-9b51-21172c176bf0}, !- Schedule Type Limits Name
  ,                                       !- Interpolate to Timestep
  7,                                      !- Hour 1
  0,                                      !- Minute 1
  1,                                      !- Value Until Time 1
  8,                                      !- Hour 2
  0,                                      !- Minute 2
  0.88,                                   !- Value Until Time 2
  9,                                      !- Hour 3
  0,                                      !- Minute 3
  0.41,                                   !- Value Until Time 3
  16,                                     !- Hour 4
  0,                                      !- Minute 4
  0.24,                                   !- Value Until Time 4
  17,                                     !- Hour 5
  0,                                      !- Minute 5
  0.29,                                   !- Value Until Time 5
  18,                                     !- Hour 6
  0,                                      !- Minute 6
  0.55,                                   !- Value Until Time 6
  21,                                     !- Hour 7
  0,                                      !- Minute 7
  0.9,                                    !- Value Until Time 7
  24,                                     !- Hour 8
  0,                                      !- Minute 8
  1;                                      !- Value Until Time 8

OS:Schedule:Rule,
  {a65d2ddf-7b9e-4a02-a679-33940a9930a6}, !- Handle
  res occupants schedule allday rule6,    !- Name
  {13cee635-a023-4763-ad62-52cd0a12502f}, !- Schedule Ruleset Name
  6,                                      !- Rule Order
  {4212ce88-f4fa-4e35-8572-431411e72ebb}, !- Day Schedule Name
  Yes,                                    !- Apply Sunday
  Yes,                                    !- Apply Monday
  Yes,                                    !- Apply Tuesday
  Yes,                                    !- Apply Wednesday
  Yes,                                    !- Apply Thursday
  Yes,                                    !- Apply Friday
  Yes,                                    !- Apply Saturday
  ,                                       !- Apply Holiday
  DateRange,                              !- Date Specification Type
  6,                                      !- Start Month
  1,                                      !- Start Day
  6,                                      !- End Month
  30;                                     !- End Day

OS:Schedule:Day,
  {4212ce88-f4fa-4e35-8572-431411e72ebb}, !- Handle
  res occupants schedule allday6,         !- Name
  {d058de45-c081-471f-9b51-21172c176bf0}, !- Schedule Type Limits Name
  ,                                       !- Interpolate to Timestep
  7,                                      !- Hour 1
  0,                                      !- Minute 1
  1,                                      !- Value Until Time 1
  8,                                      !- Hour 2
  0,                                      !- Minute 2
  0.88,                                   !- Value Until Time 2
  9,                                      !- Hour 3
  0,                                      !- Minute 3
  0.41,                                   !- Value Until Time 3
  16,                                     !- Hour 4
  0,                                      !- Minute 4
  0.24,                                   !- Value Until Time 4
  17,                                     !- Hour 5
  0,                                      !- Minute 5
  0.29,                                   !- Value Until Time 5
  18,                                     !- Hour 6
  0,                                      !- Minute 6
  0.55,                                   !- Value Until Time 6
  21,                                     !- Hour 7
  0,                                      !- Minute 7
  0.9,                                    !- Value Until Time 7
  24,                                     !- Hour 8
  0,                                      !- Minute 8
  1;                                      !- Value Until Time 8

OS:Schedule:Rule,
  {1641cee3-23c7-40a2-9026-2a258ef0e1af}, !- Handle
  res occupants schedule allday rule7,    !- Name
  {13cee635-a023-4763-ad62-52cd0a12502f}, !- Schedule Ruleset Name
  5,                                      !- Rule Order
  {f4fe072f-d34a-403e-9ecb-272e200ae232}, !- Day Schedule Name
  Yes,                                    !- Apply Sunday
  Yes,                                    !- Apply Monday
  Yes,                                    !- Apply Tuesday
  Yes,                                    !- Apply Wednesday
  Yes,                                    !- Apply Thursday
  Yes,                                    !- Apply Friday
  Yes,                                    !- Apply Saturday
  ,                                       !- Apply Holiday
  DateRange,                              !- Date Specification Type
  7,                                      !- Start Month
  1,                                      !- Start Day
  7,                                      !- End Month
  31;                                     !- End Day

OS:Schedule:Day,
  {f4fe072f-d34a-403e-9ecb-272e200ae232}, !- Handle
  res occupants schedule allday7,         !- Name
  {d058de45-c081-471f-9b51-21172c176bf0}, !- Schedule Type Limits Name
  ,                                       !- Interpolate to Timestep
  7,                                      !- Hour 1
  0,                                      !- Minute 1
  1,                                      !- Value Until Time 1
  8,                                      !- Hour 2
  0,                                      !- Minute 2
  0.88,                                   !- Value Until Time 2
  9,                                      !- Hour 3
  0,                                      !- Minute 3
  0.41,                                   !- Value Until Time 3
  16,                                     !- Hour 4
  0,                                      !- Minute 4
  0.24,                                   !- Value Until Time 4
  17,                                     !- Hour 5
  0,                                      !- Minute 5
  0.29,                                   !- Value Until Time 5
  18,                                     !- Hour 6
  0,                                      !- Minute 6
  0.55,                                   !- Value Until Time 6
  21,                                     !- Hour 7
  0,                                      !- Minute 7
  0.9,                                    !- Value Until Time 7
  24,                                     !- Hour 8
  0,                                      !- Minute 8
  1;                                      !- Value Until Time 8

OS:Schedule:Rule,
  {83a29cc4-8778-4772-ae31-0916cd9af9f3}, !- Handle
  res occupants schedule allday rule8,    !- Name
  {13cee635-a023-4763-ad62-52cd0a12502f}, !- Schedule Ruleset Name
  4,                                      !- Rule Order
  {bfe1cc32-80c5-44a5-9a78-dd865d3f153c}, !- Day Schedule Name
  Yes,                                    !- Apply Sunday
  Yes,                                    !- Apply Monday
  Yes,                                    !- Apply Tuesday
  Yes,                                    !- Apply Wednesday
  Yes,                                    !- Apply Thursday
  Yes,                                    !- Apply Friday
  Yes,                                    !- Apply Saturday
  ,                                       !- Apply Holiday
  DateRange,                              !- Date Specification Type
  8,                                      !- Start Month
  1,                                      !- Start Day
  8,                                      !- End Month
  31;                                     !- End Day

OS:Schedule:Day,
  {bfe1cc32-80c5-44a5-9a78-dd865d3f153c}, !- Handle
  res occupants schedule allday8,         !- Name
  {d058de45-c081-471f-9b51-21172c176bf0}, !- Schedule Type Limits Name
  ,                                       !- Interpolate to Timestep
  7,                                      !- Hour 1
  0,                                      !- Minute 1
  1,                                      !- Value Until Time 1
  8,                                      !- Hour 2
  0,                                      !- Minute 2
  0.88,                                   !- Value Until Time 2
  9,                                      !- Hour 3
  0,                                      !- Minute 3
  0.41,                                   !- Value Until Time 3
  16,                                     !- Hour 4
  0,                                      !- Minute 4
  0.24,                                   !- Value Until Time 4
  17,                                     !- Hour 5
  0,                                      !- Minute 5
  0.29,                                   !- Value Until Time 5
  18,                                     !- Hour 6
  0,                                      !- Minute 6
  0.55,                                   !- Value Until Time 6
  21,                                     !- Hour 7
  0,                                      !- Minute 7
  0.9,                                    !- Value Until Time 7
  24,                                     !- Hour 8
  0,                                      !- Minute 8
  1;                                      !- Value Until Time 8

OS:Schedule:Rule,
  {d63d0b30-0828-4dbf-859f-66427c95fef2}, !- Handle
  res occupants schedule allday rule9,    !- Name
  {13cee635-a023-4763-ad62-52cd0a12502f}, !- Schedule Ruleset Name
  3,                                      !- Rule Order
  {0494e752-048e-471b-a3ac-f20a7c652f8a}, !- Day Schedule Name
  Yes,                                    !- Apply Sunday
  Yes,                                    !- Apply Monday
  Yes,                                    !- Apply Tuesday
  Yes,                                    !- Apply Wednesday
  Yes,                                    !- Apply Thursday
  Yes,                                    !- Apply Friday
  Yes,                                    !- Apply Saturday
  ,                                       !- Apply Holiday
  DateRange,                              !- Date Specification Type
  9,                                      !- Start Month
  1,                                      !- Start Day
  9,                                      !- End Month
  30;                                     !- End Day

OS:Schedule:Day,
  {0494e752-048e-471b-a3ac-f20a7c652f8a}, !- Handle
  res occupants schedule allday9,         !- Name
  {d058de45-c081-471f-9b51-21172c176bf0}, !- Schedule Type Limits Name
  ,                                       !- Interpolate to Timestep
  7,                                      !- Hour 1
  0,                                      !- Minute 1
  1,                                      !- Value Until Time 1
  8,                                      !- Hour 2
  0,                                      !- Minute 2
  0.88,                                   !- Value Until Time 2
  9,                                      !- Hour 3
  0,                                      !- Minute 3
  0.41,                                   !- Value Until Time 3
  16,                                     !- Hour 4
  0,                                      !- Minute 4
  0.24,                                   !- Value Until Time 4
  17,                                     !- Hour 5
  0,                                      !- Minute 5
  0.29,                                   !- Value Until Time 5
  18,                                     !- Hour 6
  0,                                      !- Minute 6
  0.55,                                   !- Value Until Time 6
  21,                                     !- Hour 7
  0,                                      !- Minute 7
  0.9,                                    !- Value Until Time 7
  24,                                     !- Hour 8
  0,                                      !- Minute 8
  1;                                      !- Value Until Time 8

OS:Schedule:Rule,
  {19ada7cb-f6a9-4b44-95c2-f7f0abe57aa4}, !- Handle
  res occupants schedule allday rule10,   !- Name
  {13cee635-a023-4763-ad62-52cd0a12502f}, !- Schedule Ruleset Name
  2,                                      !- Rule Order
  {8de14dfa-07db-4822-8092-d1154954d80b}, !- Day Schedule Name
  Yes,                                    !- Apply Sunday
  Yes,                                    !- Apply Monday
  Yes,                                    !- Apply Tuesday
  Yes,                                    !- Apply Wednesday
  Yes,                                    !- Apply Thursday
  Yes,                                    !- Apply Friday
  Yes,                                    !- Apply Saturday
  ,                                       !- Apply Holiday
  DateRange,                              !- Date Specification Type
  10,                                     !- Start Month
  1,                                      !- Start Day
  10,                                     !- End Month
  31;                                     !- End Day

OS:Schedule:Day,
  {8de14dfa-07db-4822-8092-d1154954d80b}, !- Handle
  res occupants schedule allday10,        !- Name
  {d058de45-c081-471f-9b51-21172c176bf0}, !- Schedule Type Limits Name
  ,                                       !- Interpolate to Timestep
  7,                                      !- Hour 1
  0,                                      !- Minute 1
  1,                                      !- Value Until Time 1
  8,                                      !- Hour 2
  0,                                      !- Minute 2
  0.88,                                   !- Value Until Time 2
  9,                                      !- Hour 3
  0,                                      !- Minute 3
  0.41,                                   !- Value Until Time 3
  16,                                     !- Hour 4
  0,                                      !- Minute 4
  0.24,                                   !- Value Until Time 4
  17,                                     !- Hour 5
  0,                                      !- Minute 5
  0.29,                                   !- Value Until Time 5
  18,                                     !- Hour 6
  0,                                      !- Minute 6
  0.55,                                   !- Value Until Time 6
  21,                                     !- Hour 7
  0,                                      !- Minute 7
  0.9,                                    !- Value Until Time 7
  24,                                     !- Hour 8
  0,                                      !- Minute 8
  1;                                      !- Value Until Time 8

OS:Schedule:Rule,
  {21712360-5eb8-4b23-9632-611a6202d928}, !- Handle
  res occupants schedule allday rule11,   !- Name
  {13cee635-a023-4763-ad62-52cd0a12502f}, !- Schedule Ruleset Name
  1,                                      !- Rule Order
  {67699947-e593-481d-b6da-5a52e3031e24}, !- Day Schedule Name
  Yes,                                    !- Apply Sunday
  Yes,                                    !- Apply Monday
  Yes,                                    !- Apply Tuesday
  Yes,                                    !- Apply Wednesday
  Yes,                                    !- Apply Thursday
  Yes,                                    !- Apply Friday
  Yes,                                    !- Apply Saturday
  ,                                       !- Apply Holiday
  DateRange,                              !- Date Specification Type
  11,                                     !- Start Month
  1,                                      !- Start Day
  11,                                     !- End Month
  30;                                     !- End Day

OS:Schedule:Day,
  {67699947-e593-481d-b6da-5a52e3031e24}, !- Handle
  res occupants schedule allday11,        !- Name
  {d058de45-c081-471f-9b51-21172c176bf0}, !- Schedule Type Limits Name
  ,                                       !- Interpolate to Timestep
  7,                                      !- Hour 1
  0,                                      !- Minute 1
  1,                                      !- Value Until Time 1
  8,                                      !- Hour 2
  0,                                      !- Minute 2
  0.88,                                   !- Value Until Time 2
  9,                                      !- Hour 3
  0,                                      !- Minute 3
  0.41,                                   !- Value Until Time 3
  16,                                     !- Hour 4
  0,                                      !- Minute 4
  0.24,                                   !- Value Until Time 4
  17,                                     !- Hour 5
  0,                                      !- Minute 5
  0.29,                                   !- Value Until Time 5
  18,                                     !- Hour 6
  0,                                      !- Minute 6
  0.55,                                   !- Value Until Time 6
  21,                                     !- Hour 7
  0,                                      !- Minute 7
  0.9,                                    !- Value Until Time 7
  24,                                     !- Hour 8
  0,                                      !- Minute 8
  1;                                      !- Value Until Time 8

OS:Schedule:Rule,
  {8ffb585e-863b-4cb3-891c-6efbf60f9514}, !- Handle
  res occupants schedule allday rule12,   !- Name
  {13cee635-a023-4763-ad62-52cd0a12502f}, !- Schedule Ruleset Name
  0,                                      !- Rule Order
  {7a2bf585-dc5b-4d9d-9b27-ae6c3eff0de9}, !- Day Schedule Name
  Yes,                                    !- Apply Sunday
  Yes,                                    !- Apply Monday
  Yes,                                    !- Apply Tuesday
  Yes,                                    !- Apply Wednesday
  Yes,                                    !- Apply Thursday
  Yes,                                    !- Apply Friday
  Yes,                                    !- Apply Saturday
  ,                                       !- Apply Holiday
  DateRange,                              !- Date Specification Type
  12,                                     !- Start Month
  1,                                      !- Start Day
  12,                                     !- End Month
  31;                                     !- End Day

OS:Schedule:Day,
  {7a2bf585-dc5b-4d9d-9b27-ae6c3eff0de9}, !- Handle
  res occupants schedule allday12,        !- Name
  {d058de45-c081-471f-9b51-21172c176bf0}, !- Schedule Type Limits Name
  ,                                       !- Interpolate to Timestep
  7,                                      !- Hour 1
  0,                                      !- Minute 1
  1,                                      !- Value Until Time 1
  8,                                      !- Hour 2
  0,                                      !- Minute 2
  0.88,                                   !- Value Until Time 2
  9,                                      !- Hour 3
  0,                                      !- Minute 3
  0.41,                                   !- Value Until Time 3
  16,                                     !- Hour 4
  0,                                      !- Minute 4
  0.24,                                   !- Value Until Time 4
  17,                                     !- Hour 5
  0,                                      !- Minute 5
  0.29,                                   !- Value Until Time 5
  18,                                     !- Hour 6
  0,                                      !- Minute 6
  0.55,                                   !- Value Until Time 6
  21,                                     !- Hour 7
  0,                                      !- Minute 7
  0.9,                                    !- Value Until Time 7
  24,                                     !- Hour 8
  0,                                      !- Minute 8
  1;                                      !- Value Until Time 8

OS:Schedule:Day,
  {b6787aed-6274-4e15-88e8-38807757e6b7}, !- Handle
  res occupants schedule winter design,   !- Name
  {d058de45-c081-471f-9b51-21172c176bf0}, !- Schedule Type Limits Name
  ,                                       !- Interpolate to Timestep
  24,                                     !- Hour 1
  0,                                      !- Minute 1
  0;                                      !- Value Until Time 1

OS:Schedule:Day,
  {fef8eb35-831b-4b09-8276-7c4c47219550}, !- Handle
  res occupants schedule summer design,   !- Name
  {d058de45-c081-471f-9b51-21172c176bf0}, !- Schedule Type Limits Name
  ,                                       !- Interpolate to Timestep
  24,                                     !- Hour 1
  0,                                      !- Minute 1
  1;                                      !- Value Until Time 1

OS:ScheduleTypeLimits,
  {d058de45-c081-471f-9b51-21172c176bf0}, !- Handle
  Fractional,                             !- Name
  0,                                      !- Lower Limit Value
  1,                                      !- Upper Limit Value
  Continuous;                             !- Numeric Type

OS:Schedule:Ruleset,
  {f0bed757-7aeb-4433-906f-78741c0b94ff}, !- Handle
  Schedule Ruleset 1,                     !- Name
  {ddc5c35d-4f2f-41cc-aa5b-58bad79b1f34}, !- Schedule Type Limits Name
  {35d8dd96-4df7-42cc-b951-a1710ad4a43c}; !- Default Day Schedule Name

OS:Schedule:Day,
  {35d8dd96-4df7-42cc-b951-a1710ad4a43c}, !- Handle
  Schedule Day 4,                         !- Name
  {ddc5c35d-4f2f-41cc-aa5b-58bad79b1f34}, !- Schedule Type Limits Name
  ,                                       !- Interpolate to Timestep
  24,                                     !- Hour 1
  0,                                      !- Minute 1
  112.539290946133;                       !- Value Until Time 1

OS:People:Definition,
  {9e9808a8-24de-4ca3-b7be-d1475ba89106}, !- Handle
  res occupants|living space|story 2,     !- Name
  People,                                 !- Number of People Calculation Method
  1.325,                                  !- Number of People {people}
  ,                                       !- People per Space Floor Area {person/m2}
  ,                                       !- Space Floor Area per Person {m2/person}
  0.319734,                               !- Fraction Radiant
  0.573,                                  !- Sensible Heat Fraction
  0,                                      !- Carbon Dioxide Generation Rate {m3/s-W}
  No,                                     !- Enable ASHRAE 55 Comfort Warnings
  ZoneAveraged;                           !- Mean Radiant Temperature Calculation Type

OS:People,
  {02694754-f01b-43d1-bacd-6d018bb71e97}, !- Handle
  res occupants|living space|story 2,     !- Name
  {9e9808a8-24de-4ca3-b7be-d1475ba89106}, !- People Definition Name
  {098a306d-02a9-47d9-84b2-27a5b306049b}, !- Space or SpaceType Name
  {13cee635-a023-4763-ad62-52cd0a12502f}, !- Number of People Schedule Name
  {f0bed757-7aeb-4433-906f-78741c0b94ff}, !- Activity Level Schedule Name
  ,                                       !- Surface Name/Angle Factor List Name
  ,                                       !- Work Efficiency Schedule Name
  ,                                       !- Clothing Insulation Schedule Name
  ,                                       !- Air Velocity Schedule Name
  1;                                      !- Multiplier

OS:ScheduleTypeLimits,
  {ddc5c35d-4f2f-41cc-aa5b-58bad79b1f34}, !- Handle
  ActivityLevel,                          !- Name
  0,                                      !- Lower Limit Value
  ,                                       !- Upper Limit Value
  Continuous,                             !- Numeric Type
  ActivityLevel;                          !- Unit Type

OS:People:Definition,
  {d139ed39-ab17-4870-a813-c6e6f25ce17d}, !- Handle
  res occupants|living space,             !- Name
  People,                                 !- Number of People Calculation Method
  1.325,                                  !- Number of People {people}
  ,                                       !- People per Space Floor Area {person/m2}
  ,                                       !- Space Floor Area per Person {m2/person}
  0.319734,                               !- Fraction Radiant
  0.573,                                  !- Sensible Heat Fraction
  0,                                      !- Carbon Dioxide Generation Rate {m3/s-W}
  No,                                     !- Enable ASHRAE 55 Comfort Warnings
  ZoneAveraged;                           !- Mean Radiant Temperature Calculation Type

OS:People,
  {ea08b56a-3266-43ab-9990-f83e84a3b6fa}, !- Handle
  res occupants|living space,             !- Name
  {d139ed39-ab17-4870-a813-c6e6f25ce17d}, !- People Definition Name
  {87a5f9b2-938a-4ba1-8584-8e13e1cdadf2}, !- Space or SpaceType Name
  {13cee635-a023-4763-ad62-52cd0a12502f}, !- Number of People Schedule Name
  {f0bed757-7aeb-4433-906f-78741c0b94ff}, !- Activity Level Schedule Name
  ,                                       !- Surface Name/Angle Factor List Name
  ,                                       !- Work Efficiency Schedule Name
  ,                                       !- Clothing Insulation Schedule Name
  ,                                       !- Air Velocity Schedule Name
  1;                                      !- Multiplier
<|MERGE_RESOLUTION|>--- conflicted
+++ resolved
@@ -1,53 +1,26 @@
 !- NOTE: Auto-generated from /test/osw_files/SFD_2000sqft_2story_SL_UA.osw
 
 OS:Version,
-<<<<<<< HEAD
-  {7cefc35a-f90e-409a-adde-e46b91555b1a}, !- Handle
-  2.8.1;                                  !- Version Identifier
-
-OS:SimulationControl,
-  {67efce37-68d4-4a0a-bb12-3777b48fc10e}, !- Handle
-=======
   {6ddab23a-2f70-4523-8e62-5b6e7325d5ea}, !- Handle
   2.9.0;                                  !- Version Identifier
 
 OS:SimulationControl,
   {b084a8fc-5ae9-4113-af28-2432a255ae46}, !- Handle
->>>>>>> 3f8e9d39
   ,                                       !- Do Zone Sizing Calculation
   ,                                       !- Do System Sizing Calculation
   ,                                       !- Do Plant Sizing Calculation
   No;                                     !- Run Simulation for Sizing Periods
 
 OS:Timestep,
-<<<<<<< HEAD
-  {587be024-304c-4dba-8110-7e26d9b00d33}, !- Handle
-  6;                                      !- Number of Timesteps per Hour
-
-OS:ShadowCalculation,
-  {218ccce2-45c7-41a5-afc9-adf4119e5a07}, !- Handle
-=======
   {370288a4-f0c0-4611-aae5-13ce55d04579}, !- Handle
   6;                                      !- Number of Timesteps per Hour
 
 OS:ShadowCalculation,
   {3d9af662-33e0-4e44-9715-5d0c9d85bd1d}, !- Handle
->>>>>>> 3f8e9d39
   20,                                     !- Calculation Frequency
   200;                                    !- Maximum Figures in Shadow Overlap Calculations
 
 OS:SurfaceConvectionAlgorithm:Outside,
-<<<<<<< HEAD
-  {40a4a383-26a0-4a61-9ff6-e645dd1385b8}, !- Handle
-  DOE-2;                                  !- Algorithm
-
-OS:SurfaceConvectionAlgorithm:Inside,
-  {1cd094e7-92bb-442f-8097-be462ccc637d}, !- Handle
-  TARP;                                   !- Algorithm
-
-OS:ZoneCapacitanceMultiplier:ResearchSpecial,
-  {6ce53121-8c1e-428e-b03c-d38f047b2d4e}, !- Handle
-=======
   {15faa02f-4801-4787-9ae7-d305b6eda218}, !- Handle
   DOE-2;                                  !- Algorithm
 
@@ -57,17 +30,12 @@
 
 OS:ZoneCapacitanceMultiplier:ResearchSpecial,
   {7a9b624e-01c8-47c5-9cf6-9dbfb1581667}, !- Handle
->>>>>>> 3f8e9d39
   ,                                       !- Temperature Capacity Multiplier
   15,                                     !- Humidity Capacity Multiplier
   ;                                       !- Carbon Dioxide Capacity Multiplier
 
 OS:RunPeriod,
-<<<<<<< HEAD
-  {8fcb95d3-1949-4bb8-8930-798e1e554bfb}, !- Handle
-=======
   {74ff0562-d35a-4f02-8f4c-2462e3643e4c}, !- Handle
->>>>>>> 3f8e9d39
   Run Period 1,                           !- Name
   1,                                      !- Begin Month
   1,                                      !- Begin Day of Month
@@ -81,21 +49,13 @@
   ;                                       !- Number of Times Runperiod to be Repeated
 
 OS:YearDescription,
-<<<<<<< HEAD
-  {96f344a9-3d1e-41c2-affa-ee372614f0b4}, !- Handle
-=======
   {6785392d-88ad-4939-b0e3-4adc17b5124c}, !- Handle
->>>>>>> 3f8e9d39
   2007,                                   !- Calendar Year
   ,                                       !- Day of Week for Start Day
   ;                                       !- Is Leap Year
 
 OS:ThermalZone,
-<<<<<<< HEAD
-  {a743bca1-0e45-4dec-8d06-dd93e7b68ced}, !- Handle
-=======
   {077d693c-64bd-41ec-9dd1-0667a0de1f39}, !- Handle
->>>>>>> 3f8e9d39
   living zone,                            !- Name
   ,                                       !- Multiplier
   ,                                       !- Ceiling Height {m}
@@ -104,17 +64,10 @@
   ,                                       !- Zone Inside Convection Algorithm
   ,                                       !- Zone Outside Convection Algorithm
   ,                                       !- Zone Conditioning Equipment List Name
-<<<<<<< HEAD
-  {ec9173af-ce4e-4f22-9bd5-8f47a2aef48e}, !- Zone Air Inlet Port List
-  {899023ca-b7f2-4280-a772-67177fff80b7}, !- Zone Air Exhaust Port List
-  {0d16590c-b6b0-492f-83f2-d718dbe1821c}, !- Zone Air Node Name
-  {179ee696-5281-4aa9-82f0-76182ce2691e}, !- Zone Return Air Port List
-=======
   {07129c6f-9ebc-4cd9-a589-b84790404361}, !- Zone Air Inlet Port List
   {295d4368-541f-437a-b149-ff114743ed9a}, !- Zone Air Exhaust Port List
   {7410ca75-644d-462c-bf08-3e9dec526c16}, !- Zone Air Node Name
   {4cc376ad-bc94-46dc-b5fc-405c63850e07}, !- Zone Return Air Port List
->>>>>>> 3f8e9d39
   ,                                       !- Primary Daylighting Control Name
   ,                                       !- Fraction of Zone Controlled by Primary Daylighting Control
   ,                                       !- Secondary Daylighting Control Name
@@ -125,39 +78,6 @@
   No;                                     !- Use Ideal Air Loads
 
 OS:Node,
-<<<<<<< HEAD
-  {e8e1db81-a9f6-4ef8-9583-8a670f4c34f9}, !- Handle
-  Node 1,                                 !- Name
-  {0d16590c-b6b0-492f-83f2-d718dbe1821c}, !- Inlet Port
-  ;                                       !- Outlet Port
-
-OS:Connection,
-  {0d16590c-b6b0-492f-83f2-d718dbe1821c}, !- Handle
-  {b564a6cd-071e-413c-b1fe-be6037bdd986}, !- Name
-  {a743bca1-0e45-4dec-8d06-dd93e7b68ced}, !- Source Object
-  11,                                     !- Outlet Port
-  {e8e1db81-a9f6-4ef8-9583-8a670f4c34f9}, !- Target Object
-  2;                                      !- Inlet Port
-
-OS:PortList,
-  {ec9173af-ce4e-4f22-9bd5-8f47a2aef48e}, !- Handle
-  {971d58df-853a-4c06-a94f-1a55ac8cf8e2}, !- Name
-  {a743bca1-0e45-4dec-8d06-dd93e7b68ced}; !- HVAC Component
-
-OS:PortList,
-  {899023ca-b7f2-4280-a772-67177fff80b7}, !- Handle
-  {b6891cd2-5115-47a9-83f9-2dee1e8977c6}, !- Name
-  {a743bca1-0e45-4dec-8d06-dd93e7b68ced}; !- HVAC Component
-
-OS:PortList,
-  {179ee696-5281-4aa9-82f0-76182ce2691e}, !- Handle
-  {7025ece0-540f-4ee6-b441-b86392bddf51}, !- Name
-  {a743bca1-0e45-4dec-8d06-dd93e7b68ced}; !- HVAC Component
-
-OS:Sizing:Zone,
-  {19536a76-c1e3-4a61-a7df-ebe2adb3a3ad}, !- Handle
-  {a743bca1-0e45-4dec-8d06-dd93e7b68ced}, !- Zone or ZoneList Name
-=======
   {615ca92f-1cb6-451d-a3f1-fb0f24504a4a}, !- Handle
   Node 1,                                 !- Name
   {7410ca75-644d-462c-bf08-3e9dec526c16}, !- Inlet Port
@@ -189,7 +109,6 @@
 OS:Sizing:Zone,
   {2a9bb964-cef4-403f-9e90-48bef86305cb}, !- Handle
   {077d693c-64bd-41ec-9dd1-0667a0de1f39}, !- Zone or ZoneList Name
->>>>>>> 3f8e9d39
   SupplyAirTemperature,                   !- Zone Cooling Design Supply Air Temperature Input Method
   14,                                     !- Zone Cooling Design Supply Air Temperature {C}
   11.11,                                  !- Zone Cooling Design Supply Air Temperature Difference {deltaC}
@@ -218,16 +137,6 @@
   autosize;                               !- Dedicated Outdoor Air High Setpoint Temperature for Design {C}
 
 OS:ZoneHVAC:EquipmentList,
-<<<<<<< HEAD
-  {d1ee2b9c-5bc9-493c-8619-fb81ff395224}, !- Handle
-  Zone HVAC Equipment List 1,             !- Name
-  {a743bca1-0e45-4dec-8d06-dd93e7b68ced}; !- Thermal Zone
-
-OS:Space,
-  {87a5f9b2-938a-4ba1-8584-8e13e1cdadf2}, !- Handle
-  living space,                           !- Name
-  {a1edb8aa-6a9c-41d7-a71e-3be67cad8f0d}, !- Space Type Name
-=======
   {8fb14d6b-062f-4d1a-9a3e-b46be6a51072}, !- Handle
   Zone HVAC Equipment List 1,             !- Name
   {077d693c-64bd-41ec-9dd1-0667a0de1f39}; !- Thermal Zone
@@ -236,7 +145,6 @@
   {9f0b2a74-b3dc-4112-bc52-70471b0311fd}, !- Handle
   living space,                           !- Name
   {c8791f3a-1ebe-4033-a333-29b93f65d48b}, !- Space Type Name
->>>>>>> 3f8e9d39
   ,                                       !- Default Construction Set Name
   ,                                       !- Default Schedule Set Name
   -0,                                     !- Direction of Relative North {deg}
@@ -244,19 +152,6 @@
   0,                                      !- Y Origin {m}
   0,                                      !- Z Origin {m}
   ,                                       !- Building Story Name
-<<<<<<< HEAD
-  {a743bca1-0e45-4dec-8d06-dd93e7b68ced}, !- Thermal Zone Name
-  ,                                       !- Part of Total Floor Area
-  ,                                       !- Design Specification Outdoor Air Object Name
-  {a259edc1-3f7c-4776-a959-84d3b94f6455}; !- Building Unit Name
-
-OS:Surface,
-  {fa3ad212-3898-4929-91c4-46c30f1f6f83}, !- Handle
-  Surface 1,                              !- Name
-  Floor,                                  !- Surface Type
-  ,                                       !- Construction Name
-  {87a5f9b2-938a-4ba1-8584-8e13e1cdadf2}, !- Space Name
-=======
   {077d693c-64bd-41ec-9dd1-0667a0de1f39}, !- Thermal Zone Name
   ,                                       !- Part of Total Floor Area
   ,                                       !- Design Specification Outdoor Air Object Name
@@ -268,7 +163,6 @@
   Floor,                                  !- Surface Type
   ,                                       !- Construction Name
   {9f0b2a74-b3dc-4112-bc52-70471b0311fd}, !- Space Name
->>>>>>> 3f8e9d39
   Foundation,                             !- Outside Boundary Condition
   ,                                       !- Outside Boundary Condition Object
   NoSun,                                  !- Sun Exposure
@@ -281,19 +175,11 @@
   13.6310703908387, 0, 0;                 !- X,Y,Z Vertex 4 {m}
 
 OS:Surface,
-<<<<<<< HEAD
-  {789d32de-d8d4-48aa-821f-8580c33a706a}, !- Handle
-  Surface 2,                              !- Name
-  Wall,                                   !- Surface Type
-  ,                                       !- Construction Name
-  {87a5f9b2-938a-4ba1-8584-8e13e1cdadf2}, !- Space Name
-=======
   {36c031c2-fb1a-4a08-83d0-63ef957aa77d}, !- Handle
   Surface 2,                              !- Name
   Wall,                                   !- Surface Type
   ,                                       !- Construction Name
   {9f0b2a74-b3dc-4112-bc52-70471b0311fd}, !- Space Name
->>>>>>> 3f8e9d39
   Outdoors,                               !- Outside Boundary Condition
   ,                                       !- Outside Boundary Condition Object
   SunExposed,                             !- Sun Exposure
@@ -306,19 +192,11 @@
   0, 0, 2.4384;                           !- X,Y,Z Vertex 4 {m}
 
 OS:Surface,
-<<<<<<< HEAD
-  {27cdd645-f0f7-4ac2-914c-0dc7c1f262bc}, !- Handle
-  Surface 3,                              !- Name
-  Wall,                                   !- Surface Type
-  ,                                       !- Construction Name
-  {87a5f9b2-938a-4ba1-8584-8e13e1cdadf2}, !- Space Name
-=======
   {e242ded9-b5a7-43c0-8be7-0e11e3a56471}, !- Handle
   Surface 3,                              !- Name
   Wall,                                   !- Surface Type
   ,                                       !- Construction Name
   {9f0b2a74-b3dc-4112-bc52-70471b0311fd}, !- Space Name
->>>>>>> 3f8e9d39
   Outdoors,                               !- Outside Boundary Condition
   ,                                       !- Outside Boundary Condition Object
   SunExposed,                             !- Sun Exposure
@@ -331,19 +209,11 @@
   0, 6.81553519541936, 2.4384;            !- X,Y,Z Vertex 4 {m}
 
 OS:Surface,
-<<<<<<< HEAD
-  {4b055009-b303-4863-88eb-7bd24996fd17}, !- Handle
-  Surface 4,                              !- Name
-  Wall,                                   !- Surface Type
-  ,                                       !- Construction Name
-  {87a5f9b2-938a-4ba1-8584-8e13e1cdadf2}, !- Space Name
-=======
   {de82915c-91f4-44d3-b74d-7ae2baf6b87b}, !- Handle
   Surface 4,                              !- Name
   Wall,                                   !- Surface Type
   ,                                       !- Construction Name
   {9f0b2a74-b3dc-4112-bc52-70471b0311fd}, !- Space Name
->>>>>>> 3f8e9d39
   Outdoors,                               !- Outside Boundary Condition
   ,                                       !- Outside Boundary Condition Object
   SunExposed,                             !- Sun Exposure
@@ -356,19 +226,11 @@
   13.6310703908387, 6.81553519541936, 2.4384; !- X,Y,Z Vertex 4 {m}
 
 OS:Surface,
-<<<<<<< HEAD
-  {47d7d80e-1ccd-413e-84d7-84f0a98370e3}, !- Handle
-  Surface 5,                              !- Name
-  Wall,                                   !- Surface Type
-  ,                                       !- Construction Name
-  {87a5f9b2-938a-4ba1-8584-8e13e1cdadf2}, !- Space Name
-=======
   {50af737f-c491-48d2-aa2a-560c93232ea7}, !- Handle
   Surface 5,                              !- Name
   Wall,                                   !- Surface Type
   ,                                       !- Construction Name
   {9f0b2a74-b3dc-4112-bc52-70471b0311fd}, !- Space Name
->>>>>>> 3f8e9d39
   Outdoors,                               !- Outside Boundary Condition
   ,                                       !- Outside Boundary Condition Object
   SunExposed,                             !- Sun Exposure
@@ -381,15 +243,6 @@
   13.6310703908387, 0, 2.4384;            !- X,Y,Z Vertex 4 {m}
 
 OS:Surface,
-<<<<<<< HEAD
-  {7a23c829-a803-4098-bf6e-71ae1229cfac}, !- Handle
-  Surface 6,                              !- Name
-  RoofCeiling,                            !- Surface Type
-  ,                                       !- Construction Name
-  {87a5f9b2-938a-4ba1-8584-8e13e1cdadf2}, !- Space Name
-  Surface,                                !- Outside Boundary Condition
-  {fbaaa540-67e4-431b-8504-f0b283097547}, !- Outside Boundary Condition Object
-=======
   {bd120714-e233-468b-9fe0-7c3042dbc4b8}, !- Handle
   Surface 6,                              !- Name
   RoofCeiling,                            !- Surface Type
@@ -397,7 +250,6 @@
   {9f0b2a74-b3dc-4112-bc52-70471b0311fd}, !- Space Name
   Surface,                                !- Outside Boundary Condition
   {36491104-e08e-4bc4-a854-a2862cd72bf6}, !- Outside Boundary Condition Object
->>>>>>> 3f8e9d39
   NoSun,                                  !- Sun Exposure
   NoWind,                                 !- Wind Exposure
   ,                                       !- View Factor to Ground
@@ -408,11 +260,7 @@
   0, 0, 2.4384;                           !- X,Y,Z Vertex 4 {m}
 
 OS:SpaceType,
-<<<<<<< HEAD
-  {a1edb8aa-6a9c-41d7-a71e-3be67cad8f0d}, !- Handle
-=======
   {c8791f3a-1ebe-4033-a333-29b93f65d48b}, !- Handle
->>>>>>> 3f8e9d39
   Space Type 1,                           !- Name
   ,                                       !- Default Construction Set Name
   ,                                       !- Default Schedule Set Name
@@ -423,15 +271,9 @@
   living;                                 !- Standards Space Type
 
 OS:Space,
-<<<<<<< HEAD
-  {098a306d-02a9-47d9-84b2-27a5b306049b}, !- Handle
-  living space|story 2,                   !- Name
-  {a1edb8aa-6a9c-41d7-a71e-3be67cad8f0d}, !- Space Type Name
-=======
   {dbf0fb96-0a64-45a5-ae6e-6645cf1ef5a7}, !- Handle
   living space|story 2,                   !- Name
   {c8791f3a-1ebe-4033-a333-29b93f65d48b}, !- Space Type Name
->>>>>>> 3f8e9d39
   ,                                       !- Default Construction Set Name
   ,                                       !- Default Schedule Set Name
   -0,                                     !- Direction of Relative North {deg}
@@ -439,21 +281,6 @@
   0,                                      !- Y Origin {m}
   2.4384,                                 !- Z Origin {m}
   ,                                       !- Building Story Name
-<<<<<<< HEAD
-  {a743bca1-0e45-4dec-8d06-dd93e7b68ced}, !- Thermal Zone Name
-  ,                                       !- Part of Total Floor Area
-  ,                                       !- Design Specification Outdoor Air Object Name
-  {a259edc1-3f7c-4776-a959-84d3b94f6455}; !- Building Unit Name
-
-OS:Surface,
-  {fbaaa540-67e4-431b-8504-f0b283097547}, !- Handle
-  Surface 7,                              !- Name
-  Floor,                                  !- Surface Type
-  ,                                       !- Construction Name
-  {098a306d-02a9-47d9-84b2-27a5b306049b}, !- Space Name
-  Surface,                                !- Outside Boundary Condition
-  {7a23c829-a803-4098-bf6e-71ae1229cfac}, !- Outside Boundary Condition Object
-=======
   {077d693c-64bd-41ec-9dd1-0667a0de1f39}, !- Thermal Zone Name
   ,                                       !- Part of Total Floor Area
   ,                                       !- Design Specification Outdoor Air Object Name
@@ -467,7 +294,6 @@
   {dbf0fb96-0a64-45a5-ae6e-6645cf1ef5a7}, !- Space Name
   Surface,                                !- Outside Boundary Condition
   {bd120714-e233-468b-9fe0-7c3042dbc4b8}, !- Outside Boundary Condition Object
->>>>>>> 3f8e9d39
   NoSun,                                  !- Sun Exposure
   NoWind,                                 !- Wind Exposure
   ,                                       !- View Factor to Ground
@@ -478,19 +304,11 @@
   13.6310703908387, 0, 0;                 !- X,Y,Z Vertex 4 {m}
 
 OS:Surface,
-<<<<<<< HEAD
-  {faf02cd4-a495-4699-a3df-b0abaff4f5a3}, !- Handle
-  Surface 8,                              !- Name
-  Wall,                                   !- Surface Type
-  ,                                       !- Construction Name
-  {098a306d-02a9-47d9-84b2-27a5b306049b}, !- Space Name
-=======
   {34726017-e964-4711-9bb5-743ef92e767d}, !- Handle
   Surface 8,                              !- Name
   Wall,                                   !- Surface Type
   ,                                       !- Construction Name
   {dbf0fb96-0a64-45a5-ae6e-6645cf1ef5a7}, !- Space Name
->>>>>>> 3f8e9d39
   Outdoors,                               !- Outside Boundary Condition
   ,                                       !- Outside Boundary Condition Object
   SunExposed,                             !- Sun Exposure
@@ -503,19 +321,11 @@
   0, 0, 2.4384;                           !- X,Y,Z Vertex 4 {m}
 
 OS:Surface,
-<<<<<<< HEAD
-  {abe49472-5b88-4569-8729-c895ee3bc861}, !- Handle
-  Surface 9,                              !- Name
-  Wall,                                   !- Surface Type
-  ,                                       !- Construction Name
-  {098a306d-02a9-47d9-84b2-27a5b306049b}, !- Space Name
-=======
   {33bf4adb-0553-456d-8157-4a5a02d88fb6}, !- Handle
   Surface 9,                              !- Name
   Wall,                                   !- Surface Type
   ,                                       !- Construction Name
   {dbf0fb96-0a64-45a5-ae6e-6645cf1ef5a7}, !- Space Name
->>>>>>> 3f8e9d39
   Outdoors,                               !- Outside Boundary Condition
   ,                                       !- Outside Boundary Condition Object
   SunExposed,                             !- Sun Exposure
@@ -528,19 +338,11 @@
   0, 6.81553519541936, 2.4384;            !- X,Y,Z Vertex 4 {m}
 
 OS:Surface,
-<<<<<<< HEAD
-  {45783386-bf06-4fd8-b7aa-656f2d902598}, !- Handle
-  Surface 10,                             !- Name
-  Wall,                                   !- Surface Type
-  ,                                       !- Construction Name
-  {098a306d-02a9-47d9-84b2-27a5b306049b}, !- Space Name
-=======
   {4b782db5-ef60-42dc-8d25-acc88a4aaef5}, !- Handle
   Surface 10,                             !- Name
   Wall,                                   !- Surface Type
   ,                                       !- Construction Name
   {dbf0fb96-0a64-45a5-ae6e-6645cf1ef5a7}, !- Space Name
->>>>>>> 3f8e9d39
   Outdoors,                               !- Outside Boundary Condition
   ,                                       !- Outside Boundary Condition Object
   SunExposed,                             !- Sun Exposure
@@ -553,19 +355,11 @@
   13.6310703908387, 6.81553519541936, 2.4384; !- X,Y,Z Vertex 4 {m}
 
 OS:Surface,
-<<<<<<< HEAD
-  {f7ad6cb2-4f2d-4e2a-834b-1a7efa77e1e7}, !- Handle
-  Surface 11,                             !- Name
-  Wall,                                   !- Surface Type
-  ,                                       !- Construction Name
-  {098a306d-02a9-47d9-84b2-27a5b306049b}, !- Space Name
-=======
   {24375007-d0c0-4c84-bb43-c7da370c1b65}, !- Handle
   Surface 11,                             !- Name
   Wall,                                   !- Surface Type
   ,                                       !- Construction Name
   {dbf0fb96-0a64-45a5-ae6e-6645cf1ef5a7}, !- Space Name
->>>>>>> 3f8e9d39
   Outdoors,                               !- Outside Boundary Condition
   ,                                       !- Outside Boundary Condition Object
   SunExposed,                             !- Sun Exposure
@@ -578,15 +372,6 @@
   13.6310703908387, 0, 2.4384;            !- X,Y,Z Vertex 4 {m}
 
 OS:Surface,
-<<<<<<< HEAD
-  {bb068c82-6b57-4d0d-bc1e-09ac72e50cb7}, !- Handle
-  Surface 12,                             !- Name
-  RoofCeiling,                            !- Surface Type
-  ,                                       !- Construction Name
-  {098a306d-02a9-47d9-84b2-27a5b306049b}, !- Space Name
-  Surface,                                !- Outside Boundary Condition
-  {0b875091-3530-487d-9e36-114f36fb717d}, !- Outside Boundary Condition Object
-=======
   {61652548-79e7-47bf-afcf-4358d8d56569}, !- Handle
   Surface 12,                             !- Name
   RoofCeiling,                            !- Surface Type
@@ -594,7 +379,6 @@
   {dbf0fb96-0a64-45a5-ae6e-6645cf1ef5a7}, !- Space Name
   Surface,                                !- Outside Boundary Condition
   {b73e647b-ef94-4cce-8af0-72020e948d18}, !- Outside Boundary Condition Object
->>>>>>> 3f8e9d39
   NoSun,                                  !- Sun Exposure
   NoWind,                                 !- Wind Exposure
   ,                                       !- View Factor to Ground
@@ -605,15 +389,6 @@
   0, 0, 2.4384;                           !- X,Y,Z Vertex 4 {m}
 
 OS:Surface,
-<<<<<<< HEAD
-  {0b875091-3530-487d-9e36-114f36fb717d}, !- Handle
-  Surface 13,                             !- Name
-  Floor,                                  !- Surface Type
-  ,                                       !- Construction Name
-  {ab494aff-e41c-4536-bd28-491778e45703}, !- Space Name
-  Surface,                                !- Outside Boundary Condition
-  {bb068c82-6b57-4d0d-bc1e-09ac72e50cb7}, !- Outside Boundary Condition Object
-=======
   {b73e647b-ef94-4cce-8af0-72020e948d18}, !- Handle
   Surface 13,                             !- Name
   Floor,                                  !- Surface Type
@@ -621,7 +396,6 @@
   {914346e0-eda0-43d5-8408-e352e9cfbfb3}, !- Space Name
   Surface,                                !- Outside Boundary Condition
   {61652548-79e7-47bf-afcf-4358d8d56569}, !- Outside Boundary Condition Object
->>>>>>> 3f8e9d39
   NoSun,                                  !- Sun Exposure
   NoWind,                                 !- Wind Exposure
   ,                                       !- View Factor to Ground
@@ -632,19 +406,11 @@
   0, 0, 0;                                !- X,Y,Z Vertex 4 {m}
 
 OS:Surface,
-<<<<<<< HEAD
-  {b2359cd6-e4ca-4d92-9b83-70f14f38bd09}, !- Handle
-  Surface 14,                             !- Name
-  RoofCeiling,                            !- Surface Type
-  ,                                       !- Construction Name
-  {ab494aff-e41c-4536-bd28-491778e45703}, !- Space Name
-=======
   {02ecaa77-3765-46df-aa2c-6df5a09abfce}, !- Handle
   Surface 14,                             !- Name
   RoofCeiling,                            !- Surface Type
   ,                                       !- Construction Name
   {914346e0-eda0-43d5-8408-e352e9cfbfb3}, !- Space Name
->>>>>>> 3f8e9d39
   Outdoors,                               !- Outside Boundary Condition
   ,                                       !- Outside Boundary Condition Object
   SunExposed,                             !- Sun Exposure
@@ -657,19 +423,11 @@
   13.6310703908387, 0, 0;                 !- X,Y,Z Vertex 4 {m}
 
 OS:Surface,
-<<<<<<< HEAD
-  {bfdf2da3-9500-431b-9d5f-3d70c83ee298}, !- Handle
-  Surface 15,                             !- Name
-  RoofCeiling,                            !- Surface Type
-  ,                                       !- Construction Name
-  {ab494aff-e41c-4536-bd28-491778e45703}, !- Space Name
-=======
   {5ecaa287-0e1b-4a67-9cd6-e45ac9513db9}, !- Handle
   Surface 15,                             !- Name
   RoofCeiling,                            !- Surface Type
   ,                                       !- Construction Name
   {914346e0-eda0-43d5-8408-e352e9cfbfb3}, !- Space Name
->>>>>>> 3f8e9d39
   Outdoors,                               !- Outside Boundary Condition
   ,                                       !- Outside Boundary Condition Object
   SunExposed,                             !- Sun Exposure
@@ -682,19 +440,11 @@
   0, 6.81553519541936, 0;                 !- X,Y,Z Vertex 4 {m}
 
 OS:Surface,
-<<<<<<< HEAD
-  {542f5924-3517-4990-8461-f6743060f288}, !- Handle
-  Surface 16,                             !- Name
-  Wall,                                   !- Surface Type
-  ,                                       !- Construction Name
-  {ab494aff-e41c-4536-bd28-491778e45703}, !- Space Name
-=======
   {a74469e0-055b-424a-8e93-f88d60a3a468}, !- Handle
   Surface 16,                             !- Name
   Wall,                                   !- Surface Type
   ,                                       !- Construction Name
   {914346e0-eda0-43d5-8408-e352e9cfbfb3}, !- Space Name
->>>>>>> 3f8e9d39
   Outdoors,                               !- Outside Boundary Condition
   ,                                       !- Outside Boundary Condition Object
   SunExposed,                             !- Sun Exposure
@@ -706,19 +456,11 @@
   0, 0, 0;                                !- X,Y,Z Vertex 3 {m}
 
 OS:Surface,
-<<<<<<< HEAD
-  {d368bfd9-bc67-426f-9508-ed1012d38284}, !- Handle
-  Surface 17,                             !- Name
-  Wall,                                   !- Surface Type
-  ,                                       !- Construction Name
-  {ab494aff-e41c-4536-bd28-491778e45703}, !- Space Name
-=======
   {43bd5b7e-35ce-4842-ae29-389081866f88}, !- Handle
   Surface 17,                             !- Name
   Wall,                                   !- Surface Type
   ,                                       !- Construction Name
   {914346e0-eda0-43d5-8408-e352e9cfbfb3}, !- Space Name
->>>>>>> 3f8e9d39
   Outdoors,                               !- Outside Boundary Condition
   ,                                       !- Outside Boundary Condition Object
   SunExposed,                             !- Sun Exposure
@@ -730,15 +472,9 @@
   13.6310703908387, 6.81553519541936, 0;  !- X,Y,Z Vertex 3 {m}
 
 OS:Space,
-<<<<<<< HEAD
-  {ab494aff-e41c-4536-bd28-491778e45703}, !- Handle
-  unfinished attic space,                 !- Name
-  {06351634-1b84-4fa1-864d-ec9b59b2d237}, !- Space Type Name
-=======
   {914346e0-eda0-43d5-8408-e352e9cfbfb3}, !- Handle
   unfinished attic space,                 !- Name
   {25df8b3f-1490-4150-9f83-28119fce03de}, !- Space Type Name
->>>>>>> 3f8e9d39
   ,                                       !- Default Construction Set Name
   ,                                       !- Default Schedule Set Name
   -0,                                     !- Direction of Relative North {deg}
@@ -746,17 +482,10 @@
   0,                                      !- Y Origin {m}
   4.8768,                                 !- Z Origin {m}
   ,                                       !- Building Story Name
-<<<<<<< HEAD
-  {e3482c97-0618-419a-a043-ccdb281e5685}; !- Thermal Zone Name
-
-OS:ThermalZone,
-  {e3482c97-0618-419a-a043-ccdb281e5685}, !- Handle
-=======
   {fed44b89-4747-4514-98be-d650540f1843}; !- Thermal Zone Name
 
 OS:ThermalZone,
   {fed44b89-4747-4514-98be-d650540f1843}, !- Handle
->>>>>>> 3f8e9d39
   unfinished attic zone,                  !- Name
   ,                                       !- Multiplier
   ,                                       !- Ceiling Height {m}
@@ -765,17 +494,10 @@
   ,                                       !- Zone Inside Convection Algorithm
   ,                                       !- Zone Outside Convection Algorithm
   ,                                       !- Zone Conditioning Equipment List Name
-<<<<<<< HEAD
-  {82644812-0499-408d-a1c2-9f8a59dd2f8c}, !- Zone Air Inlet Port List
-  {30eba4e6-abf5-4e91-9673-1c6faae14cfb}, !- Zone Air Exhaust Port List
-  {63c3aa79-a57b-4867-bac4-fdfadc4d1d9a}, !- Zone Air Node Name
-  {0fd0fc5e-a2c7-48f1-9df8-cc6854e353b5}, !- Zone Return Air Port List
-=======
   {c0247820-070d-42e7-aee4-b8acbf17c487}, !- Zone Air Inlet Port List
   {ad0c94ad-df1a-4e70-bf86-bc5cd7b9e2d2}, !- Zone Air Exhaust Port List
   {3a0ad5ea-c3ab-4a5a-a695-b3b27ca028d9}, !- Zone Air Node Name
   {1bea16db-1663-4da8-8614-312d907199fa}, !- Zone Return Air Port List
->>>>>>> 3f8e9d39
   ,                                       !- Primary Daylighting Control Name
   ,                                       !- Fraction of Zone Controlled by Primary Daylighting Control
   ,                                       !- Secondary Daylighting Control Name
@@ -786,39 +508,6 @@
   No;                                     !- Use Ideal Air Loads
 
 OS:Node,
-<<<<<<< HEAD
-  {fce875b9-3d85-423a-983e-b7f94790149a}, !- Handle
-  Node 2,                                 !- Name
-  {63c3aa79-a57b-4867-bac4-fdfadc4d1d9a}, !- Inlet Port
-  ;                                       !- Outlet Port
-
-OS:Connection,
-  {63c3aa79-a57b-4867-bac4-fdfadc4d1d9a}, !- Handle
-  {cc24e98c-53db-4c7e-92a7-0d47689635be}, !- Name
-  {e3482c97-0618-419a-a043-ccdb281e5685}, !- Source Object
-  11,                                     !- Outlet Port
-  {fce875b9-3d85-423a-983e-b7f94790149a}, !- Target Object
-  2;                                      !- Inlet Port
-
-OS:PortList,
-  {82644812-0499-408d-a1c2-9f8a59dd2f8c}, !- Handle
-  {52c9c081-70ec-4ffc-9a12-be57e605d08b}, !- Name
-  {e3482c97-0618-419a-a043-ccdb281e5685}; !- HVAC Component
-
-OS:PortList,
-  {30eba4e6-abf5-4e91-9673-1c6faae14cfb}, !- Handle
-  {47219c5a-e381-4ef4-becd-15e81aafd8da}, !- Name
-  {e3482c97-0618-419a-a043-ccdb281e5685}; !- HVAC Component
-
-OS:PortList,
-  {0fd0fc5e-a2c7-48f1-9df8-cc6854e353b5}, !- Handle
-  {85fb8046-b6c9-4f7c-962c-a7a417c280ee}, !- Name
-  {e3482c97-0618-419a-a043-ccdb281e5685}; !- HVAC Component
-
-OS:Sizing:Zone,
-  {32b5215b-1889-447b-89f8-9594b15e2586}, !- Handle
-  {e3482c97-0618-419a-a043-ccdb281e5685}, !- Zone or ZoneList Name
-=======
   {f1e4da00-2f10-4678-a072-1b0cb586d392}, !- Handle
   Node 2,                                 !- Name
   {3a0ad5ea-c3ab-4a5a-a695-b3b27ca028d9}, !- Inlet Port
@@ -850,7 +539,6 @@
 OS:Sizing:Zone,
   {c1f2ad73-4230-4c00-9221-347339553324}, !- Handle
   {fed44b89-4747-4514-98be-d650540f1843}, !- Zone or ZoneList Name
->>>>>>> 3f8e9d39
   SupplyAirTemperature,                   !- Zone Cooling Design Supply Air Temperature Input Method
   14,                                     !- Zone Cooling Design Supply Air Temperature {C}
   11.11,                                  !- Zone Cooling Design Supply Air Temperature Difference {deltaC}
@@ -879,21 +567,12 @@
   autosize;                               !- Dedicated Outdoor Air High Setpoint Temperature for Design {C}
 
 OS:ZoneHVAC:EquipmentList,
-<<<<<<< HEAD
-  {12679a55-2235-43d4-8ad7-1822f4c750c0}, !- Handle
-  Zone HVAC Equipment List 2,             !- Name
-  {e3482c97-0618-419a-a043-ccdb281e5685}; !- Thermal Zone
-
-OS:SpaceType,
-  {06351634-1b84-4fa1-864d-ec9b59b2d237}, !- Handle
-=======
   {19ab47e3-a930-45d9-9d9d-b8f8e576a6fa}, !- Handle
   Zone HVAC Equipment List 2,             !- Name
   {fed44b89-4747-4514-98be-d650540f1843}; !- Thermal Zone
 
 OS:SpaceType,
   {25df8b3f-1490-4150-9f83-28119fce03de}, !- Handle
->>>>>>> 3f8e9d39
   Space Type 2,                           !- Name
   ,                                       !- Default Construction Set Name
   ,                                       !- Default Schedule Set Name
@@ -904,21 +583,13 @@
   unfinished attic;                       !- Standards Space Type
 
 OS:BuildingUnit,
-<<<<<<< HEAD
-  {a259edc1-3f7c-4776-a959-84d3b94f6455}, !- Handle
-=======
   {cf585368-7fa5-4f4e-bc6c-7e7176db0e31}, !- Handle
->>>>>>> 3f8e9d39
   unit 1,                                 !- Name
   ,                                       !- Rendering Color
   Residential;                            !- Building Unit Type
 
 OS:Building,
-<<<<<<< HEAD
-  {3c33add7-892d-4c17-a029-1946e6a2a5e5}, !- Handle
-=======
   {7b647159-7ccc-4df1-aefb-d34b4241536c}, !- Handle
->>>>>>> 3f8e9d39
   Building 1,                             !- Name
   ,                                       !- Building Sector Type
   0,                                      !- North Axis {deg}
@@ -933,13 +604,8 @@
   1;                                      !- Standards Number of Living Units
 
 OS:AdditionalProperties,
-<<<<<<< HEAD
-  {7b057120-1ba0-4f58-971a-2bdc789707ca}, !- Handle
-  {3c33add7-892d-4c17-a029-1946e6a2a5e5}, !- Object Name
-=======
   {fdb3e75f-a1fd-45ad-9e37-a05890c5694e}, !- Handle
   {7b647159-7ccc-4df1-aefb-d34b4241536c}, !- Object Name
->>>>>>> 3f8e9d39
   Total Units Represented,                !- Feature Name 1
   Integer,                                !- Feature Data Type 1
   1,                                      !- Feature Value 1
@@ -948,13 +614,8 @@
   1;                                      !- Feature Value 2
 
 OS:AdditionalProperties,
-<<<<<<< HEAD
-  {18782339-8de3-4a5a-b63c-7fb2bcf3dd67}, !- Handle
-  {a259edc1-3f7c-4776-a959-84d3b94f6455}, !- Object Name
-=======
   {e1671c29-4510-44b1-a859-0c085d1f9908}, !- Handle
   {cf585368-7fa5-4f4e-bc6c-7e7176db0e31}, !- Object Name
->>>>>>> 3f8e9d39
   NumberOfBedrooms,                       !- Feature Name 1
   Integer,                                !- Feature Data Type 1
   3,                                      !- Feature Value 1
@@ -963,11 +624,7 @@
   2;                                      !- Feature Value 2
 
 OS:Schedule:Day,
-<<<<<<< HEAD
-  {80500c67-87b3-497b-bf03-3cc488c7a535}, !- Handle
-=======
   {ece00a8c-e0af-4e6b-ae1e-3f97a9f7060a}, !- Handle
->>>>>>> 3f8e9d39
   Schedule Day 1,                         !- Name
   ,                                       !- Schedule Type Limits Name
   ,                                       !- Interpolate to Timestep
@@ -976,731 +633,10 @@
   0;                                      !- Value Until Time 1
 
 OS:Schedule:Day,
-<<<<<<< HEAD
-  {dadc539b-11d7-4f69-98f3-57e4be07ba23}, !- Handle
-=======
   {98ae3a19-2f2f-4834-adad-08c2dfe2261e}, !- Handle
->>>>>>> 3f8e9d39
   Schedule Day 2,                         !- Name
   ,                                       !- Schedule Type Limits Name
   ,                                       !- Interpolate to Timestep
   24,                                     !- Hour 1
   0,                                      !- Minute 1
   1;                                      !- Value Until Time 1
-
-OS:Schedule:Ruleset,
-  {13cee635-a023-4763-ad62-52cd0a12502f}, !- Handle
-  res occupants schedule,                 !- Name
-  {d058de45-c081-471f-9b51-21172c176bf0}, !- Schedule Type Limits Name
-  {05175937-0542-46ac-bbe5-ef53f77689ee}, !- Default Day Schedule Name
-  {fef8eb35-831b-4b09-8276-7c4c47219550}, !- Summer Design Day Schedule Name
-  {b6787aed-6274-4e15-88e8-38807757e6b7}; !- Winter Design Day Schedule Name
-
-OS:Schedule:Day,
-  {05175937-0542-46ac-bbe5-ef53f77689ee}, !- Handle
-  Schedule Day 3,                         !- Name
-  {d058de45-c081-471f-9b51-21172c176bf0}, !- Schedule Type Limits Name
-  ,                                       !- Interpolate to Timestep
-  24,                                     !- Hour 1
-  0,                                      !- Minute 1
-  0;                                      !- Value Until Time 1
-
-OS:Schedule:Rule,
-  {527096ac-a872-49db-b476-c0e28facfa3e}, !- Handle
-  res occupants schedule allday rule1,    !- Name
-  {13cee635-a023-4763-ad62-52cd0a12502f}, !- Schedule Ruleset Name
-  11,                                     !- Rule Order
-  {43d49246-327e-4eb2-a046-df15739da36c}, !- Day Schedule Name
-  Yes,                                    !- Apply Sunday
-  Yes,                                    !- Apply Monday
-  Yes,                                    !- Apply Tuesday
-  Yes,                                    !- Apply Wednesday
-  Yes,                                    !- Apply Thursday
-  Yes,                                    !- Apply Friday
-  Yes,                                    !- Apply Saturday
-  ,                                       !- Apply Holiday
-  DateRange,                              !- Date Specification Type
-  1,                                      !- Start Month
-  1,                                      !- Start Day
-  1,                                      !- End Month
-  31;                                     !- End Day
-
-OS:Schedule:Day,
-  {43d49246-327e-4eb2-a046-df15739da36c}, !- Handle
-  res occupants schedule allday1,         !- Name
-  {d058de45-c081-471f-9b51-21172c176bf0}, !- Schedule Type Limits Name
-  ,                                       !- Interpolate to Timestep
-  7,                                      !- Hour 1
-  0,                                      !- Minute 1
-  1,                                      !- Value Until Time 1
-  8,                                      !- Hour 2
-  0,                                      !- Minute 2
-  0.88,                                   !- Value Until Time 2
-  9,                                      !- Hour 3
-  0,                                      !- Minute 3
-  0.41,                                   !- Value Until Time 3
-  16,                                     !- Hour 4
-  0,                                      !- Minute 4
-  0.24,                                   !- Value Until Time 4
-  17,                                     !- Hour 5
-  0,                                      !- Minute 5
-  0.29,                                   !- Value Until Time 5
-  18,                                     !- Hour 6
-  0,                                      !- Minute 6
-  0.55,                                   !- Value Until Time 6
-  21,                                     !- Hour 7
-  0,                                      !- Minute 7
-  0.9,                                    !- Value Until Time 7
-  24,                                     !- Hour 8
-  0,                                      !- Minute 8
-  1;                                      !- Value Until Time 8
-
-OS:Schedule:Rule,
-  {4a7ae1f7-2767-440a-a902-bb309261d892}, !- Handle
-  res occupants schedule allday rule2,    !- Name
-  {13cee635-a023-4763-ad62-52cd0a12502f}, !- Schedule Ruleset Name
-  10,                                     !- Rule Order
-  {285637d1-d7bd-48a1-b1b8-30041c6d06b5}, !- Day Schedule Name
-  Yes,                                    !- Apply Sunday
-  Yes,                                    !- Apply Monday
-  Yes,                                    !- Apply Tuesday
-  Yes,                                    !- Apply Wednesday
-  Yes,                                    !- Apply Thursday
-  Yes,                                    !- Apply Friday
-  Yes,                                    !- Apply Saturday
-  ,                                       !- Apply Holiday
-  DateRange,                              !- Date Specification Type
-  2,                                      !- Start Month
-  1,                                      !- Start Day
-  2,                                      !- End Month
-  28;                                     !- End Day
-
-OS:Schedule:Day,
-  {285637d1-d7bd-48a1-b1b8-30041c6d06b5}, !- Handle
-  res occupants schedule allday2,         !- Name
-  {d058de45-c081-471f-9b51-21172c176bf0}, !- Schedule Type Limits Name
-  ,                                       !- Interpolate to Timestep
-  7,                                      !- Hour 1
-  0,                                      !- Minute 1
-  1,                                      !- Value Until Time 1
-  8,                                      !- Hour 2
-  0,                                      !- Minute 2
-  0.88,                                   !- Value Until Time 2
-  9,                                      !- Hour 3
-  0,                                      !- Minute 3
-  0.41,                                   !- Value Until Time 3
-  16,                                     !- Hour 4
-  0,                                      !- Minute 4
-  0.24,                                   !- Value Until Time 4
-  17,                                     !- Hour 5
-  0,                                      !- Minute 5
-  0.29,                                   !- Value Until Time 5
-  18,                                     !- Hour 6
-  0,                                      !- Minute 6
-  0.55,                                   !- Value Until Time 6
-  21,                                     !- Hour 7
-  0,                                      !- Minute 7
-  0.9,                                    !- Value Until Time 7
-  24,                                     !- Hour 8
-  0,                                      !- Minute 8
-  1;                                      !- Value Until Time 8
-
-OS:Schedule:Rule,
-  {13f97c08-439d-46c6-86ac-94db0f31aa10}, !- Handle
-  res occupants schedule allday rule3,    !- Name
-  {13cee635-a023-4763-ad62-52cd0a12502f}, !- Schedule Ruleset Name
-  9,                                      !- Rule Order
-  {364dd7aa-7e1a-4e13-b3d9-a27b37450521}, !- Day Schedule Name
-  Yes,                                    !- Apply Sunday
-  Yes,                                    !- Apply Monday
-  Yes,                                    !- Apply Tuesday
-  Yes,                                    !- Apply Wednesday
-  Yes,                                    !- Apply Thursday
-  Yes,                                    !- Apply Friday
-  Yes,                                    !- Apply Saturday
-  ,                                       !- Apply Holiday
-  DateRange,                              !- Date Specification Type
-  3,                                      !- Start Month
-  1,                                      !- Start Day
-  3,                                      !- End Month
-  31;                                     !- End Day
-
-OS:Schedule:Day,
-  {364dd7aa-7e1a-4e13-b3d9-a27b37450521}, !- Handle
-  res occupants schedule allday3,         !- Name
-  {d058de45-c081-471f-9b51-21172c176bf0}, !- Schedule Type Limits Name
-  ,                                       !- Interpolate to Timestep
-  7,                                      !- Hour 1
-  0,                                      !- Minute 1
-  1,                                      !- Value Until Time 1
-  8,                                      !- Hour 2
-  0,                                      !- Minute 2
-  0.88,                                   !- Value Until Time 2
-  9,                                      !- Hour 3
-  0,                                      !- Minute 3
-  0.41,                                   !- Value Until Time 3
-  16,                                     !- Hour 4
-  0,                                      !- Minute 4
-  0.24,                                   !- Value Until Time 4
-  17,                                     !- Hour 5
-  0,                                      !- Minute 5
-  0.29,                                   !- Value Until Time 5
-  18,                                     !- Hour 6
-  0,                                      !- Minute 6
-  0.55,                                   !- Value Until Time 6
-  21,                                     !- Hour 7
-  0,                                      !- Minute 7
-  0.9,                                    !- Value Until Time 7
-  24,                                     !- Hour 8
-  0,                                      !- Minute 8
-  1;                                      !- Value Until Time 8
-
-OS:Schedule:Rule,
-  {46140d89-aafc-49ae-8caa-e212cd703efd}, !- Handle
-  res occupants schedule allday rule4,    !- Name
-  {13cee635-a023-4763-ad62-52cd0a12502f}, !- Schedule Ruleset Name
-  8,                                      !- Rule Order
-  {1168ee9d-260d-4e52-85f3-d72f2dba10cd}, !- Day Schedule Name
-  Yes,                                    !- Apply Sunday
-  Yes,                                    !- Apply Monday
-  Yes,                                    !- Apply Tuesday
-  Yes,                                    !- Apply Wednesday
-  Yes,                                    !- Apply Thursday
-  Yes,                                    !- Apply Friday
-  Yes,                                    !- Apply Saturday
-  ,                                       !- Apply Holiday
-  DateRange,                              !- Date Specification Type
-  4,                                      !- Start Month
-  1,                                      !- Start Day
-  4,                                      !- End Month
-  30;                                     !- End Day
-
-OS:Schedule:Day,
-  {1168ee9d-260d-4e52-85f3-d72f2dba10cd}, !- Handle
-  res occupants schedule allday4,         !- Name
-  {d058de45-c081-471f-9b51-21172c176bf0}, !- Schedule Type Limits Name
-  ,                                       !- Interpolate to Timestep
-  7,                                      !- Hour 1
-  0,                                      !- Minute 1
-  1,                                      !- Value Until Time 1
-  8,                                      !- Hour 2
-  0,                                      !- Minute 2
-  0.88,                                   !- Value Until Time 2
-  9,                                      !- Hour 3
-  0,                                      !- Minute 3
-  0.41,                                   !- Value Until Time 3
-  16,                                     !- Hour 4
-  0,                                      !- Minute 4
-  0.24,                                   !- Value Until Time 4
-  17,                                     !- Hour 5
-  0,                                      !- Minute 5
-  0.29,                                   !- Value Until Time 5
-  18,                                     !- Hour 6
-  0,                                      !- Minute 6
-  0.55,                                   !- Value Until Time 6
-  21,                                     !- Hour 7
-  0,                                      !- Minute 7
-  0.9,                                    !- Value Until Time 7
-  24,                                     !- Hour 8
-  0,                                      !- Minute 8
-  1;                                      !- Value Until Time 8
-
-OS:Schedule:Rule,
-  {3709569d-c3a9-4036-969b-269d1f084944}, !- Handle
-  res occupants schedule allday rule5,    !- Name
-  {13cee635-a023-4763-ad62-52cd0a12502f}, !- Schedule Ruleset Name
-  7,                                      !- Rule Order
-  {b9a49c87-2a30-41aa-8303-185bc011545a}, !- Day Schedule Name
-  Yes,                                    !- Apply Sunday
-  Yes,                                    !- Apply Monday
-  Yes,                                    !- Apply Tuesday
-  Yes,                                    !- Apply Wednesday
-  Yes,                                    !- Apply Thursday
-  Yes,                                    !- Apply Friday
-  Yes,                                    !- Apply Saturday
-  ,                                       !- Apply Holiday
-  DateRange,                              !- Date Specification Type
-  5,                                      !- Start Month
-  1,                                      !- Start Day
-  5,                                      !- End Month
-  31;                                     !- End Day
-
-OS:Schedule:Day,
-  {b9a49c87-2a30-41aa-8303-185bc011545a}, !- Handle
-  res occupants schedule allday5,         !- Name
-  {d058de45-c081-471f-9b51-21172c176bf0}, !- Schedule Type Limits Name
-  ,                                       !- Interpolate to Timestep
-  7,                                      !- Hour 1
-  0,                                      !- Minute 1
-  1,                                      !- Value Until Time 1
-  8,                                      !- Hour 2
-  0,                                      !- Minute 2
-  0.88,                                   !- Value Until Time 2
-  9,                                      !- Hour 3
-  0,                                      !- Minute 3
-  0.41,                                   !- Value Until Time 3
-  16,                                     !- Hour 4
-  0,                                      !- Minute 4
-  0.24,                                   !- Value Until Time 4
-  17,                                     !- Hour 5
-  0,                                      !- Minute 5
-  0.29,                                   !- Value Until Time 5
-  18,                                     !- Hour 6
-  0,                                      !- Minute 6
-  0.55,                                   !- Value Until Time 6
-  21,                                     !- Hour 7
-  0,                                      !- Minute 7
-  0.9,                                    !- Value Until Time 7
-  24,                                     !- Hour 8
-  0,                                      !- Minute 8
-  1;                                      !- Value Until Time 8
-
-OS:Schedule:Rule,
-  {a65d2ddf-7b9e-4a02-a679-33940a9930a6}, !- Handle
-  res occupants schedule allday rule6,    !- Name
-  {13cee635-a023-4763-ad62-52cd0a12502f}, !- Schedule Ruleset Name
-  6,                                      !- Rule Order
-  {4212ce88-f4fa-4e35-8572-431411e72ebb}, !- Day Schedule Name
-  Yes,                                    !- Apply Sunday
-  Yes,                                    !- Apply Monday
-  Yes,                                    !- Apply Tuesday
-  Yes,                                    !- Apply Wednesday
-  Yes,                                    !- Apply Thursday
-  Yes,                                    !- Apply Friday
-  Yes,                                    !- Apply Saturday
-  ,                                       !- Apply Holiday
-  DateRange,                              !- Date Specification Type
-  6,                                      !- Start Month
-  1,                                      !- Start Day
-  6,                                      !- End Month
-  30;                                     !- End Day
-
-OS:Schedule:Day,
-  {4212ce88-f4fa-4e35-8572-431411e72ebb}, !- Handle
-  res occupants schedule allday6,         !- Name
-  {d058de45-c081-471f-9b51-21172c176bf0}, !- Schedule Type Limits Name
-  ,                                       !- Interpolate to Timestep
-  7,                                      !- Hour 1
-  0,                                      !- Minute 1
-  1,                                      !- Value Until Time 1
-  8,                                      !- Hour 2
-  0,                                      !- Minute 2
-  0.88,                                   !- Value Until Time 2
-  9,                                      !- Hour 3
-  0,                                      !- Minute 3
-  0.41,                                   !- Value Until Time 3
-  16,                                     !- Hour 4
-  0,                                      !- Minute 4
-  0.24,                                   !- Value Until Time 4
-  17,                                     !- Hour 5
-  0,                                      !- Minute 5
-  0.29,                                   !- Value Until Time 5
-  18,                                     !- Hour 6
-  0,                                      !- Minute 6
-  0.55,                                   !- Value Until Time 6
-  21,                                     !- Hour 7
-  0,                                      !- Minute 7
-  0.9,                                    !- Value Until Time 7
-  24,                                     !- Hour 8
-  0,                                      !- Minute 8
-  1;                                      !- Value Until Time 8
-
-OS:Schedule:Rule,
-  {1641cee3-23c7-40a2-9026-2a258ef0e1af}, !- Handle
-  res occupants schedule allday rule7,    !- Name
-  {13cee635-a023-4763-ad62-52cd0a12502f}, !- Schedule Ruleset Name
-  5,                                      !- Rule Order
-  {f4fe072f-d34a-403e-9ecb-272e200ae232}, !- Day Schedule Name
-  Yes,                                    !- Apply Sunday
-  Yes,                                    !- Apply Monday
-  Yes,                                    !- Apply Tuesday
-  Yes,                                    !- Apply Wednesday
-  Yes,                                    !- Apply Thursday
-  Yes,                                    !- Apply Friday
-  Yes,                                    !- Apply Saturday
-  ,                                       !- Apply Holiday
-  DateRange,                              !- Date Specification Type
-  7,                                      !- Start Month
-  1,                                      !- Start Day
-  7,                                      !- End Month
-  31;                                     !- End Day
-
-OS:Schedule:Day,
-  {f4fe072f-d34a-403e-9ecb-272e200ae232}, !- Handle
-  res occupants schedule allday7,         !- Name
-  {d058de45-c081-471f-9b51-21172c176bf0}, !- Schedule Type Limits Name
-  ,                                       !- Interpolate to Timestep
-  7,                                      !- Hour 1
-  0,                                      !- Minute 1
-  1,                                      !- Value Until Time 1
-  8,                                      !- Hour 2
-  0,                                      !- Minute 2
-  0.88,                                   !- Value Until Time 2
-  9,                                      !- Hour 3
-  0,                                      !- Minute 3
-  0.41,                                   !- Value Until Time 3
-  16,                                     !- Hour 4
-  0,                                      !- Minute 4
-  0.24,                                   !- Value Until Time 4
-  17,                                     !- Hour 5
-  0,                                      !- Minute 5
-  0.29,                                   !- Value Until Time 5
-  18,                                     !- Hour 6
-  0,                                      !- Minute 6
-  0.55,                                   !- Value Until Time 6
-  21,                                     !- Hour 7
-  0,                                      !- Minute 7
-  0.9,                                    !- Value Until Time 7
-  24,                                     !- Hour 8
-  0,                                      !- Minute 8
-  1;                                      !- Value Until Time 8
-
-OS:Schedule:Rule,
-  {83a29cc4-8778-4772-ae31-0916cd9af9f3}, !- Handle
-  res occupants schedule allday rule8,    !- Name
-  {13cee635-a023-4763-ad62-52cd0a12502f}, !- Schedule Ruleset Name
-  4,                                      !- Rule Order
-  {bfe1cc32-80c5-44a5-9a78-dd865d3f153c}, !- Day Schedule Name
-  Yes,                                    !- Apply Sunday
-  Yes,                                    !- Apply Monday
-  Yes,                                    !- Apply Tuesday
-  Yes,                                    !- Apply Wednesday
-  Yes,                                    !- Apply Thursday
-  Yes,                                    !- Apply Friday
-  Yes,                                    !- Apply Saturday
-  ,                                       !- Apply Holiday
-  DateRange,                              !- Date Specification Type
-  8,                                      !- Start Month
-  1,                                      !- Start Day
-  8,                                      !- End Month
-  31;                                     !- End Day
-
-OS:Schedule:Day,
-  {bfe1cc32-80c5-44a5-9a78-dd865d3f153c}, !- Handle
-  res occupants schedule allday8,         !- Name
-  {d058de45-c081-471f-9b51-21172c176bf0}, !- Schedule Type Limits Name
-  ,                                       !- Interpolate to Timestep
-  7,                                      !- Hour 1
-  0,                                      !- Minute 1
-  1,                                      !- Value Until Time 1
-  8,                                      !- Hour 2
-  0,                                      !- Minute 2
-  0.88,                                   !- Value Until Time 2
-  9,                                      !- Hour 3
-  0,                                      !- Minute 3
-  0.41,                                   !- Value Until Time 3
-  16,                                     !- Hour 4
-  0,                                      !- Minute 4
-  0.24,                                   !- Value Until Time 4
-  17,                                     !- Hour 5
-  0,                                      !- Minute 5
-  0.29,                                   !- Value Until Time 5
-  18,                                     !- Hour 6
-  0,                                      !- Minute 6
-  0.55,                                   !- Value Until Time 6
-  21,                                     !- Hour 7
-  0,                                      !- Minute 7
-  0.9,                                    !- Value Until Time 7
-  24,                                     !- Hour 8
-  0,                                      !- Minute 8
-  1;                                      !- Value Until Time 8
-
-OS:Schedule:Rule,
-  {d63d0b30-0828-4dbf-859f-66427c95fef2}, !- Handle
-  res occupants schedule allday rule9,    !- Name
-  {13cee635-a023-4763-ad62-52cd0a12502f}, !- Schedule Ruleset Name
-  3,                                      !- Rule Order
-  {0494e752-048e-471b-a3ac-f20a7c652f8a}, !- Day Schedule Name
-  Yes,                                    !- Apply Sunday
-  Yes,                                    !- Apply Monday
-  Yes,                                    !- Apply Tuesday
-  Yes,                                    !- Apply Wednesday
-  Yes,                                    !- Apply Thursday
-  Yes,                                    !- Apply Friday
-  Yes,                                    !- Apply Saturday
-  ,                                       !- Apply Holiday
-  DateRange,                              !- Date Specification Type
-  9,                                      !- Start Month
-  1,                                      !- Start Day
-  9,                                      !- End Month
-  30;                                     !- End Day
-
-OS:Schedule:Day,
-  {0494e752-048e-471b-a3ac-f20a7c652f8a}, !- Handle
-  res occupants schedule allday9,         !- Name
-  {d058de45-c081-471f-9b51-21172c176bf0}, !- Schedule Type Limits Name
-  ,                                       !- Interpolate to Timestep
-  7,                                      !- Hour 1
-  0,                                      !- Minute 1
-  1,                                      !- Value Until Time 1
-  8,                                      !- Hour 2
-  0,                                      !- Minute 2
-  0.88,                                   !- Value Until Time 2
-  9,                                      !- Hour 3
-  0,                                      !- Minute 3
-  0.41,                                   !- Value Until Time 3
-  16,                                     !- Hour 4
-  0,                                      !- Minute 4
-  0.24,                                   !- Value Until Time 4
-  17,                                     !- Hour 5
-  0,                                      !- Minute 5
-  0.29,                                   !- Value Until Time 5
-  18,                                     !- Hour 6
-  0,                                      !- Minute 6
-  0.55,                                   !- Value Until Time 6
-  21,                                     !- Hour 7
-  0,                                      !- Minute 7
-  0.9,                                    !- Value Until Time 7
-  24,                                     !- Hour 8
-  0,                                      !- Minute 8
-  1;                                      !- Value Until Time 8
-
-OS:Schedule:Rule,
-  {19ada7cb-f6a9-4b44-95c2-f7f0abe57aa4}, !- Handle
-  res occupants schedule allday rule10,   !- Name
-  {13cee635-a023-4763-ad62-52cd0a12502f}, !- Schedule Ruleset Name
-  2,                                      !- Rule Order
-  {8de14dfa-07db-4822-8092-d1154954d80b}, !- Day Schedule Name
-  Yes,                                    !- Apply Sunday
-  Yes,                                    !- Apply Monday
-  Yes,                                    !- Apply Tuesday
-  Yes,                                    !- Apply Wednesday
-  Yes,                                    !- Apply Thursday
-  Yes,                                    !- Apply Friday
-  Yes,                                    !- Apply Saturday
-  ,                                       !- Apply Holiday
-  DateRange,                              !- Date Specification Type
-  10,                                     !- Start Month
-  1,                                      !- Start Day
-  10,                                     !- End Month
-  31;                                     !- End Day
-
-OS:Schedule:Day,
-  {8de14dfa-07db-4822-8092-d1154954d80b}, !- Handle
-  res occupants schedule allday10,        !- Name
-  {d058de45-c081-471f-9b51-21172c176bf0}, !- Schedule Type Limits Name
-  ,                                       !- Interpolate to Timestep
-  7,                                      !- Hour 1
-  0,                                      !- Minute 1
-  1,                                      !- Value Until Time 1
-  8,                                      !- Hour 2
-  0,                                      !- Minute 2
-  0.88,                                   !- Value Until Time 2
-  9,                                      !- Hour 3
-  0,                                      !- Minute 3
-  0.41,                                   !- Value Until Time 3
-  16,                                     !- Hour 4
-  0,                                      !- Minute 4
-  0.24,                                   !- Value Until Time 4
-  17,                                     !- Hour 5
-  0,                                      !- Minute 5
-  0.29,                                   !- Value Until Time 5
-  18,                                     !- Hour 6
-  0,                                      !- Minute 6
-  0.55,                                   !- Value Until Time 6
-  21,                                     !- Hour 7
-  0,                                      !- Minute 7
-  0.9,                                    !- Value Until Time 7
-  24,                                     !- Hour 8
-  0,                                      !- Minute 8
-  1;                                      !- Value Until Time 8
-
-OS:Schedule:Rule,
-  {21712360-5eb8-4b23-9632-611a6202d928}, !- Handle
-  res occupants schedule allday rule11,   !- Name
-  {13cee635-a023-4763-ad62-52cd0a12502f}, !- Schedule Ruleset Name
-  1,                                      !- Rule Order
-  {67699947-e593-481d-b6da-5a52e3031e24}, !- Day Schedule Name
-  Yes,                                    !- Apply Sunday
-  Yes,                                    !- Apply Monday
-  Yes,                                    !- Apply Tuesday
-  Yes,                                    !- Apply Wednesday
-  Yes,                                    !- Apply Thursday
-  Yes,                                    !- Apply Friday
-  Yes,                                    !- Apply Saturday
-  ,                                       !- Apply Holiday
-  DateRange,                              !- Date Specification Type
-  11,                                     !- Start Month
-  1,                                      !- Start Day
-  11,                                     !- End Month
-  30;                                     !- End Day
-
-OS:Schedule:Day,
-  {67699947-e593-481d-b6da-5a52e3031e24}, !- Handle
-  res occupants schedule allday11,        !- Name
-  {d058de45-c081-471f-9b51-21172c176bf0}, !- Schedule Type Limits Name
-  ,                                       !- Interpolate to Timestep
-  7,                                      !- Hour 1
-  0,                                      !- Minute 1
-  1,                                      !- Value Until Time 1
-  8,                                      !- Hour 2
-  0,                                      !- Minute 2
-  0.88,                                   !- Value Until Time 2
-  9,                                      !- Hour 3
-  0,                                      !- Minute 3
-  0.41,                                   !- Value Until Time 3
-  16,                                     !- Hour 4
-  0,                                      !- Minute 4
-  0.24,                                   !- Value Until Time 4
-  17,                                     !- Hour 5
-  0,                                      !- Minute 5
-  0.29,                                   !- Value Until Time 5
-  18,                                     !- Hour 6
-  0,                                      !- Minute 6
-  0.55,                                   !- Value Until Time 6
-  21,                                     !- Hour 7
-  0,                                      !- Minute 7
-  0.9,                                    !- Value Until Time 7
-  24,                                     !- Hour 8
-  0,                                      !- Minute 8
-  1;                                      !- Value Until Time 8
-
-OS:Schedule:Rule,
-  {8ffb585e-863b-4cb3-891c-6efbf60f9514}, !- Handle
-  res occupants schedule allday rule12,   !- Name
-  {13cee635-a023-4763-ad62-52cd0a12502f}, !- Schedule Ruleset Name
-  0,                                      !- Rule Order
-  {7a2bf585-dc5b-4d9d-9b27-ae6c3eff0de9}, !- Day Schedule Name
-  Yes,                                    !- Apply Sunday
-  Yes,                                    !- Apply Monday
-  Yes,                                    !- Apply Tuesday
-  Yes,                                    !- Apply Wednesday
-  Yes,                                    !- Apply Thursday
-  Yes,                                    !- Apply Friday
-  Yes,                                    !- Apply Saturday
-  ,                                       !- Apply Holiday
-  DateRange,                              !- Date Specification Type
-  12,                                     !- Start Month
-  1,                                      !- Start Day
-  12,                                     !- End Month
-  31;                                     !- End Day
-
-OS:Schedule:Day,
-  {7a2bf585-dc5b-4d9d-9b27-ae6c3eff0de9}, !- Handle
-  res occupants schedule allday12,        !- Name
-  {d058de45-c081-471f-9b51-21172c176bf0}, !- Schedule Type Limits Name
-  ,                                       !- Interpolate to Timestep
-  7,                                      !- Hour 1
-  0,                                      !- Minute 1
-  1,                                      !- Value Until Time 1
-  8,                                      !- Hour 2
-  0,                                      !- Minute 2
-  0.88,                                   !- Value Until Time 2
-  9,                                      !- Hour 3
-  0,                                      !- Minute 3
-  0.41,                                   !- Value Until Time 3
-  16,                                     !- Hour 4
-  0,                                      !- Minute 4
-  0.24,                                   !- Value Until Time 4
-  17,                                     !- Hour 5
-  0,                                      !- Minute 5
-  0.29,                                   !- Value Until Time 5
-  18,                                     !- Hour 6
-  0,                                      !- Minute 6
-  0.55,                                   !- Value Until Time 6
-  21,                                     !- Hour 7
-  0,                                      !- Minute 7
-  0.9,                                    !- Value Until Time 7
-  24,                                     !- Hour 8
-  0,                                      !- Minute 8
-  1;                                      !- Value Until Time 8
-
-OS:Schedule:Day,
-  {b6787aed-6274-4e15-88e8-38807757e6b7}, !- Handle
-  res occupants schedule winter design,   !- Name
-  {d058de45-c081-471f-9b51-21172c176bf0}, !- Schedule Type Limits Name
-  ,                                       !- Interpolate to Timestep
-  24,                                     !- Hour 1
-  0,                                      !- Minute 1
-  0;                                      !- Value Until Time 1
-
-OS:Schedule:Day,
-  {fef8eb35-831b-4b09-8276-7c4c47219550}, !- Handle
-  res occupants schedule summer design,   !- Name
-  {d058de45-c081-471f-9b51-21172c176bf0}, !- Schedule Type Limits Name
-  ,                                       !- Interpolate to Timestep
-  24,                                     !- Hour 1
-  0,                                      !- Minute 1
-  1;                                      !- Value Until Time 1
-
-OS:ScheduleTypeLimits,
-  {d058de45-c081-471f-9b51-21172c176bf0}, !- Handle
-  Fractional,                             !- Name
-  0,                                      !- Lower Limit Value
-  1,                                      !- Upper Limit Value
-  Continuous;                             !- Numeric Type
-
-OS:Schedule:Ruleset,
-  {f0bed757-7aeb-4433-906f-78741c0b94ff}, !- Handle
-  Schedule Ruleset 1,                     !- Name
-  {ddc5c35d-4f2f-41cc-aa5b-58bad79b1f34}, !- Schedule Type Limits Name
-  {35d8dd96-4df7-42cc-b951-a1710ad4a43c}; !- Default Day Schedule Name
-
-OS:Schedule:Day,
-  {35d8dd96-4df7-42cc-b951-a1710ad4a43c}, !- Handle
-  Schedule Day 4,                         !- Name
-  {ddc5c35d-4f2f-41cc-aa5b-58bad79b1f34}, !- Schedule Type Limits Name
-  ,                                       !- Interpolate to Timestep
-  24,                                     !- Hour 1
-  0,                                      !- Minute 1
-  112.539290946133;                       !- Value Until Time 1
-
-OS:People:Definition,
-  {9e9808a8-24de-4ca3-b7be-d1475ba89106}, !- Handle
-  res occupants|living space|story 2,     !- Name
-  People,                                 !- Number of People Calculation Method
-  1.325,                                  !- Number of People {people}
-  ,                                       !- People per Space Floor Area {person/m2}
-  ,                                       !- Space Floor Area per Person {m2/person}
-  0.319734,                               !- Fraction Radiant
-  0.573,                                  !- Sensible Heat Fraction
-  0,                                      !- Carbon Dioxide Generation Rate {m3/s-W}
-  No,                                     !- Enable ASHRAE 55 Comfort Warnings
-  ZoneAveraged;                           !- Mean Radiant Temperature Calculation Type
-
-OS:People,
-  {02694754-f01b-43d1-bacd-6d018bb71e97}, !- Handle
-  res occupants|living space|story 2,     !- Name
-  {9e9808a8-24de-4ca3-b7be-d1475ba89106}, !- People Definition Name
-  {098a306d-02a9-47d9-84b2-27a5b306049b}, !- Space or SpaceType Name
-  {13cee635-a023-4763-ad62-52cd0a12502f}, !- Number of People Schedule Name
-  {f0bed757-7aeb-4433-906f-78741c0b94ff}, !- Activity Level Schedule Name
-  ,                                       !- Surface Name/Angle Factor List Name
-  ,                                       !- Work Efficiency Schedule Name
-  ,                                       !- Clothing Insulation Schedule Name
-  ,                                       !- Air Velocity Schedule Name
-  1;                                      !- Multiplier
-
-OS:ScheduleTypeLimits,
-  {ddc5c35d-4f2f-41cc-aa5b-58bad79b1f34}, !- Handle
-  ActivityLevel,                          !- Name
-  0,                                      !- Lower Limit Value
-  ,                                       !- Upper Limit Value
-  Continuous,                             !- Numeric Type
-  ActivityLevel;                          !- Unit Type
-
-OS:People:Definition,
-  {d139ed39-ab17-4870-a813-c6e6f25ce17d}, !- Handle
-  res occupants|living space,             !- Name
-  People,                                 !- Number of People Calculation Method
-  1.325,                                  !- Number of People {people}
-  ,                                       !- People per Space Floor Area {person/m2}
-  ,                                       !- Space Floor Area per Person {m2/person}
-  0.319734,                               !- Fraction Radiant
-  0.573,                                  !- Sensible Heat Fraction
-  0,                                      !- Carbon Dioxide Generation Rate {m3/s-W}
-  No,                                     !- Enable ASHRAE 55 Comfort Warnings
-  ZoneAveraged;                           !- Mean Radiant Temperature Calculation Type
-
-OS:People,
-  {ea08b56a-3266-43ab-9990-f83e84a3b6fa}, !- Handle
-  res occupants|living space,             !- Name
-  {d139ed39-ab17-4870-a813-c6e6f25ce17d}, !- People Definition Name
-  {87a5f9b2-938a-4ba1-8584-8e13e1cdadf2}, !- Space or SpaceType Name
-  {13cee635-a023-4763-ad62-52cd0a12502f}, !- Number of People Schedule Name
-  {f0bed757-7aeb-4433-906f-78741c0b94ff}, !- Activity Level Schedule Name
-  ,                                       !- Surface Name/Angle Factor List Name
-  ,                                       !- Work Efficiency Schedule Name
-  ,                                       !- Clothing Insulation Schedule Name
-  ,                                       !- Air Velocity Schedule Name
-  1;                                      !- Multiplier
