--- conflicted
+++ resolved
@@ -1,74 +1,16 @@
 !- NOTE: Auto-generated from /test/osw_files/SFD_2000sqft_2story_SL_UA.osw
 
 OS:Version,
-<<<<<<< HEAD
-  {1fa5ee8f-1cc9-43b9-9bc4-14c377abf4b2}, !- Handle
-  2.8.0;                                  !- Version Identifier
-
-OS:Building,
-  {72433c4d-4f61-4b14-95be-2708dac9e37a}, !- Handle
-  Building 1,                             !- Name
-  ,                                       !- Building Sector Type
-  0,                                      !- North Axis {deg}
-  ,                                       !- Nominal Floor to Floor Height {m}
-  ,                                       !- Space Type Name
-  ,                                       !- Default Construction Set Name
-  ,                                       !- Default Schedule Set Name
-  2,                                      !- Standards Number of Stories
-  2,                                      !- Standards Number of Above Ground Stories
-  ,                                       !- Standards Template
-  singlefamilydetached,                   !- Standards Building Type
-  1;                                      !- Standards Number of Living Units
-
-OS:Facility,
-  {2dd1ef87-754b-43bd-9eba-6a9262934840}; !- Handle
-
-OS:Site,
-  {e59738f5-b8b8-41a5-870b-5d2fb9cc5422}, !- Handle
-  Site 1,                                 !- Name
-  ,                                       !- Latitude {deg}
-  ,                                       !- Longitude {deg}
-  ,                                       !- Time Zone {hr}
-  ,                                       !- Elevation {m}
-  ;                                       !- Terrain
-
-OS:SimulationControl,
-  {fd972d74-73ab-47e3-b45b-1bfc356c2cb7}, !- Handle
-=======
   {e6b06c43-357c-45b1-89c6-10530c4db599}, !- Handle
   2.8.0;                                  !- Version Identifier
 
 OS:SimulationControl,
   {859dbe2b-a501-4dd4-bfe2-76a4efb7d8d7}, !- Handle
->>>>>>> 9eab78ed
   ,                                       !- Do Zone Sizing Calculation
   ,                                       !- Do System Sizing Calculation
   ,                                       !- Do Plant Sizing Calculation
   No;                                     !- Run Simulation for Sizing Periods
 
-<<<<<<< HEAD
-OS:Sizing:Parameters,
-  {87ecf78c-a200-426b-b9b2-62cc67db59f6}, !- Handle
-  1.25,                                   !- Heating Sizing Factor
-  1.15;                                   !- Cooling Sizing Factor
-
-OS:Timestep,
-  {05b6f5e3-d11c-4a83-96cb-5bad4c363ab5}, !- Handle
-  6;                                      !- Number of Timesteps per Hour
-
-OS:ShadowCalculation,
-  {ec6b0833-61fa-4fa9-a590-2bd546399f5b}, !- Handle
-  20,                                     !- Calculation Frequency
-  200;                                    !- Maximum Figures in Shadow Overlap Calculations
-
-OS:HeatBalanceAlgorithm,
-  {61d7e672-d243-4cf3-8185-fdbc6e1f9ba5}, !- Handle
-  ConductionTransferFunction,             !- Algorithm
-  200;                                    !- Surface Temperature Upper Limit {C}
-
-OS:RunPeriod,
-  {28c4aa75-72b6-462f-9e86-ab7a4b2d4fa4}, !- Handle
-=======
 OS:Timestep,
   {6f48fb54-6e6d-4aca-8790-f54815c47c98}, !- Handle
   6;                                      !- Number of Timesteps per Hour
@@ -94,7 +36,6 @@
 
 OS:RunPeriod,
   {567ed010-6298-48e7-ab32-e7fd29698031}, !- Handle
->>>>>>> 9eab78ed
   Run Period 1,                           !- Name
   1,                                      !- Begin Month
   1,                                      !- Begin Day of Month
@@ -107,41 +48,8 @@
   ,                                       !- Use Weather File Snow Indicators
   ;                                       !- Number of Times Runperiod to be Repeated
 
-<<<<<<< HEAD
-OS:LifeCycleCost:Parameters,
-  {3a849db4-f7a3-44cd-af7d-fe9f3449a5e1}, !- Handle
-  ,                                       !- Analysis Type
-  ,                                       !- Discounting Convention
-  ,                                       !- Inflation Approach
-  ,                                       !- Real Discount Rate
-  ,                                       !- Nominal Discount Rate
-  ,                                       !- Inflation
-  ,                                       !- Base Date Month
-  ,                                       !- Base Date Year
-  ,                                       !- Service Date Month
-  ,                                       !- Service Date Year
-  ;                                       !- Length of Study Period in Years
-
-OS:SurfaceConvectionAlgorithm:Outside,
-  {db75575e-2e10-41eb-8063-11799e358498}, !- Handle
-  DOE-2;                                  !- Algorithm
-
-OS:SurfaceConvectionAlgorithm:Inside,
-  {a963cb8d-d986-450e-8e73-8fab623915ed}, !- Handle
-  TARP;                                   !- Algorithm
-
-OS:ZoneCapacitanceMultiplier:ResearchSpecial,
-  {52e2cc9c-292a-4245-bb19-71814488c103}, !- Handle
-  ,                                       !- Temperature Capacity Multiplier
-  15,                                     !- Humidity Capacity Multiplier
-  ;                                       !- Carbon Dioxide Capacity Multiplier
-
-OS:ThermalZone,
-  {d0a5bb09-8318-4ecb-9bbc-c7c1228f6075}, !- Handle
-=======
 OS:ThermalZone,
   {265b2d7e-e939-49df-90bb-4c8686cecd01}, !- Handle
->>>>>>> 9eab78ed
   living zone,                            !- Name
   ,                                       !- Multiplier
   ,                                       !- Ceiling Height {m}
@@ -150,17 +58,10 @@
   ,                                       !- Zone Inside Convection Algorithm
   ,                                       !- Zone Outside Convection Algorithm
   ,                                       !- Zone Conditioning Equipment List Name
-<<<<<<< HEAD
-  {29cdf7eb-0d80-49b9-9290-618611cafc18}, !- Zone Air Inlet Port List
-  {e9965b1d-1b9f-47ee-92f4-ef429423e36e}, !- Zone Air Exhaust Port List
-  {abe34d39-3329-441e-8a24-29ab7d2a86cd}, !- Zone Air Node Name
-  {3b66b210-4a16-4be0-af6a-085081a1ffb8}, !- Zone Return Air Port List
-=======
   {436e9b23-35b5-40c9-b069-cd7558263840}, !- Zone Air Inlet Port List
   {0183a2a8-0a5e-48e9-87dc-d7d8a98d0ff5}, !- Zone Air Exhaust Port List
   {f8387541-439e-4810-b04a-575b0d168831}, !- Zone Air Node Name
   {da9d22eb-a16d-485b-b121-99b8173835b6}, !- Zone Return Air Port List
->>>>>>> 9eab78ed
   ,                                       !- Primary Daylighting Control Name
   ,                                       !- Fraction of Zone Controlled by Primary Daylighting Control
   ,                                       !- Secondary Daylighting Control Name
@@ -171,39 +72,6 @@
   No;                                     !- Use Ideal Air Loads
 
 OS:Node,
-<<<<<<< HEAD
-  {971d24de-c18c-4f1c-ba34-35d8bb2a512a}, !- Handle
-  Node 1,                                 !- Name
-  {abe34d39-3329-441e-8a24-29ab7d2a86cd}, !- Inlet Port
-  ;                                       !- Outlet Port
-
-OS:Connection,
-  {abe34d39-3329-441e-8a24-29ab7d2a86cd}, !- Handle
-  {a422d60d-3488-4e86-9196-44c716cfd582}, !- Name
-  {d0a5bb09-8318-4ecb-9bbc-c7c1228f6075}, !- Source Object
-  11,                                     !- Outlet Port
-  {971d24de-c18c-4f1c-ba34-35d8bb2a512a}, !- Target Object
-  2;                                      !- Inlet Port
-
-OS:PortList,
-  {29cdf7eb-0d80-49b9-9290-618611cafc18}, !- Handle
-  {9930754c-a395-4559-8c21-701941d5604d}, !- Name
-  {d0a5bb09-8318-4ecb-9bbc-c7c1228f6075}; !- HVAC Component
-
-OS:PortList,
-  {e9965b1d-1b9f-47ee-92f4-ef429423e36e}, !- Handle
-  {76ba4384-488e-4cbd-8a0e-5ad2ed821aa0}, !- Name
-  {d0a5bb09-8318-4ecb-9bbc-c7c1228f6075}; !- HVAC Component
-
-OS:PortList,
-  {3b66b210-4a16-4be0-af6a-085081a1ffb8}, !- Handle
-  {49388545-9286-4713-ad30-83133fc7bb30}, !- Name
-  {d0a5bb09-8318-4ecb-9bbc-c7c1228f6075}; !- HVAC Component
-
-OS:Sizing:Zone,
-  {b6a818e7-f1d5-4475-8fe3-5441c8bd067b}, !- Handle
-  {d0a5bb09-8318-4ecb-9bbc-c7c1228f6075}, !- Zone or ZoneList Name
-=======
   {98fff6da-82d1-450a-ab0c-d3e006feecdd}, !- Handle
   Node 1,                                 !- Name
   {f8387541-439e-4810-b04a-575b0d168831}, !- Inlet Port
@@ -235,7 +103,6 @@
 OS:Sizing:Zone,
   {2e41a43a-d2cd-4760-80e4-db235c2f975c}, !- Handle
   {265b2d7e-e939-49df-90bb-4c8686cecd01}, !- Zone or ZoneList Name
->>>>>>> 9eab78ed
   SupplyAirTemperature,                   !- Zone Cooling Design Supply Air Temperature Input Method
   14,                                     !- Zone Cooling Design Supply Air Temperature {C}
   11.11,                                  !- Zone Cooling Design Supply Air Temperature Difference {deltaC}
@@ -264,16 +131,6 @@
   autosize;                               !- Dedicated Outdoor Air High Setpoint Temperature for Design {C}
 
 OS:ZoneHVAC:EquipmentList,
-<<<<<<< HEAD
-  {4d0c966d-c9e1-4787-882e-0cef7e1c6251}, !- Handle
-  Zone HVAC Equipment List 1,             !- Name
-  {d0a5bb09-8318-4ecb-9bbc-c7c1228f6075}; !- Thermal Zone
-
-OS:Space,
-  {86107fae-6480-4260-b380-5b67d694f8ee}, !- Handle
-  living space,                           !- Name
-  {e2e2c84f-e73b-4b97-b9e6-3650dcd31418}, !- Space Type Name
-=======
   {16f808c6-fc7c-497f-8c93-98ab6d5b16ac}, !- Handle
   Zone HVAC Equipment List 1,             !- Name
   {265b2d7e-e939-49df-90bb-4c8686cecd01}; !- Thermal Zone
@@ -282,7 +139,6 @@
   {46b1b8bf-f862-46fb-971a-978a40b98a4a}, !- Handle
   living space,                           !- Name
   {24e68018-e85f-476c-9d82-ac0f4f55c20e}, !- Space Type Name
->>>>>>> 9eab78ed
   ,                                       !- Default Construction Set Name
   ,                                       !- Default Schedule Set Name
   -0,                                     !- Direction of Relative North {deg}
@@ -290,19 +146,6 @@
   0,                                      !- Y Origin {m}
   0,                                      !- Z Origin {m}
   ,                                       !- Building Story Name
-<<<<<<< HEAD
-  {d0a5bb09-8318-4ecb-9bbc-c7c1228f6075}, !- Thermal Zone Name
-  ,                                       !- Part of Total Floor Area
-  ,                                       !- Design Specification Outdoor Air Object Name
-  {a999d13f-cc39-4300-a6f9-42e7767dfa65}; !- Building Unit Name
-
-OS:Surface,
-  {7ecfc811-3f56-4777-8d2f-7199aa0dc9ef}, !- Handle
-  Surface 1,                              !- Name
-  Floor,                                  !- Surface Type
-  ,                                       !- Construction Name
-  {86107fae-6480-4260-b380-5b67d694f8ee}, !- Space Name
-=======
   {265b2d7e-e939-49df-90bb-4c8686cecd01}, !- Thermal Zone Name
   ,                                       !- Part of Total Floor Area
   ,                                       !- Design Specification Outdoor Air Object Name
@@ -314,7 +157,6 @@
   Floor,                                  !- Surface Type
   ,                                       !- Construction Name
   {46b1b8bf-f862-46fb-971a-978a40b98a4a}, !- Space Name
->>>>>>> 9eab78ed
   Foundation,                             !- Outside Boundary Condition
   ,                                       !- Outside Boundary Condition Object
   NoSun,                                  !- Sun Exposure
@@ -327,19 +169,11 @@
   13.6310703908387, 0, 0;                 !- X,Y,Z Vertex 4 {m}
 
 OS:Surface,
-<<<<<<< HEAD
-  {a7d0778e-e5b0-497c-a9fb-8a61883e22a7}, !- Handle
-  Surface 2,                              !- Name
-  Wall,                                   !- Surface Type
-  ,                                       !- Construction Name
-  {86107fae-6480-4260-b380-5b67d694f8ee}, !- Space Name
-=======
   {07bf496c-ef37-4b58-86dd-a0b9c0bd60e0}, !- Handle
   Surface 2,                              !- Name
   Wall,                                   !- Surface Type
   ,                                       !- Construction Name
   {46b1b8bf-f862-46fb-971a-978a40b98a4a}, !- Space Name
->>>>>>> 9eab78ed
   Outdoors,                               !- Outside Boundary Condition
   ,                                       !- Outside Boundary Condition Object
   SunExposed,                             !- Sun Exposure
@@ -352,19 +186,11 @@
   0, 0, 2.4384;                           !- X,Y,Z Vertex 4 {m}
 
 OS:Surface,
-<<<<<<< HEAD
-  {b2d27d8c-8786-40ff-af9b-475f01bc5dba}, !- Handle
-  Surface 3,                              !- Name
-  Wall,                                   !- Surface Type
-  ,                                       !- Construction Name
-  {86107fae-6480-4260-b380-5b67d694f8ee}, !- Space Name
-=======
   {5f1138f5-ecfb-408f-be9e-fe0127df867d}, !- Handle
   Surface 3,                              !- Name
   Wall,                                   !- Surface Type
   ,                                       !- Construction Name
   {46b1b8bf-f862-46fb-971a-978a40b98a4a}, !- Space Name
->>>>>>> 9eab78ed
   Outdoors,                               !- Outside Boundary Condition
   ,                                       !- Outside Boundary Condition Object
   SunExposed,                             !- Sun Exposure
@@ -377,19 +203,11 @@
   0, 6.81553519541936, 2.4384;            !- X,Y,Z Vertex 4 {m}
 
 OS:Surface,
-<<<<<<< HEAD
-  {3aa16a15-e2ec-4072-b0d3-ee81b1724232}, !- Handle
-  Surface 4,                              !- Name
-  Wall,                                   !- Surface Type
-  ,                                       !- Construction Name
-  {86107fae-6480-4260-b380-5b67d694f8ee}, !- Space Name
-=======
   {a3897873-a682-43f8-b2fe-d82dda28efc4}, !- Handle
   Surface 4,                              !- Name
   Wall,                                   !- Surface Type
   ,                                       !- Construction Name
   {46b1b8bf-f862-46fb-971a-978a40b98a4a}, !- Space Name
->>>>>>> 9eab78ed
   Outdoors,                               !- Outside Boundary Condition
   ,                                       !- Outside Boundary Condition Object
   SunExposed,                             !- Sun Exposure
@@ -402,19 +220,11 @@
   13.6310703908387, 6.81553519541936, 2.4384; !- X,Y,Z Vertex 4 {m}
 
 OS:Surface,
-<<<<<<< HEAD
-  {b334e412-6120-4f78-b38b-e58c791b4580}, !- Handle
-  Surface 5,                              !- Name
-  Wall,                                   !- Surface Type
-  ,                                       !- Construction Name
-  {86107fae-6480-4260-b380-5b67d694f8ee}, !- Space Name
-=======
   {9c024128-7b76-402e-bcee-2da5920bec1d}, !- Handle
   Surface 5,                              !- Name
   Wall,                                   !- Surface Type
   ,                                       !- Construction Name
   {46b1b8bf-f862-46fb-971a-978a40b98a4a}, !- Space Name
->>>>>>> 9eab78ed
   Outdoors,                               !- Outside Boundary Condition
   ,                                       !- Outside Boundary Condition Object
   SunExposed,                             !- Sun Exposure
@@ -427,15 +237,6 @@
   13.6310703908387, 0, 2.4384;            !- X,Y,Z Vertex 4 {m}
 
 OS:Surface,
-<<<<<<< HEAD
-  {76348dd9-add8-4097-9902-da2676cc9aa9}, !- Handle
-  Surface 6,                              !- Name
-  RoofCeiling,                            !- Surface Type
-  ,                                       !- Construction Name
-  {86107fae-6480-4260-b380-5b67d694f8ee}, !- Space Name
-  Surface,                                !- Outside Boundary Condition
-  {fba711a4-38c7-4d6f-96d2-327767dbe39b}, !- Outside Boundary Condition Object
-=======
   {5ca1b1e3-6e5f-4bd7-9bd7-94bf4628dc25}, !- Handle
   Surface 6,                              !- Name
   RoofCeiling,                            !- Surface Type
@@ -443,7 +244,6 @@
   {46b1b8bf-f862-46fb-971a-978a40b98a4a}, !- Space Name
   Surface,                                !- Outside Boundary Condition
   {5d541d64-80f8-49f1-84d8-14001ef12a25}, !- Outside Boundary Condition Object
->>>>>>> 9eab78ed
   NoSun,                                  !- Sun Exposure
   NoWind,                                 !- Wind Exposure
   ,                                       !- View Factor to Ground
@@ -454,11 +254,7 @@
   0, 0, 2.4384;                           !- X,Y,Z Vertex 4 {m}
 
 OS:SpaceType,
-<<<<<<< HEAD
-  {e2e2c84f-e73b-4b97-b9e6-3650dcd31418}, !- Handle
-=======
   {24e68018-e85f-476c-9d82-ac0f4f55c20e}, !- Handle
->>>>>>> 9eab78ed
   Space Type 1,                           !- Name
   ,                                       !- Default Construction Set Name
   ,                                       !- Default Schedule Set Name
@@ -469,15 +265,9 @@
   living;                                 !- Standards Space Type
 
 OS:Space,
-<<<<<<< HEAD
-  {d90e594d-4469-44b0-90de-8899772e0920}, !- Handle
-  living space|story 2,                   !- Name
-  {e2e2c84f-e73b-4b97-b9e6-3650dcd31418}, !- Space Type Name
-=======
   {9d149a6f-aaa5-4b66-80f8-fe0e3b9c22b0}, !- Handle
   living space|story 2,                   !- Name
   {24e68018-e85f-476c-9d82-ac0f4f55c20e}, !- Space Type Name
->>>>>>> 9eab78ed
   ,                                       !- Default Construction Set Name
   ,                                       !- Default Schedule Set Name
   -0,                                     !- Direction of Relative North {deg}
@@ -485,21 +275,6 @@
   0,                                      !- Y Origin {m}
   2.4384,                                 !- Z Origin {m}
   ,                                       !- Building Story Name
-<<<<<<< HEAD
-  {d0a5bb09-8318-4ecb-9bbc-c7c1228f6075}, !- Thermal Zone Name
-  ,                                       !- Part of Total Floor Area
-  ,                                       !- Design Specification Outdoor Air Object Name
-  {a999d13f-cc39-4300-a6f9-42e7767dfa65}; !- Building Unit Name
-
-OS:Surface,
-  {fba711a4-38c7-4d6f-96d2-327767dbe39b}, !- Handle
-  Surface 7,                              !- Name
-  Floor,                                  !- Surface Type
-  ,                                       !- Construction Name
-  {d90e594d-4469-44b0-90de-8899772e0920}, !- Space Name
-  Surface,                                !- Outside Boundary Condition
-  {76348dd9-add8-4097-9902-da2676cc9aa9}, !- Outside Boundary Condition Object
-=======
   {265b2d7e-e939-49df-90bb-4c8686cecd01}, !- Thermal Zone Name
   ,                                       !- Part of Total Floor Area
   ,                                       !- Design Specification Outdoor Air Object Name
@@ -513,7 +288,6 @@
   {9d149a6f-aaa5-4b66-80f8-fe0e3b9c22b0}, !- Space Name
   Surface,                                !- Outside Boundary Condition
   {5ca1b1e3-6e5f-4bd7-9bd7-94bf4628dc25}, !- Outside Boundary Condition Object
->>>>>>> 9eab78ed
   NoSun,                                  !- Sun Exposure
   NoWind,                                 !- Wind Exposure
   ,                                       !- View Factor to Ground
@@ -524,19 +298,11 @@
   13.6310703908387, 0, 0;                 !- X,Y,Z Vertex 4 {m}
 
 OS:Surface,
-<<<<<<< HEAD
-  {94e8768c-4272-4ac6-a6ce-ae75a8bb1564}, !- Handle
-  Surface 8,                              !- Name
-  Wall,                                   !- Surface Type
-  ,                                       !- Construction Name
-  {d90e594d-4469-44b0-90de-8899772e0920}, !- Space Name
-=======
   {d8ac2d6a-7d3a-4c9d-b92c-33d5e132e0fa}, !- Handle
   Surface 8,                              !- Name
   Wall,                                   !- Surface Type
   ,                                       !- Construction Name
   {9d149a6f-aaa5-4b66-80f8-fe0e3b9c22b0}, !- Space Name
->>>>>>> 9eab78ed
   Outdoors,                               !- Outside Boundary Condition
   ,                                       !- Outside Boundary Condition Object
   SunExposed,                             !- Sun Exposure
@@ -549,19 +315,11 @@
   0, 0, 2.4384;                           !- X,Y,Z Vertex 4 {m}
 
 OS:Surface,
-<<<<<<< HEAD
-  {ce653ff7-c492-4626-9990-b2728809b8af}, !- Handle
-  Surface 9,                              !- Name
-  Wall,                                   !- Surface Type
-  ,                                       !- Construction Name
-  {d90e594d-4469-44b0-90de-8899772e0920}, !- Space Name
-=======
   {fb476812-461e-4cb8-b4f3-518b618da1b0}, !- Handle
   Surface 9,                              !- Name
   Wall,                                   !- Surface Type
   ,                                       !- Construction Name
   {9d149a6f-aaa5-4b66-80f8-fe0e3b9c22b0}, !- Space Name
->>>>>>> 9eab78ed
   Outdoors,                               !- Outside Boundary Condition
   ,                                       !- Outside Boundary Condition Object
   SunExposed,                             !- Sun Exposure
@@ -574,19 +332,11 @@
   0, 6.81553519541936, 2.4384;            !- X,Y,Z Vertex 4 {m}
 
 OS:Surface,
-<<<<<<< HEAD
-  {ead54c11-223d-411d-a15b-f10d0670d8a1}, !- Handle
-  Surface 10,                             !- Name
-  Wall,                                   !- Surface Type
-  ,                                       !- Construction Name
-  {d90e594d-4469-44b0-90de-8899772e0920}, !- Space Name
-=======
   {0df85145-ba63-45bf-9e9b-92b6a4a30da9}, !- Handle
   Surface 10,                             !- Name
   Wall,                                   !- Surface Type
   ,                                       !- Construction Name
   {9d149a6f-aaa5-4b66-80f8-fe0e3b9c22b0}, !- Space Name
->>>>>>> 9eab78ed
   Outdoors,                               !- Outside Boundary Condition
   ,                                       !- Outside Boundary Condition Object
   SunExposed,                             !- Sun Exposure
@@ -599,19 +349,11 @@
   13.6310703908387, 6.81553519541936, 2.4384; !- X,Y,Z Vertex 4 {m}
 
 OS:Surface,
-<<<<<<< HEAD
-  {d30e9b05-b2ba-4699-812d-0361d6a690da}, !- Handle
-  Surface 11,                             !- Name
-  Wall,                                   !- Surface Type
-  ,                                       !- Construction Name
-  {d90e594d-4469-44b0-90de-8899772e0920}, !- Space Name
-=======
   {51b4ff0c-ff55-4de9-96ca-318f278c1967}, !- Handle
   Surface 11,                             !- Name
   Wall,                                   !- Surface Type
   ,                                       !- Construction Name
   {9d149a6f-aaa5-4b66-80f8-fe0e3b9c22b0}, !- Space Name
->>>>>>> 9eab78ed
   Outdoors,                               !- Outside Boundary Condition
   ,                                       !- Outside Boundary Condition Object
   SunExposed,                             !- Sun Exposure
@@ -624,15 +366,6 @@
   13.6310703908387, 0, 2.4384;            !- X,Y,Z Vertex 4 {m}
 
 OS:Surface,
-<<<<<<< HEAD
-  {718425ff-8ac9-40ba-8c9f-bc97231912f1}, !- Handle
-  Surface 12,                             !- Name
-  RoofCeiling,                            !- Surface Type
-  ,                                       !- Construction Name
-  {d90e594d-4469-44b0-90de-8899772e0920}, !- Space Name
-  Surface,                                !- Outside Boundary Condition
-  {17c25f82-fdce-4ff1-b5d7-92780c57a02d}, !- Outside Boundary Condition Object
-=======
   {caa495b1-81b4-4c95-9af8-3d5954a08e35}, !- Handle
   Surface 12,                             !- Name
   RoofCeiling,                            !- Surface Type
@@ -640,7 +373,6 @@
   {9d149a6f-aaa5-4b66-80f8-fe0e3b9c22b0}, !- Space Name
   Surface,                                !- Outside Boundary Condition
   {3d0f2984-5410-4133-8c16-e5fffb7edbd8}, !- Outside Boundary Condition Object
->>>>>>> 9eab78ed
   NoSun,                                  !- Sun Exposure
   NoWind,                                 !- Wind Exposure
   ,                                       !- View Factor to Ground
@@ -651,15 +383,6 @@
   0, 0, 2.4384;                           !- X,Y,Z Vertex 4 {m}
 
 OS:Surface,
-<<<<<<< HEAD
-  {17c25f82-fdce-4ff1-b5d7-92780c57a02d}, !- Handle
-  Surface 13,                             !- Name
-  Floor,                                  !- Surface Type
-  ,                                       !- Construction Name
-  {49d7d810-a267-40c9-9041-4c71a67ba9e3}, !- Space Name
-  Surface,                                !- Outside Boundary Condition
-  {718425ff-8ac9-40ba-8c9f-bc97231912f1}, !- Outside Boundary Condition Object
-=======
   {3d0f2984-5410-4133-8c16-e5fffb7edbd8}, !- Handle
   Surface 13,                             !- Name
   Floor,                                  !- Surface Type
@@ -667,7 +390,6 @@
   {53655840-b907-4bfd-9c00-4acf8a3f8bb5}, !- Space Name
   Surface,                                !- Outside Boundary Condition
   {caa495b1-81b4-4c95-9af8-3d5954a08e35}, !- Outside Boundary Condition Object
->>>>>>> 9eab78ed
   NoSun,                                  !- Sun Exposure
   NoWind,                                 !- Wind Exposure
   ,                                       !- View Factor to Ground
@@ -678,19 +400,11 @@
   0, 0, 0;                                !- X,Y,Z Vertex 4 {m}
 
 OS:Surface,
-<<<<<<< HEAD
-  {2d03bc2f-e01a-46f0-b536-b285515aba69}, !- Handle
-  Surface 14,                             !- Name
-  RoofCeiling,                            !- Surface Type
-  ,                                       !- Construction Name
-  {49d7d810-a267-40c9-9041-4c71a67ba9e3}, !- Space Name
-=======
   {6d83b5b0-86e2-4ba4-986a-3139276b7ac1}, !- Handle
   Surface 14,                             !- Name
   RoofCeiling,                            !- Surface Type
   ,                                       !- Construction Name
   {53655840-b907-4bfd-9c00-4acf8a3f8bb5}, !- Space Name
->>>>>>> 9eab78ed
   Outdoors,                               !- Outside Boundary Condition
   ,                                       !- Outside Boundary Condition Object
   SunExposed,                             !- Sun Exposure
@@ -703,19 +417,11 @@
   13.6310703908387, 0, 0;                 !- X,Y,Z Vertex 4 {m}
 
 OS:Surface,
-<<<<<<< HEAD
-  {e17c27bb-cdfb-4cd9-ba52-7e7c4677b978}, !- Handle
-  Surface 15,                             !- Name
-  RoofCeiling,                            !- Surface Type
-  ,                                       !- Construction Name
-  {49d7d810-a267-40c9-9041-4c71a67ba9e3}, !- Space Name
-=======
   {f547c4a1-b277-467f-b44f-781cd8a09c3c}, !- Handle
   Surface 15,                             !- Name
   RoofCeiling,                            !- Surface Type
   ,                                       !- Construction Name
   {53655840-b907-4bfd-9c00-4acf8a3f8bb5}, !- Space Name
->>>>>>> 9eab78ed
   Outdoors,                               !- Outside Boundary Condition
   ,                                       !- Outside Boundary Condition Object
   SunExposed,                             !- Sun Exposure
@@ -728,19 +434,11 @@
   0, 6.81553519541936, 0;                 !- X,Y,Z Vertex 4 {m}
 
 OS:Surface,
-<<<<<<< HEAD
-  {944143bd-a96e-482c-95fd-4b512184edf1}, !- Handle
-  Surface 16,                             !- Name
-  Wall,                                   !- Surface Type
-  ,                                       !- Construction Name
-  {49d7d810-a267-40c9-9041-4c71a67ba9e3}, !- Space Name
-=======
   {2ac9f8cf-c385-44bc-b380-aa8f833d0082}, !- Handle
   Surface 16,                             !- Name
   Wall,                                   !- Surface Type
   ,                                       !- Construction Name
   {53655840-b907-4bfd-9c00-4acf8a3f8bb5}, !- Space Name
->>>>>>> 9eab78ed
   Outdoors,                               !- Outside Boundary Condition
   ,                                       !- Outside Boundary Condition Object
   SunExposed,                             !- Sun Exposure
@@ -752,19 +450,11 @@
   0, 0, 0;                                !- X,Y,Z Vertex 3 {m}
 
 OS:Surface,
-<<<<<<< HEAD
-  {1de6d938-56be-4e24-9d76-2dee6e07aad6}, !- Handle
-  Surface 17,                             !- Name
-  Wall,                                   !- Surface Type
-  ,                                       !- Construction Name
-  {49d7d810-a267-40c9-9041-4c71a67ba9e3}, !- Space Name
-=======
   {7f382525-643b-4eaa-a247-adf4fbab1ba2}, !- Handle
   Surface 17,                             !- Name
   Wall,                                   !- Surface Type
   ,                                       !- Construction Name
   {53655840-b907-4bfd-9c00-4acf8a3f8bb5}, !- Space Name
->>>>>>> 9eab78ed
   Outdoors,                               !- Outside Boundary Condition
   ,                                       !- Outside Boundary Condition Object
   SunExposed,                             !- Sun Exposure
@@ -776,15 +466,9 @@
   13.6310703908387, 6.81553519541936, 0;  !- X,Y,Z Vertex 3 {m}
 
 OS:Space,
-<<<<<<< HEAD
-  {49d7d810-a267-40c9-9041-4c71a67ba9e3}, !- Handle
-  unfinished attic space,                 !- Name
-  {d0615edb-05ca-446a-967d-5fb982a026f7}, !- Space Type Name
-=======
   {53655840-b907-4bfd-9c00-4acf8a3f8bb5}, !- Handle
   unfinished attic space,                 !- Name
   {d5bcf2f1-f9ce-42a2-9e43-19eba6fe90a6}, !- Space Type Name
->>>>>>> 9eab78ed
   ,                                       !- Default Construction Set Name
   ,                                       !- Default Schedule Set Name
   -0,                                     !- Direction of Relative North {deg}
@@ -792,17 +476,10 @@
   0,                                      !- Y Origin {m}
   4.8768,                                 !- Z Origin {m}
   ,                                       !- Building Story Name
-<<<<<<< HEAD
-  {2fa68f80-c1de-4a5d-bb5e-4d81bf82f1ed}; !- Thermal Zone Name
-
-OS:ThermalZone,
-  {2fa68f80-c1de-4a5d-bb5e-4d81bf82f1ed}, !- Handle
-=======
   {2a8e736b-f831-44e2-bfc1-653444c896ad}; !- Thermal Zone Name
 
 OS:ThermalZone,
   {2a8e736b-f831-44e2-bfc1-653444c896ad}, !- Handle
->>>>>>> 9eab78ed
   unfinished attic zone,                  !- Name
   ,                                       !- Multiplier
   ,                                       !- Ceiling Height {m}
@@ -811,17 +488,10 @@
   ,                                       !- Zone Inside Convection Algorithm
   ,                                       !- Zone Outside Convection Algorithm
   ,                                       !- Zone Conditioning Equipment List Name
-<<<<<<< HEAD
-  {f0e8f402-735e-48f7-8a03-b1f080e7a587}, !- Zone Air Inlet Port List
-  {efad01c8-e643-4efc-97ef-aa8f1fdfa53d}, !- Zone Air Exhaust Port List
-  {9905303d-acad-4c91-9ea2-c56ccc50dcea}, !- Zone Air Node Name
-  {040218ef-d0c4-453a-b68f-88a20f8d64a0}, !- Zone Return Air Port List
-=======
   {19510065-dc80-4abb-bcc2-9548cc897e74}, !- Zone Air Inlet Port List
   {76673fd9-b076-49c2-93a9-a53fb008c506}, !- Zone Air Exhaust Port List
   {e5024cde-e202-4c03-96b7-a8486f896204}, !- Zone Air Node Name
   {51c7430c-c866-4864-b94e-57160e451d05}, !- Zone Return Air Port List
->>>>>>> 9eab78ed
   ,                                       !- Primary Daylighting Control Name
   ,                                       !- Fraction of Zone Controlled by Primary Daylighting Control
   ,                                       !- Secondary Daylighting Control Name
@@ -832,39 +502,6 @@
   No;                                     !- Use Ideal Air Loads
 
 OS:Node,
-<<<<<<< HEAD
-  {03aaa04e-d183-4ff4-a1fb-a4c1f3c8e680}, !- Handle
-  Node 2,                                 !- Name
-  {9905303d-acad-4c91-9ea2-c56ccc50dcea}, !- Inlet Port
-  ;                                       !- Outlet Port
-
-OS:Connection,
-  {9905303d-acad-4c91-9ea2-c56ccc50dcea}, !- Handle
-  {8af92c76-d6d4-4ac5-a71b-49a92f85b6ab}, !- Name
-  {2fa68f80-c1de-4a5d-bb5e-4d81bf82f1ed}, !- Source Object
-  11,                                     !- Outlet Port
-  {03aaa04e-d183-4ff4-a1fb-a4c1f3c8e680}, !- Target Object
-  2;                                      !- Inlet Port
-
-OS:PortList,
-  {f0e8f402-735e-48f7-8a03-b1f080e7a587}, !- Handle
-  {366d6f92-5efd-40ee-9939-732e758b3295}, !- Name
-  {2fa68f80-c1de-4a5d-bb5e-4d81bf82f1ed}; !- HVAC Component
-
-OS:PortList,
-  {efad01c8-e643-4efc-97ef-aa8f1fdfa53d}, !- Handle
-  {6399645a-4e44-47c2-a1e9-3bed50d11bea}, !- Name
-  {2fa68f80-c1de-4a5d-bb5e-4d81bf82f1ed}; !- HVAC Component
-
-OS:PortList,
-  {040218ef-d0c4-453a-b68f-88a20f8d64a0}, !- Handle
-  {7e15a54b-a10c-4495-a1ea-fd69c8fe508f}, !- Name
-  {2fa68f80-c1de-4a5d-bb5e-4d81bf82f1ed}; !- HVAC Component
-
-OS:Sizing:Zone,
-  {4f0bac68-9283-482c-8683-a3426ebb9818}, !- Handle
-  {2fa68f80-c1de-4a5d-bb5e-4d81bf82f1ed}, !- Zone or ZoneList Name
-=======
   {83333a8b-e97e-41cc-93af-ef540eef598a}, !- Handle
   Node 2,                                 !- Name
   {e5024cde-e202-4c03-96b7-a8486f896204}, !- Inlet Port
@@ -896,7 +533,6 @@
 OS:Sizing:Zone,
   {3b4f1134-932b-432a-be0b-e4d2ffa2d1b1}, !- Handle
   {2a8e736b-f831-44e2-bfc1-653444c896ad}, !- Zone or ZoneList Name
->>>>>>> 9eab78ed
   SupplyAirTemperature,                   !- Zone Cooling Design Supply Air Temperature Input Method
   14,                                     !- Zone Cooling Design Supply Air Temperature {C}
   11.11,                                  !- Zone Cooling Design Supply Air Temperature Difference {deltaC}
@@ -925,21 +561,12 @@
   autosize;                               !- Dedicated Outdoor Air High Setpoint Temperature for Design {C}
 
 OS:ZoneHVAC:EquipmentList,
-<<<<<<< HEAD
-  {584a8380-b1a8-49e1-939c-55808874150b}, !- Handle
-  Zone HVAC Equipment List 2,             !- Name
-  {2fa68f80-c1de-4a5d-bb5e-4d81bf82f1ed}; !- Thermal Zone
-
-OS:SpaceType,
-  {d0615edb-05ca-446a-967d-5fb982a026f7}, !- Handle
-=======
   {8dc73240-4fc2-4ffb-8743-892d1e5f8968}, !- Handle
   Zone HVAC Equipment List 2,             !- Name
   {2a8e736b-f831-44e2-bfc1-653444c896ad}; !- Thermal Zone
 
 OS:SpaceType,
   {d5bcf2f1-f9ce-42a2-9e43-19eba6fe90a6}, !- Handle
->>>>>>> 9eab78ed
   Space Type 2,                           !- Name
   ,                                       !- Default Construction Set Name
   ,                                       !- Default Schedule Set Name
@@ -950,11 +577,7 @@
   unfinished attic;                       !- Standards Space Type
 
 OS:BuildingUnit,
-<<<<<<< HEAD
-  {a999d13f-cc39-4300-a6f9-42e7767dfa65}, !- Handle
-=======
   {af76b72e-240f-4912-8e4d-8877401927e7}, !- Handle
->>>>>>> 9eab78ed
   unit 1,                                 !- Name
   ,                                       !- Rendering Color
   Residential;                            !- Building Unit Type
@@ -975,13 +598,8 @@
   1;                                      !- Standards Number of Living Units
 
 OS:AdditionalProperties,
-<<<<<<< HEAD
-  {945a4c73-ab19-454a-84a4-64b45d061719}, !- Handle
-  {72433c4d-4f61-4b14-95be-2708dac9e37a}, !- Object Name
-=======
   {3f11aedc-7968-4922-a9f7-da68b7126db8}, !- Handle
   {ed11da0d-5e18-4f23-9325-376934d4d878}, !- Object Name
->>>>>>> 9eab78ed
   Total Units Represented,                !- Feature Name 1
   Integer,                                !- Feature Data Type 1
   1,                                      !- Feature Value 1
@@ -990,13 +608,8 @@
   1;                                      !- Feature Value 2
 
 OS:AdditionalProperties,
-<<<<<<< HEAD
-  {7d38955c-058e-4593-9a46-631ec75b55c8}, !- Handle
-  {a999d13f-cc39-4300-a6f9-42e7767dfa65}, !- Object Name
-=======
   {630229b3-23c0-4475-a845-e1b00160ea58}, !- Handle
   {af76b72e-240f-4912-8e4d-8877401927e7}, !- Object Name
->>>>>>> 9eab78ed
   NumberOfBedrooms,                       !- Feature Name 1
   Integer,                                !- Feature Data Type 1
   3,                                      !- Feature Value 1
@@ -1005,11 +618,7 @@
   2;                                      !- Feature Value 2
 
 OS:Schedule:Day,
-<<<<<<< HEAD
-  {ad4e89eb-1813-4301-ad5d-03e0be19983f}, !- Handle
-=======
   {1165b6b8-d620-4e69-9639-c3bb2213c91b}, !- Handle
->>>>>>> 9eab78ed
   Schedule Day 1,                         !- Name
   ,                                       !- Schedule Type Limits Name
   ,                                       !- Interpolate to Timestep
@@ -1018,11 +627,7 @@
   0;                                      !- Value Until Time 1
 
 OS:Schedule:Day,
-<<<<<<< HEAD
-  {e81f240b-ea14-4168-b68a-e7ece3a7017c}, !- Handle
-=======
   {9f246bb8-f16c-49de-843d-912118801c7c}, !- Handle
->>>>>>> 9eab78ed
   Schedule Day 2,                         !- Name
   ,                                       !- Schedule Type Limits Name
   ,                                       !- Interpolate to Timestep
