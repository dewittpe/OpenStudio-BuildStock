!- NOTE: Auto-generated from /test/osw_files/SFD_2000sqft_2story_SL_UA.osw

OS:Version,
<<<<<<< HEAD
  {be6a7482-7ce2-4aee-a451-fd87b66bdd29}, !- Handle
  2.8.0;                                  !- Version Identifier

OS:Building,
  {e0932dc5-60c0-49a4-a3d2-b7ca3e895a59}, !- Handle
=======
  {6cf6c8c6-e6ef-484f-9fda-038c220b6fee}, !- Handle
  2.8.0;                                  !- Version Identifier

OS:Building,
  {4bbd84c6-da0d-4fd2-9194-538e24c11022}, !- Handle
>>>>>>> d03a9457
  Building 1,                             !- Name
  ,                                       !- Building Sector Type
  0,                                      !- North Axis {deg}
  ,                                       !- Nominal Floor to Floor Height {m}
  ,                                       !- Space Type Name
  ,                                       !- Default Construction Set Name
  ,                                       !- Default Schedule Set Name
  2,                                      !- Standards Number of Stories
  2,                                      !- Standards Number of Above Ground Stories
  ,                                       !- Standards Template
  singlefamilydetached,                   !- Standards Building Type
  1;                                      !- Standards Number of Living Units

OS:Facility,
<<<<<<< HEAD
  {823c255e-473a-440b-967d-332962a99e71}; !- Handle

OS:Site,
  {8fa80f7a-9cb9-445f-9d17-c035db0e46d5}, !- Handle
=======
  {a8b98f97-bdf9-451f-b0b7-d46871ca4d0e}; !- Handle

OS:Site,
  {312b8b33-e438-4f1e-83e1-ed835b6c374a}, !- Handle
>>>>>>> d03a9457
  Site 1,                                 !- Name
  ,                                       !- Latitude {deg}
  ,                                       !- Longitude {deg}
  ,                                       !- Time Zone {hr}
  ,                                       !- Elevation {m}
  ;                                       !- Terrain

OS:SimulationControl,
<<<<<<< HEAD
  {53288402-53c8-45f6-9797-805a22d415b2}, !- Handle
=======
  {f0ba401c-e1d2-40c8-9824-21b843c45bf7}, !- Handle
>>>>>>> d03a9457
  ,                                       !- Do Zone Sizing Calculation
  ,                                       !- Do System Sizing Calculation
  ,                                       !- Do Plant Sizing Calculation
  No;                                     !- Run Simulation for Sizing Periods

OS:Sizing:Parameters,
<<<<<<< HEAD
  {cc6dc25a-3755-4d29-a960-d37cfa42841e}, !- Handle
=======
  {5733275f-ded6-40f2-894e-f493f638885a}, !- Handle
>>>>>>> d03a9457
  1.25,                                   !- Heating Sizing Factor
  1.15;                                   !- Cooling Sizing Factor

OS:Timestep,
<<<<<<< HEAD
  {c5bee6c3-9de5-4e47-a4f7-38971e59e299}, !- Handle
  6;                                      !- Number of Timesteps per Hour

OS:ShadowCalculation,
  {6a3d67f7-7470-4ef1-8e69-9056603a7b8b}, !- Handle
=======
  {29a7457c-f9c9-4938-82e4-d94a2899daf4}, !- Handle
  6;                                      !- Number of Timesteps per Hour

OS:ShadowCalculation,
  {3135f3e4-b89e-44ea-8e74-b026be10f0af}, !- Handle
>>>>>>> d03a9457
  20,                                     !- Calculation Frequency
  200;                                    !- Maximum Figures in Shadow Overlap Calculations

OS:HeatBalanceAlgorithm,
<<<<<<< HEAD
  {f1a2c7c4-7e1b-4856-b196-3e927537207f}, !- Handle
=======
  {d6b740b0-d413-496c-b2eb-ca9d5e94b1e9}, !- Handle
>>>>>>> d03a9457
  ConductionTransferFunction,             !- Algorithm
  200;                                    !- Surface Temperature Upper Limit {C}

OS:RunPeriod,
<<<<<<< HEAD
  {cccd1be4-f191-4fd6-9253-5b118f8d8bd9}, !- Handle
=======
  {d4fab176-a8dc-4d7d-bd78-6a896d0e42e9}, !- Handle
>>>>>>> d03a9457
  Run Period 1,                           !- Name
  1,                                      !- Begin Month
  1,                                      !- Begin Day of Month
  12,                                     !- End Month
  31,                                     !- End Day of Month
  ,                                       !- Use Weather File Holidays and Special Days
  ,                                       !- Use Weather File Daylight Saving Period
  ,                                       !- Apply Weekend Holiday Rule
  ,                                       !- Use Weather File Rain Indicators
  ,                                       !- Use Weather File Snow Indicators
  ;                                       !- Number of Times Runperiod to be Repeated

OS:LifeCycleCost:Parameters,
<<<<<<< HEAD
  {29f14149-8896-432e-8132-888323663364}, !- Handle
=======
  {8df67a06-51be-45cf-9c33-67bafba9918f}, !- Handle
>>>>>>> d03a9457
  ,                                       !- Analysis Type
  ,                                       !- Discounting Convention
  ,                                       !- Inflation Approach
  ,                                       !- Real Discount Rate
  ,                                       !- Nominal Discount Rate
  ,                                       !- Inflation
  ,                                       !- Base Date Month
  ,                                       !- Base Date Year
  ,                                       !- Service Date Month
  ,                                       !- Service Date Year
  ;                                       !- Length of Study Period in Years

OS:SurfaceConvectionAlgorithm:Outside,
<<<<<<< HEAD
  {bd5a24c4-69ba-4abe-a9ef-871074e91506}, !- Handle
  DOE-2;                                  !- Algorithm

OS:SurfaceConvectionAlgorithm:Inside,
  {0c826543-cb98-48b4-8de8-2edd388531cd}, !- Handle
  TARP;                                   !- Algorithm

OS:ZoneCapacitanceMultiplier:ResearchSpecial,
  {3bb5e102-0ef0-4b45-ab2e-8cf72bea77e5}, !- Handle
=======
  {186bdba9-6642-45d1-a4d3-54fd7cd90963}, !- Handle
  DOE-2;                                  !- Algorithm

OS:SurfaceConvectionAlgorithm:Inside,
  {bda2b219-7ed8-4a04-9673-d00026e05566}, !- Handle
  TARP;                                   !- Algorithm

OS:ZoneCapacitanceMultiplier:ResearchSpecial,
  {cfc1ae83-567c-480c-a091-efbbc94f1218}, !- Handle
>>>>>>> d03a9457
  ,                                       !- Temperature Capacity Multiplier
  15,                                     !- Humidity Capacity Multiplier
  ;                                       !- Carbon Dioxide Capacity Multiplier

OS:ThermalZone,
<<<<<<< HEAD
  {e86a58ea-ac63-44eb-8685-144b3d95c962}, !- Handle
=======
  {119ade61-8ca4-4871-ab95-f26c2c9a8889}, !- Handle
>>>>>>> d03a9457
  living zone,                            !- Name
  ,                                       !- Multiplier
  ,                                       !- Ceiling Height {m}
  ,                                       !- Volume {m3}
  ,                                       !- Floor Area {m2}
  ,                                       !- Zone Inside Convection Algorithm
  ,                                       !- Zone Outside Convection Algorithm
  ,                                       !- Zone Conditioning Equipment List Name
<<<<<<< HEAD
  {78c8d7c5-fcdf-4a79-af8c-68599ae0bda6}, !- Zone Air Inlet Port List
  {a08e1257-6eee-4194-af28-13cedf743d8c}, !- Zone Air Exhaust Port List
  {13ee8d46-796b-4842-8239-274a095d44e4}, !- Zone Air Node Name
  {8f17e794-b565-44b1-b85d-33ed354b9e8c}, !- Zone Return Air Port List
=======
  {165d752e-eae3-44dc-9aed-9296d9978e93}, !- Zone Air Inlet Port List
  {ba2e7490-5b4f-4158-8c2a-e8c8dac4b569}, !- Zone Air Exhaust Port List
  {8e7247a8-28be-4c61-aa85-05bc31ae7a37}, !- Zone Air Node Name
  {55081057-ae15-448f-ae56-260462948adb}, !- Zone Return Air Port List
>>>>>>> d03a9457
  ,                                       !- Primary Daylighting Control Name
  ,                                       !- Fraction of Zone Controlled by Primary Daylighting Control
  ,                                       !- Secondary Daylighting Control Name
  ,                                       !- Fraction of Zone Controlled by Secondary Daylighting Control
  ,                                       !- Illuminance Map Name
  ,                                       !- Group Rendering Name
  ,                                       !- Thermostat Name
  No;                                     !- Use Ideal Air Loads

OS:Node,
<<<<<<< HEAD
  {6e3efb2f-f161-47ba-a7d8-9338c9057679}, !- Handle
  Node 1,                                 !- Name
  {13ee8d46-796b-4842-8239-274a095d44e4}, !- Inlet Port
  ;                                       !- Outlet Port

OS:Connection,
  {13ee8d46-796b-4842-8239-274a095d44e4}, !- Handle
  {15e61f27-2ab0-4e1b-b5c5-78123992290d}, !- Name
  {e86a58ea-ac63-44eb-8685-144b3d95c962}, !- Source Object
  11,                                     !- Outlet Port
  {6e3efb2f-f161-47ba-a7d8-9338c9057679}, !- Target Object
  2;                                      !- Inlet Port

OS:PortList,
  {78c8d7c5-fcdf-4a79-af8c-68599ae0bda6}, !- Handle
  {b86fb1b0-2628-47de-bc94-6c5be43911f3}, !- Name
  {e86a58ea-ac63-44eb-8685-144b3d95c962}; !- HVAC Component

OS:PortList,
  {a08e1257-6eee-4194-af28-13cedf743d8c}, !- Handle
  {4727e54b-7a0b-489c-9685-2854df2a9878}, !- Name
  {e86a58ea-ac63-44eb-8685-144b3d95c962}; !- HVAC Component

OS:PortList,
  {8f17e794-b565-44b1-b85d-33ed354b9e8c}, !- Handle
  {ef9d4062-8c6e-49ef-b9c3-661c8e36a9de}, !- Name
  {e86a58ea-ac63-44eb-8685-144b3d95c962}; !- HVAC Component

OS:Sizing:Zone,
  {c56e5ea0-0cf3-47e9-afbb-140a57a93a81}, !- Handle
  {e86a58ea-ac63-44eb-8685-144b3d95c962}, !- Zone or ZoneList Name
=======
  {840538dc-2b4d-435c-8421-538cb2a6f08a}, !- Handle
  Node 1,                                 !- Name
  {8e7247a8-28be-4c61-aa85-05bc31ae7a37}, !- Inlet Port
  ;                                       !- Outlet Port

OS:Connection,
  {8e7247a8-28be-4c61-aa85-05bc31ae7a37}, !- Handle
  {0d127840-ded0-4c24-88c2-b27a51302974}, !- Name
  {119ade61-8ca4-4871-ab95-f26c2c9a8889}, !- Source Object
  11,                                     !- Outlet Port
  {840538dc-2b4d-435c-8421-538cb2a6f08a}, !- Target Object
  2;                                      !- Inlet Port

OS:PortList,
  {165d752e-eae3-44dc-9aed-9296d9978e93}, !- Handle
  {2324a73a-a043-47f5-94df-1ebdbcefe0c2}, !- Name
  {119ade61-8ca4-4871-ab95-f26c2c9a8889}; !- HVAC Component

OS:PortList,
  {ba2e7490-5b4f-4158-8c2a-e8c8dac4b569}, !- Handle
  {91bdef5b-83b1-4f19-999c-48720663f135}, !- Name
  {119ade61-8ca4-4871-ab95-f26c2c9a8889}; !- HVAC Component

OS:PortList,
  {55081057-ae15-448f-ae56-260462948adb}, !- Handle
  {3bb5d942-734b-444d-91ca-8873e0a9f449}, !- Name
  {119ade61-8ca4-4871-ab95-f26c2c9a8889}; !- HVAC Component

OS:Sizing:Zone,
  {64f8ed0e-5d06-4a6a-9a3a-6f68cee460cc}, !- Handle
  {119ade61-8ca4-4871-ab95-f26c2c9a8889}, !- Zone or ZoneList Name
>>>>>>> d03a9457
  SupplyAirTemperature,                   !- Zone Cooling Design Supply Air Temperature Input Method
  14,                                     !- Zone Cooling Design Supply Air Temperature {C}
  11.11,                                  !- Zone Cooling Design Supply Air Temperature Difference {deltaC}
  SupplyAirTemperature,                   !- Zone Heating Design Supply Air Temperature Input Method
  40,                                     !- Zone Heating Design Supply Air Temperature {C}
  11.11,                                  !- Zone Heating Design Supply Air Temperature Difference {deltaC}
  0.0085,                                 !- Zone Cooling Design Supply Air Humidity Ratio {kg-H2O/kg-air}
  0.008,                                  !- Zone Heating Design Supply Air Humidity Ratio {kg-H2O/kg-air}
  ,                                       !- Zone Heating Sizing Factor
  ,                                       !- Zone Cooling Sizing Factor
  DesignDay,                              !- Cooling Design Air Flow Method
  ,                                       !- Cooling Design Air Flow Rate {m3/s}
  ,                                       !- Cooling Minimum Air Flow per Zone Floor Area {m3/s-m2}
  ,                                       !- Cooling Minimum Air Flow {m3/s}
  ,                                       !- Cooling Minimum Air Flow Fraction
  DesignDay,                              !- Heating Design Air Flow Method
  ,                                       !- Heating Design Air Flow Rate {m3/s}
  ,                                       !- Heating Maximum Air Flow per Zone Floor Area {m3/s-m2}
  ,                                       !- Heating Maximum Air Flow {m3/s}
  ,                                       !- Heating Maximum Air Flow Fraction
  ,                                       !- Design Zone Air Distribution Effectiveness in Cooling Mode
  ,                                       !- Design Zone Air Distribution Effectiveness in Heating Mode
  No,                                     !- Account for Dedicated Outdoor Air System
  NeutralSupplyAir,                       !- Dedicated Outdoor Air System Control Strategy
  autosize,                               !- Dedicated Outdoor Air Low Setpoint Temperature for Design {C}
  autosize;                               !- Dedicated Outdoor Air High Setpoint Temperature for Design {C}

OS:ZoneHVAC:EquipmentList,
<<<<<<< HEAD
  {35c861a7-2bea-4ccb-8071-98fd268f1438}, !- Handle
  Zone HVAC Equipment List 1,             !- Name
  {e86a58ea-ac63-44eb-8685-144b3d95c962}; !- Thermal Zone

OS:Space,
  {271b8ae7-f519-4315-a106-7e1c088a3456}, !- Handle
  living space,                           !- Name
  {472e9f77-8fdf-4b7b-a54b-1a392698f64c}, !- Space Type Name
=======
  {7dfc8fbd-a589-455a-a99a-18a489cb108b}, !- Handle
  Zone HVAC Equipment List 1,             !- Name
  {119ade61-8ca4-4871-ab95-f26c2c9a8889}; !- Thermal Zone

OS:Space,
  {b29cf5d1-d8c4-4092-9a9c-292920494613}, !- Handle
  living space,                           !- Name
  {26c5db75-19b4-4b34-b8fd-ae0dcffd9597}, !- Space Type Name
>>>>>>> d03a9457
  ,                                       !- Default Construction Set Name
  ,                                       !- Default Schedule Set Name
  -0,                                     !- Direction of Relative North {deg}
  0,                                      !- X Origin {m}
  0,                                      !- Y Origin {m}
  0,                                      !- Z Origin {m}
  ,                                       !- Building Story Name
<<<<<<< HEAD
  {e86a58ea-ac63-44eb-8685-144b3d95c962}, !- Thermal Zone Name
  ,                                       !- Part of Total Floor Area
  ,                                       !- Design Specification Outdoor Air Object Name
  {8320772d-804f-402a-af9b-231deca48758}; !- Building Unit Name

OS:Surface,
  {1e042668-1b18-438b-89ca-cc8f80e3fc30}, !- Handle
  Surface 1,                              !- Name
  Floor,                                  !- Surface Type
  ,                                       !- Construction Name
  {271b8ae7-f519-4315-a106-7e1c088a3456}, !- Space Name
=======
  {119ade61-8ca4-4871-ab95-f26c2c9a8889}, !- Thermal Zone Name
  ,                                       !- Part of Total Floor Area
  ,                                       !- Design Specification Outdoor Air Object Name
  {ebef6603-ede3-449a-a209-05e12ce84f6b}; !- Building Unit Name

OS:Surface,
  {c3195b38-2d12-4746-ab1b-465a661ae8d1}, !- Handle
  Surface 1,                              !- Name
  Floor,                                  !- Surface Type
  ,                                       !- Construction Name
  {b29cf5d1-d8c4-4092-9a9c-292920494613}, !- Space Name
>>>>>>> d03a9457
  Foundation,                             !- Outside Boundary Condition
  ,                                       !- Outside Boundary Condition Object
  NoSun,                                  !- Sun Exposure
  NoWind,                                 !- Wind Exposure
  ,                                       !- View Factor to Ground
  ,                                       !- Number of Vertices
  0, 0, 0,                                !- X,Y,Z Vertex 1 {m}
  0, 6.81553519541936, 0,                 !- X,Y,Z Vertex 2 {m}
  13.6310703908387, 6.81553519541936, 0,  !- X,Y,Z Vertex 3 {m}
  13.6310703908387, 0, 0;                 !- X,Y,Z Vertex 4 {m}

OS:Surface,
<<<<<<< HEAD
  {0d5b5da1-49a9-4b5f-9a40-b541fff73c3c}, !- Handle
  Surface 2,                              !- Name
  Wall,                                   !- Surface Type
  ,                                       !- Construction Name
  {271b8ae7-f519-4315-a106-7e1c088a3456}, !- Space Name
=======
  {60bf5259-91b0-42b9-83a4-d25ba6c981f7}, !- Handle
  Surface 2,                              !- Name
  Wall,                                   !- Surface Type
  ,                                       !- Construction Name
  {b29cf5d1-d8c4-4092-9a9c-292920494613}, !- Space Name
>>>>>>> d03a9457
  Outdoors,                               !- Outside Boundary Condition
  ,                                       !- Outside Boundary Condition Object
  SunExposed,                             !- Sun Exposure
  WindExposed,                            !- Wind Exposure
  ,                                       !- View Factor to Ground
  ,                                       !- Number of Vertices
  0, 6.81553519541936, 2.4384,            !- X,Y,Z Vertex 1 {m}
  0, 6.81553519541936, 0,                 !- X,Y,Z Vertex 2 {m}
  0, 0, 0,                                !- X,Y,Z Vertex 3 {m}
  0, 0, 2.4384;                           !- X,Y,Z Vertex 4 {m}

OS:Surface,
<<<<<<< HEAD
  {70c3606e-d72b-4410-9e34-879b51622b53}, !- Handle
  Surface 3,                              !- Name
  Wall,                                   !- Surface Type
  ,                                       !- Construction Name
  {271b8ae7-f519-4315-a106-7e1c088a3456}, !- Space Name
=======
  {a2807331-35e9-4529-98a0-822f57ca4feb}, !- Handle
  Surface 3,                              !- Name
  Wall,                                   !- Surface Type
  ,                                       !- Construction Name
  {b29cf5d1-d8c4-4092-9a9c-292920494613}, !- Space Name
>>>>>>> d03a9457
  Outdoors,                               !- Outside Boundary Condition
  ,                                       !- Outside Boundary Condition Object
  SunExposed,                             !- Sun Exposure
  WindExposed,                            !- Wind Exposure
  ,                                       !- View Factor to Ground
  ,                                       !- Number of Vertices
  13.6310703908387, 6.81553519541936, 2.4384, !- X,Y,Z Vertex 1 {m}
  13.6310703908387, 6.81553519541936, 0,  !- X,Y,Z Vertex 2 {m}
  0, 6.81553519541936, 0,                 !- X,Y,Z Vertex 3 {m}
  0, 6.81553519541936, 2.4384;            !- X,Y,Z Vertex 4 {m}

OS:Surface,
<<<<<<< HEAD
  {d2956d4e-2ef7-42d2-8df8-0df6d4cb2194}, !- Handle
  Surface 4,                              !- Name
  Wall,                                   !- Surface Type
  ,                                       !- Construction Name
  {271b8ae7-f519-4315-a106-7e1c088a3456}, !- Space Name
=======
  {840f16da-62cd-45bc-87a3-ed7fc28ea9e4}, !- Handle
  Surface 4,                              !- Name
  Wall,                                   !- Surface Type
  ,                                       !- Construction Name
  {b29cf5d1-d8c4-4092-9a9c-292920494613}, !- Space Name
>>>>>>> d03a9457
  Outdoors,                               !- Outside Boundary Condition
  ,                                       !- Outside Boundary Condition Object
  SunExposed,                             !- Sun Exposure
  WindExposed,                            !- Wind Exposure
  ,                                       !- View Factor to Ground
  ,                                       !- Number of Vertices
  13.6310703908387, 0, 2.4384,            !- X,Y,Z Vertex 1 {m}
  13.6310703908387, 0, 0,                 !- X,Y,Z Vertex 2 {m}
  13.6310703908387, 6.81553519541936, 0,  !- X,Y,Z Vertex 3 {m}
  13.6310703908387, 6.81553519541936, 2.4384; !- X,Y,Z Vertex 4 {m}

OS:Surface,
<<<<<<< HEAD
  {d590d31d-faef-4b87-83e7-434920031a76}, !- Handle
  Surface 5,                              !- Name
  Wall,                                   !- Surface Type
  ,                                       !- Construction Name
  {271b8ae7-f519-4315-a106-7e1c088a3456}, !- Space Name
=======
  {217644bd-ece3-4f83-a453-ac6104904b69}, !- Handle
  Surface 5,                              !- Name
  Wall,                                   !- Surface Type
  ,                                       !- Construction Name
  {b29cf5d1-d8c4-4092-9a9c-292920494613}, !- Space Name
>>>>>>> d03a9457
  Outdoors,                               !- Outside Boundary Condition
  ,                                       !- Outside Boundary Condition Object
  SunExposed,                             !- Sun Exposure
  WindExposed,                            !- Wind Exposure
  ,                                       !- View Factor to Ground
  ,                                       !- Number of Vertices
  0, 0, 2.4384,                           !- X,Y,Z Vertex 1 {m}
  0, 0, 0,                                !- X,Y,Z Vertex 2 {m}
  13.6310703908387, 0, 0,                 !- X,Y,Z Vertex 3 {m}
  13.6310703908387, 0, 2.4384;            !- X,Y,Z Vertex 4 {m}

OS:Surface,
<<<<<<< HEAD
  {37c8c034-8f24-4842-8b70-93cb108427fc}, !- Handle
  Surface 6,                              !- Name
  RoofCeiling,                            !- Surface Type
  ,                                       !- Construction Name
  {271b8ae7-f519-4315-a106-7e1c088a3456}, !- Space Name
  Surface,                                !- Outside Boundary Condition
  {52e0af8a-a837-4a7a-a2e0-af12c418708e}, !- Outside Boundary Condition Object
=======
  {4f7ee0a3-4ea3-4df4-824d-5d5a74dc74c1}, !- Handle
  Surface 6,                              !- Name
  RoofCeiling,                            !- Surface Type
  ,                                       !- Construction Name
  {b29cf5d1-d8c4-4092-9a9c-292920494613}, !- Space Name
  Surface,                                !- Outside Boundary Condition
  {692cb837-164a-4132-a6a4-35f3f49e90b0}, !- Outside Boundary Condition Object
>>>>>>> d03a9457
  NoSun,                                  !- Sun Exposure
  NoWind,                                 !- Wind Exposure
  ,                                       !- View Factor to Ground
  ,                                       !- Number of Vertices
  13.6310703908387, 0, 2.4384,            !- X,Y,Z Vertex 1 {m}
  13.6310703908387, 6.81553519541936, 2.4384, !- X,Y,Z Vertex 2 {m}
  0, 6.81553519541936, 2.4384,            !- X,Y,Z Vertex 3 {m}
  0, 0, 2.4384;                           !- X,Y,Z Vertex 4 {m}

OS:SpaceType,
<<<<<<< HEAD
  {472e9f77-8fdf-4b7b-a54b-1a392698f64c}, !- Handle
=======
  {26c5db75-19b4-4b34-b8fd-ae0dcffd9597}, !- Handle
>>>>>>> d03a9457
  Space Type 1,                           !- Name
  ,                                       !- Default Construction Set Name
  ,                                       !- Default Schedule Set Name
  ,                                       !- Group Rendering Name
  ,                                       !- Design Specification Outdoor Air Object Name
  ,                                       !- Standards Template
  ,                                       !- Standards Building Type
  living;                                 !- Standards Space Type

OS:Space,
<<<<<<< HEAD
  {02fa5d78-8e47-490e-981c-c8268abc114c}, !- Handle
  living space|story 2,                   !- Name
  {472e9f77-8fdf-4b7b-a54b-1a392698f64c}, !- Space Type Name
=======
  {1bd763e2-fd7e-490b-bd1b-0240185fc6f2}, !- Handle
  living space|story 2,                   !- Name
  {26c5db75-19b4-4b34-b8fd-ae0dcffd9597}, !- Space Type Name
>>>>>>> d03a9457
  ,                                       !- Default Construction Set Name
  ,                                       !- Default Schedule Set Name
  -0,                                     !- Direction of Relative North {deg}
  0,                                      !- X Origin {m}
  0,                                      !- Y Origin {m}
  2.4384,                                 !- Z Origin {m}
  ,                                       !- Building Story Name
<<<<<<< HEAD
  {e86a58ea-ac63-44eb-8685-144b3d95c962}, !- Thermal Zone Name
  ,                                       !- Part of Total Floor Area
  ,                                       !- Design Specification Outdoor Air Object Name
  {8320772d-804f-402a-af9b-231deca48758}; !- Building Unit Name

OS:Surface,
  {52e0af8a-a837-4a7a-a2e0-af12c418708e}, !- Handle
  Surface 7,                              !- Name
  Floor,                                  !- Surface Type
  ,                                       !- Construction Name
  {02fa5d78-8e47-490e-981c-c8268abc114c}, !- Space Name
  Surface,                                !- Outside Boundary Condition
  {37c8c034-8f24-4842-8b70-93cb108427fc}, !- Outside Boundary Condition Object
=======
  {119ade61-8ca4-4871-ab95-f26c2c9a8889}, !- Thermal Zone Name
  ,                                       !- Part of Total Floor Area
  ,                                       !- Design Specification Outdoor Air Object Name
  {ebef6603-ede3-449a-a209-05e12ce84f6b}; !- Building Unit Name

OS:Surface,
  {692cb837-164a-4132-a6a4-35f3f49e90b0}, !- Handle
  Surface 7,                              !- Name
  Floor,                                  !- Surface Type
  ,                                       !- Construction Name
  {1bd763e2-fd7e-490b-bd1b-0240185fc6f2}, !- Space Name
  Surface,                                !- Outside Boundary Condition
  {4f7ee0a3-4ea3-4df4-824d-5d5a74dc74c1}, !- Outside Boundary Condition Object
>>>>>>> d03a9457
  NoSun,                                  !- Sun Exposure
  NoWind,                                 !- Wind Exposure
  ,                                       !- View Factor to Ground
  ,                                       !- Number of Vertices
  0, 0, 0,                                !- X,Y,Z Vertex 1 {m}
  0, 6.81553519541936, 0,                 !- X,Y,Z Vertex 2 {m}
  13.6310703908387, 6.81553519541936, 0,  !- X,Y,Z Vertex 3 {m}
  13.6310703908387, 0, 0;                 !- X,Y,Z Vertex 4 {m}

OS:Surface,
<<<<<<< HEAD
  {72c36ed8-3b20-4955-8724-d03c962e3329}, !- Handle
  Surface 8,                              !- Name
  Wall,                                   !- Surface Type
  ,                                       !- Construction Name
  {02fa5d78-8e47-490e-981c-c8268abc114c}, !- Space Name
=======
  {d1d5c3c1-cb54-484a-9770-306d8c33893d}, !- Handle
  Surface 8,                              !- Name
  Wall,                                   !- Surface Type
  ,                                       !- Construction Name
  {1bd763e2-fd7e-490b-bd1b-0240185fc6f2}, !- Space Name
>>>>>>> d03a9457
  Outdoors,                               !- Outside Boundary Condition
  ,                                       !- Outside Boundary Condition Object
  SunExposed,                             !- Sun Exposure
  WindExposed,                            !- Wind Exposure
  ,                                       !- View Factor to Ground
  ,                                       !- Number of Vertices
  0, 6.81553519541936, 2.4384,            !- X,Y,Z Vertex 1 {m}
  0, 6.81553519541936, 0,                 !- X,Y,Z Vertex 2 {m}
  0, 0, 0,                                !- X,Y,Z Vertex 3 {m}
  0, 0, 2.4384;                           !- X,Y,Z Vertex 4 {m}

OS:Surface,
<<<<<<< HEAD
  {ccaa3017-e0c1-4cc9-8787-f333fb5838b1}, !- Handle
  Surface 9,                              !- Name
  Wall,                                   !- Surface Type
  ,                                       !- Construction Name
  {02fa5d78-8e47-490e-981c-c8268abc114c}, !- Space Name
=======
  {f20e8196-76dc-4334-9c6d-23aa1ce25393}, !- Handle
  Surface 9,                              !- Name
  Wall,                                   !- Surface Type
  ,                                       !- Construction Name
  {1bd763e2-fd7e-490b-bd1b-0240185fc6f2}, !- Space Name
>>>>>>> d03a9457
  Outdoors,                               !- Outside Boundary Condition
  ,                                       !- Outside Boundary Condition Object
  SunExposed,                             !- Sun Exposure
  WindExposed,                            !- Wind Exposure
  ,                                       !- View Factor to Ground
  ,                                       !- Number of Vertices
  13.6310703908387, 6.81553519541936, 2.4384, !- X,Y,Z Vertex 1 {m}
  13.6310703908387, 6.81553519541936, 0,  !- X,Y,Z Vertex 2 {m}
  0, 6.81553519541936, 0,                 !- X,Y,Z Vertex 3 {m}
  0, 6.81553519541936, 2.4384;            !- X,Y,Z Vertex 4 {m}

OS:Surface,
<<<<<<< HEAD
  {36a70ea6-7836-408d-87b1-945b1fbbc4b0}, !- Handle
  Surface 10,                             !- Name
  Wall,                                   !- Surface Type
  ,                                       !- Construction Name
  {02fa5d78-8e47-490e-981c-c8268abc114c}, !- Space Name
=======
  {dab2bb1f-8c20-4287-a877-7ae104486840}, !- Handle
  Surface 10,                             !- Name
  Wall,                                   !- Surface Type
  ,                                       !- Construction Name
  {1bd763e2-fd7e-490b-bd1b-0240185fc6f2}, !- Space Name
>>>>>>> d03a9457
  Outdoors,                               !- Outside Boundary Condition
  ,                                       !- Outside Boundary Condition Object
  SunExposed,                             !- Sun Exposure
  WindExposed,                            !- Wind Exposure
  ,                                       !- View Factor to Ground
  ,                                       !- Number of Vertices
  13.6310703908387, 0, 2.4384,            !- X,Y,Z Vertex 1 {m}
  13.6310703908387, 0, 0,                 !- X,Y,Z Vertex 2 {m}
  13.6310703908387, 6.81553519541936, 0,  !- X,Y,Z Vertex 3 {m}
  13.6310703908387, 6.81553519541936, 2.4384; !- X,Y,Z Vertex 4 {m}

OS:Surface,
<<<<<<< HEAD
  {bbb44dfc-4784-49a5-aac1-752d0e3491e9}, !- Handle
  Surface 11,                             !- Name
  Wall,                                   !- Surface Type
  ,                                       !- Construction Name
  {02fa5d78-8e47-490e-981c-c8268abc114c}, !- Space Name
=======
  {d990ae50-8551-458d-84a8-ad6b20808238}, !- Handle
  Surface 11,                             !- Name
  Wall,                                   !- Surface Type
  ,                                       !- Construction Name
  {1bd763e2-fd7e-490b-bd1b-0240185fc6f2}, !- Space Name
>>>>>>> d03a9457
  Outdoors,                               !- Outside Boundary Condition
  ,                                       !- Outside Boundary Condition Object
  SunExposed,                             !- Sun Exposure
  WindExposed,                            !- Wind Exposure
  ,                                       !- View Factor to Ground
  ,                                       !- Number of Vertices
  0, 0, 2.4384,                           !- X,Y,Z Vertex 1 {m}
  0, 0, 0,                                !- X,Y,Z Vertex 2 {m}
  13.6310703908387, 0, 0,                 !- X,Y,Z Vertex 3 {m}
  13.6310703908387, 0, 2.4384;            !- X,Y,Z Vertex 4 {m}

OS:Surface,
<<<<<<< HEAD
  {f2477fee-45a5-46fb-9f7c-dd25b4256c79}, !- Handle
  Surface 12,                             !- Name
  RoofCeiling,                            !- Surface Type
  ,                                       !- Construction Name
  {02fa5d78-8e47-490e-981c-c8268abc114c}, !- Space Name
  Surface,                                !- Outside Boundary Condition
  {4ad75187-cfd2-41d7-a11e-3ca533ce73ff}, !- Outside Boundary Condition Object
=======
  {96a24970-d68f-484a-8d9a-4d6728350eee}, !- Handle
  Surface 12,                             !- Name
  RoofCeiling,                            !- Surface Type
  ,                                       !- Construction Name
  {1bd763e2-fd7e-490b-bd1b-0240185fc6f2}, !- Space Name
  Surface,                                !- Outside Boundary Condition
  {3fabf2aa-326d-41f7-b8dc-a995d49e638c}, !- Outside Boundary Condition Object
>>>>>>> d03a9457
  NoSun,                                  !- Sun Exposure
  NoWind,                                 !- Wind Exposure
  ,                                       !- View Factor to Ground
  ,                                       !- Number of Vertices
  13.6310703908387, 0, 2.4384,            !- X,Y,Z Vertex 1 {m}
  13.6310703908387, 6.81553519541936, 2.4384, !- X,Y,Z Vertex 2 {m}
  0, 6.81553519541936, 2.4384,            !- X,Y,Z Vertex 3 {m}
  0, 0, 2.4384;                           !- X,Y,Z Vertex 4 {m}

OS:Surface,
<<<<<<< HEAD
  {4ad75187-cfd2-41d7-a11e-3ca533ce73ff}, !- Handle
  Surface 13,                             !- Name
  Floor,                                  !- Surface Type
  ,                                       !- Construction Name
  {5e121715-1b70-4dff-a685-ade89e039da1}, !- Space Name
  Surface,                                !- Outside Boundary Condition
  {f2477fee-45a5-46fb-9f7c-dd25b4256c79}, !- Outside Boundary Condition Object
=======
  {3fabf2aa-326d-41f7-b8dc-a995d49e638c}, !- Handle
  Surface 13,                             !- Name
  Floor,                                  !- Surface Type
  ,                                       !- Construction Name
  {f408a2b3-deb0-40b4-b097-f828e19a80df}, !- Space Name
  Surface,                                !- Outside Boundary Condition
  {96a24970-d68f-484a-8d9a-4d6728350eee}, !- Outside Boundary Condition Object
>>>>>>> d03a9457
  NoSun,                                  !- Sun Exposure
  NoWind,                                 !- Wind Exposure
  ,                                       !- View Factor to Ground
  ,                                       !- Number of Vertices
  0, 6.81553519541936, 0,                 !- X,Y,Z Vertex 1 {m}
  13.6310703908387, 6.81553519541936, 0,  !- X,Y,Z Vertex 2 {m}
  13.6310703908387, 0, 0,                 !- X,Y,Z Vertex 3 {m}
  0, 0, 0;                                !- X,Y,Z Vertex 4 {m}

OS:Surface,
<<<<<<< HEAD
  {c32f903c-63fa-4c05-acb9-74cc7642095b}, !- Handle
  Surface 14,                             !- Name
  RoofCeiling,                            !- Surface Type
  ,                                       !- Construction Name
  {5e121715-1b70-4dff-a685-ade89e039da1}, !- Space Name
=======
  {fed59cec-4e4c-4537-a9ed-563e1ec41779}, !- Handle
  Surface 14,                             !- Name
  RoofCeiling,                            !- Surface Type
  ,                                       !- Construction Name
  {f408a2b3-deb0-40b4-b097-f828e19a80df}, !- Space Name
>>>>>>> d03a9457
  Outdoors,                               !- Outside Boundary Condition
  ,                                       !- Outside Boundary Condition Object
  SunExposed,                             !- Sun Exposure
  WindExposed,                            !- Wind Exposure
  ,                                       !- View Factor to Ground
  ,                                       !- Number of Vertices
  13.6310703908387, 3.40776759770968, 1.70388379885484, !- X,Y,Z Vertex 1 {m}
  0, 3.40776759770968, 1.70388379885484,  !- X,Y,Z Vertex 2 {m}
  0, 0, 0,                                !- X,Y,Z Vertex 3 {m}
  13.6310703908387, 0, 0;                 !- X,Y,Z Vertex 4 {m}

OS:Surface,
<<<<<<< HEAD
  {699d3119-fe94-438b-b747-a4ebdc7264c9}, !- Handle
  Surface 15,                             !- Name
  RoofCeiling,                            !- Surface Type
  ,                                       !- Construction Name
  {5e121715-1b70-4dff-a685-ade89e039da1}, !- Space Name
=======
  {fc1c8226-bb38-4426-8c07-9fba1e2582db}, !- Handle
  Surface 15,                             !- Name
  RoofCeiling,                            !- Surface Type
  ,                                       !- Construction Name
  {f408a2b3-deb0-40b4-b097-f828e19a80df}, !- Space Name
>>>>>>> d03a9457
  Outdoors,                               !- Outside Boundary Condition
  ,                                       !- Outside Boundary Condition Object
  SunExposed,                             !- Sun Exposure
  WindExposed,                            !- Wind Exposure
  ,                                       !- View Factor to Ground
  ,                                       !- Number of Vertices
  0, 3.40776759770968, 1.70388379885484,  !- X,Y,Z Vertex 1 {m}
  13.6310703908387, 3.40776759770968, 1.70388379885484, !- X,Y,Z Vertex 2 {m}
  13.6310703908387, 6.81553519541936, 0,  !- X,Y,Z Vertex 3 {m}
  0, 6.81553519541936, 0;                 !- X,Y,Z Vertex 4 {m}

OS:Surface,
<<<<<<< HEAD
  {b3dbb8c6-d5bd-4abc-a8e6-f632c49426ff}, !- Handle
  Surface 16,                             !- Name
  Wall,                                   !- Surface Type
  ,                                       !- Construction Name
  {5e121715-1b70-4dff-a685-ade89e039da1}, !- Space Name
=======
  {9f71ab27-0c8c-4623-896e-50869600b720}, !- Handle
  Surface 16,                             !- Name
  Wall,                                   !- Surface Type
  ,                                       !- Construction Name
  {f408a2b3-deb0-40b4-b097-f828e19a80df}, !- Space Name
>>>>>>> d03a9457
  Outdoors,                               !- Outside Boundary Condition
  ,                                       !- Outside Boundary Condition Object
  SunExposed,                             !- Sun Exposure
  WindExposed,                            !- Wind Exposure
  ,                                       !- View Factor to Ground
  ,                                       !- Number of Vertices
  0, 3.40776759770968, 1.70388379885484,  !- X,Y,Z Vertex 1 {m}
  0, 6.81553519541936, 0,                 !- X,Y,Z Vertex 2 {m}
  0, 0, 0;                                !- X,Y,Z Vertex 3 {m}

OS:Surface,
<<<<<<< HEAD
  {2031cd58-7cf8-4699-a7b4-05998b65dfbc}, !- Handle
  Surface 17,                             !- Name
  Wall,                                   !- Surface Type
  ,                                       !- Construction Name
  {5e121715-1b70-4dff-a685-ade89e039da1}, !- Space Name
=======
  {1802e3bb-1dca-401c-8244-61e541f8bf4e}, !- Handle
  Surface 17,                             !- Name
  Wall,                                   !- Surface Type
  ,                                       !- Construction Name
  {f408a2b3-deb0-40b4-b097-f828e19a80df}, !- Space Name
>>>>>>> d03a9457
  Outdoors,                               !- Outside Boundary Condition
  ,                                       !- Outside Boundary Condition Object
  SunExposed,                             !- Sun Exposure
  WindExposed,                            !- Wind Exposure
  ,                                       !- View Factor to Ground
  ,                                       !- Number of Vertices
  13.6310703908387, 3.40776759770968, 1.70388379885484, !- X,Y,Z Vertex 1 {m}
  13.6310703908387, 0, 0,                 !- X,Y,Z Vertex 2 {m}
  13.6310703908387, 6.81553519541936, 0;  !- X,Y,Z Vertex 3 {m}

OS:Space,
<<<<<<< HEAD
  {5e121715-1b70-4dff-a685-ade89e039da1}, !- Handle
  unfinished attic space,                 !- Name
  {360b3f02-4ec6-4a90-919f-ab81cc24a4d3}, !- Space Type Name
=======
  {f408a2b3-deb0-40b4-b097-f828e19a80df}, !- Handle
  unfinished attic space,                 !- Name
  {fe52d6fb-295c-4441-b62d-6518489ed08f}, !- Space Type Name
>>>>>>> d03a9457
  ,                                       !- Default Construction Set Name
  ,                                       !- Default Schedule Set Name
  -0,                                     !- Direction of Relative North {deg}
  0,                                      !- X Origin {m}
  0,                                      !- Y Origin {m}
  4.8768,                                 !- Z Origin {m}
  ,                                       !- Building Story Name
<<<<<<< HEAD
  {b163e99f-97eb-46d2-8355-81a4e1096b60}; !- Thermal Zone Name

OS:ThermalZone,
  {b163e99f-97eb-46d2-8355-81a4e1096b60}, !- Handle
=======
  {e6facb8a-6837-4237-87e0-7d32768413ce}; !- Thermal Zone Name

OS:ThermalZone,
  {e6facb8a-6837-4237-87e0-7d32768413ce}, !- Handle
>>>>>>> d03a9457
  unfinished attic zone,                  !- Name
  ,                                       !- Multiplier
  ,                                       !- Ceiling Height {m}
  ,                                       !- Volume {m3}
  ,                                       !- Floor Area {m2}
  ,                                       !- Zone Inside Convection Algorithm
  ,                                       !- Zone Outside Convection Algorithm
  ,                                       !- Zone Conditioning Equipment List Name
<<<<<<< HEAD
  {b425869f-181e-4b18-9756-12d07fe31919}, !- Zone Air Inlet Port List
  {1ddd7a6d-490d-4ddf-a085-ad6c39f34c0a}, !- Zone Air Exhaust Port List
  {44b37457-e807-46ee-a5bd-52c4acf21010}, !- Zone Air Node Name
  {c6984e46-339d-4e17-bf22-125b1823fbe6}, !- Zone Return Air Port List
=======
  {75ac3b11-533e-4dc5-bd4e-7443f22d81f1}, !- Zone Air Inlet Port List
  {482e835e-c37d-4b69-968c-79e44e24a938}, !- Zone Air Exhaust Port List
  {3fbd02ba-9d00-4389-b70e-ab92bf0384e8}, !- Zone Air Node Name
  {ef8a7a2e-551d-46ee-a6a9-b61c4ce5cdb7}, !- Zone Return Air Port List
>>>>>>> d03a9457
  ,                                       !- Primary Daylighting Control Name
  ,                                       !- Fraction of Zone Controlled by Primary Daylighting Control
  ,                                       !- Secondary Daylighting Control Name
  ,                                       !- Fraction of Zone Controlled by Secondary Daylighting Control
  ,                                       !- Illuminance Map Name
  ,                                       !- Group Rendering Name
  ,                                       !- Thermostat Name
  No;                                     !- Use Ideal Air Loads

OS:Node,
<<<<<<< HEAD
  {8b043a65-878c-42ab-8a78-5b36c1ea5961}, !- Handle
  Node 2,                                 !- Name
  {44b37457-e807-46ee-a5bd-52c4acf21010}, !- Inlet Port
  ;                                       !- Outlet Port

OS:Connection,
  {44b37457-e807-46ee-a5bd-52c4acf21010}, !- Handle
  {71ca8caa-b8d8-4a47-adaf-5fd6f224bd9f}, !- Name
  {b163e99f-97eb-46d2-8355-81a4e1096b60}, !- Source Object
  11,                                     !- Outlet Port
  {8b043a65-878c-42ab-8a78-5b36c1ea5961}, !- Target Object
  2;                                      !- Inlet Port

OS:PortList,
  {b425869f-181e-4b18-9756-12d07fe31919}, !- Handle
  {4bc51aed-0e13-4654-923e-aefc56416ec8}, !- Name
  {b163e99f-97eb-46d2-8355-81a4e1096b60}; !- HVAC Component

OS:PortList,
  {1ddd7a6d-490d-4ddf-a085-ad6c39f34c0a}, !- Handle
  {d29a588f-a8c2-4072-ad76-1dbb63dafa57}, !- Name
  {b163e99f-97eb-46d2-8355-81a4e1096b60}; !- HVAC Component

OS:PortList,
  {c6984e46-339d-4e17-bf22-125b1823fbe6}, !- Handle
  {e0690b9e-74d7-428d-8e9a-1367e3bbf5e0}, !- Name
  {b163e99f-97eb-46d2-8355-81a4e1096b60}; !- HVAC Component

OS:Sizing:Zone,
  {5551d6aa-f8a4-4e6e-9106-4ec5b4959676}, !- Handle
  {b163e99f-97eb-46d2-8355-81a4e1096b60}, !- Zone or ZoneList Name
=======
  {cc0bf8df-351b-4831-8446-46ec8ba7b511}, !- Handle
  Node 2,                                 !- Name
  {3fbd02ba-9d00-4389-b70e-ab92bf0384e8}, !- Inlet Port
  ;                                       !- Outlet Port

OS:Connection,
  {3fbd02ba-9d00-4389-b70e-ab92bf0384e8}, !- Handle
  {89cf2236-b58b-431e-8135-2391ac234d83}, !- Name
  {e6facb8a-6837-4237-87e0-7d32768413ce}, !- Source Object
  11,                                     !- Outlet Port
  {cc0bf8df-351b-4831-8446-46ec8ba7b511}, !- Target Object
  2;                                      !- Inlet Port

OS:PortList,
  {75ac3b11-533e-4dc5-bd4e-7443f22d81f1}, !- Handle
  {d832b98b-9f63-40ae-8b7f-b4c40b6b1583}, !- Name
  {e6facb8a-6837-4237-87e0-7d32768413ce}; !- HVAC Component

OS:PortList,
  {482e835e-c37d-4b69-968c-79e44e24a938}, !- Handle
  {3252188c-54a1-4027-b7ca-abc08bbd67c3}, !- Name
  {e6facb8a-6837-4237-87e0-7d32768413ce}; !- HVAC Component

OS:PortList,
  {ef8a7a2e-551d-46ee-a6a9-b61c4ce5cdb7}, !- Handle
  {348f06ee-04a7-41f2-8308-985f48f96183}, !- Name
  {e6facb8a-6837-4237-87e0-7d32768413ce}; !- HVAC Component

OS:Sizing:Zone,
  {6e320de1-e310-4c62-a334-8bc617cb64fe}, !- Handle
  {e6facb8a-6837-4237-87e0-7d32768413ce}, !- Zone or ZoneList Name
>>>>>>> d03a9457
  SupplyAirTemperature,                   !- Zone Cooling Design Supply Air Temperature Input Method
  14,                                     !- Zone Cooling Design Supply Air Temperature {C}
  11.11,                                  !- Zone Cooling Design Supply Air Temperature Difference {deltaC}
  SupplyAirTemperature,                   !- Zone Heating Design Supply Air Temperature Input Method
  40,                                     !- Zone Heating Design Supply Air Temperature {C}
  11.11,                                  !- Zone Heating Design Supply Air Temperature Difference {deltaC}
  0.0085,                                 !- Zone Cooling Design Supply Air Humidity Ratio {kg-H2O/kg-air}
  0.008,                                  !- Zone Heating Design Supply Air Humidity Ratio {kg-H2O/kg-air}
  ,                                       !- Zone Heating Sizing Factor
  ,                                       !- Zone Cooling Sizing Factor
  DesignDay,                              !- Cooling Design Air Flow Method
  ,                                       !- Cooling Design Air Flow Rate {m3/s}
  ,                                       !- Cooling Minimum Air Flow per Zone Floor Area {m3/s-m2}
  ,                                       !- Cooling Minimum Air Flow {m3/s}
  ,                                       !- Cooling Minimum Air Flow Fraction
  DesignDay,                              !- Heating Design Air Flow Method
  ,                                       !- Heating Design Air Flow Rate {m3/s}
  ,                                       !- Heating Maximum Air Flow per Zone Floor Area {m3/s-m2}
  ,                                       !- Heating Maximum Air Flow {m3/s}
  ,                                       !- Heating Maximum Air Flow Fraction
  ,                                       !- Design Zone Air Distribution Effectiveness in Cooling Mode
  ,                                       !- Design Zone Air Distribution Effectiveness in Heating Mode
  No,                                     !- Account for Dedicated Outdoor Air System
  NeutralSupplyAir,                       !- Dedicated Outdoor Air System Control Strategy
  autosize,                               !- Dedicated Outdoor Air Low Setpoint Temperature for Design {C}
  autosize;                               !- Dedicated Outdoor Air High Setpoint Temperature for Design {C}

OS:ZoneHVAC:EquipmentList,
<<<<<<< HEAD
  {1fa58c45-70dd-4cf6-8f58-92633986ef12}, !- Handle
  Zone HVAC Equipment List 2,             !- Name
  {b163e99f-97eb-46d2-8355-81a4e1096b60}; !- Thermal Zone

OS:SpaceType,
  {360b3f02-4ec6-4a90-919f-ab81cc24a4d3}, !- Handle
=======
  {76b0414f-2f0c-4a91-ae98-b9b1e1529d99}, !- Handle
  Zone HVAC Equipment List 2,             !- Name
  {e6facb8a-6837-4237-87e0-7d32768413ce}; !- Thermal Zone

OS:SpaceType,
  {fe52d6fb-295c-4441-b62d-6518489ed08f}, !- Handle
>>>>>>> d03a9457
  Space Type 2,                           !- Name
  ,                                       !- Default Construction Set Name
  ,                                       !- Default Schedule Set Name
  ,                                       !- Group Rendering Name
  ,                                       !- Design Specification Outdoor Air Object Name
  ,                                       !- Standards Template
  ,                                       !- Standards Building Type
  unfinished attic;                       !- Standards Space Type

OS:BuildingUnit,
<<<<<<< HEAD
  {8320772d-804f-402a-af9b-231deca48758}, !- Handle
=======
  {ebef6603-ede3-449a-a209-05e12ce84f6b}, !- Handle
>>>>>>> d03a9457
  unit 1,                                 !- Name
  ,                                       !- Rendering Color
  Residential;                            !- Building Unit Type

OS:AdditionalProperties,
<<<<<<< HEAD
  {1265f2e6-8d0e-45f2-9402-42889284b9cf}, !- Handle
  {e0932dc5-60c0-49a4-a3d2-b7ca3e895a59}, !- Object Name
=======
  {a5795f27-c17a-4976-91ba-9a1af01e2b7e}, !- Handle
  {4bbd84c6-da0d-4fd2-9194-538e24c11022}, !- Object Name
>>>>>>> d03a9457
  Total Units Represented,                !- Feature Name 1
  Integer,                                !- Feature Data Type 1
  1,                                      !- Feature Value 1
  Total Units Modeled,                    !- Feature Name 2
  Integer,                                !- Feature Data Type 2
  1;                                      !- Feature Value 2

OS:AdditionalProperties,
<<<<<<< HEAD
  {cc0b46ff-0f1f-4e11-ab36-ba11cab35d81}, !- Handle
  {8320772d-804f-402a-af9b-231deca48758}, !- Object Name
=======
  {e5d63b42-f0cb-4dff-8bef-a3acbecf5763}, !- Handle
  {ebef6603-ede3-449a-a209-05e12ce84f6b}, !- Object Name
>>>>>>> d03a9457
  NumberOfBedrooms,                       !- Feature Name 1
  Integer,                                !- Feature Data Type 1
  3,                                      !- Feature Value 1
  NumberOfBathrooms,                      !- Feature Name 2
  Double,                                 !- Feature Data Type 2
  2;                                      !- Feature Value 2

OS:Schedule:Day,
<<<<<<< HEAD
  {f3406ad6-f5e4-4066-aab7-c7f4bf308988}, !- Handle
=======
  {1d4d9371-4bde-4562-a311-ccd29a247cd3}, !- Handle
>>>>>>> d03a9457
  Schedule Day 1,                         !- Name
  ,                                       !- Schedule Type Limits Name
  ,                                       !- Interpolate to Timestep
  24,                                     !- Hour 1
  0,                                      !- Minute 1
  0;                                      !- Value Until Time 1

OS:Schedule:Day,
<<<<<<< HEAD
  {619ae307-61c0-4639-9125-13f9cdfde358}, !- Handle
=======
  {e45818aa-d56f-4f7e-97a8-2a3f13aaab1a}, !- Handle
>>>>>>> d03a9457
  Schedule Day 2,                         !- Name
  ,                                       !- Schedule Type Limits Name
  ,                                       !- Interpolate to Timestep
  24,                                     !- Hour 1
  0,                                      !- Minute 1
  1;                                      !- Value Until Time 1
<|MERGE_RESOLUTION|>--- conflicted
+++ resolved
@@ -1,19 +1,11 @@
 !- NOTE: Auto-generated from /test/osw_files/SFD_2000sqft_2story_SL_UA.osw
 
 OS:Version,
-<<<<<<< HEAD
-  {be6a7482-7ce2-4aee-a451-fd87b66bdd29}, !- Handle
-  2.8.0;                                  !- Version Identifier
-
-OS:Building,
-  {e0932dc5-60c0-49a4-a3d2-b7ca3e895a59}, !- Handle
-=======
   {6cf6c8c6-e6ef-484f-9fda-038c220b6fee}, !- Handle
   2.8.0;                                  !- Version Identifier
 
 OS:Building,
   {4bbd84c6-da0d-4fd2-9194-538e24c11022}, !- Handle
->>>>>>> d03a9457
   Building 1,                             !- Name
   ,                                       !- Building Sector Type
   0,                                      !- North Axis {deg}
@@ -28,17 +20,10 @@
   1;                                      !- Standards Number of Living Units
 
 OS:Facility,
-<<<<<<< HEAD
-  {823c255e-473a-440b-967d-332962a99e71}; !- Handle
-
-OS:Site,
-  {8fa80f7a-9cb9-445f-9d17-c035db0e46d5}, !- Handle
-=======
   {a8b98f97-bdf9-451f-b0b7-d46871ca4d0e}; !- Handle
 
 OS:Site,
   {312b8b33-e438-4f1e-83e1-ed835b6c374a}, !- Handle
->>>>>>> d03a9457
   Site 1,                                 !- Name
   ,                                       !- Latitude {deg}
   ,                                       !- Longitude {deg}
@@ -47,57 +32,33 @@
   ;                                       !- Terrain
 
 OS:SimulationControl,
-<<<<<<< HEAD
-  {53288402-53c8-45f6-9797-805a22d415b2}, !- Handle
-=======
   {f0ba401c-e1d2-40c8-9824-21b843c45bf7}, !- Handle
->>>>>>> d03a9457
   ,                                       !- Do Zone Sizing Calculation
   ,                                       !- Do System Sizing Calculation
   ,                                       !- Do Plant Sizing Calculation
   No;                                     !- Run Simulation for Sizing Periods
 
 OS:Sizing:Parameters,
-<<<<<<< HEAD
-  {cc6dc25a-3755-4d29-a960-d37cfa42841e}, !- Handle
-=======
   {5733275f-ded6-40f2-894e-f493f638885a}, !- Handle
->>>>>>> d03a9457
   1.25,                                   !- Heating Sizing Factor
   1.15;                                   !- Cooling Sizing Factor
 
 OS:Timestep,
-<<<<<<< HEAD
-  {c5bee6c3-9de5-4e47-a4f7-38971e59e299}, !- Handle
-  6;                                      !- Number of Timesteps per Hour
-
-OS:ShadowCalculation,
-  {6a3d67f7-7470-4ef1-8e69-9056603a7b8b}, !- Handle
-=======
   {29a7457c-f9c9-4938-82e4-d94a2899daf4}, !- Handle
   6;                                      !- Number of Timesteps per Hour
 
 OS:ShadowCalculation,
   {3135f3e4-b89e-44ea-8e74-b026be10f0af}, !- Handle
->>>>>>> d03a9457
   20,                                     !- Calculation Frequency
   200;                                    !- Maximum Figures in Shadow Overlap Calculations
 
 OS:HeatBalanceAlgorithm,
-<<<<<<< HEAD
-  {f1a2c7c4-7e1b-4856-b196-3e927537207f}, !- Handle
-=======
   {d6b740b0-d413-496c-b2eb-ca9d5e94b1e9}, !- Handle
->>>>>>> d03a9457
   ConductionTransferFunction,             !- Algorithm
   200;                                    !- Surface Temperature Upper Limit {C}
 
 OS:RunPeriod,
-<<<<<<< HEAD
-  {cccd1be4-f191-4fd6-9253-5b118f8d8bd9}, !- Handle
-=======
   {d4fab176-a8dc-4d7d-bd78-6a896d0e42e9}, !- Handle
->>>>>>> d03a9457
   Run Period 1,                           !- Name
   1,                                      !- Begin Month
   1,                                      !- Begin Day of Month
@@ -111,11 +72,7 @@
   ;                                       !- Number of Times Runperiod to be Repeated
 
 OS:LifeCycleCost:Parameters,
-<<<<<<< HEAD
-  {29f14149-8896-432e-8132-888323663364}, !- Handle
-=======
   {8df67a06-51be-45cf-9c33-67bafba9918f}, !- Handle
->>>>>>> d03a9457
   ,                                       !- Analysis Type
   ,                                       !- Discounting Convention
   ,                                       !- Inflation Approach
@@ -129,17 +86,6 @@
   ;                                       !- Length of Study Period in Years
 
 OS:SurfaceConvectionAlgorithm:Outside,
-<<<<<<< HEAD
-  {bd5a24c4-69ba-4abe-a9ef-871074e91506}, !- Handle
-  DOE-2;                                  !- Algorithm
-
-OS:SurfaceConvectionAlgorithm:Inside,
-  {0c826543-cb98-48b4-8de8-2edd388531cd}, !- Handle
-  TARP;                                   !- Algorithm
-
-OS:ZoneCapacitanceMultiplier:ResearchSpecial,
-  {3bb5e102-0ef0-4b45-ab2e-8cf72bea77e5}, !- Handle
-=======
   {186bdba9-6642-45d1-a4d3-54fd7cd90963}, !- Handle
   DOE-2;                                  !- Algorithm
 
@@ -149,17 +95,12 @@
 
 OS:ZoneCapacitanceMultiplier:ResearchSpecial,
   {cfc1ae83-567c-480c-a091-efbbc94f1218}, !- Handle
->>>>>>> d03a9457
   ,                                       !- Temperature Capacity Multiplier
   15,                                     !- Humidity Capacity Multiplier
   ;                                       !- Carbon Dioxide Capacity Multiplier
 
 OS:ThermalZone,
-<<<<<<< HEAD
-  {e86a58ea-ac63-44eb-8685-144b3d95c962}, !- Handle
-=======
   {119ade61-8ca4-4871-ab95-f26c2c9a8889}, !- Handle
->>>>>>> d03a9457
   living zone,                            !- Name
   ,                                       !- Multiplier
   ,                                       !- Ceiling Height {m}
@@ -168,17 +109,10 @@
   ,                                       !- Zone Inside Convection Algorithm
   ,                                       !- Zone Outside Convection Algorithm
   ,                                       !- Zone Conditioning Equipment List Name
-<<<<<<< HEAD
-  {78c8d7c5-fcdf-4a79-af8c-68599ae0bda6}, !- Zone Air Inlet Port List
-  {a08e1257-6eee-4194-af28-13cedf743d8c}, !- Zone Air Exhaust Port List
-  {13ee8d46-796b-4842-8239-274a095d44e4}, !- Zone Air Node Name
-  {8f17e794-b565-44b1-b85d-33ed354b9e8c}, !- Zone Return Air Port List
-=======
   {165d752e-eae3-44dc-9aed-9296d9978e93}, !- Zone Air Inlet Port List
   {ba2e7490-5b4f-4158-8c2a-e8c8dac4b569}, !- Zone Air Exhaust Port List
   {8e7247a8-28be-4c61-aa85-05bc31ae7a37}, !- Zone Air Node Name
   {55081057-ae15-448f-ae56-260462948adb}, !- Zone Return Air Port List
->>>>>>> d03a9457
   ,                                       !- Primary Daylighting Control Name
   ,                                       !- Fraction of Zone Controlled by Primary Daylighting Control
   ,                                       !- Secondary Daylighting Control Name
@@ -189,39 +123,6 @@
   No;                                     !- Use Ideal Air Loads
 
 OS:Node,
-<<<<<<< HEAD
-  {6e3efb2f-f161-47ba-a7d8-9338c9057679}, !- Handle
-  Node 1,                                 !- Name
-  {13ee8d46-796b-4842-8239-274a095d44e4}, !- Inlet Port
-  ;                                       !- Outlet Port
-
-OS:Connection,
-  {13ee8d46-796b-4842-8239-274a095d44e4}, !- Handle
-  {15e61f27-2ab0-4e1b-b5c5-78123992290d}, !- Name
-  {e86a58ea-ac63-44eb-8685-144b3d95c962}, !- Source Object
-  11,                                     !- Outlet Port
-  {6e3efb2f-f161-47ba-a7d8-9338c9057679}, !- Target Object
-  2;                                      !- Inlet Port
-
-OS:PortList,
-  {78c8d7c5-fcdf-4a79-af8c-68599ae0bda6}, !- Handle
-  {b86fb1b0-2628-47de-bc94-6c5be43911f3}, !- Name
-  {e86a58ea-ac63-44eb-8685-144b3d95c962}; !- HVAC Component
-
-OS:PortList,
-  {a08e1257-6eee-4194-af28-13cedf743d8c}, !- Handle
-  {4727e54b-7a0b-489c-9685-2854df2a9878}, !- Name
-  {e86a58ea-ac63-44eb-8685-144b3d95c962}; !- HVAC Component
-
-OS:PortList,
-  {8f17e794-b565-44b1-b85d-33ed354b9e8c}, !- Handle
-  {ef9d4062-8c6e-49ef-b9c3-661c8e36a9de}, !- Name
-  {e86a58ea-ac63-44eb-8685-144b3d95c962}; !- HVAC Component
-
-OS:Sizing:Zone,
-  {c56e5ea0-0cf3-47e9-afbb-140a57a93a81}, !- Handle
-  {e86a58ea-ac63-44eb-8685-144b3d95c962}, !- Zone or ZoneList Name
-=======
   {840538dc-2b4d-435c-8421-538cb2a6f08a}, !- Handle
   Node 1,                                 !- Name
   {8e7247a8-28be-4c61-aa85-05bc31ae7a37}, !- Inlet Port
@@ -253,7 +154,6 @@
 OS:Sizing:Zone,
   {64f8ed0e-5d06-4a6a-9a3a-6f68cee460cc}, !- Handle
   {119ade61-8ca4-4871-ab95-f26c2c9a8889}, !- Zone or ZoneList Name
->>>>>>> d03a9457
   SupplyAirTemperature,                   !- Zone Cooling Design Supply Air Temperature Input Method
   14,                                     !- Zone Cooling Design Supply Air Temperature {C}
   11.11,                                  !- Zone Cooling Design Supply Air Temperature Difference {deltaC}
@@ -282,16 +182,6 @@
   autosize;                               !- Dedicated Outdoor Air High Setpoint Temperature for Design {C}
 
 OS:ZoneHVAC:EquipmentList,
-<<<<<<< HEAD
-  {35c861a7-2bea-4ccb-8071-98fd268f1438}, !- Handle
-  Zone HVAC Equipment List 1,             !- Name
-  {e86a58ea-ac63-44eb-8685-144b3d95c962}; !- Thermal Zone
-
-OS:Space,
-  {271b8ae7-f519-4315-a106-7e1c088a3456}, !- Handle
-  living space,                           !- Name
-  {472e9f77-8fdf-4b7b-a54b-1a392698f64c}, !- Space Type Name
-=======
   {7dfc8fbd-a589-455a-a99a-18a489cb108b}, !- Handle
   Zone HVAC Equipment List 1,             !- Name
   {119ade61-8ca4-4871-ab95-f26c2c9a8889}; !- Thermal Zone
@@ -300,7 +190,6 @@
   {b29cf5d1-d8c4-4092-9a9c-292920494613}, !- Handle
   living space,                           !- Name
   {26c5db75-19b4-4b34-b8fd-ae0dcffd9597}, !- Space Type Name
->>>>>>> d03a9457
   ,                                       !- Default Construction Set Name
   ,                                       !- Default Schedule Set Name
   -0,                                     !- Direction of Relative North {deg}
@@ -308,19 +197,6 @@
   0,                                      !- Y Origin {m}
   0,                                      !- Z Origin {m}
   ,                                       !- Building Story Name
-<<<<<<< HEAD
-  {e86a58ea-ac63-44eb-8685-144b3d95c962}, !- Thermal Zone Name
-  ,                                       !- Part of Total Floor Area
-  ,                                       !- Design Specification Outdoor Air Object Name
-  {8320772d-804f-402a-af9b-231deca48758}; !- Building Unit Name
-
-OS:Surface,
-  {1e042668-1b18-438b-89ca-cc8f80e3fc30}, !- Handle
-  Surface 1,                              !- Name
-  Floor,                                  !- Surface Type
-  ,                                       !- Construction Name
-  {271b8ae7-f519-4315-a106-7e1c088a3456}, !- Space Name
-=======
   {119ade61-8ca4-4871-ab95-f26c2c9a8889}, !- Thermal Zone Name
   ,                                       !- Part of Total Floor Area
   ,                                       !- Design Specification Outdoor Air Object Name
@@ -332,7 +208,6 @@
   Floor,                                  !- Surface Type
   ,                                       !- Construction Name
   {b29cf5d1-d8c4-4092-9a9c-292920494613}, !- Space Name
->>>>>>> d03a9457
   Foundation,                             !- Outside Boundary Condition
   ,                                       !- Outside Boundary Condition Object
   NoSun,                                  !- Sun Exposure
@@ -345,19 +220,11 @@
   13.6310703908387, 0, 0;                 !- X,Y,Z Vertex 4 {m}
 
 OS:Surface,
-<<<<<<< HEAD
-  {0d5b5da1-49a9-4b5f-9a40-b541fff73c3c}, !- Handle
-  Surface 2,                              !- Name
-  Wall,                                   !- Surface Type
-  ,                                       !- Construction Name
-  {271b8ae7-f519-4315-a106-7e1c088a3456}, !- Space Name
-=======
   {60bf5259-91b0-42b9-83a4-d25ba6c981f7}, !- Handle
   Surface 2,                              !- Name
   Wall,                                   !- Surface Type
   ,                                       !- Construction Name
   {b29cf5d1-d8c4-4092-9a9c-292920494613}, !- Space Name
->>>>>>> d03a9457
   Outdoors,                               !- Outside Boundary Condition
   ,                                       !- Outside Boundary Condition Object
   SunExposed,                             !- Sun Exposure
@@ -370,19 +237,11 @@
   0, 0, 2.4384;                           !- X,Y,Z Vertex 4 {m}
 
 OS:Surface,
-<<<<<<< HEAD
-  {70c3606e-d72b-4410-9e34-879b51622b53}, !- Handle
-  Surface 3,                              !- Name
-  Wall,                                   !- Surface Type
-  ,                                       !- Construction Name
-  {271b8ae7-f519-4315-a106-7e1c088a3456}, !- Space Name
-=======
   {a2807331-35e9-4529-98a0-822f57ca4feb}, !- Handle
   Surface 3,                              !- Name
   Wall,                                   !- Surface Type
   ,                                       !- Construction Name
   {b29cf5d1-d8c4-4092-9a9c-292920494613}, !- Space Name
->>>>>>> d03a9457
   Outdoors,                               !- Outside Boundary Condition
   ,                                       !- Outside Boundary Condition Object
   SunExposed,                             !- Sun Exposure
@@ -395,19 +254,11 @@
   0, 6.81553519541936, 2.4384;            !- X,Y,Z Vertex 4 {m}
 
 OS:Surface,
-<<<<<<< HEAD
-  {d2956d4e-2ef7-42d2-8df8-0df6d4cb2194}, !- Handle
-  Surface 4,                              !- Name
-  Wall,                                   !- Surface Type
-  ,                                       !- Construction Name
-  {271b8ae7-f519-4315-a106-7e1c088a3456}, !- Space Name
-=======
   {840f16da-62cd-45bc-87a3-ed7fc28ea9e4}, !- Handle
   Surface 4,                              !- Name
   Wall,                                   !- Surface Type
   ,                                       !- Construction Name
   {b29cf5d1-d8c4-4092-9a9c-292920494613}, !- Space Name
->>>>>>> d03a9457
   Outdoors,                               !- Outside Boundary Condition
   ,                                       !- Outside Boundary Condition Object
   SunExposed,                             !- Sun Exposure
@@ -420,19 +271,11 @@
   13.6310703908387, 6.81553519541936, 2.4384; !- X,Y,Z Vertex 4 {m}
 
 OS:Surface,
-<<<<<<< HEAD
-  {d590d31d-faef-4b87-83e7-434920031a76}, !- Handle
-  Surface 5,                              !- Name
-  Wall,                                   !- Surface Type
-  ,                                       !- Construction Name
-  {271b8ae7-f519-4315-a106-7e1c088a3456}, !- Space Name
-=======
   {217644bd-ece3-4f83-a453-ac6104904b69}, !- Handle
   Surface 5,                              !- Name
   Wall,                                   !- Surface Type
   ,                                       !- Construction Name
   {b29cf5d1-d8c4-4092-9a9c-292920494613}, !- Space Name
->>>>>>> d03a9457
   Outdoors,                               !- Outside Boundary Condition
   ,                                       !- Outside Boundary Condition Object
   SunExposed,                             !- Sun Exposure
@@ -445,15 +288,6 @@
   13.6310703908387, 0, 2.4384;            !- X,Y,Z Vertex 4 {m}
 
 OS:Surface,
-<<<<<<< HEAD
-  {37c8c034-8f24-4842-8b70-93cb108427fc}, !- Handle
-  Surface 6,                              !- Name
-  RoofCeiling,                            !- Surface Type
-  ,                                       !- Construction Name
-  {271b8ae7-f519-4315-a106-7e1c088a3456}, !- Space Name
-  Surface,                                !- Outside Boundary Condition
-  {52e0af8a-a837-4a7a-a2e0-af12c418708e}, !- Outside Boundary Condition Object
-=======
   {4f7ee0a3-4ea3-4df4-824d-5d5a74dc74c1}, !- Handle
   Surface 6,                              !- Name
   RoofCeiling,                            !- Surface Type
@@ -461,7 +295,6 @@
   {b29cf5d1-d8c4-4092-9a9c-292920494613}, !- Space Name
   Surface,                                !- Outside Boundary Condition
   {692cb837-164a-4132-a6a4-35f3f49e90b0}, !- Outside Boundary Condition Object
->>>>>>> d03a9457
   NoSun,                                  !- Sun Exposure
   NoWind,                                 !- Wind Exposure
   ,                                       !- View Factor to Ground
@@ -472,11 +305,7 @@
   0, 0, 2.4384;                           !- X,Y,Z Vertex 4 {m}
 
 OS:SpaceType,
-<<<<<<< HEAD
-  {472e9f77-8fdf-4b7b-a54b-1a392698f64c}, !- Handle
-=======
   {26c5db75-19b4-4b34-b8fd-ae0dcffd9597}, !- Handle
->>>>>>> d03a9457
   Space Type 1,                           !- Name
   ,                                       !- Default Construction Set Name
   ,                                       !- Default Schedule Set Name
@@ -487,15 +316,9 @@
   living;                                 !- Standards Space Type
 
 OS:Space,
-<<<<<<< HEAD
-  {02fa5d78-8e47-490e-981c-c8268abc114c}, !- Handle
-  living space|story 2,                   !- Name
-  {472e9f77-8fdf-4b7b-a54b-1a392698f64c}, !- Space Type Name
-=======
   {1bd763e2-fd7e-490b-bd1b-0240185fc6f2}, !- Handle
   living space|story 2,                   !- Name
   {26c5db75-19b4-4b34-b8fd-ae0dcffd9597}, !- Space Type Name
->>>>>>> d03a9457
   ,                                       !- Default Construction Set Name
   ,                                       !- Default Schedule Set Name
   -0,                                     !- Direction of Relative North {deg}
@@ -503,21 +326,6 @@
   0,                                      !- Y Origin {m}
   2.4384,                                 !- Z Origin {m}
   ,                                       !- Building Story Name
-<<<<<<< HEAD
-  {e86a58ea-ac63-44eb-8685-144b3d95c962}, !- Thermal Zone Name
-  ,                                       !- Part of Total Floor Area
-  ,                                       !- Design Specification Outdoor Air Object Name
-  {8320772d-804f-402a-af9b-231deca48758}; !- Building Unit Name
-
-OS:Surface,
-  {52e0af8a-a837-4a7a-a2e0-af12c418708e}, !- Handle
-  Surface 7,                              !- Name
-  Floor,                                  !- Surface Type
-  ,                                       !- Construction Name
-  {02fa5d78-8e47-490e-981c-c8268abc114c}, !- Space Name
-  Surface,                                !- Outside Boundary Condition
-  {37c8c034-8f24-4842-8b70-93cb108427fc}, !- Outside Boundary Condition Object
-=======
   {119ade61-8ca4-4871-ab95-f26c2c9a8889}, !- Thermal Zone Name
   ,                                       !- Part of Total Floor Area
   ,                                       !- Design Specification Outdoor Air Object Name
@@ -531,7 +339,6 @@
   {1bd763e2-fd7e-490b-bd1b-0240185fc6f2}, !- Space Name
   Surface,                                !- Outside Boundary Condition
   {4f7ee0a3-4ea3-4df4-824d-5d5a74dc74c1}, !- Outside Boundary Condition Object
->>>>>>> d03a9457
   NoSun,                                  !- Sun Exposure
   NoWind,                                 !- Wind Exposure
   ,                                       !- View Factor to Ground
@@ -542,19 +349,11 @@
   13.6310703908387, 0, 0;                 !- X,Y,Z Vertex 4 {m}
 
 OS:Surface,
-<<<<<<< HEAD
-  {72c36ed8-3b20-4955-8724-d03c962e3329}, !- Handle
-  Surface 8,                              !- Name
-  Wall,                                   !- Surface Type
-  ,                                       !- Construction Name
-  {02fa5d78-8e47-490e-981c-c8268abc114c}, !- Space Name
-=======
   {d1d5c3c1-cb54-484a-9770-306d8c33893d}, !- Handle
   Surface 8,                              !- Name
   Wall,                                   !- Surface Type
   ,                                       !- Construction Name
   {1bd763e2-fd7e-490b-bd1b-0240185fc6f2}, !- Space Name
->>>>>>> d03a9457
   Outdoors,                               !- Outside Boundary Condition
   ,                                       !- Outside Boundary Condition Object
   SunExposed,                             !- Sun Exposure
@@ -567,19 +366,11 @@
   0, 0, 2.4384;                           !- X,Y,Z Vertex 4 {m}
 
 OS:Surface,
-<<<<<<< HEAD
-  {ccaa3017-e0c1-4cc9-8787-f333fb5838b1}, !- Handle
-  Surface 9,                              !- Name
-  Wall,                                   !- Surface Type
-  ,                                       !- Construction Name
-  {02fa5d78-8e47-490e-981c-c8268abc114c}, !- Space Name
-=======
   {f20e8196-76dc-4334-9c6d-23aa1ce25393}, !- Handle
   Surface 9,                              !- Name
   Wall,                                   !- Surface Type
   ,                                       !- Construction Name
   {1bd763e2-fd7e-490b-bd1b-0240185fc6f2}, !- Space Name
->>>>>>> d03a9457
   Outdoors,                               !- Outside Boundary Condition
   ,                                       !- Outside Boundary Condition Object
   SunExposed,                             !- Sun Exposure
@@ -592,19 +383,11 @@
   0, 6.81553519541936, 2.4384;            !- X,Y,Z Vertex 4 {m}
 
 OS:Surface,
-<<<<<<< HEAD
-  {36a70ea6-7836-408d-87b1-945b1fbbc4b0}, !- Handle
-  Surface 10,                             !- Name
-  Wall,                                   !- Surface Type
-  ,                                       !- Construction Name
-  {02fa5d78-8e47-490e-981c-c8268abc114c}, !- Space Name
-=======
   {dab2bb1f-8c20-4287-a877-7ae104486840}, !- Handle
   Surface 10,                             !- Name
   Wall,                                   !- Surface Type
   ,                                       !- Construction Name
   {1bd763e2-fd7e-490b-bd1b-0240185fc6f2}, !- Space Name
->>>>>>> d03a9457
   Outdoors,                               !- Outside Boundary Condition
   ,                                       !- Outside Boundary Condition Object
   SunExposed,                             !- Sun Exposure
@@ -617,19 +400,11 @@
   13.6310703908387, 6.81553519541936, 2.4384; !- X,Y,Z Vertex 4 {m}
 
 OS:Surface,
-<<<<<<< HEAD
-  {bbb44dfc-4784-49a5-aac1-752d0e3491e9}, !- Handle
-  Surface 11,                             !- Name
-  Wall,                                   !- Surface Type
-  ,                                       !- Construction Name
-  {02fa5d78-8e47-490e-981c-c8268abc114c}, !- Space Name
-=======
   {d990ae50-8551-458d-84a8-ad6b20808238}, !- Handle
   Surface 11,                             !- Name
   Wall,                                   !- Surface Type
   ,                                       !- Construction Name
   {1bd763e2-fd7e-490b-bd1b-0240185fc6f2}, !- Space Name
->>>>>>> d03a9457
   Outdoors,                               !- Outside Boundary Condition
   ,                                       !- Outside Boundary Condition Object
   SunExposed,                             !- Sun Exposure
@@ -642,15 +417,6 @@
   13.6310703908387, 0, 2.4384;            !- X,Y,Z Vertex 4 {m}
 
 OS:Surface,
-<<<<<<< HEAD
-  {f2477fee-45a5-46fb-9f7c-dd25b4256c79}, !- Handle
-  Surface 12,                             !- Name
-  RoofCeiling,                            !- Surface Type
-  ,                                       !- Construction Name
-  {02fa5d78-8e47-490e-981c-c8268abc114c}, !- Space Name
-  Surface,                                !- Outside Boundary Condition
-  {4ad75187-cfd2-41d7-a11e-3ca533ce73ff}, !- Outside Boundary Condition Object
-=======
   {96a24970-d68f-484a-8d9a-4d6728350eee}, !- Handle
   Surface 12,                             !- Name
   RoofCeiling,                            !- Surface Type
@@ -658,7 +424,6 @@
   {1bd763e2-fd7e-490b-bd1b-0240185fc6f2}, !- Space Name
   Surface,                                !- Outside Boundary Condition
   {3fabf2aa-326d-41f7-b8dc-a995d49e638c}, !- Outside Boundary Condition Object
->>>>>>> d03a9457
   NoSun,                                  !- Sun Exposure
   NoWind,                                 !- Wind Exposure
   ,                                       !- View Factor to Ground
@@ -669,15 +434,6 @@
   0, 0, 2.4384;                           !- X,Y,Z Vertex 4 {m}
 
 OS:Surface,
-<<<<<<< HEAD
-  {4ad75187-cfd2-41d7-a11e-3ca533ce73ff}, !- Handle
-  Surface 13,                             !- Name
-  Floor,                                  !- Surface Type
-  ,                                       !- Construction Name
-  {5e121715-1b70-4dff-a685-ade89e039da1}, !- Space Name
-  Surface,                                !- Outside Boundary Condition
-  {f2477fee-45a5-46fb-9f7c-dd25b4256c79}, !- Outside Boundary Condition Object
-=======
   {3fabf2aa-326d-41f7-b8dc-a995d49e638c}, !- Handle
   Surface 13,                             !- Name
   Floor,                                  !- Surface Type
@@ -685,7 +441,6 @@
   {f408a2b3-deb0-40b4-b097-f828e19a80df}, !- Space Name
   Surface,                                !- Outside Boundary Condition
   {96a24970-d68f-484a-8d9a-4d6728350eee}, !- Outside Boundary Condition Object
->>>>>>> d03a9457
   NoSun,                                  !- Sun Exposure
   NoWind,                                 !- Wind Exposure
   ,                                       !- View Factor to Ground
@@ -696,19 +451,11 @@
   0, 0, 0;                                !- X,Y,Z Vertex 4 {m}
 
 OS:Surface,
-<<<<<<< HEAD
-  {c32f903c-63fa-4c05-acb9-74cc7642095b}, !- Handle
-  Surface 14,                             !- Name
-  RoofCeiling,                            !- Surface Type
-  ,                                       !- Construction Name
-  {5e121715-1b70-4dff-a685-ade89e039da1}, !- Space Name
-=======
   {fed59cec-4e4c-4537-a9ed-563e1ec41779}, !- Handle
   Surface 14,                             !- Name
   RoofCeiling,                            !- Surface Type
   ,                                       !- Construction Name
   {f408a2b3-deb0-40b4-b097-f828e19a80df}, !- Space Name
->>>>>>> d03a9457
   Outdoors,                               !- Outside Boundary Condition
   ,                                       !- Outside Boundary Condition Object
   SunExposed,                             !- Sun Exposure
@@ -721,19 +468,11 @@
   13.6310703908387, 0, 0;                 !- X,Y,Z Vertex 4 {m}
 
 OS:Surface,
-<<<<<<< HEAD
-  {699d3119-fe94-438b-b747-a4ebdc7264c9}, !- Handle
-  Surface 15,                             !- Name
-  RoofCeiling,                            !- Surface Type
-  ,                                       !- Construction Name
-  {5e121715-1b70-4dff-a685-ade89e039da1}, !- Space Name
-=======
   {fc1c8226-bb38-4426-8c07-9fba1e2582db}, !- Handle
   Surface 15,                             !- Name
   RoofCeiling,                            !- Surface Type
   ,                                       !- Construction Name
   {f408a2b3-deb0-40b4-b097-f828e19a80df}, !- Space Name
->>>>>>> d03a9457
   Outdoors,                               !- Outside Boundary Condition
   ,                                       !- Outside Boundary Condition Object
   SunExposed,                             !- Sun Exposure
@@ -746,19 +485,11 @@
   0, 6.81553519541936, 0;                 !- X,Y,Z Vertex 4 {m}
 
 OS:Surface,
-<<<<<<< HEAD
-  {b3dbb8c6-d5bd-4abc-a8e6-f632c49426ff}, !- Handle
-  Surface 16,                             !- Name
-  Wall,                                   !- Surface Type
-  ,                                       !- Construction Name
-  {5e121715-1b70-4dff-a685-ade89e039da1}, !- Space Name
-=======
   {9f71ab27-0c8c-4623-896e-50869600b720}, !- Handle
   Surface 16,                             !- Name
   Wall,                                   !- Surface Type
   ,                                       !- Construction Name
   {f408a2b3-deb0-40b4-b097-f828e19a80df}, !- Space Name
->>>>>>> d03a9457
   Outdoors,                               !- Outside Boundary Condition
   ,                                       !- Outside Boundary Condition Object
   SunExposed,                             !- Sun Exposure
@@ -770,19 +501,11 @@
   0, 0, 0;                                !- X,Y,Z Vertex 3 {m}
 
 OS:Surface,
-<<<<<<< HEAD
-  {2031cd58-7cf8-4699-a7b4-05998b65dfbc}, !- Handle
-  Surface 17,                             !- Name
-  Wall,                                   !- Surface Type
-  ,                                       !- Construction Name
-  {5e121715-1b70-4dff-a685-ade89e039da1}, !- Space Name
-=======
   {1802e3bb-1dca-401c-8244-61e541f8bf4e}, !- Handle
   Surface 17,                             !- Name
   Wall,                                   !- Surface Type
   ,                                       !- Construction Name
   {f408a2b3-deb0-40b4-b097-f828e19a80df}, !- Space Name
->>>>>>> d03a9457
   Outdoors,                               !- Outside Boundary Condition
   ,                                       !- Outside Boundary Condition Object
   SunExposed,                             !- Sun Exposure
@@ -794,15 +517,9 @@
   13.6310703908387, 6.81553519541936, 0;  !- X,Y,Z Vertex 3 {m}
 
 OS:Space,
-<<<<<<< HEAD
-  {5e121715-1b70-4dff-a685-ade89e039da1}, !- Handle
-  unfinished attic space,                 !- Name
-  {360b3f02-4ec6-4a90-919f-ab81cc24a4d3}, !- Space Type Name
-=======
   {f408a2b3-deb0-40b4-b097-f828e19a80df}, !- Handle
   unfinished attic space,                 !- Name
   {fe52d6fb-295c-4441-b62d-6518489ed08f}, !- Space Type Name
->>>>>>> d03a9457
   ,                                       !- Default Construction Set Name
   ,                                       !- Default Schedule Set Name
   -0,                                     !- Direction of Relative North {deg}
@@ -810,17 +527,10 @@
   0,                                      !- Y Origin {m}
   4.8768,                                 !- Z Origin {m}
   ,                                       !- Building Story Name
-<<<<<<< HEAD
-  {b163e99f-97eb-46d2-8355-81a4e1096b60}; !- Thermal Zone Name
-
-OS:ThermalZone,
-  {b163e99f-97eb-46d2-8355-81a4e1096b60}, !- Handle
-=======
   {e6facb8a-6837-4237-87e0-7d32768413ce}; !- Thermal Zone Name
 
 OS:ThermalZone,
   {e6facb8a-6837-4237-87e0-7d32768413ce}, !- Handle
->>>>>>> d03a9457
   unfinished attic zone,                  !- Name
   ,                                       !- Multiplier
   ,                                       !- Ceiling Height {m}
@@ -829,17 +539,10 @@
   ,                                       !- Zone Inside Convection Algorithm
   ,                                       !- Zone Outside Convection Algorithm
   ,                                       !- Zone Conditioning Equipment List Name
-<<<<<<< HEAD
-  {b425869f-181e-4b18-9756-12d07fe31919}, !- Zone Air Inlet Port List
-  {1ddd7a6d-490d-4ddf-a085-ad6c39f34c0a}, !- Zone Air Exhaust Port List
-  {44b37457-e807-46ee-a5bd-52c4acf21010}, !- Zone Air Node Name
-  {c6984e46-339d-4e17-bf22-125b1823fbe6}, !- Zone Return Air Port List
-=======
   {75ac3b11-533e-4dc5-bd4e-7443f22d81f1}, !- Zone Air Inlet Port List
   {482e835e-c37d-4b69-968c-79e44e24a938}, !- Zone Air Exhaust Port List
   {3fbd02ba-9d00-4389-b70e-ab92bf0384e8}, !- Zone Air Node Name
   {ef8a7a2e-551d-46ee-a6a9-b61c4ce5cdb7}, !- Zone Return Air Port List
->>>>>>> d03a9457
   ,                                       !- Primary Daylighting Control Name
   ,                                       !- Fraction of Zone Controlled by Primary Daylighting Control
   ,                                       !- Secondary Daylighting Control Name
@@ -850,39 +553,6 @@
   No;                                     !- Use Ideal Air Loads
 
 OS:Node,
-<<<<<<< HEAD
-  {8b043a65-878c-42ab-8a78-5b36c1ea5961}, !- Handle
-  Node 2,                                 !- Name
-  {44b37457-e807-46ee-a5bd-52c4acf21010}, !- Inlet Port
-  ;                                       !- Outlet Port
-
-OS:Connection,
-  {44b37457-e807-46ee-a5bd-52c4acf21010}, !- Handle
-  {71ca8caa-b8d8-4a47-adaf-5fd6f224bd9f}, !- Name
-  {b163e99f-97eb-46d2-8355-81a4e1096b60}, !- Source Object
-  11,                                     !- Outlet Port
-  {8b043a65-878c-42ab-8a78-5b36c1ea5961}, !- Target Object
-  2;                                      !- Inlet Port
-
-OS:PortList,
-  {b425869f-181e-4b18-9756-12d07fe31919}, !- Handle
-  {4bc51aed-0e13-4654-923e-aefc56416ec8}, !- Name
-  {b163e99f-97eb-46d2-8355-81a4e1096b60}; !- HVAC Component
-
-OS:PortList,
-  {1ddd7a6d-490d-4ddf-a085-ad6c39f34c0a}, !- Handle
-  {d29a588f-a8c2-4072-ad76-1dbb63dafa57}, !- Name
-  {b163e99f-97eb-46d2-8355-81a4e1096b60}; !- HVAC Component
-
-OS:PortList,
-  {c6984e46-339d-4e17-bf22-125b1823fbe6}, !- Handle
-  {e0690b9e-74d7-428d-8e9a-1367e3bbf5e0}, !- Name
-  {b163e99f-97eb-46d2-8355-81a4e1096b60}; !- HVAC Component
-
-OS:Sizing:Zone,
-  {5551d6aa-f8a4-4e6e-9106-4ec5b4959676}, !- Handle
-  {b163e99f-97eb-46d2-8355-81a4e1096b60}, !- Zone or ZoneList Name
-=======
   {cc0bf8df-351b-4831-8446-46ec8ba7b511}, !- Handle
   Node 2,                                 !- Name
   {3fbd02ba-9d00-4389-b70e-ab92bf0384e8}, !- Inlet Port
@@ -914,7 +584,6 @@
 OS:Sizing:Zone,
   {6e320de1-e310-4c62-a334-8bc617cb64fe}, !- Handle
   {e6facb8a-6837-4237-87e0-7d32768413ce}, !- Zone or ZoneList Name
->>>>>>> d03a9457
   SupplyAirTemperature,                   !- Zone Cooling Design Supply Air Temperature Input Method
   14,                                     !- Zone Cooling Design Supply Air Temperature {C}
   11.11,                                  !- Zone Cooling Design Supply Air Temperature Difference {deltaC}
@@ -943,21 +612,12 @@
   autosize;                               !- Dedicated Outdoor Air High Setpoint Temperature for Design {C}
 
 OS:ZoneHVAC:EquipmentList,
-<<<<<<< HEAD
-  {1fa58c45-70dd-4cf6-8f58-92633986ef12}, !- Handle
-  Zone HVAC Equipment List 2,             !- Name
-  {b163e99f-97eb-46d2-8355-81a4e1096b60}; !- Thermal Zone
-
-OS:SpaceType,
-  {360b3f02-4ec6-4a90-919f-ab81cc24a4d3}, !- Handle
-=======
   {76b0414f-2f0c-4a91-ae98-b9b1e1529d99}, !- Handle
   Zone HVAC Equipment List 2,             !- Name
   {e6facb8a-6837-4237-87e0-7d32768413ce}; !- Thermal Zone
 
 OS:SpaceType,
   {fe52d6fb-295c-4441-b62d-6518489ed08f}, !- Handle
->>>>>>> d03a9457
   Space Type 2,                           !- Name
   ,                                       !- Default Construction Set Name
   ,                                       !- Default Schedule Set Name
@@ -968,23 +628,14 @@
   unfinished attic;                       !- Standards Space Type
 
 OS:BuildingUnit,
-<<<<<<< HEAD
-  {8320772d-804f-402a-af9b-231deca48758}, !- Handle
-=======
   {ebef6603-ede3-449a-a209-05e12ce84f6b}, !- Handle
->>>>>>> d03a9457
   unit 1,                                 !- Name
   ,                                       !- Rendering Color
   Residential;                            !- Building Unit Type
 
 OS:AdditionalProperties,
-<<<<<<< HEAD
-  {1265f2e6-8d0e-45f2-9402-42889284b9cf}, !- Handle
-  {e0932dc5-60c0-49a4-a3d2-b7ca3e895a59}, !- Object Name
-=======
   {a5795f27-c17a-4976-91ba-9a1af01e2b7e}, !- Handle
   {4bbd84c6-da0d-4fd2-9194-538e24c11022}, !- Object Name
->>>>>>> d03a9457
   Total Units Represented,                !- Feature Name 1
   Integer,                                !- Feature Data Type 1
   1,                                      !- Feature Value 1
@@ -993,13 +644,8 @@
   1;                                      !- Feature Value 2
 
 OS:AdditionalProperties,
-<<<<<<< HEAD
-  {cc0b46ff-0f1f-4e11-ab36-ba11cab35d81}, !- Handle
-  {8320772d-804f-402a-af9b-231deca48758}, !- Object Name
-=======
   {e5d63b42-f0cb-4dff-8bef-a3acbecf5763}, !- Handle
   {ebef6603-ede3-449a-a209-05e12ce84f6b}, !- Object Name
->>>>>>> d03a9457
   NumberOfBedrooms,                       !- Feature Name 1
   Integer,                                !- Feature Data Type 1
   3,                                      !- Feature Value 1
@@ -1008,11 +654,7 @@
   2;                                      !- Feature Value 2
 
 OS:Schedule:Day,
-<<<<<<< HEAD
-  {f3406ad6-f5e4-4066-aab7-c7f4bf308988}, !- Handle
-=======
   {1d4d9371-4bde-4562-a311-ccd29a247cd3}, !- Handle
->>>>>>> d03a9457
   Schedule Day 1,                         !- Name
   ,                                       !- Schedule Type Limits Name
   ,                                       !- Interpolate to Timestep
@@ -1021,11 +663,7 @@
   0;                                      !- Value Until Time 1
 
 OS:Schedule:Day,
-<<<<<<< HEAD
-  {619ae307-61c0-4639-9125-13f9cdfde358}, !- Handle
-=======
   {e45818aa-d56f-4f7e-97a8-2a3f13aaab1a}, !- Handle
->>>>>>> d03a9457
   Schedule Day 2,                         !- Name
   ,                                       !- Schedule Type Limits Name
   ,                                       !- Interpolate to Timestep
