--- conflicted
+++ resolved
@@ -1,53 +1,26 @@
 !- NOTE: Auto-generated from /test/osw_files/SFD_2000sqft_2story_SL_FA_LeftRight.osw
 
 OS:Version,
-<<<<<<< HEAD
-  {b9f4d0ba-1726-404d-87f8-748638eff7cc}, !- Handle
-  2.8.0;                                  !- Version Identifier
-
-OS:SimulationControl,
-  {452be65d-914e-47b1-b55b-72f6ec224247}, !- Handle
-=======
   {7d763731-1086-400b-98c9-f3929fc2e24b}, !- Handle
   2.8.0;                                  !- Version Identifier
 
 OS:SimulationControl,
   {964980dd-dc86-4bf6-81eb-a201506f5af4}, !- Handle
->>>>>>> 4b2e9d71
   ,                                       !- Do Zone Sizing Calculation
   ,                                       !- Do System Sizing Calculation
   ,                                       !- Do Plant Sizing Calculation
   No;                                     !- Run Simulation for Sizing Periods
 
 OS:Timestep,
-<<<<<<< HEAD
-  {7bbc44c8-a3ac-45ca-920b-00207240582e}, !- Handle
-  6;                                      !- Number of Timesteps per Hour
-
-OS:ShadowCalculation,
-  {8dd95d3c-a69a-4872-a1f3-358ca95511ac}, !- Handle
-=======
   {7d7f331b-22e9-4dc2-8a93-9f211dfd22ce}, !- Handle
   6;                                      !- Number of Timesteps per Hour
 
 OS:ShadowCalculation,
   {ce7838d2-b0df-4bea-85cf-d7bc3925d2ae}, !- Handle
->>>>>>> 4b2e9d71
   20,                                     !- Calculation Frequency
   200;                                    !- Maximum Figures in Shadow Overlap Calculations
 
 OS:SurfaceConvectionAlgorithm:Outside,
-<<<<<<< HEAD
-  {cd46adac-84c5-411b-8ae8-31121e02155d}, !- Handle
-  DOE-2;                                  !- Algorithm
-
-OS:SurfaceConvectionAlgorithm:Inside,
-  {21105568-2e4f-4ba1-aca5-7c994965c6e1}, !- Handle
-  TARP;                                   !- Algorithm
-
-OS:ZoneCapacitanceMultiplier:ResearchSpecial,
-  {dfe18d46-6854-4903-b682-a8769ef22398}, !- Handle
-=======
   {1e874635-f926-4f83-9574-d2941a086672}, !- Handle
   DOE-2;                                  !- Algorithm
 
@@ -57,17 +30,12 @@
 
 OS:ZoneCapacitanceMultiplier:ResearchSpecial,
   {490f1d00-7fce-491d-9724-d59f90660989}, !- Handle
->>>>>>> 4b2e9d71
   ,                                       !- Temperature Capacity Multiplier
   15,                                     !- Humidity Capacity Multiplier
   ;                                       !- Carbon Dioxide Capacity Multiplier
 
 OS:RunPeriod,
-<<<<<<< HEAD
-  {264dcfd2-0f1f-47fb-adbb-3c76a8f79513}, !- Handle
-=======
   {c15f6cc6-d1b4-4464-9904-389a0511cb78}, !- Handle
->>>>>>> 4b2e9d71
   Run Period 1,                           !- Name
   1,                                      !- Begin Month
   1,                                      !- Begin Day of Month
@@ -81,21 +49,13 @@
   ;                                       !- Number of Times Runperiod to be Repeated
 
 OS:YearDescription,
-<<<<<<< HEAD
-  {cd878356-9ed4-4ca1-8f35-f9004dece316}, !- Handle
-=======
   {baec7ebe-530d-4a61-928a-f202039e8827}, !- Handle
->>>>>>> 4b2e9d71
   2007,                                   !- Calendar Year
   ,                                       !- Day of Week for Start Day
   ;                                       !- Is Leap Year
 
 OS:ThermalZone,
-<<<<<<< HEAD
-  {b23b025e-89ce-40a9-86c2-69904cb4561f}, !- Handle
-=======
   {a8e5b62f-13fc-48d1-a46f-16caa264994b}, !- Handle
->>>>>>> 4b2e9d71
   living zone,                            !- Name
   ,                                       !- Multiplier
   ,                                       !- Ceiling Height {m}
@@ -104,17 +64,10 @@
   ,                                       !- Zone Inside Convection Algorithm
   ,                                       !- Zone Outside Convection Algorithm
   ,                                       !- Zone Conditioning Equipment List Name
-<<<<<<< HEAD
-  {e67a82cf-b521-4960-bd2f-a4d5f632d661}, !- Zone Air Inlet Port List
-  {c97b03be-9e30-4518-a065-ef1a2a974f1c}, !- Zone Air Exhaust Port List
-  {a2b61878-fe25-4be8-8021-3e2e0e7a9163}, !- Zone Air Node Name
-  {467a0ddf-5d19-40e4-aa52-6255f3fb0fa2}, !- Zone Return Air Port List
-=======
   {251af477-935f-411f-814e-19e675b75bec}, !- Zone Air Inlet Port List
   {ac7e4aea-1cec-4d68-ae3a-90f9d16ae983}, !- Zone Air Exhaust Port List
   {9943a6e0-8987-40a3-accc-c7f310c0c987}, !- Zone Air Node Name
   {254a6138-3601-41f3-8050-2f96bbab5d1e}, !- Zone Return Air Port List
->>>>>>> 4b2e9d71
   ,                                       !- Primary Daylighting Control Name
   ,                                       !- Fraction of Zone Controlled by Primary Daylighting Control
   ,                                       !- Secondary Daylighting Control Name
@@ -125,39 +78,6 @@
   No;                                     !- Use Ideal Air Loads
 
 OS:Node,
-<<<<<<< HEAD
-  {c0c29683-ce15-4c94-99e4-431a7d2e5172}, !- Handle
-  Node 1,                                 !- Name
-  {a2b61878-fe25-4be8-8021-3e2e0e7a9163}, !- Inlet Port
-  ;                                       !- Outlet Port
-
-OS:Connection,
-  {a2b61878-fe25-4be8-8021-3e2e0e7a9163}, !- Handle
-  {cd5faf7a-15e6-4fa7-a40f-b3d6864894f5}, !- Name
-  {b23b025e-89ce-40a9-86c2-69904cb4561f}, !- Source Object
-  11,                                     !- Outlet Port
-  {c0c29683-ce15-4c94-99e4-431a7d2e5172}, !- Target Object
-  2;                                      !- Inlet Port
-
-OS:PortList,
-  {e67a82cf-b521-4960-bd2f-a4d5f632d661}, !- Handle
-  {930c855d-95a8-448b-850b-cf842577f40c}, !- Name
-  {b23b025e-89ce-40a9-86c2-69904cb4561f}; !- HVAC Component
-
-OS:PortList,
-  {c97b03be-9e30-4518-a065-ef1a2a974f1c}, !- Handle
-  {f0b30df0-2814-44d0-8398-8bdee8a27b9d}, !- Name
-  {b23b025e-89ce-40a9-86c2-69904cb4561f}; !- HVAC Component
-
-OS:PortList,
-  {467a0ddf-5d19-40e4-aa52-6255f3fb0fa2}, !- Handle
-  {534cec79-090b-48ef-9e1d-44c180592339}, !- Name
-  {b23b025e-89ce-40a9-86c2-69904cb4561f}; !- HVAC Component
-
-OS:Sizing:Zone,
-  {8f754c8d-efa8-4f79-bba0-8a1babc820a8}, !- Handle
-  {b23b025e-89ce-40a9-86c2-69904cb4561f}, !- Zone or ZoneList Name
-=======
   {3eada4c3-51d0-446b-a2c1-d693e4333b17}, !- Handle
   Node 1,                                 !- Name
   {9943a6e0-8987-40a3-accc-c7f310c0c987}, !- Inlet Port
@@ -189,7 +109,6 @@
 OS:Sizing:Zone,
   {3932910d-65d0-45a8-8f06-e1a96dabe83b}, !- Handle
   {a8e5b62f-13fc-48d1-a46f-16caa264994b}, !- Zone or ZoneList Name
->>>>>>> 4b2e9d71
   SupplyAirTemperature,                   !- Zone Cooling Design Supply Air Temperature Input Method
   14,                                     !- Zone Cooling Design Supply Air Temperature {C}
   11.11,                                  !- Zone Cooling Design Supply Air Temperature Difference {deltaC}
@@ -218,16 +137,6 @@
   autosize;                               !- Dedicated Outdoor Air High Setpoint Temperature for Design {C}
 
 OS:ZoneHVAC:EquipmentList,
-<<<<<<< HEAD
-  {d95d337e-6d27-477a-a1ef-1e65646a0c7c}, !- Handle
-  Zone HVAC Equipment List 1,             !- Name
-  {b23b025e-89ce-40a9-86c2-69904cb4561f}; !- Thermal Zone
-
-OS:Space,
-  {4730b2e6-a1c3-4d85-9716-a58a0d9a3043}, !- Handle
-  living space,                           !- Name
-  {483272d6-143b-4b27-8275-efa6bd6e0f06}, !- Space Type Name
-=======
   {006a6d99-33a3-423c-81ff-6d48a8df607c}, !- Handle
   Zone HVAC Equipment List 1,             !- Name
   {a8e5b62f-13fc-48d1-a46f-16caa264994b}; !- Thermal Zone
@@ -236,7 +145,6 @@
   {49b58ba8-9388-4dde-9238-abeb3a357274}, !- Handle
   living space,                           !- Name
   {4682998d-1fc9-44ee-84ed-5c607298cb36}, !- Space Type Name
->>>>>>> 4b2e9d71
   ,                                       !- Default Construction Set Name
   ,                                       !- Default Schedule Set Name
   -0,                                     !- Direction of Relative North {deg}
@@ -244,19 +152,6 @@
   0,                                      !- Y Origin {m}
   0,                                      !- Z Origin {m}
   ,                                       !- Building Story Name
-<<<<<<< HEAD
-  {b23b025e-89ce-40a9-86c2-69904cb4561f}, !- Thermal Zone Name
-  ,                                       !- Part of Total Floor Area
-  ,                                       !- Design Specification Outdoor Air Object Name
-  {66ff423b-6d06-4a95-8c0c-6db0326a02e2}; !- Building Unit Name
-
-OS:Surface,
-  {f8f38877-6422-4005-8c80-c11edf523ec7}, !- Handle
-  Surface 1,                              !- Name
-  Floor,                                  !- Surface Type
-  ,                                       !- Construction Name
-  {4730b2e6-a1c3-4d85-9716-a58a0d9a3043}, !- Space Name
-=======
   {a8e5b62f-13fc-48d1-a46f-16caa264994b}, !- Thermal Zone Name
   ,                                       !- Part of Total Floor Area
   ,                                       !- Design Specification Outdoor Air Object Name
@@ -268,7 +163,6 @@
   Floor,                                  !- Surface Type
   ,                                       !- Construction Name
   {49b58ba8-9388-4dde-9238-abeb3a357274}, !- Space Name
->>>>>>> 4b2e9d71
   Foundation,                             !- Outside Boundary Condition
   ,                                       !- Outside Boundary Condition Object
   NoSun,                                  !- Sun Exposure
@@ -281,19 +175,11 @@
   5.56486118425249, 0, 0;                 !- X,Y,Z Vertex 4 {m}
 
 OS:Surface,
-<<<<<<< HEAD
-  {2e85e6ec-e452-47a2-88b4-b8ec9223107d}, !- Handle
-  Surface 2,                              !- Name
-  Wall,                                   !- Surface Type
-  ,                                       !- Construction Name
-  {4730b2e6-a1c3-4d85-9716-a58a0d9a3043}, !- Space Name
-=======
   {8603280e-37fe-4a34-8d8c-ebf795f58674}, !- Handle
   Surface 2,                              !- Name
   Wall,                                   !- Surface Type
   ,                                       !- Construction Name
   {49b58ba8-9388-4dde-9238-abeb3a357274}, !- Space Name
->>>>>>> 4b2e9d71
   Outdoors,                               !- Outside Boundary Condition
   ,                                       !- Outside Boundary Condition Object
   SunExposed,                             !- Sun Exposure
@@ -306,19 +192,11 @@
   0, 0, 2.4384;                           !- X,Y,Z Vertex 4 {m}
 
 OS:Surface,
-<<<<<<< HEAD
-  {e77c00b7-2756-44f0-8311-498975ba2372}, !- Handle
-  Surface 3,                              !- Name
-  Wall,                                   !- Surface Type
-  ,                                       !- Construction Name
-  {4730b2e6-a1c3-4d85-9716-a58a0d9a3043}, !- Space Name
-=======
   {e89c9597-641c-4c6e-a6f2-27b8a67f3205}, !- Handle
   Surface 3,                              !- Name
   Wall,                                   !- Surface Type
   ,                                       !- Construction Name
   {49b58ba8-9388-4dde-9238-abeb3a357274}, !- Space Name
->>>>>>> 4b2e9d71
   Outdoors,                               !- Outside Boundary Condition
   ,                                       !- Outside Boundary Condition Object
   SunExposed,                             !- Sun Exposure
@@ -331,19 +209,11 @@
   0, 11.129722368505, 2.4384;             !- X,Y,Z Vertex 4 {m}
 
 OS:Surface,
-<<<<<<< HEAD
-  {c4614f9c-1026-4ee3-9f94-0a5017d0598b}, !- Handle
-  Surface 4,                              !- Name
-  Wall,                                   !- Surface Type
-  ,                                       !- Construction Name
-  {4730b2e6-a1c3-4d85-9716-a58a0d9a3043}, !- Space Name
-=======
   {cde3bf76-4207-4433-a8cf-5fdbfdd2fb01}, !- Handle
   Surface 4,                              !- Name
   Wall,                                   !- Surface Type
   ,                                       !- Construction Name
   {49b58ba8-9388-4dde-9238-abeb3a357274}, !- Space Name
->>>>>>> 4b2e9d71
   Outdoors,                               !- Outside Boundary Condition
   ,                                       !- Outside Boundary Condition Object
   SunExposed,                             !- Sun Exposure
@@ -356,19 +226,11 @@
   5.56486118425249, 11.129722368505, 2.4384; !- X,Y,Z Vertex 4 {m}
 
 OS:Surface,
-<<<<<<< HEAD
-  {a10704d7-1f10-4e94-8da9-4d17d9e95240}, !- Handle
-  Surface 5,                              !- Name
-  Wall,                                   !- Surface Type
-  ,                                       !- Construction Name
-  {4730b2e6-a1c3-4d85-9716-a58a0d9a3043}, !- Space Name
-=======
   {59139cfc-40b9-47be-9971-bf3faffc385f}, !- Handle
   Surface 5,                              !- Name
   Wall,                                   !- Surface Type
   ,                                       !- Construction Name
   {49b58ba8-9388-4dde-9238-abeb3a357274}, !- Space Name
->>>>>>> 4b2e9d71
   Outdoors,                               !- Outside Boundary Condition
   ,                                       !- Outside Boundary Condition Object
   SunExposed,                             !- Sun Exposure
@@ -381,15 +243,6 @@
   5.56486118425249, 0, 2.4384;            !- X,Y,Z Vertex 4 {m}
 
 OS:Surface,
-<<<<<<< HEAD
-  {1b50e704-1568-48cf-a18f-784f82c76580}, !- Handle
-  Surface 6,                              !- Name
-  RoofCeiling,                            !- Surface Type
-  ,                                       !- Construction Name
-  {4730b2e6-a1c3-4d85-9716-a58a0d9a3043}, !- Space Name
-  Surface,                                !- Outside Boundary Condition
-  {55350a11-294a-4292-9269-5226503a6a96}, !- Outside Boundary Condition Object
-=======
   {53a62e9f-a2d9-4b18-aadc-55aae4598380}, !- Handle
   Surface 6,                              !- Name
   RoofCeiling,                            !- Surface Type
@@ -397,7 +250,6 @@
   {49b58ba8-9388-4dde-9238-abeb3a357274}, !- Space Name
   Surface,                                !- Outside Boundary Condition
   {9ce0d8e9-da07-4468-86e4-75cefb875c6b}, !- Outside Boundary Condition Object
->>>>>>> 4b2e9d71
   NoSun,                                  !- Sun Exposure
   NoWind,                                 !- Wind Exposure
   ,                                       !- View Factor to Ground
@@ -408,11 +260,7 @@
   0, 0, 2.4384;                           !- X,Y,Z Vertex 4 {m}
 
 OS:SpaceType,
-<<<<<<< HEAD
-  {483272d6-143b-4b27-8275-efa6bd6e0f06}, !- Handle
-=======
   {4682998d-1fc9-44ee-84ed-5c607298cb36}, !- Handle
->>>>>>> 4b2e9d71
   Space Type 1,                           !- Name
   ,                                       !- Default Construction Set Name
   ,                                       !- Default Schedule Set Name
@@ -423,15 +271,9 @@
   living;                                 !- Standards Space Type
 
 OS:Space,
-<<<<<<< HEAD
-  {e79b40c6-c9e0-4a9b-a5da-24518204cf63}, !- Handle
-  living space|story 2,                   !- Name
-  {483272d6-143b-4b27-8275-efa6bd6e0f06}, !- Space Type Name
-=======
   {bf05d7d4-e448-416c-82a1-cf4c39a3009f}, !- Handle
   living space|story 2,                   !- Name
   {4682998d-1fc9-44ee-84ed-5c607298cb36}, !- Space Type Name
->>>>>>> 4b2e9d71
   ,                                       !- Default Construction Set Name
   ,                                       !- Default Schedule Set Name
   -0,                                     !- Direction of Relative North {deg}
@@ -439,21 +281,6 @@
   0,                                      !- Y Origin {m}
   2.4384,                                 !- Z Origin {m}
   ,                                       !- Building Story Name
-<<<<<<< HEAD
-  {b23b025e-89ce-40a9-86c2-69904cb4561f}, !- Thermal Zone Name
-  ,                                       !- Part of Total Floor Area
-  ,                                       !- Design Specification Outdoor Air Object Name
-  {66ff423b-6d06-4a95-8c0c-6db0326a02e2}; !- Building Unit Name
-
-OS:Surface,
-  {55350a11-294a-4292-9269-5226503a6a96}, !- Handle
-  Surface 7,                              !- Name
-  Floor,                                  !- Surface Type
-  ,                                       !- Construction Name
-  {e79b40c6-c9e0-4a9b-a5da-24518204cf63}, !- Space Name
-  Surface,                                !- Outside Boundary Condition
-  {1b50e704-1568-48cf-a18f-784f82c76580}, !- Outside Boundary Condition Object
-=======
   {a8e5b62f-13fc-48d1-a46f-16caa264994b}, !- Thermal Zone Name
   ,                                       !- Part of Total Floor Area
   ,                                       !- Design Specification Outdoor Air Object Name
@@ -467,7 +294,6 @@
   {bf05d7d4-e448-416c-82a1-cf4c39a3009f}, !- Space Name
   Surface,                                !- Outside Boundary Condition
   {53a62e9f-a2d9-4b18-aadc-55aae4598380}, !- Outside Boundary Condition Object
->>>>>>> 4b2e9d71
   NoSun,                                  !- Sun Exposure
   NoWind,                                 !- Wind Exposure
   ,                                       !- View Factor to Ground
@@ -478,19 +304,11 @@
   5.56486118425249, 0, 0;                 !- X,Y,Z Vertex 4 {m}
 
 OS:Surface,
-<<<<<<< HEAD
-  {d56c273c-8fda-41db-83c4-5ad484df98ad}, !- Handle
-  Surface 8,                              !- Name
-  Wall,                                   !- Surface Type
-  ,                                       !- Construction Name
-  {e79b40c6-c9e0-4a9b-a5da-24518204cf63}, !- Space Name
-=======
   {c73504b3-8c60-4b01-b489-635eaa577b20}, !- Handle
   Surface 8,                              !- Name
   Wall,                                   !- Surface Type
   ,                                       !- Construction Name
   {bf05d7d4-e448-416c-82a1-cf4c39a3009f}, !- Space Name
->>>>>>> 4b2e9d71
   Outdoors,                               !- Outside Boundary Condition
   ,                                       !- Outside Boundary Condition Object
   SunExposed,                             !- Sun Exposure
@@ -503,19 +321,11 @@
   0, 0, 2.4384;                           !- X,Y,Z Vertex 4 {m}
 
 OS:Surface,
-<<<<<<< HEAD
-  {94d33f39-7e67-4ac0-b80e-04e44b4c650c}, !- Handle
-  Surface 9,                              !- Name
-  Wall,                                   !- Surface Type
-  ,                                       !- Construction Name
-  {e79b40c6-c9e0-4a9b-a5da-24518204cf63}, !- Space Name
-=======
   {6684202b-bdc6-41d8-8498-b5e8bb4464b2}, !- Handle
   Surface 9,                              !- Name
   Wall,                                   !- Surface Type
   ,                                       !- Construction Name
   {bf05d7d4-e448-416c-82a1-cf4c39a3009f}, !- Space Name
->>>>>>> 4b2e9d71
   Outdoors,                               !- Outside Boundary Condition
   ,                                       !- Outside Boundary Condition Object
   SunExposed,                             !- Sun Exposure
@@ -528,19 +338,11 @@
   0, 11.129722368505, 2.4384;             !- X,Y,Z Vertex 4 {m}
 
 OS:Surface,
-<<<<<<< HEAD
-  {8eb36dbb-5329-4842-bc63-c734f4708fab}, !- Handle
-  Surface 10,                             !- Name
-  Wall,                                   !- Surface Type
-  ,                                       !- Construction Name
-  {e79b40c6-c9e0-4a9b-a5da-24518204cf63}, !- Space Name
-=======
   {b7ef791f-ee9c-4bea-aac1-60655c5e85aa}, !- Handle
   Surface 10,                             !- Name
   Wall,                                   !- Surface Type
   ,                                       !- Construction Name
   {bf05d7d4-e448-416c-82a1-cf4c39a3009f}, !- Space Name
->>>>>>> 4b2e9d71
   Outdoors,                               !- Outside Boundary Condition
   ,                                       !- Outside Boundary Condition Object
   SunExposed,                             !- Sun Exposure
@@ -553,19 +355,11 @@
   5.56486118425249, 11.129722368505, 2.4384; !- X,Y,Z Vertex 4 {m}
 
 OS:Surface,
-<<<<<<< HEAD
-  {aca5fecb-141e-49f4-b496-d56a5fe40d25}, !- Handle
-  Surface 11,                             !- Name
-  Wall,                                   !- Surface Type
-  ,                                       !- Construction Name
-  {e79b40c6-c9e0-4a9b-a5da-24518204cf63}, !- Space Name
-=======
   {e80f8b4b-dd8a-47c0-8ec2-a3329cba252a}, !- Handle
   Surface 11,                             !- Name
   Wall,                                   !- Surface Type
   ,                                       !- Construction Name
   {bf05d7d4-e448-416c-82a1-cf4c39a3009f}, !- Space Name
->>>>>>> 4b2e9d71
   Outdoors,                               !- Outside Boundary Condition
   ,                                       !- Outside Boundary Condition Object
   SunExposed,                             !- Sun Exposure
@@ -578,15 +372,6 @@
   5.56486118425249, 0, 2.4384;            !- X,Y,Z Vertex 4 {m}
 
 OS:Surface,
-<<<<<<< HEAD
-  {c1d6db4e-9250-474e-b3e6-d932570edce9}, !- Handle
-  Surface 12,                             !- Name
-  RoofCeiling,                            !- Surface Type
-  ,                                       !- Construction Name
-  {e79b40c6-c9e0-4a9b-a5da-24518204cf63}, !- Space Name
-  Surface,                                !- Outside Boundary Condition
-  {a3f189e0-ec62-44e5-9291-8691e8559f53}, !- Outside Boundary Condition Object
-=======
   {411d3f67-b4a5-4496-be25-a88fc30c077c}, !- Handle
   Surface 12,                             !- Name
   RoofCeiling,                            !- Surface Type
@@ -594,7 +379,6 @@
   {bf05d7d4-e448-416c-82a1-cf4c39a3009f}, !- Space Name
   Surface,                                !- Outside Boundary Condition
   {a3085c6b-4831-4e11-b64f-a44e90acf956}, !- Outside Boundary Condition Object
->>>>>>> 4b2e9d71
   NoSun,                                  !- Sun Exposure
   NoWind,                                 !- Wind Exposure
   ,                                       !- View Factor to Ground
@@ -605,15 +389,6 @@
   0, 0, 2.4384;                           !- X,Y,Z Vertex 4 {m}
 
 OS:Surface,
-<<<<<<< HEAD
-  {a3f189e0-ec62-44e5-9291-8691e8559f53}, !- Handle
-  Surface 13,                             !- Name
-  Floor,                                  !- Surface Type
-  ,                                       !- Construction Name
-  {4f898224-a546-4d9b-949f-d06ba5e99c64}, !- Space Name
-  Surface,                                !- Outside Boundary Condition
-  {c1d6db4e-9250-474e-b3e6-d932570edce9}, !- Outside Boundary Condition Object
-=======
   {a3085c6b-4831-4e11-b64f-a44e90acf956}, !- Handle
   Surface 13,                             !- Name
   Floor,                                  !- Surface Type
@@ -621,7 +396,6 @@
   {31423ea0-ba1e-4e6f-8c53-a0c164851170}, !- Space Name
   Surface,                                !- Outside Boundary Condition
   {411d3f67-b4a5-4496-be25-a88fc30c077c}, !- Outside Boundary Condition Object
->>>>>>> 4b2e9d71
   NoSun,                                  !- Sun Exposure
   NoWind,                                 !- Wind Exposure
   ,                                       !- View Factor to Ground
@@ -632,19 +406,11 @@
   0, 0, 0;                                !- X,Y,Z Vertex 4 {m}
 
 OS:Surface,
-<<<<<<< HEAD
-  {973da1aa-500f-4dc0-b7b5-928403245b58}, !- Handle
-  Surface 14,                             !- Name
-  RoofCeiling,                            !- Surface Type
-  ,                                       !- Construction Name
-  {4f898224-a546-4d9b-949f-d06ba5e99c64}, !- Space Name
-=======
   {52124b65-0e77-4339-ac3d-a8850ef129d4}, !- Handle
   Surface 14,                             !- Name
   RoofCeiling,                            !- Surface Type
   ,                                       !- Construction Name
   {31423ea0-ba1e-4e6f-8c53-a0c164851170}, !- Space Name
->>>>>>> 4b2e9d71
   Outdoors,                               !- Outside Boundary Condition
   ,                                       !- Outside Boundary Condition Object
   SunExposed,                             !- Sun Exposure
@@ -657,19 +423,11 @@
   5.56486118425249, 11.129722368505, 0.304799999999999; !- X,Y,Z Vertex 4 {m}
 
 OS:Surface,
-<<<<<<< HEAD
-  {91637ae7-430c-4f99-9c72-3699efd9792c}, !- Handle
-  Surface 15,                             !- Name
-  RoofCeiling,                            !- Surface Type
-  ,                                       !- Construction Name
-  {4f898224-a546-4d9b-949f-d06ba5e99c64}, !- Space Name
-=======
   {18fb1e3c-2ab9-466f-812e-18a6482c036d}, !- Handle
   Surface 15,                             !- Name
   RoofCeiling,                            !- Surface Type
   ,                                       !- Construction Name
   {31423ea0-ba1e-4e6f-8c53-a0c164851170}, !- Space Name
->>>>>>> 4b2e9d71
   Outdoors,                               !- Outside Boundary Condition
   ,                                       !- Outside Boundary Condition Object
   SunExposed,                             !- Sun Exposure
@@ -682,19 +440,11 @@
   0, 0, 0.3048;                           !- X,Y,Z Vertex 4 {m}
 
 OS:Surface,
-<<<<<<< HEAD
-  {3645e8ec-005e-43b4-a327-42f16b1a8112}, !- Handle
-  Surface 16,                             !- Name
-  Wall,                                   !- Surface Type
-  ,                                       !- Construction Name
-  {4f898224-a546-4d9b-949f-d06ba5e99c64}, !- Space Name
-=======
   {e6d9b0a3-5413-4414-8ee1-2c0c98b874b5}, !- Handle
   Surface 16,                             !- Name
   Wall,                                   !- Surface Type
   ,                                       !- Construction Name
   {31423ea0-ba1e-4e6f-8c53-a0c164851170}, !- Space Name
->>>>>>> 4b2e9d71
   Outdoors,                               !- Outside Boundary Condition
   ,                                       !- Outside Boundary Condition Object
   SunExposed,                             !- Sun Exposure
@@ -706,19 +456,11 @@
   5.56486118425249, 0, 0;                 !- X,Y,Z Vertex 3 {m}
 
 OS:Surface,
-<<<<<<< HEAD
-  {f5dc5010-4bc6-4c32-868d-e5d69ec5f489}, !- Handle
-  Surface 17,                             !- Name
-  Wall,                                   !- Surface Type
-  ,                                       !- Construction Name
-  {4f898224-a546-4d9b-949f-d06ba5e99c64}, !- Space Name
-=======
   {6e1312f3-c8db-4fc6-97a0-18db69630b64}, !- Handle
   Surface 17,                             !- Name
   Wall,                                   !- Surface Type
   ,                                       !- Construction Name
   {31423ea0-ba1e-4e6f-8c53-a0c164851170}, !- Space Name
->>>>>>> 4b2e9d71
   Outdoors,                               !- Outside Boundary Condition
   ,                                       !- Outside Boundary Condition Object
   SunExposed,                             !- Sun Exposure
@@ -730,15 +472,9 @@
   0, 11.129722368505, 0;                  !- X,Y,Z Vertex 3 {m}
 
 OS:Space,
-<<<<<<< HEAD
-  {4f898224-a546-4d9b-949f-d06ba5e99c64}, !- Handle
-  finished attic space,                   !- Name
-  {483272d6-143b-4b27-8275-efa6bd6e0f06}, !- Space Type Name
-=======
   {31423ea0-ba1e-4e6f-8c53-a0c164851170}, !- Handle
   finished attic space,                   !- Name
   {4682998d-1fc9-44ee-84ed-5c607298cb36}, !- Space Type Name
->>>>>>> 4b2e9d71
   ,                                       !- Default Construction Set Name
   ,                                       !- Default Schedule Set Name
   -0,                                     !- Direction of Relative North {deg}
@@ -746,15 +482,6 @@
   0,                                      !- Y Origin {m}
   4.8768,                                 !- Z Origin {m}
   ,                                       !- Building Story Name
-<<<<<<< HEAD
-  {b23b025e-89ce-40a9-86c2-69904cb4561f}, !- Thermal Zone Name
-  ,                                       !- Part of Total Floor Area
-  ,                                       !- Design Specification Outdoor Air Object Name
-  {66ff423b-6d06-4a95-8c0c-6db0326a02e2}; !- Building Unit Name
-
-OS:BuildingUnit,
-  {66ff423b-6d06-4a95-8c0c-6db0326a02e2}, !- Handle
-=======
   {a8e5b62f-13fc-48d1-a46f-16caa264994b}, !- Thermal Zone Name
   ,                                       !- Part of Total Floor Area
   ,                                       !- Design Specification Outdoor Air Object Name
@@ -762,17 +489,12 @@
 
 OS:BuildingUnit,
   {ad15491f-9945-4d4a-acb3-bf46a089e36a}, !- Handle
->>>>>>> 4b2e9d71
   unit 1,                                 !- Name
   ,                                       !- Rendering Color
   Residential;                            !- Building Unit Type
 
 OS:Building,
-<<<<<<< HEAD
-  {3b653a1c-2d39-4a3f-9a38-57868a30d4f5}, !- Handle
-=======
   {9849046e-c832-4eb4-9f87-1243385fcfea}, !- Handle
->>>>>>> 4b2e9d71
   Building 1,                             !- Name
   ,                                       !- Building Sector Type
   0,                                      !- North Axis {deg}
@@ -787,13 +509,8 @@
   1;                                      !- Standards Number of Living Units
 
 OS:AdditionalProperties,
-<<<<<<< HEAD
-  {b827b626-58a7-4967-a7d3-2ca2f4a13a72}, !- Handle
-  {3b653a1c-2d39-4a3f-9a38-57868a30d4f5}, !- Object Name
-=======
   {3aa73031-5b34-4edb-9d97-23cc93b85fbb}, !- Handle
   {9849046e-c832-4eb4-9f87-1243385fcfea}, !- Object Name
->>>>>>> 4b2e9d71
   Total Units Represented,                !- Feature Name 1
   Integer,                                !- Feature Data Type 1
   1,                                      !- Feature Value 1
@@ -802,13 +519,8 @@
   1;                                      !- Feature Value 2
 
 OS:AdditionalProperties,
-<<<<<<< HEAD
-  {4eb9fadc-a1aa-4034-9002-41b01591eeed}, !- Handle
-  {66ff423b-6d06-4a95-8c0c-6db0326a02e2}, !- Object Name
-=======
   {33757f5e-0215-4f0c-9e91-77c6029538ed}, !- Handle
   {ad15491f-9945-4d4a-acb3-bf46a089e36a}, !- Object Name
->>>>>>> 4b2e9d71
   NumberOfBedrooms,                       !- Feature Name 1
   Integer,                                !- Feature Data Type 1
   3,                                      !- Feature Value 1
@@ -817,11 +529,7 @@
   2;                                      !- Feature Value 2
 
 OS:Schedule:Day,
-<<<<<<< HEAD
-  {dd2add5a-f501-486b-b37d-f5eb7cc405d9}, !- Handle
-=======
   {7a1726f5-fbb9-4524-bd57-6dda355f3c49}, !- Handle
->>>>>>> 4b2e9d71
   Schedule Day 1,                         !- Name
   ,                                       !- Schedule Type Limits Name
   ,                                       !- Interpolate to Timestep
@@ -830,11 +538,7 @@
   0;                                      !- Value Until Time 1
 
 OS:Schedule:Day,
-<<<<<<< HEAD
-  {a205bb45-cdfc-402c-a214-dc6ab7be4646}, !- Handle
-=======
   {15a3807e-8c50-4f7b-bff0-fa3ef34fb3a7}, !- Handle
->>>>>>> 4b2e9d71
   Schedule Day 2,                         !- Name
   ,                                       !- Schedule Type Limits Name
   ,                                       !- Interpolate to Timestep
@@ -843,20 +547,51 @@
   1;                                      !- Value Until Time 1
 
 OS:ShadingSurfaceGroup,
-<<<<<<< HEAD
-  {248fac0f-ec4e-43ed-bf9d-175abd18b8ac}, !- Handle
-=======
   {a0fb57b3-312b-4ea0-8b3d-880eb48d81ac}, !- Handle
->>>>>>> 4b2e9d71
   res eaves,                              !- Name
   Building;                               !- Shading Surface Type
 
 OS:ShadingSurface,
-<<<<<<< HEAD
-  {13976c6b-05dc-4e07-94db-44dce2546e43}, !- Handle
+  {0d65469e-8a59-4dfd-8f67-7a1447d43316}, !- Handle
+  Surface 15 - res eaves,                 !- Name
+  ,                                       !- Construction Name
+  {a0fb57b3-312b-4ea0-8b3d-880eb48d81ac}, !- Shading Surface Group Name
+  ,                                       !- Transmittance Schedule Name
+  ,                                       !- Number of Vertices
+  0, -0.6096, 5.1816,                     !- X,Y,Z Vertex 1 {m}
+  2.78243059212624, -0.6096, 6.57281529606312, !- X,Y,Z Vertex 2 {m}
+  2.78243059212624, 0, 6.57281529606312,  !- X,Y,Z Vertex 3 {m}
+  0, 0, 5.1816;                           !- X,Y,Z Vertex 4 {m}
+
+OS:ShadingSurface,
+  {bfd47ff2-095b-494a-b7e0-4fab059db40a}, !- Handle
+  Surface 15 - res eaves 1,               !- Name
+  ,                                       !- Construction Name
+  {a0fb57b3-312b-4ea0-8b3d-880eb48d81ac}, !- Shading Surface Group Name
+  ,                                       !- Transmittance Schedule Name
+  ,                                       !- Number of Vertices
+  2.78243059212624, 11.739322368505, 6.57281529606312, !- X,Y,Z Vertex 1 {m}
+  0, 11.739322368505, 5.1816,             !- X,Y,Z Vertex 2 {m}
+  0, 11.129722368505, 5.1816,             !- X,Y,Z Vertex 3 {m}
+  2.78243059212624, 11.129722368505, 6.57281529606312; !- X,Y,Z Vertex 4 {m}
+
+OS:ShadingSurface,
+  {38087969-265c-4ef5-b9e6-2dde9e681106}, !- Handle
+  Surface 15 - res eaves 2,               !- Name
+  ,                                       !- Construction Name
+  {a0fb57b3-312b-4ea0-8b3d-880eb48d81ac}, !- Shading Surface Group Name
+  ,                                       !- Transmittance Schedule Name
+  ,                                       !- Number of Vertices
+  -0.6096, 11.129722368505, 4.8768,       !- X,Y,Z Vertex 1 {m}
+  -0.6096, 0, 4.8768,                     !- X,Y,Z Vertex 2 {m}
+  0, 0, 5.1816,                           !- X,Y,Z Vertex 3 {m}
+  0, 11.129722368505, 5.1816;             !- X,Y,Z Vertex 4 {m}
+
+OS:ShadingSurface,
+  {80f921c2-86bf-4adc-bbcb-0f6baed36b6f}, !- Handle
   Surface 14 - res eaves,                 !- Name
   ,                                       !- Construction Name
-  {248fac0f-ec4e-43ed-bf9d-175abd18b8ac}, !- Shading Surface Group Name
+  {a0fb57b3-312b-4ea0-8b3d-880eb48d81ac}, !- Shading Surface Group Name
   ,                                       !- Transmittance Schedule Name
   ,                                       !- Number of Vertices
   5.56486118425249, 11.739322368505, 5.1816, !- X,Y,Z Vertex 1 {m}
@@ -865,10 +600,10 @@
   5.56486118425249, 11.129722368505, 5.1816; !- X,Y,Z Vertex 4 {m}
 
 OS:ShadingSurface,
-  {d0cbda80-239d-4fe9-bd76-65a100aee0a5}, !- Handle
+  {94395d17-d06a-404f-990f-74b0901fa7c0}, !- Handle
   Surface 14 - res eaves 1,               !- Name
   ,                                       !- Construction Name
-  {248fac0f-ec4e-43ed-bf9d-175abd18b8ac}, !- Shading Surface Group Name
+  {a0fb57b3-312b-4ea0-8b3d-880eb48d81ac}, !- Shading Surface Group Name
   ,                                       !- Transmittance Schedule Name
   ,                                       !- Number of Vertices
   2.78243059212624, -0.6096, 6.57281529606312, !- X,Y,Z Vertex 1 {m}
@@ -877,105 +612,13 @@
   2.78243059212624, 0, 6.57281529606312;  !- X,Y,Z Vertex 4 {m}
 
 OS:ShadingSurface,
-  {0523bbef-6dfb-4e31-9c38-f0c6995a8acd}, !- Handle
+  {3dbfe05b-4653-4b1e-90ae-73bdac1cf1ae}, !- Handle
   Surface 14 - res eaves 2,               !- Name
   ,                                       !- Construction Name
-  {248fac0f-ec4e-43ed-bf9d-175abd18b8ac}, !- Shading Surface Group Name
+  {a0fb57b3-312b-4ea0-8b3d-880eb48d81ac}, !- Shading Surface Group Name
   ,                                       !- Transmittance Schedule Name
   ,                                       !- Number of Vertices
   6.17446118425249, 0, 4.8768,            !- X,Y,Z Vertex 1 {m}
   6.17446118425249, 11.129722368505, 4.8768, !- X,Y,Z Vertex 2 {m}
   5.56486118425249, 11.129722368505, 5.1816, !- X,Y,Z Vertex 3 {m}
   5.56486118425249, 0, 5.1816;            !- X,Y,Z Vertex 4 {m}
-
-OS:ShadingSurface,
-  {2585a1e1-1d6c-46e7-9887-e102189a8974}, !- Handle
-  Surface 15 - res eaves,                 !- Name
-  ,                                       !- Construction Name
-  {248fac0f-ec4e-43ed-bf9d-175abd18b8ac}, !- Shading Surface Group Name
-=======
-  {0d65469e-8a59-4dfd-8f67-7a1447d43316}, !- Handle
-  Surface 15 - res eaves,                 !- Name
-  ,                                       !- Construction Name
-  {a0fb57b3-312b-4ea0-8b3d-880eb48d81ac}, !- Shading Surface Group Name
->>>>>>> 4b2e9d71
-  ,                                       !- Transmittance Schedule Name
-  ,                                       !- Number of Vertices
-  0, -0.6096, 5.1816,                     !- X,Y,Z Vertex 1 {m}
-  2.78243059212624, -0.6096, 6.57281529606312, !- X,Y,Z Vertex 2 {m}
-  2.78243059212624, 0, 6.57281529606312,  !- X,Y,Z Vertex 3 {m}
-  0, 0, 5.1816;                           !- X,Y,Z Vertex 4 {m}
-
-OS:ShadingSurface,
-<<<<<<< HEAD
-  {5810794d-e1c8-47c1-9b6e-e0d2a1ecb3c9}, !- Handle
-  Surface 15 - res eaves 1,               !- Name
-  ,                                       !- Construction Name
-  {248fac0f-ec4e-43ed-bf9d-175abd18b8ac}, !- Shading Surface Group Name
-=======
-  {bfd47ff2-095b-494a-b7e0-4fab059db40a}, !- Handle
-  Surface 15 - res eaves 1,               !- Name
-  ,                                       !- Construction Name
-  {a0fb57b3-312b-4ea0-8b3d-880eb48d81ac}, !- Shading Surface Group Name
->>>>>>> 4b2e9d71
-  ,                                       !- Transmittance Schedule Name
-  ,                                       !- Number of Vertices
-  2.78243059212624, 11.739322368505, 6.57281529606312, !- X,Y,Z Vertex 1 {m}
-  0, 11.739322368505, 5.1816,             !- X,Y,Z Vertex 2 {m}
-  0, 11.129722368505, 5.1816,             !- X,Y,Z Vertex 3 {m}
-  2.78243059212624, 11.129722368505, 6.57281529606312; !- X,Y,Z Vertex 4 {m}
-
-OS:ShadingSurface,
-<<<<<<< HEAD
-  {2a403fc7-6d06-4ad9-ad56-520117a51e48}, !- Handle
-  Surface 15 - res eaves 2,               !- Name
-  ,                                       !- Construction Name
-  {248fac0f-ec4e-43ed-bf9d-175abd18b8ac}, !- Shading Surface Group Name
-=======
-  {38087969-265c-4ef5-b9e6-2dde9e681106}, !- Handle
-  Surface 15 - res eaves 2,               !- Name
-  ,                                       !- Construction Name
-  {a0fb57b3-312b-4ea0-8b3d-880eb48d81ac}, !- Shading Surface Group Name
->>>>>>> 4b2e9d71
-  ,                                       !- Transmittance Schedule Name
-  ,                                       !- Number of Vertices
-  -0.6096, 11.129722368505, 4.8768,       !- X,Y,Z Vertex 1 {m}
-  -0.6096, 0, 4.8768,                     !- X,Y,Z Vertex 2 {m}
-  0, 0, 5.1816,                           !- X,Y,Z Vertex 3 {m}
-  0, 11.129722368505, 5.1816;             !- X,Y,Z Vertex 4 {m}
-
-OS:ShadingSurface,
-  {80f921c2-86bf-4adc-bbcb-0f6baed36b6f}, !- Handle
-  Surface 14 - res eaves,                 !- Name
-  ,                                       !- Construction Name
-  {a0fb57b3-312b-4ea0-8b3d-880eb48d81ac}, !- Shading Surface Group Name
-  ,                                       !- Transmittance Schedule Name
-  ,                                       !- Number of Vertices
-  5.56486118425249, 11.739322368505, 5.1816, !- X,Y,Z Vertex 1 {m}
-  2.78243059212624, 11.739322368505, 6.57281529606312, !- X,Y,Z Vertex 2 {m}
-  2.78243059212624, 11.129722368505, 6.57281529606312, !- X,Y,Z Vertex 3 {m}
-  5.56486118425249, 11.129722368505, 5.1816; !- X,Y,Z Vertex 4 {m}
-
-OS:ShadingSurface,
-  {94395d17-d06a-404f-990f-74b0901fa7c0}, !- Handle
-  Surface 14 - res eaves 1,               !- Name
-  ,                                       !- Construction Name
-  {a0fb57b3-312b-4ea0-8b3d-880eb48d81ac}, !- Shading Surface Group Name
-  ,                                       !- Transmittance Schedule Name
-  ,                                       !- Number of Vertices
-  2.78243059212624, -0.6096, 6.57281529606312, !- X,Y,Z Vertex 1 {m}
-  5.56486118425249, -0.6096, 5.1816,      !- X,Y,Z Vertex 2 {m}
-  5.56486118425249, 0, 5.1816,            !- X,Y,Z Vertex 3 {m}
-  2.78243059212624, 0, 6.57281529606312;  !- X,Y,Z Vertex 4 {m}
-
-OS:ShadingSurface,
-  {3dbfe05b-4653-4b1e-90ae-73bdac1cf1ae}, !- Handle
-  Surface 14 - res eaves 2,               !- Name
-  ,                                       !- Construction Name
-  {a0fb57b3-312b-4ea0-8b3d-880eb48d81ac}, !- Shading Surface Group Name
-  ,                                       !- Transmittance Schedule Name
-  ,                                       !- Number of Vertices
-  6.17446118425249, 0, 4.8768,            !- X,Y,Z Vertex 1 {m}
-  6.17446118425249, 11.129722368505, 4.8768, !- X,Y,Z Vertex 2 {m}
-  5.56486118425249, 11.129722368505, 5.1816, !- X,Y,Z Vertex 3 {m}
-  5.56486118425249, 0, 5.1816;            !- X,Y,Z Vertex 4 {m}
