!- NOTE: Auto-generated from /test/osw_files/SFD_2000sqft_2story_SL_FA_LeftRight.osw

OS:Version,
<<<<<<< HEAD
  {54489665-bda7-44ac-84b6-ff6f1984839c}, !- Handle
  2.8.1;                                  !- Version Identifier

OS:SimulationControl,
  {4c7b8627-2ad0-414d-9785-2e9472ac4ebc}, !- Handle
=======
  {291412b2-2c20-4dfd-9703-7bd07f96468a}, !- Handle
  2.8.1;                                  !- Version Identifier

OS:SimulationControl,
  {28b6474a-9c3b-4505-b072-f2c172084e57}, !- Handle
>>>>>>> f26890e6
  ,                                       !- Do Zone Sizing Calculation
  ,                                       !- Do System Sizing Calculation
  ,                                       !- Do Plant Sizing Calculation
  No;                                     !- Run Simulation for Sizing Periods

OS:Timestep,
<<<<<<< HEAD
  {f877446f-2ab2-4d32-bbff-2f22f524b5cf}, !- Handle
  6;                                      !- Number of Timesteps per Hour

OS:ShadowCalculation,
  {2802a523-c2a2-49d7-b616-327b54f29d54}, !- Handle
=======
  {ce6e2979-1b0e-4897-be56-a4954bdef3a5}, !- Handle
  6;                                      !- Number of Timesteps per Hour

OS:ShadowCalculation,
  {32d8a5fa-c0ec-4c51-a372-06b8f3a72132}, !- Handle
>>>>>>> f26890e6
  20,                                     !- Calculation Frequency
  200;                                    !- Maximum Figures in Shadow Overlap Calculations

OS:SurfaceConvectionAlgorithm:Outside,
<<<<<<< HEAD
  {399fd8a3-d3e5-48f6-9685-cea73b835013}, !- Handle
  DOE-2;                                  !- Algorithm

OS:SurfaceConvectionAlgorithm:Inside,
  {60195980-6fab-4e4a-861f-9117ed2296ad}, !- Handle
  TARP;                                   !- Algorithm

OS:ZoneCapacitanceMultiplier:ResearchSpecial,
  {9117e9c9-28ff-424a-957d-9cf505695cb5}, !- Handle
=======
  {c8801f7c-532d-437f-bac6-3cfba7804434}, !- Handle
  DOE-2;                                  !- Algorithm

OS:SurfaceConvectionAlgorithm:Inside,
  {9840c54f-a9a2-47d5-bb60-999f3359251c}, !- Handle
  TARP;                                   !- Algorithm

OS:ZoneCapacitanceMultiplier:ResearchSpecial,
  {fffa1740-3018-46d1-bbd4-91fafb88acc2}, !- Handle
>>>>>>> f26890e6
  ,                                       !- Temperature Capacity Multiplier
  15,                                     !- Humidity Capacity Multiplier
  ;                                       !- Carbon Dioxide Capacity Multiplier

OS:RunPeriod,
<<<<<<< HEAD
  {cd0c494d-f820-4dca-a1b4-27c9073e8b6a}, !- Handle
=======
  {723b215f-b994-467b-9a48-90477adcc561}, !- Handle
>>>>>>> f26890e6
  Run Period 1,                           !- Name
  1,                                      !- Begin Month
  1,                                      !- Begin Day of Month
  12,                                     !- End Month
  31,                                     !- End Day of Month
  ,                                       !- Use Weather File Holidays and Special Days
  ,                                       !- Use Weather File Daylight Saving Period
  ,                                       !- Apply Weekend Holiday Rule
  ,                                       !- Use Weather File Rain Indicators
  ,                                       !- Use Weather File Snow Indicators
  ;                                       !- Number of Times Runperiod to be Repeated

OS:YearDescription,
<<<<<<< HEAD
  {82665984-69ad-47b4-9d05-178d25d7b36a}, !- Handle
=======
  {ec88005b-e822-4ba5-a0c9-53a4ae641872}, !- Handle
>>>>>>> f26890e6
  2007,                                   !- Calendar Year
  ,                                       !- Day of Week for Start Day
  ;                                       !- Is Leap Year

OS:ThermalZone,
<<<<<<< HEAD
  {36d78ac0-0992-4af4-aa09-6c3f18baff28}, !- Handle
=======
  {12c4fa1f-7b4c-4562-be5f-c798a1b34e9a}, !- Handle
>>>>>>> f26890e6
  living zone,                            !- Name
  ,                                       !- Multiplier
  ,                                       !- Ceiling Height {m}
  ,                                       !- Volume {m3}
  ,                                       !- Floor Area {m2}
  ,                                       !- Zone Inside Convection Algorithm
  ,                                       !- Zone Outside Convection Algorithm
  ,                                       !- Zone Conditioning Equipment List Name
<<<<<<< HEAD
  {f6aa2ac8-c538-407b-b2f6-279cc5e128a3}, !- Zone Air Inlet Port List
  {f6b2c79d-7c86-4e72-9f82-bf6036e7d0f7}, !- Zone Air Exhaust Port List
  {0e430fbb-f715-4a69-a95c-45dd418b8453}, !- Zone Air Node Name
  {3f85a2ec-f664-40ee-85f3-ef684ded5672}, !- Zone Return Air Port List
=======
  {f70fc2eb-7ffc-441e-908f-7fa2336e42f3}, !- Zone Air Inlet Port List
  {277ad0a5-bf4d-428b-bf0d-562d09563b75}, !- Zone Air Exhaust Port List
  {fcc7e34b-7391-4394-9a59-afd52d7f9f35}, !- Zone Air Node Name
  {b44742fb-e948-464e-ab5f-aab20a4d3da0}, !- Zone Return Air Port List
>>>>>>> f26890e6
  ,                                       !- Primary Daylighting Control Name
  ,                                       !- Fraction of Zone Controlled by Primary Daylighting Control
  ,                                       !- Secondary Daylighting Control Name
  ,                                       !- Fraction of Zone Controlled by Secondary Daylighting Control
  ,                                       !- Illuminance Map Name
  ,                                       !- Group Rendering Name
  ,                                       !- Thermostat Name
  No;                                     !- Use Ideal Air Loads

OS:Node,
<<<<<<< HEAD
  {a21c967e-a829-4ab1-8aa4-278514ac1cf1}, !- Handle
  Node 1,                                 !- Name
  {0e430fbb-f715-4a69-a95c-45dd418b8453}, !- Inlet Port
  ;                                       !- Outlet Port

OS:Connection,
  {0e430fbb-f715-4a69-a95c-45dd418b8453}, !- Handle
  {96fe652b-b995-4060-aa85-f03bb98f7f8a}, !- Name
  {36d78ac0-0992-4af4-aa09-6c3f18baff28}, !- Source Object
  11,                                     !- Outlet Port
  {a21c967e-a829-4ab1-8aa4-278514ac1cf1}, !- Target Object
  2;                                      !- Inlet Port

OS:PortList,
  {f6aa2ac8-c538-407b-b2f6-279cc5e128a3}, !- Handle
  {172aef35-b7d2-4bd7-8326-91555d98bef0}, !- Name
  {36d78ac0-0992-4af4-aa09-6c3f18baff28}; !- HVAC Component

OS:PortList,
  {f6b2c79d-7c86-4e72-9f82-bf6036e7d0f7}, !- Handle
  {c4924412-4fec-43b7-bab6-fcb5d1d075dd}, !- Name
  {36d78ac0-0992-4af4-aa09-6c3f18baff28}; !- HVAC Component

OS:PortList,
  {3f85a2ec-f664-40ee-85f3-ef684ded5672}, !- Handle
  {2926e9b2-6a82-4521-a47f-1da075018288}, !- Name
  {36d78ac0-0992-4af4-aa09-6c3f18baff28}; !- HVAC Component

OS:Sizing:Zone,
  {39c76f5f-c898-4fcf-9740-6acca9900c47}, !- Handle
  {36d78ac0-0992-4af4-aa09-6c3f18baff28}, !- Zone or ZoneList Name
=======
  {a3d4b2a9-b37e-4dc5-bc70-772c1413432e}, !- Handle
  Node 1,                                 !- Name
  {fcc7e34b-7391-4394-9a59-afd52d7f9f35}, !- Inlet Port
  ;                                       !- Outlet Port

OS:Connection,
  {fcc7e34b-7391-4394-9a59-afd52d7f9f35}, !- Handle
  {c1917f7b-1ed8-49db-90d0-daf04a7cf977}, !- Name
  {12c4fa1f-7b4c-4562-be5f-c798a1b34e9a}, !- Source Object
  11,                                     !- Outlet Port
  {a3d4b2a9-b37e-4dc5-bc70-772c1413432e}, !- Target Object
  2;                                      !- Inlet Port

OS:PortList,
  {f70fc2eb-7ffc-441e-908f-7fa2336e42f3}, !- Handle
  {46c0096a-4870-45b9-958b-64956ce5c3e7}, !- Name
  {12c4fa1f-7b4c-4562-be5f-c798a1b34e9a}; !- HVAC Component

OS:PortList,
  {277ad0a5-bf4d-428b-bf0d-562d09563b75}, !- Handle
  {52b7b41a-5286-44d2-89dc-c1e13a693fad}, !- Name
  {12c4fa1f-7b4c-4562-be5f-c798a1b34e9a}; !- HVAC Component

OS:PortList,
  {b44742fb-e948-464e-ab5f-aab20a4d3da0}, !- Handle
  {74e1b48f-8460-4c54-bd81-2676f427afeb}, !- Name
  {12c4fa1f-7b4c-4562-be5f-c798a1b34e9a}; !- HVAC Component

OS:Sizing:Zone,
  {a56caa92-cf45-42e2-89c3-f0d102c3c2c7}, !- Handle
  {12c4fa1f-7b4c-4562-be5f-c798a1b34e9a}, !- Zone or ZoneList Name
>>>>>>> f26890e6
  SupplyAirTemperature,                   !- Zone Cooling Design Supply Air Temperature Input Method
  14,                                     !- Zone Cooling Design Supply Air Temperature {C}
  11.11,                                  !- Zone Cooling Design Supply Air Temperature Difference {deltaC}
  SupplyAirTemperature,                   !- Zone Heating Design Supply Air Temperature Input Method
  40,                                     !- Zone Heating Design Supply Air Temperature {C}
  11.11,                                  !- Zone Heating Design Supply Air Temperature Difference {deltaC}
  0.0085,                                 !- Zone Cooling Design Supply Air Humidity Ratio {kg-H2O/kg-air}
  0.008,                                  !- Zone Heating Design Supply Air Humidity Ratio {kg-H2O/kg-air}
  ,                                       !- Zone Heating Sizing Factor
  ,                                       !- Zone Cooling Sizing Factor
  DesignDay,                              !- Cooling Design Air Flow Method
  ,                                       !- Cooling Design Air Flow Rate {m3/s}
  ,                                       !- Cooling Minimum Air Flow per Zone Floor Area {m3/s-m2}
  ,                                       !- Cooling Minimum Air Flow {m3/s}
  ,                                       !- Cooling Minimum Air Flow Fraction
  DesignDay,                              !- Heating Design Air Flow Method
  ,                                       !- Heating Design Air Flow Rate {m3/s}
  ,                                       !- Heating Maximum Air Flow per Zone Floor Area {m3/s-m2}
  ,                                       !- Heating Maximum Air Flow {m3/s}
  ,                                       !- Heating Maximum Air Flow Fraction
  ,                                       !- Design Zone Air Distribution Effectiveness in Cooling Mode
  ,                                       !- Design Zone Air Distribution Effectiveness in Heating Mode
  No,                                     !- Account for Dedicated Outdoor Air System
  NeutralSupplyAir,                       !- Dedicated Outdoor Air System Control Strategy
  autosize,                               !- Dedicated Outdoor Air Low Setpoint Temperature for Design {C}
  autosize;                               !- Dedicated Outdoor Air High Setpoint Temperature for Design {C}

OS:ZoneHVAC:EquipmentList,
<<<<<<< HEAD
  {0dafa3d8-ae2a-4126-9048-19bed5aaf2e9}, !- Handle
  Zone HVAC Equipment List 1,             !- Name
  {36d78ac0-0992-4af4-aa09-6c3f18baff28}; !- Thermal Zone

OS:Space,
  {ed7c84ab-9512-41f3-94f3-acc71ff0f143}, !- Handle
  living space,                           !- Name
  {057abc97-2d4c-4298-83bd-92cbbf2d71bd}, !- Space Type Name
=======
  {49d9b91a-4bf5-48eb-a565-71b44a4ebc39}, !- Handle
  Zone HVAC Equipment List 1,             !- Name
  {12c4fa1f-7b4c-4562-be5f-c798a1b34e9a}; !- Thermal Zone

OS:Space,
  {876542bc-c13d-4682-97fe-f638c10ab526}, !- Handle
  living space,                           !- Name
  {88e060a8-86e8-4d5a-8eef-87336c3b0ba6}, !- Space Type Name
>>>>>>> f26890e6
  ,                                       !- Default Construction Set Name
  ,                                       !- Default Schedule Set Name
  -0,                                     !- Direction of Relative North {deg}
  0,                                      !- X Origin {m}
  0,                                      !- Y Origin {m}
  0,                                      !- Z Origin {m}
  ,                                       !- Building Story Name
<<<<<<< HEAD
  {36d78ac0-0992-4af4-aa09-6c3f18baff28}, !- Thermal Zone Name
  ,                                       !- Part of Total Floor Area
  ,                                       !- Design Specification Outdoor Air Object Name
  {e778971c-0ff2-48bd-9674-cd6f43efe7b5}; !- Building Unit Name

OS:Surface,
  {1760fd85-a09b-4b76-8aad-6397d369e980}, !- Handle
  Surface 1,                              !- Name
  Floor,                                  !- Surface Type
  ,                                       !- Construction Name
  {ed7c84ab-9512-41f3-94f3-acc71ff0f143}, !- Space Name
=======
  {12c4fa1f-7b4c-4562-be5f-c798a1b34e9a}, !- Thermal Zone Name
  ,                                       !- Part of Total Floor Area
  ,                                       !- Design Specification Outdoor Air Object Name
  {efd561f5-53a3-4aea-86f8-cef60090ccda}; !- Building Unit Name

OS:Surface,
  {48ad401b-7139-4a74-a63c-f0329f0ed9f0}, !- Handle
  Surface 1,                              !- Name
  Floor,                                  !- Surface Type
  ,                                       !- Construction Name
  {876542bc-c13d-4682-97fe-f638c10ab526}, !- Space Name
>>>>>>> f26890e6
  Foundation,                             !- Outside Boundary Condition
  ,                                       !- Outside Boundary Condition Object
  NoSun,                                  !- Sun Exposure
  NoWind,                                 !- Wind Exposure
  ,                                       !- View Factor to Ground
  ,                                       !- Number of Vertices
  0, 0, 0,                                !- X,Y,Z Vertex 1 {m}
  0, 11.129722368505, 0,                  !- X,Y,Z Vertex 2 {m}
  5.56486118425249, 11.129722368505, 0,   !- X,Y,Z Vertex 3 {m}
  5.56486118425249, 0, 0;                 !- X,Y,Z Vertex 4 {m}

OS:Surface,
<<<<<<< HEAD
  {294f5731-3f0a-4131-bdd8-d1c54fd3bd76}, !- Handle
  Surface 2,                              !- Name
  Wall,                                   !- Surface Type
  ,                                       !- Construction Name
  {ed7c84ab-9512-41f3-94f3-acc71ff0f143}, !- Space Name
=======
  {9583a4c4-4267-48ef-868a-3e1c0bde7f29}, !- Handle
  Surface 2,                              !- Name
  Wall,                                   !- Surface Type
  ,                                       !- Construction Name
  {876542bc-c13d-4682-97fe-f638c10ab526}, !- Space Name
>>>>>>> f26890e6
  Outdoors,                               !- Outside Boundary Condition
  ,                                       !- Outside Boundary Condition Object
  SunExposed,                             !- Sun Exposure
  WindExposed,                            !- Wind Exposure
  ,                                       !- View Factor to Ground
  ,                                       !- Number of Vertices
  0, 11.129722368505, 2.4384,             !- X,Y,Z Vertex 1 {m}
  0, 11.129722368505, 0,                  !- X,Y,Z Vertex 2 {m}
  0, 0, 0,                                !- X,Y,Z Vertex 3 {m}
  0, 0, 2.4384;                           !- X,Y,Z Vertex 4 {m}

OS:Surface,
<<<<<<< HEAD
  {6e47ed6c-4207-42a5-80ac-b6ac85a4373e}, !- Handle
  Surface 3,                              !- Name
  Wall,                                   !- Surface Type
  ,                                       !- Construction Name
  {ed7c84ab-9512-41f3-94f3-acc71ff0f143}, !- Space Name
=======
  {884aa920-e867-4c3e-9df9-a8d74e2cd0d2}, !- Handle
  Surface 3,                              !- Name
  Wall,                                   !- Surface Type
  ,                                       !- Construction Name
  {876542bc-c13d-4682-97fe-f638c10ab526}, !- Space Name
>>>>>>> f26890e6
  Outdoors,                               !- Outside Boundary Condition
  ,                                       !- Outside Boundary Condition Object
  SunExposed,                             !- Sun Exposure
  WindExposed,                            !- Wind Exposure
  ,                                       !- View Factor to Ground
  ,                                       !- Number of Vertices
  5.56486118425249, 11.129722368505, 2.4384, !- X,Y,Z Vertex 1 {m}
  5.56486118425249, 11.129722368505, 0,   !- X,Y,Z Vertex 2 {m}
  0, 11.129722368505, 0,                  !- X,Y,Z Vertex 3 {m}
  0, 11.129722368505, 2.4384;             !- X,Y,Z Vertex 4 {m}

OS:Surface,
<<<<<<< HEAD
  {23dc7863-c0e9-4fe2-9a05-b27b0ee1e4bf}, !- Handle
  Surface 4,                              !- Name
  Wall,                                   !- Surface Type
  ,                                       !- Construction Name
  {ed7c84ab-9512-41f3-94f3-acc71ff0f143}, !- Space Name
=======
  {e63c6888-52c5-436f-8da5-2bc24f1ab987}, !- Handle
  Surface 4,                              !- Name
  Wall,                                   !- Surface Type
  ,                                       !- Construction Name
  {876542bc-c13d-4682-97fe-f638c10ab526}, !- Space Name
>>>>>>> f26890e6
  Outdoors,                               !- Outside Boundary Condition
  ,                                       !- Outside Boundary Condition Object
  SunExposed,                             !- Sun Exposure
  WindExposed,                            !- Wind Exposure
  ,                                       !- View Factor to Ground
  ,                                       !- Number of Vertices
  5.56486118425249, 0, 2.4384,            !- X,Y,Z Vertex 1 {m}
  5.56486118425249, 0, 0,                 !- X,Y,Z Vertex 2 {m}
  5.56486118425249, 11.129722368505, 0,   !- X,Y,Z Vertex 3 {m}
  5.56486118425249, 11.129722368505, 2.4384; !- X,Y,Z Vertex 4 {m}

OS:Surface,
<<<<<<< HEAD
  {db9dbe6a-50ce-4df0-900e-37bced57e201}, !- Handle
  Surface 5,                              !- Name
  Wall,                                   !- Surface Type
  ,                                       !- Construction Name
  {ed7c84ab-9512-41f3-94f3-acc71ff0f143}, !- Space Name
=======
  {c96fee31-ae11-43a5-8584-caa7cf5a617d}, !- Handle
  Surface 5,                              !- Name
  Wall,                                   !- Surface Type
  ,                                       !- Construction Name
  {876542bc-c13d-4682-97fe-f638c10ab526}, !- Space Name
>>>>>>> f26890e6
  Outdoors,                               !- Outside Boundary Condition
  ,                                       !- Outside Boundary Condition Object
  SunExposed,                             !- Sun Exposure
  WindExposed,                            !- Wind Exposure
  ,                                       !- View Factor to Ground
  ,                                       !- Number of Vertices
  0, 0, 2.4384,                           !- X,Y,Z Vertex 1 {m}
  0, 0, 0,                                !- X,Y,Z Vertex 2 {m}
  5.56486118425249, 0, 0,                 !- X,Y,Z Vertex 3 {m}
  5.56486118425249, 0, 2.4384;            !- X,Y,Z Vertex 4 {m}

OS:Surface,
<<<<<<< HEAD
  {f3465e1c-7911-47a5-9ab9-c76bf49833e6}, !- Handle
  Surface 6,                              !- Name
  RoofCeiling,                            !- Surface Type
  ,                                       !- Construction Name
  {ed7c84ab-9512-41f3-94f3-acc71ff0f143}, !- Space Name
  Surface,                                !- Outside Boundary Condition
  {a3f5b17d-e881-48bc-95bd-2fe0d4487404}, !- Outside Boundary Condition Object
=======
  {6dd49a15-eacf-409c-97ce-112a5c78aad9}, !- Handle
  Surface 6,                              !- Name
  RoofCeiling,                            !- Surface Type
  ,                                       !- Construction Name
  {876542bc-c13d-4682-97fe-f638c10ab526}, !- Space Name
  Surface,                                !- Outside Boundary Condition
  {177429a8-b21e-4dd0-a34c-457fc9b97676}, !- Outside Boundary Condition Object
>>>>>>> f26890e6
  NoSun,                                  !- Sun Exposure
  NoWind,                                 !- Wind Exposure
  ,                                       !- View Factor to Ground
  ,                                       !- Number of Vertices
  5.56486118425249, 0, 2.4384,            !- X,Y,Z Vertex 1 {m}
  5.56486118425249, 11.129722368505, 2.4384, !- X,Y,Z Vertex 2 {m}
  0, 11.129722368505, 2.4384,             !- X,Y,Z Vertex 3 {m}
  0, 0, 2.4384;                           !- X,Y,Z Vertex 4 {m}

OS:SpaceType,
<<<<<<< HEAD
  {057abc97-2d4c-4298-83bd-92cbbf2d71bd}, !- Handle
=======
  {88e060a8-86e8-4d5a-8eef-87336c3b0ba6}, !- Handle
>>>>>>> f26890e6
  Space Type 1,                           !- Name
  ,                                       !- Default Construction Set Name
  ,                                       !- Default Schedule Set Name
  ,                                       !- Group Rendering Name
  ,                                       !- Design Specification Outdoor Air Object Name
  ,                                       !- Standards Template
  ,                                       !- Standards Building Type
  living;                                 !- Standards Space Type

OS:Space,
<<<<<<< HEAD
  {0ad7b4b0-3b6e-4c83-bec7-1170dc727e85}, !- Handle
  living space|story 2,                   !- Name
  {057abc97-2d4c-4298-83bd-92cbbf2d71bd}, !- Space Type Name
=======
  {af0e6aa9-69bb-44ea-93d4-fd05d2d6a1e8}, !- Handle
  living space|story 2,                   !- Name
  {88e060a8-86e8-4d5a-8eef-87336c3b0ba6}, !- Space Type Name
>>>>>>> f26890e6
  ,                                       !- Default Construction Set Name
  ,                                       !- Default Schedule Set Name
  -0,                                     !- Direction of Relative North {deg}
  0,                                      !- X Origin {m}
  0,                                      !- Y Origin {m}
  2.4384,                                 !- Z Origin {m}
  ,                                       !- Building Story Name
<<<<<<< HEAD
  {36d78ac0-0992-4af4-aa09-6c3f18baff28}, !- Thermal Zone Name
  ,                                       !- Part of Total Floor Area
  ,                                       !- Design Specification Outdoor Air Object Name
  {e778971c-0ff2-48bd-9674-cd6f43efe7b5}; !- Building Unit Name

OS:Surface,
  {a3f5b17d-e881-48bc-95bd-2fe0d4487404}, !- Handle
  Surface 7,                              !- Name
  Floor,                                  !- Surface Type
  ,                                       !- Construction Name
  {0ad7b4b0-3b6e-4c83-bec7-1170dc727e85}, !- Space Name
  Surface,                                !- Outside Boundary Condition
  {f3465e1c-7911-47a5-9ab9-c76bf49833e6}, !- Outside Boundary Condition Object
=======
  {12c4fa1f-7b4c-4562-be5f-c798a1b34e9a}, !- Thermal Zone Name
  ,                                       !- Part of Total Floor Area
  ,                                       !- Design Specification Outdoor Air Object Name
  {efd561f5-53a3-4aea-86f8-cef60090ccda}; !- Building Unit Name

OS:Surface,
  {177429a8-b21e-4dd0-a34c-457fc9b97676}, !- Handle
  Surface 7,                              !- Name
  Floor,                                  !- Surface Type
  ,                                       !- Construction Name
  {af0e6aa9-69bb-44ea-93d4-fd05d2d6a1e8}, !- Space Name
  Surface,                                !- Outside Boundary Condition
  {6dd49a15-eacf-409c-97ce-112a5c78aad9}, !- Outside Boundary Condition Object
>>>>>>> f26890e6
  NoSun,                                  !- Sun Exposure
  NoWind,                                 !- Wind Exposure
  ,                                       !- View Factor to Ground
  ,                                       !- Number of Vertices
  0, 0, 0,                                !- X,Y,Z Vertex 1 {m}
  0, 11.129722368505, 0,                  !- X,Y,Z Vertex 2 {m}
  5.56486118425249, 11.129722368505, 0,   !- X,Y,Z Vertex 3 {m}
  5.56486118425249, 0, 0;                 !- X,Y,Z Vertex 4 {m}

OS:Surface,
<<<<<<< HEAD
  {cdd58f55-6548-4fc6-839e-b584f0424481}, !- Handle
  Surface 8,                              !- Name
  Wall,                                   !- Surface Type
  ,                                       !- Construction Name
  {0ad7b4b0-3b6e-4c83-bec7-1170dc727e85}, !- Space Name
=======
  {7e23b9c0-0206-4000-aaf4-4a8f1281da4f}, !- Handle
  Surface 8,                              !- Name
  Wall,                                   !- Surface Type
  ,                                       !- Construction Name
  {af0e6aa9-69bb-44ea-93d4-fd05d2d6a1e8}, !- Space Name
>>>>>>> f26890e6
  Outdoors,                               !- Outside Boundary Condition
  ,                                       !- Outside Boundary Condition Object
  SunExposed,                             !- Sun Exposure
  WindExposed,                            !- Wind Exposure
  ,                                       !- View Factor to Ground
  ,                                       !- Number of Vertices
  0, 11.129722368505, 2.4384,             !- X,Y,Z Vertex 1 {m}
  0, 11.129722368505, 0,                  !- X,Y,Z Vertex 2 {m}
  0, 0, 0,                                !- X,Y,Z Vertex 3 {m}
  0, 0, 2.4384;                           !- X,Y,Z Vertex 4 {m}

OS:Surface,
<<<<<<< HEAD
  {300b0270-adb4-48ce-9fc9-19a1560f994f}, !- Handle
  Surface 9,                              !- Name
  Wall,                                   !- Surface Type
  ,                                       !- Construction Name
  {0ad7b4b0-3b6e-4c83-bec7-1170dc727e85}, !- Space Name
=======
  {97467f8d-3fb8-4bf9-8c87-165dcc126a87}, !- Handle
  Surface 9,                              !- Name
  Wall,                                   !- Surface Type
  ,                                       !- Construction Name
  {af0e6aa9-69bb-44ea-93d4-fd05d2d6a1e8}, !- Space Name
>>>>>>> f26890e6
  Outdoors,                               !- Outside Boundary Condition
  ,                                       !- Outside Boundary Condition Object
  SunExposed,                             !- Sun Exposure
  WindExposed,                            !- Wind Exposure
  ,                                       !- View Factor to Ground
  ,                                       !- Number of Vertices
  5.56486118425249, 11.129722368505, 2.4384, !- X,Y,Z Vertex 1 {m}
  5.56486118425249, 11.129722368505, 0,   !- X,Y,Z Vertex 2 {m}
  0, 11.129722368505, 0,                  !- X,Y,Z Vertex 3 {m}
  0, 11.129722368505, 2.4384;             !- X,Y,Z Vertex 4 {m}

OS:Surface,
<<<<<<< HEAD
  {5427f99f-135b-48fb-b8bc-9b7cb576ea02}, !- Handle
  Surface 10,                             !- Name
  Wall,                                   !- Surface Type
  ,                                       !- Construction Name
  {0ad7b4b0-3b6e-4c83-bec7-1170dc727e85}, !- Space Name
=======
  {34614454-544e-4c58-8d7b-8a5ae74fea5a}, !- Handle
  Surface 10,                             !- Name
  Wall,                                   !- Surface Type
  ,                                       !- Construction Name
  {af0e6aa9-69bb-44ea-93d4-fd05d2d6a1e8}, !- Space Name
>>>>>>> f26890e6
  Outdoors,                               !- Outside Boundary Condition
  ,                                       !- Outside Boundary Condition Object
  SunExposed,                             !- Sun Exposure
  WindExposed,                            !- Wind Exposure
  ,                                       !- View Factor to Ground
  ,                                       !- Number of Vertices
  5.56486118425249, 0, 2.4384,            !- X,Y,Z Vertex 1 {m}
  5.56486118425249, 0, 0,                 !- X,Y,Z Vertex 2 {m}
  5.56486118425249, 11.129722368505, 0,   !- X,Y,Z Vertex 3 {m}
  5.56486118425249, 11.129722368505, 2.4384; !- X,Y,Z Vertex 4 {m}

OS:Surface,
<<<<<<< HEAD
  {91d13349-c8ef-4f7f-bc8e-339b1beb7fd5}, !- Handle
  Surface 11,                             !- Name
  Wall,                                   !- Surface Type
  ,                                       !- Construction Name
  {0ad7b4b0-3b6e-4c83-bec7-1170dc727e85}, !- Space Name
=======
  {3a3fec37-a873-44bd-965b-20e79e624401}, !- Handle
  Surface 11,                             !- Name
  Wall,                                   !- Surface Type
  ,                                       !- Construction Name
  {af0e6aa9-69bb-44ea-93d4-fd05d2d6a1e8}, !- Space Name
>>>>>>> f26890e6
  Outdoors,                               !- Outside Boundary Condition
  ,                                       !- Outside Boundary Condition Object
  SunExposed,                             !- Sun Exposure
  WindExposed,                            !- Wind Exposure
  ,                                       !- View Factor to Ground
  ,                                       !- Number of Vertices
  0, 0, 2.4384,                           !- X,Y,Z Vertex 1 {m}
  0, 0, 0,                                !- X,Y,Z Vertex 2 {m}
  5.56486118425249, 0, 0,                 !- X,Y,Z Vertex 3 {m}
  5.56486118425249, 0, 2.4384;            !- X,Y,Z Vertex 4 {m}

OS:Surface,
<<<<<<< HEAD
  {36c9094a-6163-4210-b465-96a3532c085e}, !- Handle
  Surface 12,                             !- Name
  RoofCeiling,                            !- Surface Type
  ,                                       !- Construction Name
  {0ad7b4b0-3b6e-4c83-bec7-1170dc727e85}, !- Space Name
  Surface,                                !- Outside Boundary Condition
  {3f15bb8f-1711-4408-97af-802e243b065e}, !- Outside Boundary Condition Object
=======
  {7774fb03-4e57-4909-b265-f639346dff2d}, !- Handle
  Surface 12,                             !- Name
  RoofCeiling,                            !- Surface Type
  ,                                       !- Construction Name
  {af0e6aa9-69bb-44ea-93d4-fd05d2d6a1e8}, !- Space Name
  Surface,                                !- Outside Boundary Condition
  {9b1fcd01-c59e-4729-8bc2-072b0995c176}, !- Outside Boundary Condition Object
>>>>>>> f26890e6
  NoSun,                                  !- Sun Exposure
  NoWind,                                 !- Wind Exposure
  ,                                       !- View Factor to Ground
  ,                                       !- Number of Vertices
  5.56486118425249, 0, 2.4384,            !- X,Y,Z Vertex 1 {m}
  5.56486118425249, 11.129722368505, 2.4384, !- X,Y,Z Vertex 2 {m}
  0, 11.129722368505, 2.4384,             !- X,Y,Z Vertex 3 {m}
  0, 0, 2.4384;                           !- X,Y,Z Vertex 4 {m}

OS:Surface,
<<<<<<< HEAD
  {3f15bb8f-1711-4408-97af-802e243b065e}, !- Handle
  Surface 13,                             !- Name
  Floor,                                  !- Surface Type
  ,                                       !- Construction Name
  {3022c0a5-1dd0-4d6c-bb69-e149608d802c}, !- Space Name
  Surface,                                !- Outside Boundary Condition
  {36c9094a-6163-4210-b465-96a3532c085e}, !- Outside Boundary Condition Object
=======
  {9b1fcd01-c59e-4729-8bc2-072b0995c176}, !- Handle
  Surface 13,                             !- Name
  Floor,                                  !- Surface Type
  ,                                       !- Construction Name
  {f036446c-946e-4804-9324-007925f1a143}, !- Space Name
  Surface,                                !- Outside Boundary Condition
  {7774fb03-4e57-4909-b265-f639346dff2d}, !- Outside Boundary Condition Object
>>>>>>> f26890e6
  NoSun,                                  !- Sun Exposure
  NoWind,                                 !- Wind Exposure
  ,                                       !- View Factor to Ground
  ,                                       !- Number of Vertices
  0, 11.129722368505, 0,                  !- X,Y,Z Vertex 1 {m}
  5.56486118425249, 11.129722368505, 0,   !- X,Y,Z Vertex 2 {m}
  5.56486118425249, 0, 0,                 !- X,Y,Z Vertex 3 {m}
  0, 0, 0;                                !- X,Y,Z Vertex 4 {m}

OS:Surface,
<<<<<<< HEAD
  {e536d682-088a-48ac-8e58-87cb8a6a1e0d}, !- Handle
  Surface 14,                             !- Name
  RoofCeiling,                            !- Surface Type
  ,                                       !- Construction Name
  {3022c0a5-1dd0-4d6c-bb69-e149608d802c}, !- Space Name
=======
  {31f502dc-99be-48b8-9527-f2f20910331e}, !- Handle
  Surface 14,                             !- Name
  RoofCeiling,                            !- Surface Type
  ,                                       !- Construction Name
  {f036446c-946e-4804-9324-007925f1a143}, !- Space Name
>>>>>>> f26890e6
  Outdoors,                               !- Outside Boundary Condition
  ,                                       !- Outside Boundary Condition Object
  SunExposed,                             !- Sun Exposure
  WindExposed,                            !- Wind Exposure
  ,                                       !- View Factor to Ground
  ,                                       !- Number of Vertices
  2.78243059212624, 11.129722368505, 1.69601529606312, !- X,Y,Z Vertex 1 {m}
  2.78243059212624, 0, 1.69601529606312,  !- X,Y,Z Vertex 2 {m}
  5.56486118425249, 0, 0.304799999999999, !- X,Y,Z Vertex 3 {m}
  5.56486118425249, 11.129722368505, 0.304799999999999; !- X,Y,Z Vertex 4 {m}

OS:Surface,
<<<<<<< HEAD
  {d7462217-4a30-4aaf-aa60-88a2e3b08a4d}, !- Handle
  Surface 15,                             !- Name
  RoofCeiling,                            !- Surface Type
  ,                                       !- Construction Name
  {3022c0a5-1dd0-4d6c-bb69-e149608d802c}, !- Space Name
=======
  {52a2209b-f94d-44f8-bd97-9aaf62ca4e0a}, !- Handle
  Surface 15,                             !- Name
  RoofCeiling,                            !- Surface Type
  ,                                       !- Construction Name
  {f036446c-946e-4804-9324-007925f1a143}, !- Space Name
>>>>>>> f26890e6
  Outdoors,                               !- Outside Boundary Condition
  ,                                       !- Outside Boundary Condition Object
  SunExposed,                             !- Sun Exposure
  WindExposed,                            !- Wind Exposure
  ,                                       !- View Factor to Ground
  ,                                       !- Number of Vertices
  2.78243059212624, 0, 1.69601529606312,  !- X,Y,Z Vertex 1 {m}
  2.78243059212624, 11.129722368505, 1.69601529606312, !- X,Y,Z Vertex 2 {m}
  0, 11.129722368505, 0.3048,             !- X,Y,Z Vertex 3 {m}
  0, 0, 0.3048;                           !- X,Y,Z Vertex 4 {m}

OS:Surface,
<<<<<<< HEAD
  {25992dd5-14d9-4e8b-9ef0-0aeade30d901}, !- Handle
  Surface 16,                             !- Name
  Wall,                                   !- Surface Type
  ,                                       !- Construction Name
  {3022c0a5-1dd0-4d6c-bb69-e149608d802c}, !- Space Name
=======
  {c7b2776f-caa7-4325-b48b-316e8757bf06}, !- Handle
  Surface 16,                             !- Name
  Wall,                                   !- Surface Type
  ,                                       !- Construction Name
  {f036446c-946e-4804-9324-007925f1a143}, !- Space Name
>>>>>>> f26890e6
  Outdoors,                               !- Outside Boundary Condition
  ,                                       !- Outside Boundary Condition Object
  SunExposed,                             !- Sun Exposure
  WindExposed,                            !- Wind Exposure
  ,                                       !- View Factor to Ground
  ,                                       !- Number of Vertices
  2.78243059212624, 0, 1.39121529606312,  !- X,Y,Z Vertex 1 {m}
  0, 0, 0,                                !- X,Y,Z Vertex 2 {m}
  5.56486118425249, 0, 0;                 !- X,Y,Z Vertex 3 {m}

OS:Surface,
<<<<<<< HEAD
  {4c235259-638b-4ea3-9c87-edc3b8f1c822}, !- Handle
  Surface 17,                             !- Name
  Wall,                                   !- Surface Type
  ,                                       !- Construction Name
  {3022c0a5-1dd0-4d6c-bb69-e149608d802c}, !- Space Name
=======
  {7a88168c-8f82-4757-aafb-6f5039883322}, !- Handle
  Surface 17,                             !- Name
  Wall,                                   !- Surface Type
  ,                                       !- Construction Name
  {f036446c-946e-4804-9324-007925f1a143}, !- Space Name
>>>>>>> f26890e6
  Outdoors,                               !- Outside Boundary Condition
  ,                                       !- Outside Boundary Condition Object
  SunExposed,                             !- Sun Exposure
  WindExposed,                            !- Wind Exposure
  ,                                       !- View Factor to Ground
  ,                                       !- Number of Vertices
  2.78243059212624, 11.129722368505, 1.39121529606312, !- X,Y,Z Vertex 1 {m}
  5.56486118425249, 11.129722368505, 0,   !- X,Y,Z Vertex 2 {m}
  0, 11.129722368505, 0;                  !- X,Y,Z Vertex 3 {m}

OS:Space,
<<<<<<< HEAD
  {3022c0a5-1dd0-4d6c-bb69-e149608d802c}, !- Handle
  finished attic space,                   !- Name
  {057abc97-2d4c-4298-83bd-92cbbf2d71bd}, !- Space Type Name
=======
  {f036446c-946e-4804-9324-007925f1a143}, !- Handle
  finished attic space,                   !- Name
  {88e060a8-86e8-4d5a-8eef-87336c3b0ba6}, !- Space Type Name
>>>>>>> f26890e6
  ,                                       !- Default Construction Set Name
  ,                                       !- Default Schedule Set Name
  -0,                                     !- Direction of Relative North {deg}
  0,                                      !- X Origin {m}
  0,                                      !- Y Origin {m}
  4.8768,                                 !- Z Origin {m}
  ,                                       !- Building Story Name
<<<<<<< HEAD
  {36d78ac0-0992-4af4-aa09-6c3f18baff28}, !- Thermal Zone Name
  ,                                       !- Part of Total Floor Area
  ,                                       !- Design Specification Outdoor Air Object Name
  {e778971c-0ff2-48bd-9674-cd6f43efe7b5}; !- Building Unit Name

OS:BuildingUnit,
  {e778971c-0ff2-48bd-9674-cd6f43efe7b5}, !- Handle
=======
  {12c4fa1f-7b4c-4562-be5f-c798a1b34e9a}, !- Thermal Zone Name
  ,                                       !- Part of Total Floor Area
  ,                                       !- Design Specification Outdoor Air Object Name
  {efd561f5-53a3-4aea-86f8-cef60090ccda}; !- Building Unit Name

OS:BuildingUnit,
  {efd561f5-53a3-4aea-86f8-cef60090ccda}, !- Handle
>>>>>>> f26890e6
  unit 1,                                 !- Name
  ,                                       !- Rendering Color
  Residential;                            !- Building Unit Type

OS:Building,
<<<<<<< HEAD
  {1761cd1e-e918-4fe0-a241-ceccd3f39801}, !- Handle
=======
  {e87e5ff7-e139-412f-9d11-73c1131ddb6b}, !- Handle
>>>>>>> f26890e6
  Building 1,                             !- Name
  ,                                       !- Building Sector Type
  0,                                      !- North Axis {deg}
  ,                                       !- Nominal Floor to Floor Height {m}
  ,                                       !- Space Type Name
  ,                                       !- Default Construction Set Name
  ,                                       !- Default Schedule Set Name
  3,                                      !- Standards Number of Stories
  3,                                      !- Standards Number of Above Ground Stories
  ,                                       !- Standards Template
  singlefamilydetached,                   !- Standards Building Type
  1;                                      !- Standards Number of Living Units

OS:AdditionalProperties,
<<<<<<< HEAD
  {506044e3-bd2d-4f39-8963-8c31fd8256c3}, !- Handle
  {1761cd1e-e918-4fe0-a241-ceccd3f39801}, !- Object Name
=======
  {44f7fd60-c39f-4c35-95c8-bd53fed9112e}, !- Handle
  {e87e5ff7-e139-412f-9d11-73c1131ddb6b}, !- Object Name
>>>>>>> f26890e6
  Total Units Represented,                !- Feature Name 1
  Integer,                                !- Feature Data Type 1
  1,                                      !- Feature Value 1
  Total Units Modeled,                    !- Feature Name 2
  Integer,                                !- Feature Data Type 2
  1;                                      !- Feature Value 2

OS:AdditionalProperties,
<<<<<<< HEAD
  {fe80c657-c2ca-4e3d-a116-7c7f2a743c1e}, !- Handle
  {e778971c-0ff2-48bd-9674-cd6f43efe7b5}, !- Object Name
=======
  {a3e22d36-6cf4-4990-9a87-7ba11334da82}, !- Handle
  {efd561f5-53a3-4aea-86f8-cef60090ccda}, !- Object Name
>>>>>>> f26890e6
  NumberOfBedrooms,                       !- Feature Name 1
  Integer,                                !- Feature Data Type 1
  3,                                      !- Feature Value 1
  NumberOfBathrooms,                      !- Feature Name 2
  Double,                                 !- Feature Data Type 2
  2;                                      !- Feature Value 2

OS:Schedule:Day,
<<<<<<< HEAD
  {fcce8312-cb5f-4b1b-a7e6-c2b98d48e3fa}, !- Handle
=======
  {a119b3b7-9678-4e0e-94e9-5559d503617b}, !- Handle
>>>>>>> f26890e6
  Schedule Day 1,                         !- Name
  ,                                       !- Schedule Type Limits Name
  ,                                       !- Interpolate to Timestep
  24,                                     !- Hour 1
  0,                                      !- Minute 1
  0;                                      !- Value Until Time 1

OS:Schedule:Day,
<<<<<<< HEAD
  {3b10a33c-550d-45e7-9b0b-f5a979e54172}, !- Handle
=======
  {f844ed35-c4c5-4171-aebc-bf0be35e7d9d}, !- Handle
>>>>>>> f26890e6
  Schedule Day 2,                         !- Name
  ,                                       !- Schedule Type Limits Name
  ,                                       !- Interpolate to Timestep
  24,                                     !- Hour 1
  0,                                      !- Minute 1
  1;                                      !- Value Until Time 1

OS:ShadingSurfaceGroup,
<<<<<<< HEAD
  {da10c3f1-3385-4c68-b95e-38a7792f0524}, !- Handle
=======
  {55ba6a3f-c79e-4dda-bb49-88fa82c8fb32}, !- Handle
>>>>>>> f26890e6
  res eaves,                              !- Name
  Building;                               !- Shading Surface Type

OS:ShadingSurface,
<<<<<<< HEAD
  {fa4b24e8-bdad-447b-a93a-5241ae7c22e2}, !- Handle
  Surface 14 - res eaves,                 !- Name
  ,                                       !- Construction Name
  {da10c3f1-3385-4c68-b95e-38a7792f0524}, !- Shading Surface Group Name
=======
  {e9f2eb73-5d3a-4c54-b273-afac23700a1c}, !- Handle
  Surface 14 - res eaves,                 !- Name
  ,                                       !- Construction Name
  {55ba6a3f-c79e-4dda-bb49-88fa82c8fb32}, !- Shading Surface Group Name
>>>>>>> f26890e6
  ,                                       !- Transmittance Schedule Name
  ,                                       !- Number of Vertices
  5.56486118425249, 11.739322368505, 5.1816, !- X,Y,Z Vertex 1 {m}
  2.78243059212624, 11.739322368505, 6.57281529606312, !- X,Y,Z Vertex 2 {m}
  2.78243059212624, 11.129722368505, 6.57281529606312, !- X,Y,Z Vertex 3 {m}
  5.56486118425249, 11.129722368505, 5.1816; !- X,Y,Z Vertex 4 {m}

OS:ShadingSurface,
<<<<<<< HEAD
  {f07e1590-5376-40d4-9f4f-eb5879f02e46}, !- Handle
  Surface 14 - res eaves 1,               !- Name
  ,                                       !- Construction Name
  {da10c3f1-3385-4c68-b95e-38a7792f0524}, !- Shading Surface Group Name
=======
  {8e1b5cb0-9f7a-4070-a4a3-71937cc1667b}, !- Handle
  Surface 14 - res eaves 1,               !- Name
  ,                                       !- Construction Name
  {55ba6a3f-c79e-4dda-bb49-88fa82c8fb32}, !- Shading Surface Group Name
>>>>>>> f26890e6
  ,                                       !- Transmittance Schedule Name
  ,                                       !- Number of Vertices
  2.78243059212624, -0.6096, 6.57281529606312, !- X,Y,Z Vertex 1 {m}
  5.56486118425249, -0.6096, 5.1816,      !- X,Y,Z Vertex 2 {m}
  5.56486118425249, 0, 5.1816,            !- X,Y,Z Vertex 3 {m}
  2.78243059212624, 0, 6.57281529606312;  !- X,Y,Z Vertex 4 {m}

OS:ShadingSurface,
<<<<<<< HEAD
  {c8c3f3d4-514f-41d2-8cf9-535bbd8f8214}, !- Handle
  Surface 14 - res eaves 2,               !- Name
  ,                                       !- Construction Name
  {da10c3f1-3385-4c68-b95e-38a7792f0524}, !- Shading Surface Group Name
=======
  {fd586c12-ce4d-4c69-a42b-10a34d77ee73}, !- Handle
  Surface 14 - res eaves 2,               !- Name
  ,                                       !- Construction Name
  {55ba6a3f-c79e-4dda-bb49-88fa82c8fb32}, !- Shading Surface Group Name
>>>>>>> f26890e6
  ,                                       !- Transmittance Schedule Name
  ,                                       !- Number of Vertices
  6.17446118425249, 0, 4.8768,            !- X,Y,Z Vertex 1 {m}
  6.17446118425249, 11.129722368505, 4.8768, !- X,Y,Z Vertex 2 {m}
  5.56486118425249, 11.129722368505, 5.1816, !- X,Y,Z Vertex 3 {m}
  5.56486118425249, 0, 5.1816;            !- X,Y,Z Vertex 4 {m}

OS:ShadingSurface,
<<<<<<< HEAD
  {e9204b25-fb3f-4384-9beb-009e063348fe}, !- Handle
  Surface 15 - res eaves,                 !- Name
  ,                                       !- Construction Name
  {da10c3f1-3385-4c68-b95e-38a7792f0524}, !- Shading Surface Group Name
=======
  {039ad05d-859f-4a69-bd70-b45d4cdb4f9e}, !- Handle
  Surface 15 - res eaves,                 !- Name
  ,                                       !- Construction Name
  {55ba6a3f-c79e-4dda-bb49-88fa82c8fb32}, !- Shading Surface Group Name
>>>>>>> f26890e6
  ,                                       !- Transmittance Schedule Name
  ,                                       !- Number of Vertices
  0, -0.6096, 5.1816,                     !- X,Y,Z Vertex 1 {m}
  2.78243059212624, -0.6096, 6.57281529606312, !- X,Y,Z Vertex 2 {m}
  2.78243059212624, 0, 6.57281529606312,  !- X,Y,Z Vertex 3 {m}
  0, 0, 5.1816;                           !- X,Y,Z Vertex 4 {m}

OS:ShadingSurface,
<<<<<<< HEAD
  {62c36d74-5fb5-4232-8a20-93e37b55b70d}, !- Handle
  Surface 15 - res eaves 1,               !- Name
  ,                                       !- Construction Name
  {da10c3f1-3385-4c68-b95e-38a7792f0524}, !- Shading Surface Group Name
=======
  {315cce10-24c2-442e-96cc-91f05240c857}, !- Handle
  Surface 15 - res eaves 1,               !- Name
  ,                                       !- Construction Name
  {55ba6a3f-c79e-4dda-bb49-88fa82c8fb32}, !- Shading Surface Group Name
>>>>>>> f26890e6
  ,                                       !- Transmittance Schedule Name
  ,                                       !- Number of Vertices
  2.78243059212624, 11.739322368505, 6.57281529606312, !- X,Y,Z Vertex 1 {m}
  0, 11.739322368505, 5.1816,             !- X,Y,Z Vertex 2 {m}
  0, 11.129722368505, 5.1816,             !- X,Y,Z Vertex 3 {m}
  2.78243059212624, 11.129722368505, 6.57281529606312; !- X,Y,Z Vertex 4 {m}

OS:ShadingSurface,
<<<<<<< HEAD
  {536130fe-c1f3-4165-a915-3c8a675105d9}, !- Handle
  Surface 15 - res eaves 2,               !- Name
  ,                                       !- Construction Name
  {da10c3f1-3385-4c68-b95e-38a7792f0524}, !- Shading Surface Group Name
=======
  {193b19a5-a0dd-41bf-9487-4a6fa6b40b83}, !- Handle
  Surface 15 - res eaves 2,               !- Name
  ,                                       !- Construction Name
  {55ba6a3f-c79e-4dda-bb49-88fa82c8fb32}, !- Shading Surface Group Name
>>>>>>> f26890e6
  ,                                       !- Transmittance Schedule Name
  ,                                       !- Number of Vertices
  -0.6096, 11.129722368505, 4.8768,       !- X,Y,Z Vertex 1 {m}
  -0.6096, 0, 4.8768,                     !- X,Y,Z Vertex 2 {m}
  0, 0, 5.1816,                           !- X,Y,Z Vertex 3 {m}
  0, 11.129722368505, 5.1816;             !- X,Y,Z Vertex 4 {m}
<|MERGE_RESOLUTION|>--- conflicted
+++ resolved
@@ -1,53 +1,26 @@
 !- NOTE: Auto-generated from /test/osw_files/SFD_2000sqft_2story_SL_FA_LeftRight.osw
 
 OS:Version,
-<<<<<<< HEAD
-  {54489665-bda7-44ac-84b6-ff6f1984839c}, !- Handle
-  2.8.1;                                  !- Version Identifier
-
-OS:SimulationControl,
-  {4c7b8627-2ad0-414d-9785-2e9472ac4ebc}, !- Handle
-=======
   {291412b2-2c20-4dfd-9703-7bd07f96468a}, !- Handle
   2.8.1;                                  !- Version Identifier
 
 OS:SimulationControl,
   {28b6474a-9c3b-4505-b072-f2c172084e57}, !- Handle
->>>>>>> f26890e6
   ,                                       !- Do Zone Sizing Calculation
   ,                                       !- Do System Sizing Calculation
   ,                                       !- Do Plant Sizing Calculation
   No;                                     !- Run Simulation for Sizing Periods
 
 OS:Timestep,
-<<<<<<< HEAD
-  {f877446f-2ab2-4d32-bbff-2f22f524b5cf}, !- Handle
-  6;                                      !- Number of Timesteps per Hour
-
-OS:ShadowCalculation,
-  {2802a523-c2a2-49d7-b616-327b54f29d54}, !- Handle
-=======
   {ce6e2979-1b0e-4897-be56-a4954bdef3a5}, !- Handle
   6;                                      !- Number of Timesteps per Hour
 
 OS:ShadowCalculation,
   {32d8a5fa-c0ec-4c51-a372-06b8f3a72132}, !- Handle
->>>>>>> f26890e6
   20,                                     !- Calculation Frequency
   200;                                    !- Maximum Figures in Shadow Overlap Calculations
 
 OS:SurfaceConvectionAlgorithm:Outside,
-<<<<<<< HEAD
-  {399fd8a3-d3e5-48f6-9685-cea73b835013}, !- Handle
-  DOE-2;                                  !- Algorithm
-
-OS:SurfaceConvectionAlgorithm:Inside,
-  {60195980-6fab-4e4a-861f-9117ed2296ad}, !- Handle
-  TARP;                                   !- Algorithm
-
-OS:ZoneCapacitanceMultiplier:ResearchSpecial,
-  {9117e9c9-28ff-424a-957d-9cf505695cb5}, !- Handle
-=======
   {c8801f7c-532d-437f-bac6-3cfba7804434}, !- Handle
   DOE-2;                                  !- Algorithm
 
@@ -57,17 +30,12 @@
 
 OS:ZoneCapacitanceMultiplier:ResearchSpecial,
   {fffa1740-3018-46d1-bbd4-91fafb88acc2}, !- Handle
->>>>>>> f26890e6
   ,                                       !- Temperature Capacity Multiplier
   15,                                     !- Humidity Capacity Multiplier
   ;                                       !- Carbon Dioxide Capacity Multiplier
 
 OS:RunPeriod,
-<<<<<<< HEAD
-  {cd0c494d-f820-4dca-a1b4-27c9073e8b6a}, !- Handle
-=======
   {723b215f-b994-467b-9a48-90477adcc561}, !- Handle
->>>>>>> f26890e6
   Run Period 1,                           !- Name
   1,                                      !- Begin Month
   1,                                      !- Begin Day of Month
@@ -81,21 +49,13 @@
   ;                                       !- Number of Times Runperiod to be Repeated
 
 OS:YearDescription,
-<<<<<<< HEAD
-  {82665984-69ad-47b4-9d05-178d25d7b36a}, !- Handle
-=======
   {ec88005b-e822-4ba5-a0c9-53a4ae641872}, !- Handle
->>>>>>> f26890e6
   2007,                                   !- Calendar Year
   ,                                       !- Day of Week for Start Day
   ;                                       !- Is Leap Year
 
 OS:ThermalZone,
-<<<<<<< HEAD
-  {36d78ac0-0992-4af4-aa09-6c3f18baff28}, !- Handle
-=======
   {12c4fa1f-7b4c-4562-be5f-c798a1b34e9a}, !- Handle
->>>>>>> f26890e6
   living zone,                            !- Name
   ,                                       !- Multiplier
   ,                                       !- Ceiling Height {m}
@@ -104,17 +64,10 @@
   ,                                       !- Zone Inside Convection Algorithm
   ,                                       !- Zone Outside Convection Algorithm
   ,                                       !- Zone Conditioning Equipment List Name
-<<<<<<< HEAD
-  {f6aa2ac8-c538-407b-b2f6-279cc5e128a3}, !- Zone Air Inlet Port List
-  {f6b2c79d-7c86-4e72-9f82-bf6036e7d0f7}, !- Zone Air Exhaust Port List
-  {0e430fbb-f715-4a69-a95c-45dd418b8453}, !- Zone Air Node Name
-  {3f85a2ec-f664-40ee-85f3-ef684ded5672}, !- Zone Return Air Port List
-=======
   {f70fc2eb-7ffc-441e-908f-7fa2336e42f3}, !- Zone Air Inlet Port List
   {277ad0a5-bf4d-428b-bf0d-562d09563b75}, !- Zone Air Exhaust Port List
   {fcc7e34b-7391-4394-9a59-afd52d7f9f35}, !- Zone Air Node Name
   {b44742fb-e948-464e-ab5f-aab20a4d3da0}, !- Zone Return Air Port List
->>>>>>> f26890e6
   ,                                       !- Primary Daylighting Control Name
   ,                                       !- Fraction of Zone Controlled by Primary Daylighting Control
   ,                                       !- Secondary Daylighting Control Name
@@ -125,39 +78,6 @@
   No;                                     !- Use Ideal Air Loads
 
 OS:Node,
-<<<<<<< HEAD
-  {a21c967e-a829-4ab1-8aa4-278514ac1cf1}, !- Handle
-  Node 1,                                 !- Name
-  {0e430fbb-f715-4a69-a95c-45dd418b8453}, !- Inlet Port
-  ;                                       !- Outlet Port
-
-OS:Connection,
-  {0e430fbb-f715-4a69-a95c-45dd418b8453}, !- Handle
-  {96fe652b-b995-4060-aa85-f03bb98f7f8a}, !- Name
-  {36d78ac0-0992-4af4-aa09-6c3f18baff28}, !- Source Object
-  11,                                     !- Outlet Port
-  {a21c967e-a829-4ab1-8aa4-278514ac1cf1}, !- Target Object
-  2;                                      !- Inlet Port
-
-OS:PortList,
-  {f6aa2ac8-c538-407b-b2f6-279cc5e128a3}, !- Handle
-  {172aef35-b7d2-4bd7-8326-91555d98bef0}, !- Name
-  {36d78ac0-0992-4af4-aa09-6c3f18baff28}; !- HVAC Component
-
-OS:PortList,
-  {f6b2c79d-7c86-4e72-9f82-bf6036e7d0f7}, !- Handle
-  {c4924412-4fec-43b7-bab6-fcb5d1d075dd}, !- Name
-  {36d78ac0-0992-4af4-aa09-6c3f18baff28}; !- HVAC Component
-
-OS:PortList,
-  {3f85a2ec-f664-40ee-85f3-ef684ded5672}, !- Handle
-  {2926e9b2-6a82-4521-a47f-1da075018288}, !- Name
-  {36d78ac0-0992-4af4-aa09-6c3f18baff28}; !- HVAC Component
-
-OS:Sizing:Zone,
-  {39c76f5f-c898-4fcf-9740-6acca9900c47}, !- Handle
-  {36d78ac0-0992-4af4-aa09-6c3f18baff28}, !- Zone or ZoneList Name
-=======
   {a3d4b2a9-b37e-4dc5-bc70-772c1413432e}, !- Handle
   Node 1,                                 !- Name
   {fcc7e34b-7391-4394-9a59-afd52d7f9f35}, !- Inlet Port
@@ -189,7 +109,6 @@
 OS:Sizing:Zone,
   {a56caa92-cf45-42e2-89c3-f0d102c3c2c7}, !- Handle
   {12c4fa1f-7b4c-4562-be5f-c798a1b34e9a}, !- Zone or ZoneList Name
->>>>>>> f26890e6
   SupplyAirTemperature,                   !- Zone Cooling Design Supply Air Temperature Input Method
   14,                                     !- Zone Cooling Design Supply Air Temperature {C}
   11.11,                                  !- Zone Cooling Design Supply Air Temperature Difference {deltaC}
@@ -218,16 +137,6 @@
   autosize;                               !- Dedicated Outdoor Air High Setpoint Temperature for Design {C}
 
 OS:ZoneHVAC:EquipmentList,
-<<<<<<< HEAD
-  {0dafa3d8-ae2a-4126-9048-19bed5aaf2e9}, !- Handle
-  Zone HVAC Equipment List 1,             !- Name
-  {36d78ac0-0992-4af4-aa09-6c3f18baff28}; !- Thermal Zone
-
-OS:Space,
-  {ed7c84ab-9512-41f3-94f3-acc71ff0f143}, !- Handle
-  living space,                           !- Name
-  {057abc97-2d4c-4298-83bd-92cbbf2d71bd}, !- Space Type Name
-=======
   {49d9b91a-4bf5-48eb-a565-71b44a4ebc39}, !- Handle
   Zone HVAC Equipment List 1,             !- Name
   {12c4fa1f-7b4c-4562-be5f-c798a1b34e9a}; !- Thermal Zone
@@ -236,7 +145,6 @@
   {876542bc-c13d-4682-97fe-f638c10ab526}, !- Handle
   living space,                           !- Name
   {88e060a8-86e8-4d5a-8eef-87336c3b0ba6}, !- Space Type Name
->>>>>>> f26890e6
   ,                                       !- Default Construction Set Name
   ,                                       !- Default Schedule Set Name
   -0,                                     !- Direction of Relative North {deg}
@@ -244,19 +152,6 @@
   0,                                      !- Y Origin {m}
   0,                                      !- Z Origin {m}
   ,                                       !- Building Story Name
-<<<<<<< HEAD
-  {36d78ac0-0992-4af4-aa09-6c3f18baff28}, !- Thermal Zone Name
-  ,                                       !- Part of Total Floor Area
-  ,                                       !- Design Specification Outdoor Air Object Name
-  {e778971c-0ff2-48bd-9674-cd6f43efe7b5}; !- Building Unit Name
-
-OS:Surface,
-  {1760fd85-a09b-4b76-8aad-6397d369e980}, !- Handle
-  Surface 1,                              !- Name
-  Floor,                                  !- Surface Type
-  ,                                       !- Construction Name
-  {ed7c84ab-9512-41f3-94f3-acc71ff0f143}, !- Space Name
-=======
   {12c4fa1f-7b4c-4562-be5f-c798a1b34e9a}, !- Thermal Zone Name
   ,                                       !- Part of Total Floor Area
   ,                                       !- Design Specification Outdoor Air Object Name
@@ -268,7 +163,6 @@
   Floor,                                  !- Surface Type
   ,                                       !- Construction Name
   {876542bc-c13d-4682-97fe-f638c10ab526}, !- Space Name
->>>>>>> f26890e6
   Foundation,                             !- Outside Boundary Condition
   ,                                       !- Outside Boundary Condition Object
   NoSun,                                  !- Sun Exposure
@@ -281,19 +175,11 @@
   5.56486118425249, 0, 0;                 !- X,Y,Z Vertex 4 {m}
 
 OS:Surface,
-<<<<<<< HEAD
-  {294f5731-3f0a-4131-bdd8-d1c54fd3bd76}, !- Handle
-  Surface 2,                              !- Name
-  Wall,                                   !- Surface Type
-  ,                                       !- Construction Name
-  {ed7c84ab-9512-41f3-94f3-acc71ff0f143}, !- Space Name
-=======
   {9583a4c4-4267-48ef-868a-3e1c0bde7f29}, !- Handle
   Surface 2,                              !- Name
   Wall,                                   !- Surface Type
   ,                                       !- Construction Name
   {876542bc-c13d-4682-97fe-f638c10ab526}, !- Space Name
->>>>>>> f26890e6
   Outdoors,                               !- Outside Boundary Condition
   ,                                       !- Outside Boundary Condition Object
   SunExposed,                             !- Sun Exposure
@@ -306,19 +192,11 @@
   0, 0, 2.4384;                           !- X,Y,Z Vertex 4 {m}
 
 OS:Surface,
-<<<<<<< HEAD
-  {6e47ed6c-4207-42a5-80ac-b6ac85a4373e}, !- Handle
-  Surface 3,                              !- Name
-  Wall,                                   !- Surface Type
-  ,                                       !- Construction Name
-  {ed7c84ab-9512-41f3-94f3-acc71ff0f143}, !- Space Name
-=======
   {884aa920-e867-4c3e-9df9-a8d74e2cd0d2}, !- Handle
   Surface 3,                              !- Name
   Wall,                                   !- Surface Type
   ,                                       !- Construction Name
   {876542bc-c13d-4682-97fe-f638c10ab526}, !- Space Name
->>>>>>> f26890e6
   Outdoors,                               !- Outside Boundary Condition
   ,                                       !- Outside Boundary Condition Object
   SunExposed,                             !- Sun Exposure
@@ -331,19 +209,11 @@
   0, 11.129722368505, 2.4384;             !- X,Y,Z Vertex 4 {m}
 
 OS:Surface,
-<<<<<<< HEAD
-  {23dc7863-c0e9-4fe2-9a05-b27b0ee1e4bf}, !- Handle
-  Surface 4,                              !- Name
-  Wall,                                   !- Surface Type
-  ,                                       !- Construction Name
-  {ed7c84ab-9512-41f3-94f3-acc71ff0f143}, !- Space Name
-=======
   {e63c6888-52c5-436f-8da5-2bc24f1ab987}, !- Handle
   Surface 4,                              !- Name
   Wall,                                   !- Surface Type
   ,                                       !- Construction Name
   {876542bc-c13d-4682-97fe-f638c10ab526}, !- Space Name
->>>>>>> f26890e6
   Outdoors,                               !- Outside Boundary Condition
   ,                                       !- Outside Boundary Condition Object
   SunExposed,                             !- Sun Exposure
@@ -356,19 +226,11 @@
   5.56486118425249, 11.129722368505, 2.4384; !- X,Y,Z Vertex 4 {m}
 
 OS:Surface,
-<<<<<<< HEAD
-  {db9dbe6a-50ce-4df0-900e-37bced57e201}, !- Handle
-  Surface 5,                              !- Name
-  Wall,                                   !- Surface Type
-  ,                                       !- Construction Name
-  {ed7c84ab-9512-41f3-94f3-acc71ff0f143}, !- Space Name
-=======
   {c96fee31-ae11-43a5-8584-caa7cf5a617d}, !- Handle
   Surface 5,                              !- Name
   Wall,                                   !- Surface Type
   ,                                       !- Construction Name
   {876542bc-c13d-4682-97fe-f638c10ab526}, !- Space Name
->>>>>>> f26890e6
   Outdoors,                               !- Outside Boundary Condition
   ,                                       !- Outside Boundary Condition Object
   SunExposed,                             !- Sun Exposure
@@ -381,15 +243,6 @@
   5.56486118425249, 0, 2.4384;            !- X,Y,Z Vertex 4 {m}
 
 OS:Surface,
-<<<<<<< HEAD
-  {f3465e1c-7911-47a5-9ab9-c76bf49833e6}, !- Handle
-  Surface 6,                              !- Name
-  RoofCeiling,                            !- Surface Type
-  ,                                       !- Construction Name
-  {ed7c84ab-9512-41f3-94f3-acc71ff0f143}, !- Space Name
-  Surface,                                !- Outside Boundary Condition
-  {a3f5b17d-e881-48bc-95bd-2fe0d4487404}, !- Outside Boundary Condition Object
-=======
   {6dd49a15-eacf-409c-97ce-112a5c78aad9}, !- Handle
   Surface 6,                              !- Name
   RoofCeiling,                            !- Surface Type
@@ -397,7 +250,6 @@
   {876542bc-c13d-4682-97fe-f638c10ab526}, !- Space Name
   Surface,                                !- Outside Boundary Condition
   {177429a8-b21e-4dd0-a34c-457fc9b97676}, !- Outside Boundary Condition Object
->>>>>>> f26890e6
   NoSun,                                  !- Sun Exposure
   NoWind,                                 !- Wind Exposure
   ,                                       !- View Factor to Ground
@@ -408,11 +260,7 @@
   0, 0, 2.4384;                           !- X,Y,Z Vertex 4 {m}
 
 OS:SpaceType,
-<<<<<<< HEAD
-  {057abc97-2d4c-4298-83bd-92cbbf2d71bd}, !- Handle
-=======
   {88e060a8-86e8-4d5a-8eef-87336c3b0ba6}, !- Handle
->>>>>>> f26890e6
   Space Type 1,                           !- Name
   ,                                       !- Default Construction Set Name
   ,                                       !- Default Schedule Set Name
@@ -423,15 +271,9 @@
   living;                                 !- Standards Space Type
 
 OS:Space,
-<<<<<<< HEAD
-  {0ad7b4b0-3b6e-4c83-bec7-1170dc727e85}, !- Handle
-  living space|story 2,                   !- Name
-  {057abc97-2d4c-4298-83bd-92cbbf2d71bd}, !- Space Type Name
-=======
   {af0e6aa9-69bb-44ea-93d4-fd05d2d6a1e8}, !- Handle
   living space|story 2,                   !- Name
   {88e060a8-86e8-4d5a-8eef-87336c3b0ba6}, !- Space Type Name
->>>>>>> f26890e6
   ,                                       !- Default Construction Set Name
   ,                                       !- Default Schedule Set Name
   -0,                                     !- Direction of Relative North {deg}
@@ -439,21 +281,6 @@
   0,                                      !- Y Origin {m}
   2.4384,                                 !- Z Origin {m}
   ,                                       !- Building Story Name
-<<<<<<< HEAD
-  {36d78ac0-0992-4af4-aa09-6c3f18baff28}, !- Thermal Zone Name
-  ,                                       !- Part of Total Floor Area
-  ,                                       !- Design Specification Outdoor Air Object Name
-  {e778971c-0ff2-48bd-9674-cd6f43efe7b5}; !- Building Unit Name
-
-OS:Surface,
-  {a3f5b17d-e881-48bc-95bd-2fe0d4487404}, !- Handle
-  Surface 7,                              !- Name
-  Floor,                                  !- Surface Type
-  ,                                       !- Construction Name
-  {0ad7b4b0-3b6e-4c83-bec7-1170dc727e85}, !- Space Name
-  Surface,                                !- Outside Boundary Condition
-  {f3465e1c-7911-47a5-9ab9-c76bf49833e6}, !- Outside Boundary Condition Object
-=======
   {12c4fa1f-7b4c-4562-be5f-c798a1b34e9a}, !- Thermal Zone Name
   ,                                       !- Part of Total Floor Area
   ,                                       !- Design Specification Outdoor Air Object Name
@@ -467,7 +294,6 @@
   {af0e6aa9-69bb-44ea-93d4-fd05d2d6a1e8}, !- Space Name
   Surface,                                !- Outside Boundary Condition
   {6dd49a15-eacf-409c-97ce-112a5c78aad9}, !- Outside Boundary Condition Object
->>>>>>> f26890e6
   NoSun,                                  !- Sun Exposure
   NoWind,                                 !- Wind Exposure
   ,                                       !- View Factor to Ground
@@ -478,19 +304,11 @@
   5.56486118425249, 0, 0;                 !- X,Y,Z Vertex 4 {m}
 
 OS:Surface,
-<<<<<<< HEAD
-  {cdd58f55-6548-4fc6-839e-b584f0424481}, !- Handle
-  Surface 8,                              !- Name
-  Wall,                                   !- Surface Type
-  ,                                       !- Construction Name
-  {0ad7b4b0-3b6e-4c83-bec7-1170dc727e85}, !- Space Name
-=======
   {7e23b9c0-0206-4000-aaf4-4a8f1281da4f}, !- Handle
   Surface 8,                              !- Name
   Wall,                                   !- Surface Type
   ,                                       !- Construction Name
   {af0e6aa9-69bb-44ea-93d4-fd05d2d6a1e8}, !- Space Name
->>>>>>> f26890e6
   Outdoors,                               !- Outside Boundary Condition
   ,                                       !- Outside Boundary Condition Object
   SunExposed,                             !- Sun Exposure
@@ -503,19 +321,11 @@
   0, 0, 2.4384;                           !- X,Y,Z Vertex 4 {m}
 
 OS:Surface,
-<<<<<<< HEAD
-  {300b0270-adb4-48ce-9fc9-19a1560f994f}, !- Handle
-  Surface 9,                              !- Name
-  Wall,                                   !- Surface Type
-  ,                                       !- Construction Name
-  {0ad7b4b0-3b6e-4c83-bec7-1170dc727e85}, !- Space Name
-=======
   {97467f8d-3fb8-4bf9-8c87-165dcc126a87}, !- Handle
   Surface 9,                              !- Name
   Wall,                                   !- Surface Type
   ,                                       !- Construction Name
   {af0e6aa9-69bb-44ea-93d4-fd05d2d6a1e8}, !- Space Name
->>>>>>> f26890e6
   Outdoors,                               !- Outside Boundary Condition
   ,                                       !- Outside Boundary Condition Object
   SunExposed,                             !- Sun Exposure
@@ -528,19 +338,11 @@
   0, 11.129722368505, 2.4384;             !- X,Y,Z Vertex 4 {m}
 
 OS:Surface,
-<<<<<<< HEAD
-  {5427f99f-135b-48fb-b8bc-9b7cb576ea02}, !- Handle
-  Surface 10,                             !- Name
-  Wall,                                   !- Surface Type
-  ,                                       !- Construction Name
-  {0ad7b4b0-3b6e-4c83-bec7-1170dc727e85}, !- Space Name
-=======
   {34614454-544e-4c58-8d7b-8a5ae74fea5a}, !- Handle
   Surface 10,                             !- Name
   Wall,                                   !- Surface Type
   ,                                       !- Construction Name
   {af0e6aa9-69bb-44ea-93d4-fd05d2d6a1e8}, !- Space Name
->>>>>>> f26890e6
   Outdoors,                               !- Outside Boundary Condition
   ,                                       !- Outside Boundary Condition Object
   SunExposed,                             !- Sun Exposure
@@ -553,19 +355,11 @@
   5.56486118425249, 11.129722368505, 2.4384; !- X,Y,Z Vertex 4 {m}
 
 OS:Surface,
-<<<<<<< HEAD
-  {91d13349-c8ef-4f7f-bc8e-339b1beb7fd5}, !- Handle
-  Surface 11,                             !- Name
-  Wall,                                   !- Surface Type
-  ,                                       !- Construction Name
-  {0ad7b4b0-3b6e-4c83-bec7-1170dc727e85}, !- Space Name
-=======
   {3a3fec37-a873-44bd-965b-20e79e624401}, !- Handle
   Surface 11,                             !- Name
   Wall,                                   !- Surface Type
   ,                                       !- Construction Name
   {af0e6aa9-69bb-44ea-93d4-fd05d2d6a1e8}, !- Space Name
->>>>>>> f26890e6
   Outdoors,                               !- Outside Boundary Condition
   ,                                       !- Outside Boundary Condition Object
   SunExposed,                             !- Sun Exposure
@@ -578,15 +372,6 @@
   5.56486118425249, 0, 2.4384;            !- X,Y,Z Vertex 4 {m}
 
 OS:Surface,
-<<<<<<< HEAD
-  {36c9094a-6163-4210-b465-96a3532c085e}, !- Handle
-  Surface 12,                             !- Name
-  RoofCeiling,                            !- Surface Type
-  ,                                       !- Construction Name
-  {0ad7b4b0-3b6e-4c83-bec7-1170dc727e85}, !- Space Name
-  Surface,                                !- Outside Boundary Condition
-  {3f15bb8f-1711-4408-97af-802e243b065e}, !- Outside Boundary Condition Object
-=======
   {7774fb03-4e57-4909-b265-f639346dff2d}, !- Handle
   Surface 12,                             !- Name
   RoofCeiling,                            !- Surface Type
@@ -594,7 +379,6 @@
   {af0e6aa9-69bb-44ea-93d4-fd05d2d6a1e8}, !- Space Name
   Surface,                                !- Outside Boundary Condition
   {9b1fcd01-c59e-4729-8bc2-072b0995c176}, !- Outside Boundary Condition Object
->>>>>>> f26890e6
   NoSun,                                  !- Sun Exposure
   NoWind,                                 !- Wind Exposure
   ,                                       !- View Factor to Ground
@@ -605,15 +389,6 @@
   0, 0, 2.4384;                           !- X,Y,Z Vertex 4 {m}
 
 OS:Surface,
-<<<<<<< HEAD
-  {3f15bb8f-1711-4408-97af-802e243b065e}, !- Handle
-  Surface 13,                             !- Name
-  Floor,                                  !- Surface Type
-  ,                                       !- Construction Name
-  {3022c0a5-1dd0-4d6c-bb69-e149608d802c}, !- Space Name
-  Surface,                                !- Outside Boundary Condition
-  {36c9094a-6163-4210-b465-96a3532c085e}, !- Outside Boundary Condition Object
-=======
   {9b1fcd01-c59e-4729-8bc2-072b0995c176}, !- Handle
   Surface 13,                             !- Name
   Floor,                                  !- Surface Type
@@ -621,7 +396,6 @@
   {f036446c-946e-4804-9324-007925f1a143}, !- Space Name
   Surface,                                !- Outside Boundary Condition
   {7774fb03-4e57-4909-b265-f639346dff2d}, !- Outside Boundary Condition Object
->>>>>>> f26890e6
   NoSun,                                  !- Sun Exposure
   NoWind,                                 !- Wind Exposure
   ,                                       !- View Factor to Ground
@@ -632,19 +406,11 @@
   0, 0, 0;                                !- X,Y,Z Vertex 4 {m}
 
 OS:Surface,
-<<<<<<< HEAD
-  {e536d682-088a-48ac-8e58-87cb8a6a1e0d}, !- Handle
-  Surface 14,                             !- Name
-  RoofCeiling,                            !- Surface Type
-  ,                                       !- Construction Name
-  {3022c0a5-1dd0-4d6c-bb69-e149608d802c}, !- Space Name
-=======
   {31f502dc-99be-48b8-9527-f2f20910331e}, !- Handle
   Surface 14,                             !- Name
   RoofCeiling,                            !- Surface Type
   ,                                       !- Construction Name
   {f036446c-946e-4804-9324-007925f1a143}, !- Space Name
->>>>>>> f26890e6
   Outdoors,                               !- Outside Boundary Condition
   ,                                       !- Outside Boundary Condition Object
   SunExposed,                             !- Sun Exposure
@@ -657,19 +423,11 @@
   5.56486118425249, 11.129722368505, 0.304799999999999; !- X,Y,Z Vertex 4 {m}
 
 OS:Surface,
-<<<<<<< HEAD
-  {d7462217-4a30-4aaf-aa60-88a2e3b08a4d}, !- Handle
-  Surface 15,                             !- Name
-  RoofCeiling,                            !- Surface Type
-  ,                                       !- Construction Name
-  {3022c0a5-1dd0-4d6c-bb69-e149608d802c}, !- Space Name
-=======
   {52a2209b-f94d-44f8-bd97-9aaf62ca4e0a}, !- Handle
   Surface 15,                             !- Name
   RoofCeiling,                            !- Surface Type
   ,                                       !- Construction Name
   {f036446c-946e-4804-9324-007925f1a143}, !- Space Name
->>>>>>> f26890e6
   Outdoors,                               !- Outside Boundary Condition
   ,                                       !- Outside Boundary Condition Object
   SunExposed,                             !- Sun Exposure
@@ -682,19 +440,11 @@
   0, 0, 0.3048;                           !- X,Y,Z Vertex 4 {m}
 
 OS:Surface,
-<<<<<<< HEAD
-  {25992dd5-14d9-4e8b-9ef0-0aeade30d901}, !- Handle
-  Surface 16,                             !- Name
-  Wall,                                   !- Surface Type
-  ,                                       !- Construction Name
-  {3022c0a5-1dd0-4d6c-bb69-e149608d802c}, !- Space Name
-=======
   {c7b2776f-caa7-4325-b48b-316e8757bf06}, !- Handle
   Surface 16,                             !- Name
   Wall,                                   !- Surface Type
   ,                                       !- Construction Name
   {f036446c-946e-4804-9324-007925f1a143}, !- Space Name
->>>>>>> f26890e6
   Outdoors,                               !- Outside Boundary Condition
   ,                                       !- Outside Boundary Condition Object
   SunExposed,                             !- Sun Exposure
@@ -706,19 +456,11 @@
   5.56486118425249, 0, 0;                 !- X,Y,Z Vertex 3 {m}
 
 OS:Surface,
-<<<<<<< HEAD
-  {4c235259-638b-4ea3-9c87-edc3b8f1c822}, !- Handle
-  Surface 17,                             !- Name
-  Wall,                                   !- Surface Type
-  ,                                       !- Construction Name
-  {3022c0a5-1dd0-4d6c-bb69-e149608d802c}, !- Space Name
-=======
   {7a88168c-8f82-4757-aafb-6f5039883322}, !- Handle
   Surface 17,                             !- Name
   Wall,                                   !- Surface Type
   ,                                       !- Construction Name
   {f036446c-946e-4804-9324-007925f1a143}, !- Space Name
->>>>>>> f26890e6
   Outdoors,                               !- Outside Boundary Condition
   ,                                       !- Outside Boundary Condition Object
   SunExposed,                             !- Sun Exposure
@@ -730,15 +472,9 @@
   0, 11.129722368505, 0;                  !- X,Y,Z Vertex 3 {m}
 
 OS:Space,
-<<<<<<< HEAD
-  {3022c0a5-1dd0-4d6c-bb69-e149608d802c}, !- Handle
-  finished attic space,                   !- Name
-  {057abc97-2d4c-4298-83bd-92cbbf2d71bd}, !- Space Type Name
-=======
   {f036446c-946e-4804-9324-007925f1a143}, !- Handle
   finished attic space,                   !- Name
   {88e060a8-86e8-4d5a-8eef-87336c3b0ba6}, !- Space Type Name
->>>>>>> f26890e6
   ,                                       !- Default Construction Set Name
   ,                                       !- Default Schedule Set Name
   -0,                                     !- Direction of Relative North {deg}
@@ -746,15 +482,6 @@
   0,                                      !- Y Origin {m}
   4.8768,                                 !- Z Origin {m}
   ,                                       !- Building Story Name
-<<<<<<< HEAD
-  {36d78ac0-0992-4af4-aa09-6c3f18baff28}, !- Thermal Zone Name
-  ,                                       !- Part of Total Floor Area
-  ,                                       !- Design Specification Outdoor Air Object Name
-  {e778971c-0ff2-48bd-9674-cd6f43efe7b5}; !- Building Unit Name
-
-OS:BuildingUnit,
-  {e778971c-0ff2-48bd-9674-cd6f43efe7b5}, !- Handle
-=======
   {12c4fa1f-7b4c-4562-be5f-c798a1b34e9a}, !- Thermal Zone Name
   ,                                       !- Part of Total Floor Area
   ,                                       !- Design Specification Outdoor Air Object Name
@@ -762,17 +489,12 @@
 
 OS:BuildingUnit,
   {efd561f5-53a3-4aea-86f8-cef60090ccda}, !- Handle
->>>>>>> f26890e6
   unit 1,                                 !- Name
   ,                                       !- Rendering Color
   Residential;                            !- Building Unit Type
 
 OS:Building,
-<<<<<<< HEAD
-  {1761cd1e-e918-4fe0-a241-ceccd3f39801}, !- Handle
-=======
   {e87e5ff7-e139-412f-9d11-73c1131ddb6b}, !- Handle
->>>>>>> f26890e6
   Building 1,                             !- Name
   ,                                       !- Building Sector Type
   0,                                      !- North Axis {deg}
@@ -787,13 +509,8 @@
   1;                                      !- Standards Number of Living Units
 
 OS:AdditionalProperties,
-<<<<<<< HEAD
-  {506044e3-bd2d-4f39-8963-8c31fd8256c3}, !- Handle
-  {1761cd1e-e918-4fe0-a241-ceccd3f39801}, !- Object Name
-=======
   {44f7fd60-c39f-4c35-95c8-bd53fed9112e}, !- Handle
   {e87e5ff7-e139-412f-9d11-73c1131ddb6b}, !- Object Name
->>>>>>> f26890e6
   Total Units Represented,                !- Feature Name 1
   Integer,                                !- Feature Data Type 1
   1,                                      !- Feature Value 1
@@ -802,13 +519,8 @@
   1;                                      !- Feature Value 2
 
 OS:AdditionalProperties,
-<<<<<<< HEAD
-  {fe80c657-c2ca-4e3d-a116-7c7f2a743c1e}, !- Handle
-  {e778971c-0ff2-48bd-9674-cd6f43efe7b5}, !- Object Name
-=======
   {a3e22d36-6cf4-4990-9a87-7ba11334da82}, !- Handle
   {efd561f5-53a3-4aea-86f8-cef60090ccda}, !- Object Name
->>>>>>> f26890e6
   NumberOfBedrooms,                       !- Feature Name 1
   Integer,                                !- Feature Data Type 1
   3,                                      !- Feature Value 1
@@ -817,11 +529,7 @@
   2;                                      !- Feature Value 2
 
 OS:Schedule:Day,
-<<<<<<< HEAD
-  {fcce8312-cb5f-4b1b-a7e6-c2b98d48e3fa}, !- Handle
-=======
   {a119b3b7-9678-4e0e-94e9-5559d503617b}, !- Handle
->>>>>>> f26890e6
   Schedule Day 1,                         !- Name
   ,                                       !- Schedule Type Limits Name
   ,                                       !- Interpolate to Timestep
@@ -830,11 +538,7 @@
   0;                                      !- Value Until Time 1
 
 OS:Schedule:Day,
-<<<<<<< HEAD
-  {3b10a33c-550d-45e7-9b0b-f5a979e54172}, !- Handle
-=======
   {f844ed35-c4c5-4171-aebc-bf0be35e7d9d}, !- Handle
->>>>>>> f26890e6
   Schedule Day 2,                         !- Name
   ,                                       !- Schedule Type Limits Name
   ,                                       !- Interpolate to Timestep
@@ -843,26 +547,15 @@
   1;                                      !- Value Until Time 1
 
 OS:ShadingSurfaceGroup,
-<<<<<<< HEAD
-  {da10c3f1-3385-4c68-b95e-38a7792f0524}, !- Handle
-=======
   {55ba6a3f-c79e-4dda-bb49-88fa82c8fb32}, !- Handle
->>>>>>> f26890e6
   res eaves,                              !- Name
   Building;                               !- Shading Surface Type
 
 OS:ShadingSurface,
-<<<<<<< HEAD
-  {fa4b24e8-bdad-447b-a93a-5241ae7c22e2}, !- Handle
-  Surface 14 - res eaves,                 !- Name
-  ,                                       !- Construction Name
-  {da10c3f1-3385-4c68-b95e-38a7792f0524}, !- Shading Surface Group Name
-=======
   {e9f2eb73-5d3a-4c54-b273-afac23700a1c}, !- Handle
   Surface 14 - res eaves,                 !- Name
   ,                                       !- Construction Name
   {55ba6a3f-c79e-4dda-bb49-88fa82c8fb32}, !- Shading Surface Group Name
->>>>>>> f26890e6
   ,                                       !- Transmittance Schedule Name
   ,                                       !- Number of Vertices
   5.56486118425249, 11.739322368505, 5.1816, !- X,Y,Z Vertex 1 {m}
@@ -871,17 +564,10 @@
   5.56486118425249, 11.129722368505, 5.1816; !- X,Y,Z Vertex 4 {m}
 
 OS:ShadingSurface,
-<<<<<<< HEAD
-  {f07e1590-5376-40d4-9f4f-eb5879f02e46}, !- Handle
-  Surface 14 - res eaves 1,               !- Name
-  ,                                       !- Construction Name
-  {da10c3f1-3385-4c68-b95e-38a7792f0524}, !- Shading Surface Group Name
-=======
   {8e1b5cb0-9f7a-4070-a4a3-71937cc1667b}, !- Handle
   Surface 14 - res eaves 1,               !- Name
   ,                                       !- Construction Name
   {55ba6a3f-c79e-4dda-bb49-88fa82c8fb32}, !- Shading Surface Group Name
->>>>>>> f26890e6
   ,                                       !- Transmittance Schedule Name
   ,                                       !- Number of Vertices
   2.78243059212624, -0.6096, 6.57281529606312, !- X,Y,Z Vertex 1 {m}
@@ -890,17 +576,10 @@
   2.78243059212624, 0, 6.57281529606312;  !- X,Y,Z Vertex 4 {m}
 
 OS:ShadingSurface,
-<<<<<<< HEAD
-  {c8c3f3d4-514f-41d2-8cf9-535bbd8f8214}, !- Handle
-  Surface 14 - res eaves 2,               !- Name
-  ,                                       !- Construction Name
-  {da10c3f1-3385-4c68-b95e-38a7792f0524}, !- Shading Surface Group Name
-=======
   {fd586c12-ce4d-4c69-a42b-10a34d77ee73}, !- Handle
   Surface 14 - res eaves 2,               !- Name
   ,                                       !- Construction Name
   {55ba6a3f-c79e-4dda-bb49-88fa82c8fb32}, !- Shading Surface Group Name
->>>>>>> f26890e6
   ,                                       !- Transmittance Schedule Name
   ,                                       !- Number of Vertices
   6.17446118425249, 0, 4.8768,            !- X,Y,Z Vertex 1 {m}
@@ -909,17 +588,10 @@
   5.56486118425249, 0, 5.1816;            !- X,Y,Z Vertex 4 {m}
 
 OS:ShadingSurface,
-<<<<<<< HEAD
-  {e9204b25-fb3f-4384-9beb-009e063348fe}, !- Handle
-  Surface 15 - res eaves,                 !- Name
-  ,                                       !- Construction Name
-  {da10c3f1-3385-4c68-b95e-38a7792f0524}, !- Shading Surface Group Name
-=======
   {039ad05d-859f-4a69-bd70-b45d4cdb4f9e}, !- Handle
   Surface 15 - res eaves,                 !- Name
   ,                                       !- Construction Name
   {55ba6a3f-c79e-4dda-bb49-88fa82c8fb32}, !- Shading Surface Group Name
->>>>>>> f26890e6
   ,                                       !- Transmittance Schedule Name
   ,                                       !- Number of Vertices
   0, -0.6096, 5.1816,                     !- X,Y,Z Vertex 1 {m}
@@ -928,17 +600,10 @@
   0, 0, 5.1816;                           !- X,Y,Z Vertex 4 {m}
 
 OS:ShadingSurface,
-<<<<<<< HEAD
-  {62c36d74-5fb5-4232-8a20-93e37b55b70d}, !- Handle
-  Surface 15 - res eaves 1,               !- Name
-  ,                                       !- Construction Name
-  {da10c3f1-3385-4c68-b95e-38a7792f0524}, !- Shading Surface Group Name
-=======
   {315cce10-24c2-442e-96cc-91f05240c857}, !- Handle
   Surface 15 - res eaves 1,               !- Name
   ,                                       !- Construction Name
   {55ba6a3f-c79e-4dda-bb49-88fa82c8fb32}, !- Shading Surface Group Name
->>>>>>> f26890e6
   ,                                       !- Transmittance Schedule Name
   ,                                       !- Number of Vertices
   2.78243059212624, 11.739322368505, 6.57281529606312, !- X,Y,Z Vertex 1 {m}
@@ -947,17 +612,10 @@
   2.78243059212624, 11.129722368505, 6.57281529606312; !- X,Y,Z Vertex 4 {m}
 
 OS:ShadingSurface,
-<<<<<<< HEAD
-  {536130fe-c1f3-4165-a915-3c8a675105d9}, !- Handle
-  Surface 15 - res eaves 2,               !- Name
-  ,                                       !- Construction Name
-  {da10c3f1-3385-4c68-b95e-38a7792f0524}, !- Shading Surface Group Name
-=======
   {193b19a5-a0dd-41bf-9487-4a6fa6b40b83}, !- Handle
   Surface 15 - res eaves 2,               !- Name
   ,                                       !- Construction Name
   {55ba6a3f-c79e-4dda-bb49-88fa82c8fb32}, !- Shading Surface Group Name
->>>>>>> f26890e6
   ,                                       !- Transmittance Schedule Name
   ,                                       !- Number of Vertices
   -0.6096, 11.129722368505, 4.8768,       !- X,Y,Z Vertex 1 {m}
