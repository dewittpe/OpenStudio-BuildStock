--- conflicted
+++ resolved
@@ -1,53 +1,26 @@
 !- NOTE: Auto-generated from /test/osw_files/SFD_2000sqft_2story_SL_FA_LeftRight.osw
 
 OS:Version,
-<<<<<<< HEAD
-  {0adea42d-e4f8-40c8-9078-6af3f857b78c}, !- Handle
-  2.8.1;                                  !- Version Identifier
-
-OS:SimulationControl,
-  {8f56438a-1f3e-4a33-b981-b71fafaf5959}, !- Handle
-=======
   {402fce53-a014-4169-9b78-9382e47a5910}, !- Handle
   2.8.1;                                  !- Version Identifier
 
 OS:SimulationControl,
   {5b687f22-46ce-4671-b44e-c4265e9ab6c5}, !- Handle
->>>>>>> 0a2eae7f
   ,                                       !- Do Zone Sizing Calculation
   ,                                       !- Do System Sizing Calculation
   ,                                       !- Do Plant Sizing Calculation
   No;                                     !- Run Simulation for Sizing Periods
 
 OS:Timestep,
-<<<<<<< HEAD
-  {110679a0-3d2b-4c4f-8ead-b32f141931ae}, !- Handle
-  6;                                      !- Number of Timesteps per Hour
-
-OS:ShadowCalculation,
-  {484aa49b-61e8-46ba-999e-3da8d615e648}, !- Handle
-=======
   {bb0d4cee-8d80-4d60-8965-8957367aa948}, !- Handle
   6;                                      !- Number of Timesteps per Hour
 
 OS:ShadowCalculation,
   {9a90dbbf-f01d-4f3e-af00-0a6df72763b0}, !- Handle
->>>>>>> 0a2eae7f
   20,                                     !- Calculation Frequency
   200;                                    !- Maximum Figures in Shadow Overlap Calculations
 
 OS:SurfaceConvectionAlgorithm:Outside,
-<<<<<<< HEAD
-  {4e6f434b-9404-4760-b7df-8161b4fc420d}, !- Handle
-  DOE-2;                                  !- Algorithm
-
-OS:SurfaceConvectionAlgorithm:Inside,
-  {89d6e60c-8889-4fb8-abd1-7c0c58a35519}, !- Handle
-  TARP;                                   !- Algorithm
-
-OS:ZoneCapacitanceMultiplier:ResearchSpecial,
-  {8806145d-1288-4ce8-852b-985e98b36fe1}, !- Handle
-=======
   {95045587-3c6f-4abc-9b4a-c6f53e9ee709}, !- Handle
   DOE-2;                                  !- Algorithm
 
@@ -57,17 +30,12 @@
 
 OS:ZoneCapacitanceMultiplier:ResearchSpecial,
   {c10f3b6b-d4b0-485b-a919-2499b230f78c}, !- Handle
->>>>>>> 0a2eae7f
   ,                                       !- Temperature Capacity Multiplier
   15,                                     !- Humidity Capacity Multiplier
   ;                                       !- Carbon Dioxide Capacity Multiplier
 
 OS:RunPeriod,
-<<<<<<< HEAD
-  {d2b7b6ee-3042-4f0e-87f6-9134dc36bcdd}, !- Handle
-=======
   {1461827e-099f-4e09-935c-1b8195649abd}, !- Handle
->>>>>>> 0a2eae7f
   Run Period 1,                           !- Name
   1,                                      !- Begin Month
   1,                                      !- Begin Day of Month
@@ -81,21 +49,13 @@
   ;                                       !- Number of Times Runperiod to be Repeated
 
 OS:YearDescription,
-<<<<<<< HEAD
-  {48a199aa-bd53-4a03-a882-2ce9064dd462}, !- Handle
-=======
   {cb855a0c-c213-4600-94d8-b69c4c9d1dc9}, !- Handle
->>>>>>> 0a2eae7f
   2007,                                   !- Calendar Year
   ,                                       !- Day of Week for Start Day
   ;                                       !- Is Leap Year
 
 OS:ThermalZone,
-<<<<<<< HEAD
-  {797092c8-2d36-44e3-be3c-c9bf4eca5884}, !- Handle
-=======
   {243a4b20-c1c7-44dc-83a5-6a07759446b7}, !- Handle
->>>>>>> 0a2eae7f
   living zone,                            !- Name
   ,                                       !- Multiplier
   ,                                       !- Ceiling Height {m}
@@ -104,17 +64,10 @@
   ,                                       !- Zone Inside Convection Algorithm
   ,                                       !- Zone Outside Convection Algorithm
   ,                                       !- Zone Conditioning Equipment List Name
-<<<<<<< HEAD
-  {50c198b6-8149-4bd0-be60-9418c5cf713f}, !- Zone Air Inlet Port List
-  {2521ca31-bc46-49cd-8420-19cafcd12c28}, !- Zone Air Exhaust Port List
-  {8e93f265-c962-4042-9a5d-26ae912cef45}, !- Zone Air Node Name
-  {b3395d69-688a-469e-ae1c-d4220e7d2c79}, !- Zone Return Air Port List
-=======
   {341a86f7-1f25-48be-a95f-cdc905e21da6}, !- Zone Air Inlet Port List
   {722056b5-e2c3-4cae-b229-46a4a562ebad}, !- Zone Air Exhaust Port List
   {12b373b9-9696-49a3-9478-4e9651620f2d}, !- Zone Air Node Name
   {401d3ad8-80e6-42ed-9907-67b48ed5243d}, !- Zone Return Air Port List
->>>>>>> 0a2eae7f
   ,                                       !- Primary Daylighting Control Name
   ,                                       !- Fraction of Zone Controlled by Primary Daylighting Control
   ,                                       !- Secondary Daylighting Control Name
@@ -125,39 +78,6 @@
   No;                                     !- Use Ideal Air Loads
 
 OS:Node,
-<<<<<<< HEAD
-  {2c8727a9-136e-48ba-b898-32891ad503e4}, !- Handle
-  Node 1,                                 !- Name
-  {8e93f265-c962-4042-9a5d-26ae912cef45}, !- Inlet Port
-  ;                                       !- Outlet Port
-
-OS:Connection,
-  {8e93f265-c962-4042-9a5d-26ae912cef45}, !- Handle
-  {57589cc6-88fb-44d2-9c27-32737868971a}, !- Name
-  {797092c8-2d36-44e3-be3c-c9bf4eca5884}, !- Source Object
-  11,                                     !- Outlet Port
-  {2c8727a9-136e-48ba-b898-32891ad503e4}, !- Target Object
-  2;                                      !- Inlet Port
-
-OS:PortList,
-  {50c198b6-8149-4bd0-be60-9418c5cf713f}, !- Handle
-  {ad45aa89-ac63-4ba8-af2e-0446c11179de}, !- Name
-  {797092c8-2d36-44e3-be3c-c9bf4eca5884}; !- HVAC Component
-
-OS:PortList,
-  {2521ca31-bc46-49cd-8420-19cafcd12c28}, !- Handle
-  {e6a829bf-e6b2-49cc-a22a-cd02f6e072a7}, !- Name
-  {797092c8-2d36-44e3-be3c-c9bf4eca5884}; !- HVAC Component
-
-OS:PortList,
-  {b3395d69-688a-469e-ae1c-d4220e7d2c79}, !- Handle
-  {b5f1d287-40b0-49d0-b00b-5136c3c401a1}, !- Name
-  {797092c8-2d36-44e3-be3c-c9bf4eca5884}; !- HVAC Component
-
-OS:Sizing:Zone,
-  {9997e33a-5693-4a8e-a2ad-4fc748aa5c41}, !- Handle
-  {797092c8-2d36-44e3-be3c-c9bf4eca5884}, !- Zone or ZoneList Name
-=======
   {4055736f-1b30-483b-b02e-052069e1ed5a}, !- Handle
   Node 1,                                 !- Name
   {12b373b9-9696-49a3-9478-4e9651620f2d}, !- Inlet Port
@@ -189,7 +109,6 @@
 OS:Sizing:Zone,
   {3cf8bfcd-3bd4-47da-b7fb-bfbfda0c5244}, !- Handle
   {243a4b20-c1c7-44dc-83a5-6a07759446b7}, !- Zone or ZoneList Name
->>>>>>> 0a2eae7f
   SupplyAirTemperature,                   !- Zone Cooling Design Supply Air Temperature Input Method
   14,                                     !- Zone Cooling Design Supply Air Temperature {C}
   11.11,                                  !- Zone Cooling Design Supply Air Temperature Difference {deltaC}
@@ -218,16 +137,6 @@
   autosize;                               !- Dedicated Outdoor Air High Setpoint Temperature for Design {C}
 
 OS:ZoneHVAC:EquipmentList,
-<<<<<<< HEAD
-  {14959633-a101-45b3-9fad-e0b5c316c3b6}, !- Handle
-  Zone HVAC Equipment List 1,             !- Name
-  {797092c8-2d36-44e3-be3c-c9bf4eca5884}; !- Thermal Zone
-
-OS:Space,
-  {30bd03e1-3688-47bd-9800-58ce601baa54}, !- Handle
-  living space,                           !- Name
-  {35357d0c-32ea-4b6e-bda2-54181a14ecfe}, !- Space Type Name
-=======
   {0a0af523-02bd-47ff-b594-4d76b7a8980c}, !- Handle
   Zone HVAC Equipment List 1,             !- Name
   {243a4b20-c1c7-44dc-83a5-6a07759446b7}; !- Thermal Zone
@@ -236,7 +145,6 @@
   {2675861b-dd12-4c73-b9cc-0676cd63d2f7}, !- Handle
   living space,                           !- Name
   {3af19143-d22a-48db-8289-08e94fbc0eb3}, !- Space Type Name
->>>>>>> 0a2eae7f
   ,                                       !- Default Construction Set Name
   ,                                       !- Default Schedule Set Name
   -0,                                     !- Direction of Relative North {deg}
@@ -244,19 +152,6 @@
   0,                                      !- Y Origin {m}
   0,                                      !- Z Origin {m}
   ,                                       !- Building Story Name
-<<<<<<< HEAD
-  {797092c8-2d36-44e3-be3c-c9bf4eca5884}, !- Thermal Zone Name
-  ,                                       !- Part of Total Floor Area
-  ,                                       !- Design Specification Outdoor Air Object Name
-  {17da0d2c-607a-4662-b433-d4114f6efb7f}; !- Building Unit Name
-
-OS:Surface,
-  {5cf3c170-45f4-45ca-9523-84df4ec6d89c}, !- Handle
-  Surface 1,                              !- Name
-  Floor,                                  !- Surface Type
-  ,                                       !- Construction Name
-  {30bd03e1-3688-47bd-9800-58ce601baa54}, !- Space Name
-=======
   {243a4b20-c1c7-44dc-83a5-6a07759446b7}, !- Thermal Zone Name
   ,                                       !- Part of Total Floor Area
   ,                                       !- Design Specification Outdoor Air Object Name
@@ -268,7 +163,6 @@
   Floor,                                  !- Surface Type
   ,                                       !- Construction Name
   {2675861b-dd12-4c73-b9cc-0676cd63d2f7}, !- Space Name
->>>>>>> 0a2eae7f
   Foundation,                             !- Outside Boundary Condition
   ,                                       !- Outside Boundary Condition Object
   NoSun,                                  !- Sun Exposure
@@ -281,19 +175,11 @@
   5.56486118425249, 0, 0;                 !- X,Y,Z Vertex 4 {m}
 
 OS:Surface,
-<<<<<<< HEAD
-  {6fecc106-a5ed-4fb7-8a23-2c268a9d8b85}, !- Handle
-  Surface 2,                              !- Name
-  Wall,                                   !- Surface Type
-  ,                                       !- Construction Name
-  {30bd03e1-3688-47bd-9800-58ce601baa54}, !- Space Name
-=======
   {2ccbb837-86f4-4a01-a429-653b39ba0a93}, !- Handle
   Surface 2,                              !- Name
   Wall,                                   !- Surface Type
   ,                                       !- Construction Name
   {2675861b-dd12-4c73-b9cc-0676cd63d2f7}, !- Space Name
->>>>>>> 0a2eae7f
   Outdoors,                               !- Outside Boundary Condition
   ,                                       !- Outside Boundary Condition Object
   SunExposed,                             !- Sun Exposure
@@ -306,19 +192,11 @@
   0, 0, 2.4384;                           !- X,Y,Z Vertex 4 {m}
 
 OS:Surface,
-<<<<<<< HEAD
-  {3de87a8d-7bb4-4338-ba30-b837f034388e}, !- Handle
-  Surface 3,                              !- Name
-  Wall,                                   !- Surface Type
-  ,                                       !- Construction Name
-  {30bd03e1-3688-47bd-9800-58ce601baa54}, !- Space Name
-=======
   {c89fbd3c-4940-492a-8f3a-9c1797429785}, !- Handle
   Surface 3,                              !- Name
   Wall,                                   !- Surface Type
   ,                                       !- Construction Name
   {2675861b-dd12-4c73-b9cc-0676cd63d2f7}, !- Space Name
->>>>>>> 0a2eae7f
   Outdoors,                               !- Outside Boundary Condition
   ,                                       !- Outside Boundary Condition Object
   SunExposed,                             !- Sun Exposure
@@ -331,19 +209,11 @@
   0, 11.129722368505, 2.4384;             !- X,Y,Z Vertex 4 {m}
 
 OS:Surface,
-<<<<<<< HEAD
-  {d1539690-d840-4a1b-9d32-816a0785e5f7}, !- Handle
-  Surface 4,                              !- Name
-  Wall,                                   !- Surface Type
-  ,                                       !- Construction Name
-  {30bd03e1-3688-47bd-9800-58ce601baa54}, !- Space Name
-=======
   {3a7b01e0-4163-483f-811c-8e06de344332}, !- Handle
   Surface 4,                              !- Name
   Wall,                                   !- Surface Type
   ,                                       !- Construction Name
   {2675861b-dd12-4c73-b9cc-0676cd63d2f7}, !- Space Name
->>>>>>> 0a2eae7f
   Outdoors,                               !- Outside Boundary Condition
   ,                                       !- Outside Boundary Condition Object
   SunExposed,                             !- Sun Exposure
@@ -356,19 +226,11 @@
   5.56486118425249, 11.129722368505, 2.4384; !- X,Y,Z Vertex 4 {m}
 
 OS:Surface,
-<<<<<<< HEAD
-  {cb48ed1a-20a9-4a1e-9868-088324417d6e}, !- Handle
-  Surface 5,                              !- Name
-  Wall,                                   !- Surface Type
-  ,                                       !- Construction Name
-  {30bd03e1-3688-47bd-9800-58ce601baa54}, !- Space Name
-=======
   {81a75c59-633e-4dd9-be5a-707f1a79f23a}, !- Handle
   Surface 5,                              !- Name
   Wall,                                   !- Surface Type
   ,                                       !- Construction Name
   {2675861b-dd12-4c73-b9cc-0676cd63d2f7}, !- Space Name
->>>>>>> 0a2eae7f
   Outdoors,                               !- Outside Boundary Condition
   ,                                       !- Outside Boundary Condition Object
   SunExposed,                             !- Sun Exposure
@@ -381,15 +243,6 @@
   5.56486118425249, 0, 2.4384;            !- X,Y,Z Vertex 4 {m}
 
 OS:Surface,
-<<<<<<< HEAD
-  {4b6c5631-1b30-4c6c-a91c-183aa270733f}, !- Handle
-  Surface 6,                              !- Name
-  RoofCeiling,                            !- Surface Type
-  ,                                       !- Construction Name
-  {30bd03e1-3688-47bd-9800-58ce601baa54}, !- Space Name
-  Surface,                                !- Outside Boundary Condition
-  {9c4aa3a4-741e-4ff3-aa88-e367cab9ea47}, !- Outside Boundary Condition Object
-=======
   {3613a2ec-c770-4bef-9205-63f4eb76bea0}, !- Handle
   Surface 6,                              !- Name
   RoofCeiling,                            !- Surface Type
@@ -397,7 +250,6 @@
   {2675861b-dd12-4c73-b9cc-0676cd63d2f7}, !- Space Name
   Surface,                                !- Outside Boundary Condition
   {6193269d-d354-4cbd-9980-f92d0540dfc1}, !- Outside Boundary Condition Object
->>>>>>> 0a2eae7f
   NoSun,                                  !- Sun Exposure
   NoWind,                                 !- Wind Exposure
   ,                                       !- View Factor to Ground
@@ -408,11 +260,7 @@
   0, 0, 2.4384;                           !- X,Y,Z Vertex 4 {m}
 
 OS:SpaceType,
-<<<<<<< HEAD
-  {35357d0c-32ea-4b6e-bda2-54181a14ecfe}, !- Handle
-=======
   {3af19143-d22a-48db-8289-08e94fbc0eb3}, !- Handle
->>>>>>> 0a2eae7f
   Space Type 1,                           !- Name
   ,                                       !- Default Construction Set Name
   ,                                       !- Default Schedule Set Name
@@ -423,15 +271,9 @@
   living;                                 !- Standards Space Type
 
 OS:Space,
-<<<<<<< HEAD
-  {482368d9-80a8-4088-a573-db915f9bdf86}, !- Handle
-  living space|story 2,                   !- Name
-  {35357d0c-32ea-4b6e-bda2-54181a14ecfe}, !- Space Type Name
-=======
   {cc9f39dd-1f20-409b-be4f-f943ffaacae4}, !- Handle
   living space|story 2,                   !- Name
   {3af19143-d22a-48db-8289-08e94fbc0eb3}, !- Space Type Name
->>>>>>> 0a2eae7f
   ,                                       !- Default Construction Set Name
   ,                                       !- Default Schedule Set Name
   -0,                                     !- Direction of Relative North {deg}
@@ -439,21 +281,6 @@
   0,                                      !- Y Origin {m}
   2.4384,                                 !- Z Origin {m}
   ,                                       !- Building Story Name
-<<<<<<< HEAD
-  {797092c8-2d36-44e3-be3c-c9bf4eca5884}, !- Thermal Zone Name
-  ,                                       !- Part of Total Floor Area
-  ,                                       !- Design Specification Outdoor Air Object Name
-  {17da0d2c-607a-4662-b433-d4114f6efb7f}; !- Building Unit Name
-
-OS:Surface,
-  {9c4aa3a4-741e-4ff3-aa88-e367cab9ea47}, !- Handle
-  Surface 7,                              !- Name
-  Floor,                                  !- Surface Type
-  ,                                       !- Construction Name
-  {482368d9-80a8-4088-a573-db915f9bdf86}, !- Space Name
-  Surface,                                !- Outside Boundary Condition
-  {4b6c5631-1b30-4c6c-a91c-183aa270733f}, !- Outside Boundary Condition Object
-=======
   {243a4b20-c1c7-44dc-83a5-6a07759446b7}, !- Thermal Zone Name
   ,                                       !- Part of Total Floor Area
   ,                                       !- Design Specification Outdoor Air Object Name
@@ -467,7 +294,6 @@
   {cc9f39dd-1f20-409b-be4f-f943ffaacae4}, !- Space Name
   Surface,                                !- Outside Boundary Condition
   {3613a2ec-c770-4bef-9205-63f4eb76bea0}, !- Outside Boundary Condition Object
->>>>>>> 0a2eae7f
   NoSun,                                  !- Sun Exposure
   NoWind,                                 !- Wind Exposure
   ,                                       !- View Factor to Ground
@@ -478,19 +304,11 @@
   5.56486118425249, 0, 0;                 !- X,Y,Z Vertex 4 {m}
 
 OS:Surface,
-<<<<<<< HEAD
-  {287b021b-63a8-4735-b504-3393bf7a83a9}, !- Handle
-  Surface 8,                              !- Name
-  Wall,                                   !- Surface Type
-  ,                                       !- Construction Name
-  {482368d9-80a8-4088-a573-db915f9bdf86}, !- Space Name
-=======
   {026373a7-d532-4d76-bce2-edd81b6cedb9}, !- Handle
   Surface 8,                              !- Name
   Wall,                                   !- Surface Type
   ,                                       !- Construction Name
   {cc9f39dd-1f20-409b-be4f-f943ffaacae4}, !- Space Name
->>>>>>> 0a2eae7f
   Outdoors,                               !- Outside Boundary Condition
   ,                                       !- Outside Boundary Condition Object
   SunExposed,                             !- Sun Exposure
@@ -503,19 +321,11 @@
   0, 0, 2.4384;                           !- X,Y,Z Vertex 4 {m}
 
 OS:Surface,
-<<<<<<< HEAD
-  {29e65ac8-5730-4a9c-be43-e607d0f58295}, !- Handle
-  Surface 9,                              !- Name
-  Wall,                                   !- Surface Type
-  ,                                       !- Construction Name
-  {482368d9-80a8-4088-a573-db915f9bdf86}, !- Space Name
-=======
   {007f2e0d-a11f-4a3a-97c7-a4c4ca111bf0}, !- Handle
   Surface 9,                              !- Name
   Wall,                                   !- Surface Type
   ,                                       !- Construction Name
   {cc9f39dd-1f20-409b-be4f-f943ffaacae4}, !- Space Name
->>>>>>> 0a2eae7f
   Outdoors,                               !- Outside Boundary Condition
   ,                                       !- Outside Boundary Condition Object
   SunExposed,                             !- Sun Exposure
@@ -528,19 +338,11 @@
   0, 11.129722368505, 2.4384;             !- X,Y,Z Vertex 4 {m}
 
 OS:Surface,
-<<<<<<< HEAD
-  {d679a64d-3c2e-48bc-88d9-f65c07b6249f}, !- Handle
-  Surface 10,                             !- Name
-  Wall,                                   !- Surface Type
-  ,                                       !- Construction Name
-  {482368d9-80a8-4088-a573-db915f9bdf86}, !- Space Name
-=======
   {ef580c83-9629-45ef-9636-3389b7da4b4a}, !- Handle
   Surface 10,                             !- Name
   Wall,                                   !- Surface Type
   ,                                       !- Construction Name
   {cc9f39dd-1f20-409b-be4f-f943ffaacae4}, !- Space Name
->>>>>>> 0a2eae7f
   Outdoors,                               !- Outside Boundary Condition
   ,                                       !- Outside Boundary Condition Object
   SunExposed,                             !- Sun Exposure
@@ -553,19 +355,11 @@
   5.56486118425249, 11.129722368505, 2.4384; !- X,Y,Z Vertex 4 {m}
 
 OS:Surface,
-<<<<<<< HEAD
-  {238fdb99-4f80-4d4b-b9b6-39e7a8edd828}, !- Handle
-  Surface 11,                             !- Name
-  Wall,                                   !- Surface Type
-  ,                                       !- Construction Name
-  {482368d9-80a8-4088-a573-db915f9bdf86}, !- Space Name
-=======
   {0eefadb5-7baa-46e9-b490-eb144c2d7e9f}, !- Handle
   Surface 11,                             !- Name
   Wall,                                   !- Surface Type
   ,                                       !- Construction Name
   {cc9f39dd-1f20-409b-be4f-f943ffaacae4}, !- Space Name
->>>>>>> 0a2eae7f
   Outdoors,                               !- Outside Boundary Condition
   ,                                       !- Outside Boundary Condition Object
   SunExposed,                             !- Sun Exposure
@@ -578,15 +372,6 @@
   5.56486118425249, 0, 2.4384;            !- X,Y,Z Vertex 4 {m}
 
 OS:Surface,
-<<<<<<< HEAD
-  {72508b98-70d1-4ff9-b287-9e6ea189e565}, !- Handle
-  Surface 12,                             !- Name
-  RoofCeiling,                            !- Surface Type
-  ,                                       !- Construction Name
-  {482368d9-80a8-4088-a573-db915f9bdf86}, !- Space Name
-  Surface,                                !- Outside Boundary Condition
-  {9a6ba086-7344-4828-9a89-7a51cab7d363}, !- Outside Boundary Condition Object
-=======
   {314fe9b5-051d-4832-8e5c-4d3994b0ef42}, !- Handle
   Surface 12,                             !- Name
   RoofCeiling,                            !- Surface Type
@@ -594,7 +379,6 @@
   {cc9f39dd-1f20-409b-be4f-f943ffaacae4}, !- Space Name
   Surface,                                !- Outside Boundary Condition
   {28b96452-a0b8-4b13-a86c-c457368e646d}, !- Outside Boundary Condition Object
->>>>>>> 0a2eae7f
   NoSun,                                  !- Sun Exposure
   NoWind,                                 !- Wind Exposure
   ,                                       !- View Factor to Ground
@@ -605,15 +389,6 @@
   0, 0, 2.4384;                           !- X,Y,Z Vertex 4 {m}
 
 OS:Surface,
-<<<<<<< HEAD
-  {9a6ba086-7344-4828-9a89-7a51cab7d363}, !- Handle
-  Surface 13,                             !- Name
-  Floor,                                  !- Surface Type
-  ,                                       !- Construction Name
-  {851b54a4-8c33-4dbf-a3c8-6ee652a2cf7a}, !- Space Name
-  Surface,                                !- Outside Boundary Condition
-  {72508b98-70d1-4ff9-b287-9e6ea189e565}, !- Outside Boundary Condition Object
-=======
   {28b96452-a0b8-4b13-a86c-c457368e646d}, !- Handle
   Surface 13,                             !- Name
   Floor,                                  !- Surface Type
@@ -621,7 +396,6 @@
   {3b08a36a-f563-48b0-9c15-93eaa446e7a7}, !- Space Name
   Surface,                                !- Outside Boundary Condition
   {314fe9b5-051d-4832-8e5c-4d3994b0ef42}, !- Outside Boundary Condition Object
->>>>>>> 0a2eae7f
   NoSun,                                  !- Sun Exposure
   NoWind,                                 !- Wind Exposure
   ,                                       !- View Factor to Ground
@@ -632,19 +406,11 @@
   0, 0, 0;                                !- X,Y,Z Vertex 4 {m}
 
 OS:Surface,
-<<<<<<< HEAD
-  {a43c1388-a989-4906-9d22-e73f62d35b2d}, !- Handle
-  Surface 14,                             !- Name
-  RoofCeiling,                            !- Surface Type
-  ,                                       !- Construction Name
-  {851b54a4-8c33-4dbf-a3c8-6ee652a2cf7a}, !- Space Name
-=======
   {87af5a30-6e27-4d0d-99de-6f1bedea790d}, !- Handle
   Surface 14,                             !- Name
   RoofCeiling,                            !- Surface Type
   ,                                       !- Construction Name
   {3b08a36a-f563-48b0-9c15-93eaa446e7a7}, !- Space Name
->>>>>>> 0a2eae7f
   Outdoors,                               !- Outside Boundary Condition
   ,                                       !- Outside Boundary Condition Object
   SunExposed,                             !- Sun Exposure
@@ -657,19 +423,11 @@
   5.56486118425249, 11.129722368505, 0.304799999999999; !- X,Y,Z Vertex 4 {m}
 
 OS:Surface,
-<<<<<<< HEAD
-  {64e1e0ec-93d0-4f20-bc55-17ff6b72720b}, !- Handle
-  Surface 15,                             !- Name
-  RoofCeiling,                            !- Surface Type
-  ,                                       !- Construction Name
-  {851b54a4-8c33-4dbf-a3c8-6ee652a2cf7a}, !- Space Name
-=======
   {ec94cfbc-e81c-4d6c-9c88-831bfe519874}, !- Handle
   Surface 15,                             !- Name
   RoofCeiling,                            !- Surface Type
   ,                                       !- Construction Name
   {3b08a36a-f563-48b0-9c15-93eaa446e7a7}, !- Space Name
->>>>>>> 0a2eae7f
   Outdoors,                               !- Outside Boundary Condition
   ,                                       !- Outside Boundary Condition Object
   SunExposed,                             !- Sun Exposure
@@ -682,19 +440,11 @@
   0, 0, 0.3048;                           !- X,Y,Z Vertex 4 {m}
 
 OS:Surface,
-<<<<<<< HEAD
-  {b20b35f3-29a4-4124-b504-92ab1fb7441c}, !- Handle
-  Surface 16,                             !- Name
-  Wall,                                   !- Surface Type
-  ,                                       !- Construction Name
-  {851b54a4-8c33-4dbf-a3c8-6ee652a2cf7a}, !- Space Name
-=======
   {e7d86d82-d435-4c32-971b-e40f42147a01}, !- Handle
   Surface 16,                             !- Name
   Wall,                                   !- Surface Type
   ,                                       !- Construction Name
   {3b08a36a-f563-48b0-9c15-93eaa446e7a7}, !- Space Name
->>>>>>> 0a2eae7f
   Outdoors,                               !- Outside Boundary Condition
   ,                                       !- Outside Boundary Condition Object
   SunExposed,                             !- Sun Exposure
@@ -706,19 +456,11 @@
   5.56486118425249, 0, 0;                 !- X,Y,Z Vertex 3 {m}
 
 OS:Surface,
-<<<<<<< HEAD
-  {49297017-7c75-4b77-a5c8-9e2484df6e31}, !- Handle
-  Surface 17,                             !- Name
-  Wall,                                   !- Surface Type
-  ,                                       !- Construction Name
-  {851b54a4-8c33-4dbf-a3c8-6ee652a2cf7a}, !- Space Name
-=======
   {dcc111bd-2d0d-4dc1-97fb-16ef0862e744}, !- Handle
   Surface 17,                             !- Name
   Wall,                                   !- Surface Type
   ,                                       !- Construction Name
   {3b08a36a-f563-48b0-9c15-93eaa446e7a7}, !- Space Name
->>>>>>> 0a2eae7f
   Outdoors,                               !- Outside Boundary Condition
   ,                                       !- Outside Boundary Condition Object
   SunExposed,                             !- Sun Exposure
@@ -730,15 +472,9 @@
   0, 11.129722368505, 0;                  !- X,Y,Z Vertex 3 {m}
 
 OS:Space,
-<<<<<<< HEAD
-  {851b54a4-8c33-4dbf-a3c8-6ee652a2cf7a}, !- Handle
-  finished attic space,                   !- Name
-  {35357d0c-32ea-4b6e-bda2-54181a14ecfe}, !- Space Type Name
-=======
   {3b08a36a-f563-48b0-9c15-93eaa446e7a7}, !- Handle
   finished attic space,                   !- Name
   {3af19143-d22a-48db-8289-08e94fbc0eb3}, !- Space Type Name
->>>>>>> 0a2eae7f
   ,                                       !- Default Construction Set Name
   ,                                       !- Default Schedule Set Name
   -0,                                     !- Direction of Relative North {deg}
@@ -746,15 +482,6 @@
   0,                                      !- Y Origin {m}
   4.8768,                                 !- Z Origin {m}
   ,                                       !- Building Story Name
-<<<<<<< HEAD
-  {797092c8-2d36-44e3-be3c-c9bf4eca5884}, !- Thermal Zone Name
-  ,                                       !- Part of Total Floor Area
-  ,                                       !- Design Specification Outdoor Air Object Name
-  {17da0d2c-607a-4662-b433-d4114f6efb7f}; !- Building Unit Name
-
-OS:BuildingUnit,
-  {17da0d2c-607a-4662-b433-d4114f6efb7f}, !- Handle
-=======
   {243a4b20-c1c7-44dc-83a5-6a07759446b7}, !- Thermal Zone Name
   ,                                       !- Part of Total Floor Area
   ,                                       !- Design Specification Outdoor Air Object Name
@@ -762,17 +489,12 @@
 
 OS:BuildingUnit,
   {e0cbf57b-679b-4885-85bd-890d4816e863}, !- Handle
->>>>>>> 0a2eae7f
   unit 1,                                 !- Name
   ,                                       !- Rendering Color
   Residential;                            !- Building Unit Type
 
 OS:Building,
-<<<<<<< HEAD
-  {76ac0282-d4c8-4341-b7ee-015e4ab84e5f}, !- Handle
-=======
   {69d16354-b0f0-42ab-91d3-bc872c3c4788}, !- Handle
->>>>>>> 0a2eae7f
   Building 1,                             !- Name
   ,                                       !- Building Sector Type
   0,                                      !- North Axis {deg}
@@ -787,13 +509,8 @@
   1;                                      !- Standards Number of Living Units
 
 OS:AdditionalProperties,
-<<<<<<< HEAD
-  {cd3cee9c-ad3b-4175-b84b-66c6d8b1c5ec}, !- Handle
-  {76ac0282-d4c8-4341-b7ee-015e4ab84e5f}, !- Object Name
-=======
   {8e95e57d-47b5-4ef2-a70a-87f8c611c7ae}, !- Handle
   {69d16354-b0f0-42ab-91d3-bc872c3c4788}, !- Object Name
->>>>>>> 0a2eae7f
   Total Units Represented,                !- Feature Name 1
   Integer,                                !- Feature Data Type 1
   1,                                      !- Feature Value 1
@@ -802,13 +519,8 @@
   1;                                      !- Feature Value 2
 
 OS:AdditionalProperties,
-<<<<<<< HEAD
-  {e6023fab-1755-44ee-a1ea-2f452c404c8c}, !- Handle
-  {17da0d2c-607a-4662-b433-d4114f6efb7f}, !- Object Name
-=======
   {25ae8f5e-7677-466e-b30c-1e673cd178c7}, !- Handle
   {e0cbf57b-679b-4885-85bd-890d4816e863}, !- Object Name
->>>>>>> 0a2eae7f
   NumberOfBedrooms,                       !- Feature Name 1
   Integer,                                !- Feature Data Type 1
   3,                                      !- Feature Value 1
@@ -817,11 +529,7 @@
   2;                                      !- Feature Value 2
 
 OS:Schedule:Day,
-<<<<<<< HEAD
-  {2aa3f665-a550-496e-9e3a-e734544bb595}, !- Handle
-=======
   {7e409b41-25f0-4997-b38d-73908ed58c9f}, !- Handle
->>>>>>> 0a2eae7f
   Schedule Day 1,                         !- Name
   ,                                       !- Schedule Type Limits Name
   ,                                       !- Interpolate to Timestep
@@ -830,11 +538,7 @@
   0;                                      !- Value Until Time 1
 
 OS:Schedule:Day,
-<<<<<<< HEAD
-  {62d9fe7b-55bf-430c-8f3f-caa81a80c9fd}, !- Handle
-=======
   {8419660b-3ffe-441c-b73c-128b43390598}, !- Handle
->>>>>>> 0a2eae7f
   Schedule Day 2,                         !- Name
   ,                                       !- Schedule Type Limits Name
   ,                                       !- Interpolate to Timestep
@@ -843,21 +547,11 @@
   1;                                      !- Value Until Time 1
 
 OS:ShadingSurfaceGroup,
-<<<<<<< HEAD
-  {5f9e7c05-8313-49ce-bfed-b6e8e4b90809}, !- Handle
-=======
   {fa8eff7b-fe8c-4325-8a80-c2b0098376fa}, !- Handle
->>>>>>> 0a2eae7f
   res eaves,                              !- Name
   Building;                               !- Shading Surface Type
 
 OS:ShadingSurface,
-<<<<<<< HEAD
-  {88b1d6ff-752e-4914-b607-82ba95571e17}, !- Handle
-  Surface 15 - res eaves,                 !- Name
-  ,                                       !- Construction Name
-  {5f9e7c05-8313-49ce-bfed-b6e8e4b90809}, !- Shading Surface Group Name
-=======
   {04cedfa0-f17d-429f-8da3-5b8df0493836}, !- Handle
   Surface 14 - res eaves,                 !- Name
   ,                                       !- Construction Name
@@ -898,7 +592,6 @@
   Surface 15 - res eaves,                 !- Name
   ,                                       !- Construction Name
   {fa8eff7b-fe8c-4325-8a80-c2b0098376fa}, !- Shading Surface Group Name
->>>>>>> 0a2eae7f
   ,                                       !- Transmittance Schedule Name
   ,                                       !- Number of Vertices
   0, -0.6096, 5.1816,                     !- X,Y,Z Vertex 1 {m}
@@ -907,17 +600,10 @@
   0, 0, 5.1816;                           !- X,Y,Z Vertex 4 {m}
 
 OS:ShadingSurface,
-<<<<<<< HEAD
-  {2c0673b9-e80c-43a1-b31e-d5cbc78c018d}, !- Handle
-  Surface 15 - res eaves 1,               !- Name
-  ,                                       !- Construction Name
-  {5f9e7c05-8313-49ce-bfed-b6e8e4b90809}, !- Shading Surface Group Name
-=======
   {7a6ada8b-3ac5-45d5-ae5d-f82b6e73c2b9}, !- Handle
   Surface 15 - res eaves 1,               !- Name
   ,                                       !- Construction Name
   {fa8eff7b-fe8c-4325-8a80-c2b0098376fa}, !- Shading Surface Group Name
->>>>>>> 0a2eae7f
   ,                                       !- Transmittance Schedule Name
   ,                                       !- Number of Vertices
   2.78243059212624, 11.739322368505, 6.57281529606312, !- X,Y,Z Vertex 1 {m}
@@ -926,56 +612,13 @@
   2.78243059212624, 11.129722368505, 6.57281529606312; !- X,Y,Z Vertex 4 {m}
 
 OS:ShadingSurface,
-<<<<<<< HEAD
-  {2d0ca7b1-fb76-4129-9a42-4111646822a8}, !- Handle
-  Surface 15 - res eaves 2,               !- Name
-  ,                                       !- Construction Name
-  {5f9e7c05-8313-49ce-bfed-b6e8e4b90809}, !- Shading Surface Group Name
-=======
   {3b4a0e49-dc39-4abe-bce5-aa54f5b963b5}, !- Handle
   Surface 15 - res eaves 2,               !- Name
   ,                                       !- Construction Name
   {fa8eff7b-fe8c-4325-8a80-c2b0098376fa}, !- Shading Surface Group Name
->>>>>>> 0a2eae7f
   ,                                       !- Transmittance Schedule Name
   ,                                       !- Number of Vertices
   -0.6096, 11.129722368505, 4.8768,       !- X,Y,Z Vertex 1 {m}
   -0.6096, 0, 4.8768,                     !- X,Y,Z Vertex 2 {m}
   0, 0, 5.1816,                           !- X,Y,Z Vertex 3 {m}
   0, 11.129722368505, 5.1816;             !- X,Y,Z Vertex 4 {m}
-
-OS:ShadingSurface,
-  {8fb37622-2141-4057-91f8-1c8b3ae8590e}, !- Handle
-  Surface 14 - res eaves,                 !- Name
-  ,                                       !- Construction Name
-  {5f9e7c05-8313-49ce-bfed-b6e8e4b90809}, !- Shading Surface Group Name
-  ,                                       !- Transmittance Schedule Name
-  ,                                       !- Number of Vertices
-  5.56486118425249, 11.739322368505, 5.1816, !- X,Y,Z Vertex 1 {m}
-  2.78243059212624, 11.739322368505, 6.57281529606312, !- X,Y,Z Vertex 2 {m}
-  2.78243059212624, 11.129722368505, 6.57281529606312, !- X,Y,Z Vertex 3 {m}
-  5.56486118425249, 11.129722368505, 5.1816; !- X,Y,Z Vertex 4 {m}
-
-OS:ShadingSurface,
-  {dd72d788-6d3d-4453-83fc-a76e8fc76271}, !- Handle
-  Surface 14 - res eaves 1,               !- Name
-  ,                                       !- Construction Name
-  {5f9e7c05-8313-49ce-bfed-b6e8e4b90809}, !- Shading Surface Group Name
-  ,                                       !- Transmittance Schedule Name
-  ,                                       !- Number of Vertices
-  2.78243059212624, -0.6096, 6.57281529606312, !- X,Y,Z Vertex 1 {m}
-  5.56486118425249, -0.6096, 5.1816,      !- X,Y,Z Vertex 2 {m}
-  5.56486118425249, 0, 5.1816,            !- X,Y,Z Vertex 3 {m}
-  2.78243059212624, 0, 6.57281529606312;  !- X,Y,Z Vertex 4 {m}
-
-OS:ShadingSurface,
-  {f7dc4ae2-a767-4877-b340-abf905411178}, !- Handle
-  Surface 14 - res eaves 2,               !- Name
-  ,                                       !- Construction Name
-  {5f9e7c05-8313-49ce-bfed-b6e8e4b90809}, !- Shading Surface Group Name
-  ,                                       !- Transmittance Schedule Name
-  ,                                       !- Number of Vertices
-  6.17446118425249, 0, 4.8768,            !- X,Y,Z Vertex 1 {m}
-  6.17446118425249, 11.129722368505, 4.8768, !- X,Y,Z Vertex 2 {m}
-  5.56486118425249, 11.129722368505, 5.1816, !- X,Y,Z Vertex 3 {m}
-  5.56486118425249, 0, 5.1816;            !- X,Y,Z Vertex 4 {m}
