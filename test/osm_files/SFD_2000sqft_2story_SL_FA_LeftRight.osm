!- NOTE: Auto-generated from /test/osw_files/SFD_2000sqft_2story_SL_FA_LeftRight.osw

OS:Version,
<<<<<<< HEAD
  {f81e76b6-73f4-4e45-bace-9c2af51d24e4}, !- Handle
  2.8.0;                                  !- Version Identifier

OS:SimulationControl,
  {b05a3933-1ae6-4790-b989-0e795e471634}, !- Handle
=======
  {644ca031-2fe9-4808-b336-876e3774f014}, !- Handle
  2.9.0;                                  !- Version Identifier

OS:SimulationControl,
  {860c1a0f-12c4-497a-99b4-45b248d182bc}, !- Handle
>>>>>>> 29cc3ec8
  ,                                       !- Do Zone Sizing Calculation
  ,                                       !- Do System Sizing Calculation
  ,                                       !- Do Plant Sizing Calculation
  No;                                     !- Run Simulation for Sizing Periods

OS:Timestep,
<<<<<<< HEAD
  {acaedfcf-8ae8-4838-9e2a-a4e3d46f588e}, !- Handle
  6;                                      !- Number of Timesteps per Hour

OS:ShadowCalculation,
  {76924a91-6480-4b81-acba-afb43afa7217}, !- Handle
=======
  {3e8cfeb4-0e4e-40d7-a326-3dbb4dc119e9}, !- Handle
  6;                                      !- Number of Timesteps per Hour

OS:ShadowCalculation,
  {d9d77fa9-d286-48ca-801e-33921aaf3930}, !- Handle
>>>>>>> 29cc3ec8
  20,                                     !- Calculation Frequency
  200;                                    !- Maximum Figures in Shadow Overlap Calculations

OS:SurfaceConvectionAlgorithm:Outside,
<<<<<<< HEAD
  {29fae41f-360f-40f2-933e-a8d05714ce98}, !- Handle
  DOE-2;                                  !- Algorithm

OS:SurfaceConvectionAlgorithm:Inside,
  {bcae2bc3-5891-4f17-9393-73a52910ed1a}, !- Handle
  TARP;                                   !- Algorithm

OS:ZoneCapacitanceMultiplier:ResearchSpecial,
  {77007a96-5007-48ac-8fdb-8999dc243e3e}, !- Handle
=======
  {bae335f9-5b04-4b61-b93f-3b8d7b2a1045}, !- Handle
  DOE-2;                                  !- Algorithm

OS:SurfaceConvectionAlgorithm:Inside,
  {bbdd64a3-ed6b-4321-98de-6f1739066c19}, !- Handle
  TARP;                                   !- Algorithm

OS:ZoneCapacitanceMultiplier:ResearchSpecial,
  {a5d30035-0fb0-45a6-a5cd-130d331039fb}, !- Handle
>>>>>>> 29cc3ec8
  ,                                       !- Temperature Capacity Multiplier
  15,                                     !- Humidity Capacity Multiplier
  ;                                       !- Carbon Dioxide Capacity Multiplier

OS:RunPeriod,
<<<<<<< HEAD
  {a2786099-970d-4953-b4be-321f574c966e}, !- Handle
=======
  {9c8e210e-c6a8-4f2f-8438-d2de6b891839}, !- Handle
>>>>>>> 29cc3ec8
  Run Period 1,                           !- Name
  1,                                      !- Begin Month
  1,                                      !- Begin Day of Month
  12,                                     !- End Month
  31,                                     !- End Day of Month
  ,                                       !- Use Weather File Holidays and Special Days
  ,                                       !- Use Weather File Daylight Saving Period
  ,                                       !- Apply Weekend Holiday Rule
  ,                                       !- Use Weather File Rain Indicators
  ,                                       !- Use Weather File Snow Indicators
  ;                                       !- Number of Times Runperiod to be Repeated

OS:YearDescription,
  {d346a450-8f07-48ca-a92e-e5e889235427}, !- Handle
  2007,                                   !- Calendar Year
  ,                                       !- Day of Week for Start Day
  ;                                       !- Is Leap Year

OS:ThermalZone,
<<<<<<< HEAD
  {ca2c2fde-9ea5-4d44-96a5-e07902b236c0}, !- Handle
=======
  {1ea05336-9d12-47b7-839a-92de131ed9be}, !- Handle
>>>>>>> 29cc3ec8
  living zone,                            !- Name
  ,                                       !- Multiplier
  ,                                       !- Ceiling Height {m}
  ,                                       !- Volume {m3}
  ,                                       !- Floor Area {m2}
  ,                                       !- Zone Inside Convection Algorithm
  ,                                       !- Zone Outside Convection Algorithm
  ,                                       !- Zone Conditioning Equipment List Name
<<<<<<< HEAD
  {5c9866f9-29e0-40c6-a982-2e8ee5cce811}, !- Zone Air Inlet Port List
  {50819b56-8147-4ee0-8c3d-4d03ed3486ae}, !- Zone Air Exhaust Port List
  {f81aeacd-50c9-4c5a-bdd0-eed6c4bddc2e}, !- Zone Air Node Name
  {33c318f9-dc95-4e8f-bf1e-24622bb5f358}, !- Zone Return Air Port List
=======
  {d8d6630b-d96a-4b31-9305-64e87e3d9995}, !- Zone Air Inlet Port List
  {e3659f9d-bb43-4aed-aa10-47fa083a8db0}, !- Zone Air Exhaust Port List
  {720104f2-5ad5-44b7-8920-ab40c63b91a3}, !- Zone Air Node Name
  {5fd61d91-611a-43b0-a156-acc15e855028}, !- Zone Return Air Port List
>>>>>>> 29cc3ec8
  ,                                       !- Primary Daylighting Control Name
  ,                                       !- Fraction of Zone Controlled by Primary Daylighting Control
  ,                                       !- Secondary Daylighting Control Name
  ,                                       !- Fraction of Zone Controlled by Secondary Daylighting Control
  ,                                       !- Illuminance Map Name
  ,                                       !- Group Rendering Name
  ,                                       !- Thermostat Name
  No;                                     !- Use Ideal Air Loads

OS:Node,
<<<<<<< HEAD
  {8b979865-e8ce-4760-ae62-aa0b8c8f3af5}, !- Handle
  Node 1,                                 !- Name
  {f81aeacd-50c9-4c5a-bdd0-eed6c4bddc2e}, !- Inlet Port
  ;                                       !- Outlet Port

OS:Connection,
  {f81aeacd-50c9-4c5a-bdd0-eed6c4bddc2e}, !- Handle
  {ecdd0d4e-b797-45e0-9208-3275df003a65}, !- Name
  {ca2c2fde-9ea5-4d44-96a5-e07902b236c0}, !- Source Object
  11,                                     !- Outlet Port
  {8b979865-e8ce-4760-ae62-aa0b8c8f3af5}, !- Target Object
  2;                                      !- Inlet Port

OS:PortList,
  {5c9866f9-29e0-40c6-a982-2e8ee5cce811}, !- Handle
  {ab399913-0050-4093-9d8f-f4400717bf17}, !- Name
  {ca2c2fde-9ea5-4d44-96a5-e07902b236c0}; !- HVAC Component

OS:PortList,
  {50819b56-8147-4ee0-8c3d-4d03ed3486ae}, !- Handle
  {22b6fcfd-6afd-4622-a871-26da7f5d2d40}, !- Name
  {ca2c2fde-9ea5-4d44-96a5-e07902b236c0}; !- HVAC Component

OS:PortList,
  {33c318f9-dc95-4e8f-bf1e-24622bb5f358}, !- Handle
  {7700521c-2d8b-4da5-b256-2b0e50f809e3}, !- Name
  {ca2c2fde-9ea5-4d44-96a5-e07902b236c0}; !- HVAC Component

OS:Sizing:Zone,
  {ca078af0-2ac2-4e35-a8ca-57788801b2b2}, !- Handle
  {ca2c2fde-9ea5-4d44-96a5-e07902b236c0}, !- Zone or ZoneList Name
=======
  {85eb544c-5818-42ab-b6da-648944ca71ea}, !- Handle
  Node 1,                                 !- Name
  {720104f2-5ad5-44b7-8920-ab40c63b91a3}, !- Inlet Port
  ;                                       !- Outlet Port

OS:Connection,
  {720104f2-5ad5-44b7-8920-ab40c63b91a3}, !- Handle
  {fced01e1-ba44-4a5c-a3e0-e6cf8fea52e8}, !- Name
  {1ea05336-9d12-47b7-839a-92de131ed9be}, !- Source Object
  11,                                     !- Outlet Port
  {85eb544c-5818-42ab-b6da-648944ca71ea}, !- Target Object
  2;                                      !- Inlet Port

OS:PortList,
  {d8d6630b-d96a-4b31-9305-64e87e3d9995}, !- Handle
  {26e77553-0f8f-473b-b821-c9bae38d9553}, !- Name
  {1ea05336-9d12-47b7-839a-92de131ed9be}; !- HVAC Component

OS:PortList,
  {e3659f9d-bb43-4aed-aa10-47fa083a8db0}, !- Handle
  {0f1bf5e0-47c7-4156-93cd-f5846cac6603}, !- Name
  {1ea05336-9d12-47b7-839a-92de131ed9be}; !- HVAC Component

OS:PortList,
  {5fd61d91-611a-43b0-a156-acc15e855028}, !- Handle
  {d4eec7dd-dcf9-4407-b76b-0518a6906787}, !- Name
  {1ea05336-9d12-47b7-839a-92de131ed9be}; !- HVAC Component

OS:Sizing:Zone,
  {ecb9fa5f-15d5-4ff7-ad2c-8422410f90ed}, !- Handle
  {1ea05336-9d12-47b7-839a-92de131ed9be}, !- Zone or ZoneList Name
>>>>>>> 29cc3ec8
  SupplyAirTemperature,                   !- Zone Cooling Design Supply Air Temperature Input Method
  14,                                     !- Zone Cooling Design Supply Air Temperature {C}
  11.11,                                  !- Zone Cooling Design Supply Air Temperature Difference {deltaC}
  SupplyAirTemperature,                   !- Zone Heating Design Supply Air Temperature Input Method
  40,                                     !- Zone Heating Design Supply Air Temperature {C}
  11.11,                                  !- Zone Heating Design Supply Air Temperature Difference {deltaC}
  0.0085,                                 !- Zone Cooling Design Supply Air Humidity Ratio {kg-H2O/kg-air}
  0.008,                                  !- Zone Heating Design Supply Air Humidity Ratio {kg-H2O/kg-air}
  ,                                       !- Zone Heating Sizing Factor
  ,                                       !- Zone Cooling Sizing Factor
  DesignDay,                              !- Cooling Design Air Flow Method
  ,                                       !- Cooling Design Air Flow Rate {m3/s}
  ,                                       !- Cooling Minimum Air Flow per Zone Floor Area {m3/s-m2}
  ,                                       !- Cooling Minimum Air Flow {m3/s}
  ,                                       !- Cooling Minimum Air Flow Fraction
  DesignDay,                              !- Heating Design Air Flow Method
  ,                                       !- Heating Design Air Flow Rate {m3/s}
  ,                                       !- Heating Maximum Air Flow per Zone Floor Area {m3/s-m2}
  ,                                       !- Heating Maximum Air Flow {m3/s}
  ,                                       !- Heating Maximum Air Flow Fraction
  ,                                       !- Design Zone Air Distribution Effectiveness in Cooling Mode
  ,                                       !- Design Zone Air Distribution Effectiveness in Heating Mode
  No,                                     !- Account for Dedicated Outdoor Air System
  NeutralSupplyAir,                       !- Dedicated Outdoor Air System Control Strategy
  autosize,                               !- Dedicated Outdoor Air Low Setpoint Temperature for Design {C}
  autosize;                               !- Dedicated Outdoor Air High Setpoint Temperature for Design {C}

OS:ZoneHVAC:EquipmentList,
<<<<<<< HEAD
  {27f23606-2642-4b73-a4e6-712904248cc2}, !- Handle
  Zone HVAC Equipment List 1,             !- Name
  {ca2c2fde-9ea5-4d44-96a5-e07902b236c0}; !- Thermal Zone

OS:Space,
  {b32cb77b-4aab-43b2-bf91-4ba0e11bd840}, !- Handle
  living space,                           !- Name
  {e3f5e404-4a3b-45b9-91ff-d71ec9eafeff}, !- Space Type Name
=======
  {1477ae20-bcc7-49e3-a38d-a5db7384b13a}, !- Handle
  Zone HVAC Equipment List 1,             !- Name
  {1ea05336-9d12-47b7-839a-92de131ed9be}; !- Thermal Zone

OS:Space,
  {31d684b7-d896-4d1f-849f-f4748351faf1}, !- Handle
  living space,                           !- Name
  {f54ed019-6adc-4f81-9152-ad63d30615f0}, !- Space Type Name
>>>>>>> 29cc3ec8
  ,                                       !- Default Construction Set Name
  ,                                       !- Default Schedule Set Name
  -0,                                     !- Direction of Relative North {deg}
  0,                                      !- X Origin {m}
  0,                                      !- Y Origin {m}
  0,                                      !- Z Origin {m}
  ,                                       !- Building Story Name
<<<<<<< HEAD
  {ca2c2fde-9ea5-4d44-96a5-e07902b236c0}, !- Thermal Zone Name
  ,                                       !- Part of Total Floor Area
  ,                                       !- Design Specification Outdoor Air Object Name
  {56fd6479-361e-4bc9-aa26-7d0462c86e7f}; !- Building Unit Name

OS:Surface,
  {0faf6165-9629-4805-858b-c82735af1c73}, !- Handle
  Surface 1,                              !- Name
  Floor,                                  !- Surface Type
  ,                                       !- Construction Name
  {b32cb77b-4aab-43b2-bf91-4ba0e11bd840}, !- Space Name
=======
  {1ea05336-9d12-47b7-839a-92de131ed9be}, !- Thermal Zone Name
  ,                                       !- Part of Total Floor Area
  ,                                       !- Design Specification Outdoor Air Object Name
  {1268657e-e077-4282-a0d4-39ca9a90ff93}; !- Building Unit Name

OS:Surface,
  {42d3d9aa-9a8b-4fe3-9bcc-8cd88e82b20e}, !- Handle
  Surface 1,                              !- Name
  Floor,                                  !- Surface Type
  ,                                       !- Construction Name
  {31d684b7-d896-4d1f-849f-f4748351faf1}, !- Space Name
>>>>>>> 29cc3ec8
  Foundation,                             !- Outside Boundary Condition
  ,                                       !- Outside Boundary Condition Object
  NoSun,                                  !- Sun Exposure
  NoWind,                                 !- Wind Exposure
  ,                                       !- View Factor to Ground
  ,                                       !- Number of Vertices
  0, 0, 0,                                !- X,Y,Z Vertex 1 {m}
  0, 11.129722368505, 0,                  !- X,Y,Z Vertex 2 {m}
  5.56486118425249, 11.129722368505, 0,   !- X,Y,Z Vertex 3 {m}
  5.56486118425249, 0, 0;                 !- X,Y,Z Vertex 4 {m}

OS:Surface,
<<<<<<< HEAD
  {62c6eda5-b3e6-400c-bae2-22063a389ee3}, !- Handle
  Surface 2,                              !- Name
  Wall,                                   !- Surface Type
  ,                                       !- Construction Name
  {b32cb77b-4aab-43b2-bf91-4ba0e11bd840}, !- Space Name
=======
  {56ea23bf-9d18-49af-b680-0d258bdc1a41}, !- Handle
  Surface 2,                              !- Name
  Wall,                                   !- Surface Type
  ,                                       !- Construction Name
  {31d684b7-d896-4d1f-849f-f4748351faf1}, !- Space Name
>>>>>>> 29cc3ec8
  Outdoors,                               !- Outside Boundary Condition
  ,                                       !- Outside Boundary Condition Object
  SunExposed,                             !- Sun Exposure
  WindExposed,                            !- Wind Exposure
  ,                                       !- View Factor to Ground
  ,                                       !- Number of Vertices
  0, 11.129722368505, 2.4384,             !- X,Y,Z Vertex 1 {m}
  0, 11.129722368505, 0,                  !- X,Y,Z Vertex 2 {m}
  0, 0, 0,                                !- X,Y,Z Vertex 3 {m}
  0, 0, 2.4384;                           !- X,Y,Z Vertex 4 {m}

OS:Surface,
<<<<<<< HEAD
  {1a6e917a-64f3-4dc1-8e49-a82bb763e962}, !- Handle
  Surface 3,                              !- Name
  Wall,                                   !- Surface Type
  ,                                       !- Construction Name
  {b32cb77b-4aab-43b2-bf91-4ba0e11bd840}, !- Space Name
=======
  {e128ad19-f304-4cc1-ace2-a2505fbf0ab2}, !- Handle
  Surface 3,                              !- Name
  Wall,                                   !- Surface Type
  ,                                       !- Construction Name
  {31d684b7-d896-4d1f-849f-f4748351faf1}, !- Space Name
>>>>>>> 29cc3ec8
  Outdoors,                               !- Outside Boundary Condition
  ,                                       !- Outside Boundary Condition Object
  SunExposed,                             !- Sun Exposure
  WindExposed,                            !- Wind Exposure
  ,                                       !- View Factor to Ground
  ,                                       !- Number of Vertices
  5.56486118425249, 11.129722368505, 2.4384, !- X,Y,Z Vertex 1 {m}
  5.56486118425249, 11.129722368505, 0,   !- X,Y,Z Vertex 2 {m}
  0, 11.129722368505, 0,                  !- X,Y,Z Vertex 3 {m}
  0, 11.129722368505, 2.4384;             !- X,Y,Z Vertex 4 {m}

OS:Surface,
<<<<<<< HEAD
  {7d23eca6-e56a-4856-a808-a3e433d7a5ff}, !- Handle
  Surface 4,                              !- Name
  Wall,                                   !- Surface Type
  ,                                       !- Construction Name
  {b32cb77b-4aab-43b2-bf91-4ba0e11bd840}, !- Space Name
=======
  {b4a2c26d-a375-47da-9170-2cf07ae81410}, !- Handle
  Surface 4,                              !- Name
  Wall,                                   !- Surface Type
  ,                                       !- Construction Name
  {31d684b7-d896-4d1f-849f-f4748351faf1}, !- Space Name
>>>>>>> 29cc3ec8
  Outdoors,                               !- Outside Boundary Condition
  ,                                       !- Outside Boundary Condition Object
  SunExposed,                             !- Sun Exposure
  WindExposed,                            !- Wind Exposure
  ,                                       !- View Factor to Ground
  ,                                       !- Number of Vertices
  5.56486118425249, 0, 2.4384,            !- X,Y,Z Vertex 1 {m}
  5.56486118425249, 0, 0,                 !- X,Y,Z Vertex 2 {m}
  5.56486118425249, 11.129722368505, 0,   !- X,Y,Z Vertex 3 {m}
  5.56486118425249, 11.129722368505, 2.4384; !- X,Y,Z Vertex 4 {m}

OS:Surface,
<<<<<<< HEAD
  {92493a9d-843e-44f1-9c15-193ef6e07827}, !- Handle
  Surface 5,                              !- Name
  Wall,                                   !- Surface Type
  ,                                       !- Construction Name
  {b32cb77b-4aab-43b2-bf91-4ba0e11bd840}, !- Space Name
=======
  {323bab2d-1724-422d-8a33-ed84c1482a66}, !- Handle
  Surface 5,                              !- Name
  Wall,                                   !- Surface Type
  ,                                       !- Construction Name
  {31d684b7-d896-4d1f-849f-f4748351faf1}, !- Space Name
>>>>>>> 29cc3ec8
  Outdoors,                               !- Outside Boundary Condition
  ,                                       !- Outside Boundary Condition Object
  SunExposed,                             !- Sun Exposure
  WindExposed,                            !- Wind Exposure
  ,                                       !- View Factor to Ground
  ,                                       !- Number of Vertices
  0, 0, 2.4384,                           !- X,Y,Z Vertex 1 {m}
  0, 0, 0,                                !- X,Y,Z Vertex 2 {m}
  5.56486118425249, 0, 0,                 !- X,Y,Z Vertex 3 {m}
  5.56486118425249, 0, 2.4384;            !- X,Y,Z Vertex 4 {m}

OS:Surface,
<<<<<<< HEAD
  {fc965b1b-66da-485c-bcd2-1f739be98643}, !- Handle
  Surface 6,                              !- Name
  RoofCeiling,                            !- Surface Type
  ,                                       !- Construction Name
  {b32cb77b-4aab-43b2-bf91-4ba0e11bd840}, !- Space Name
  Surface,                                !- Outside Boundary Condition
  {b73cb08b-d106-4cc9-8023-0f5c18c2402b}, !- Outside Boundary Condition Object
=======
  {d58cafaf-29ea-4d6d-b14f-603a0c3db182}, !- Handle
  Surface 6,                              !- Name
  RoofCeiling,                            !- Surface Type
  ,                                       !- Construction Name
  {31d684b7-d896-4d1f-849f-f4748351faf1}, !- Space Name
  Surface,                                !- Outside Boundary Condition
  {bd24f83a-0b8e-4d27-a7da-d9b3d87380f6}, !- Outside Boundary Condition Object
>>>>>>> 29cc3ec8
  NoSun,                                  !- Sun Exposure
  NoWind,                                 !- Wind Exposure
  ,                                       !- View Factor to Ground
  ,                                       !- Number of Vertices
  5.56486118425249, 0, 2.4384,            !- X,Y,Z Vertex 1 {m}
  5.56486118425249, 11.129722368505, 2.4384, !- X,Y,Z Vertex 2 {m}
  0, 11.129722368505, 2.4384,             !- X,Y,Z Vertex 3 {m}
  0, 0, 2.4384;                           !- X,Y,Z Vertex 4 {m}

OS:SpaceType,
<<<<<<< HEAD
  {e3f5e404-4a3b-45b9-91ff-d71ec9eafeff}, !- Handle
=======
  {f54ed019-6adc-4f81-9152-ad63d30615f0}, !- Handle
>>>>>>> 29cc3ec8
  Space Type 1,                           !- Name
  ,                                       !- Default Construction Set Name
  ,                                       !- Default Schedule Set Name
  ,                                       !- Group Rendering Name
  ,                                       !- Design Specification Outdoor Air Object Name
  ,                                       !- Standards Template
  ,                                       !- Standards Building Type
  living;                                 !- Standards Space Type

OS:Space,
<<<<<<< HEAD
  {d8f76228-6009-4b89-949d-664b919221d5}, !- Handle
  living space|story 2,                   !- Name
  {e3f5e404-4a3b-45b9-91ff-d71ec9eafeff}, !- Space Type Name
=======
  {282a6332-6793-4adf-8406-3800608da233}, !- Handle
  living space|story 2,                   !- Name
  {f54ed019-6adc-4f81-9152-ad63d30615f0}, !- Space Type Name
>>>>>>> 29cc3ec8
  ,                                       !- Default Construction Set Name
  ,                                       !- Default Schedule Set Name
  -0,                                     !- Direction of Relative North {deg}
  0,                                      !- X Origin {m}
  0,                                      !- Y Origin {m}
  2.4384,                                 !- Z Origin {m}
  ,                                       !- Building Story Name
<<<<<<< HEAD
  {ca2c2fde-9ea5-4d44-96a5-e07902b236c0}, !- Thermal Zone Name
  ,                                       !- Part of Total Floor Area
  ,                                       !- Design Specification Outdoor Air Object Name
  {56fd6479-361e-4bc9-aa26-7d0462c86e7f}; !- Building Unit Name

OS:Surface,
  {b73cb08b-d106-4cc9-8023-0f5c18c2402b}, !- Handle
  Surface 7,                              !- Name
  Floor,                                  !- Surface Type
  ,                                       !- Construction Name
  {d8f76228-6009-4b89-949d-664b919221d5}, !- Space Name
  Surface,                                !- Outside Boundary Condition
  {fc965b1b-66da-485c-bcd2-1f739be98643}, !- Outside Boundary Condition Object
=======
  {1ea05336-9d12-47b7-839a-92de131ed9be}, !- Thermal Zone Name
  ,                                       !- Part of Total Floor Area
  ,                                       !- Design Specification Outdoor Air Object Name
  {1268657e-e077-4282-a0d4-39ca9a90ff93}; !- Building Unit Name

OS:Surface,
  {bd24f83a-0b8e-4d27-a7da-d9b3d87380f6}, !- Handle
  Surface 7,                              !- Name
  Floor,                                  !- Surface Type
  ,                                       !- Construction Name
  {282a6332-6793-4adf-8406-3800608da233}, !- Space Name
  Surface,                                !- Outside Boundary Condition
  {d58cafaf-29ea-4d6d-b14f-603a0c3db182}, !- Outside Boundary Condition Object
>>>>>>> 29cc3ec8
  NoSun,                                  !- Sun Exposure
  NoWind,                                 !- Wind Exposure
  ,                                       !- View Factor to Ground
  ,                                       !- Number of Vertices
  0, 0, 0,                                !- X,Y,Z Vertex 1 {m}
  0, 11.129722368505, 0,                  !- X,Y,Z Vertex 2 {m}
  5.56486118425249, 11.129722368505, 0,   !- X,Y,Z Vertex 3 {m}
  5.56486118425249, 0, 0;                 !- X,Y,Z Vertex 4 {m}

OS:Surface,
<<<<<<< HEAD
  {9574a4f3-8c72-493f-be42-0dbd70e08532}, !- Handle
  Surface 8,                              !- Name
  Wall,                                   !- Surface Type
  ,                                       !- Construction Name
  {d8f76228-6009-4b89-949d-664b919221d5}, !- Space Name
=======
  {4042fb0d-e4cd-440a-af13-e58c5cacdd46}, !- Handle
  Surface 8,                              !- Name
  Wall,                                   !- Surface Type
  ,                                       !- Construction Name
  {282a6332-6793-4adf-8406-3800608da233}, !- Space Name
>>>>>>> 29cc3ec8
  Outdoors,                               !- Outside Boundary Condition
  ,                                       !- Outside Boundary Condition Object
  SunExposed,                             !- Sun Exposure
  WindExposed,                            !- Wind Exposure
  ,                                       !- View Factor to Ground
  ,                                       !- Number of Vertices
  0, 11.129722368505, 2.4384,             !- X,Y,Z Vertex 1 {m}
  0, 11.129722368505, 0,                  !- X,Y,Z Vertex 2 {m}
  0, 0, 0,                                !- X,Y,Z Vertex 3 {m}
  0, 0, 2.4384;                           !- X,Y,Z Vertex 4 {m}

OS:Surface,
<<<<<<< HEAD
  {9121cfa2-a121-4a13-b0f6-3cf79e13810c}, !- Handle
  Surface 9,                              !- Name
  Wall,                                   !- Surface Type
  ,                                       !- Construction Name
  {d8f76228-6009-4b89-949d-664b919221d5}, !- Space Name
=======
  {dad12e26-9fd5-4c4c-b7ea-c0437dab325b}, !- Handle
  Surface 9,                              !- Name
  Wall,                                   !- Surface Type
  ,                                       !- Construction Name
  {282a6332-6793-4adf-8406-3800608da233}, !- Space Name
>>>>>>> 29cc3ec8
  Outdoors,                               !- Outside Boundary Condition
  ,                                       !- Outside Boundary Condition Object
  SunExposed,                             !- Sun Exposure
  WindExposed,                            !- Wind Exposure
  ,                                       !- View Factor to Ground
  ,                                       !- Number of Vertices
  5.56486118425249, 11.129722368505, 2.4384, !- X,Y,Z Vertex 1 {m}
  5.56486118425249, 11.129722368505, 0,   !- X,Y,Z Vertex 2 {m}
  0, 11.129722368505, 0,                  !- X,Y,Z Vertex 3 {m}
  0, 11.129722368505, 2.4384;             !- X,Y,Z Vertex 4 {m}

OS:Surface,
<<<<<<< HEAD
  {118b117e-c561-49d7-8e61-d64959d90c05}, !- Handle
  Surface 10,                             !- Name
  Wall,                                   !- Surface Type
  ,                                       !- Construction Name
  {d8f76228-6009-4b89-949d-664b919221d5}, !- Space Name
=======
  {d4b890f8-821d-4af6-b6ae-ab6fc1b8ef75}, !- Handle
  Surface 10,                             !- Name
  Wall,                                   !- Surface Type
  ,                                       !- Construction Name
  {282a6332-6793-4adf-8406-3800608da233}, !- Space Name
>>>>>>> 29cc3ec8
  Outdoors,                               !- Outside Boundary Condition
  ,                                       !- Outside Boundary Condition Object
  SunExposed,                             !- Sun Exposure
  WindExposed,                            !- Wind Exposure
  ,                                       !- View Factor to Ground
  ,                                       !- Number of Vertices
  5.56486118425249, 0, 2.4384,            !- X,Y,Z Vertex 1 {m}
  5.56486118425249, 0, 0,                 !- X,Y,Z Vertex 2 {m}
  5.56486118425249, 11.129722368505, 0,   !- X,Y,Z Vertex 3 {m}
  5.56486118425249, 11.129722368505, 2.4384; !- X,Y,Z Vertex 4 {m}

OS:Surface,
<<<<<<< HEAD
  {dfa90c74-751a-4afe-a0dc-dc5d30718c38}, !- Handle
  Surface 11,                             !- Name
  Wall,                                   !- Surface Type
  ,                                       !- Construction Name
  {d8f76228-6009-4b89-949d-664b919221d5}, !- Space Name
=======
  {c7e6539f-2fed-4c47-91c2-7f4ae8707183}, !- Handle
  Surface 11,                             !- Name
  Wall,                                   !- Surface Type
  ,                                       !- Construction Name
  {282a6332-6793-4adf-8406-3800608da233}, !- Space Name
>>>>>>> 29cc3ec8
  Outdoors,                               !- Outside Boundary Condition
  ,                                       !- Outside Boundary Condition Object
  SunExposed,                             !- Sun Exposure
  WindExposed,                            !- Wind Exposure
  ,                                       !- View Factor to Ground
  ,                                       !- Number of Vertices
  0, 0, 2.4384,                           !- X,Y,Z Vertex 1 {m}
  0, 0, 0,                                !- X,Y,Z Vertex 2 {m}
  5.56486118425249, 0, 0,                 !- X,Y,Z Vertex 3 {m}
  5.56486118425249, 0, 2.4384;            !- X,Y,Z Vertex 4 {m}

OS:Surface,
<<<<<<< HEAD
  {fc73678f-c630-4877-bf7b-ebdfc6009bb2}, !- Handle
  Surface 12,                             !- Name
  RoofCeiling,                            !- Surface Type
  ,                                       !- Construction Name
  {d8f76228-6009-4b89-949d-664b919221d5}, !- Space Name
  Surface,                                !- Outside Boundary Condition
  {7e30d6e4-a2b3-448c-b1f3-d8fda624345b}, !- Outside Boundary Condition Object
=======
  {a7b65ba7-ee7c-46c8-bdea-8539c2595106}, !- Handle
  Surface 12,                             !- Name
  RoofCeiling,                            !- Surface Type
  ,                                       !- Construction Name
  {282a6332-6793-4adf-8406-3800608da233}, !- Space Name
  Surface,                                !- Outside Boundary Condition
  {b4b94e17-31cd-4f55-b626-98423b3b0abb}, !- Outside Boundary Condition Object
>>>>>>> 29cc3ec8
  NoSun,                                  !- Sun Exposure
  NoWind,                                 !- Wind Exposure
  ,                                       !- View Factor to Ground
  ,                                       !- Number of Vertices
  5.56486118425249, 0, 2.4384,            !- X,Y,Z Vertex 1 {m}
  5.56486118425249, 11.129722368505, 2.4384, !- X,Y,Z Vertex 2 {m}
  0, 11.129722368505, 2.4384,             !- X,Y,Z Vertex 3 {m}
  0, 0, 2.4384;                           !- X,Y,Z Vertex 4 {m}

OS:Surface,
<<<<<<< HEAD
  {7e30d6e4-a2b3-448c-b1f3-d8fda624345b}, !- Handle
  Surface 13,                             !- Name
  Floor,                                  !- Surface Type
  ,                                       !- Construction Name
  {49baef32-3cc6-41e0-aafe-f3683f87f9fb}, !- Space Name
  Surface,                                !- Outside Boundary Condition
  {fc73678f-c630-4877-bf7b-ebdfc6009bb2}, !- Outside Boundary Condition Object
=======
  {b4b94e17-31cd-4f55-b626-98423b3b0abb}, !- Handle
  Surface 13,                             !- Name
  Floor,                                  !- Surface Type
  ,                                       !- Construction Name
  {e89558ff-735b-4ed3-97af-f009b2faec45}, !- Space Name
  Surface,                                !- Outside Boundary Condition
  {a7b65ba7-ee7c-46c8-bdea-8539c2595106}, !- Outside Boundary Condition Object
>>>>>>> 29cc3ec8
  NoSun,                                  !- Sun Exposure
  NoWind,                                 !- Wind Exposure
  ,                                       !- View Factor to Ground
  ,                                       !- Number of Vertices
  0, 11.129722368505, 0,                  !- X,Y,Z Vertex 1 {m}
  5.56486118425249, 11.129722368505, 0,   !- X,Y,Z Vertex 2 {m}
  5.56486118425249, 0, 0,                 !- X,Y,Z Vertex 3 {m}
  0, 0, 0;                                !- X,Y,Z Vertex 4 {m}

OS:Surface,
<<<<<<< HEAD
  {d087b0ea-7833-439f-bcb5-9cc89bf2c800}, !- Handle
  Surface 14,                             !- Name
  RoofCeiling,                            !- Surface Type
  ,                                       !- Construction Name
  {49baef32-3cc6-41e0-aafe-f3683f87f9fb}, !- Space Name
=======
  {09532684-a17f-474b-b196-35ee25d54165}, !- Handle
  Surface 14,                             !- Name
  RoofCeiling,                            !- Surface Type
  ,                                       !- Construction Name
  {e89558ff-735b-4ed3-97af-f009b2faec45}, !- Space Name
>>>>>>> 29cc3ec8
  Outdoors,                               !- Outside Boundary Condition
  ,                                       !- Outside Boundary Condition Object
  SunExposed,                             !- Sun Exposure
  WindExposed,                            !- Wind Exposure
  ,                                       !- View Factor to Ground
  ,                                       !- Number of Vertices
  2.78243059212624, 11.129722368505, 1.69601529606312, !- X,Y,Z Vertex 1 {m}
  2.78243059212624, 0, 1.69601529606312,  !- X,Y,Z Vertex 2 {m}
  5.56486118425249, 0, 0.304799999999999, !- X,Y,Z Vertex 3 {m}
  5.56486118425249, 11.129722368505, 0.304799999999999; !- X,Y,Z Vertex 4 {m}

OS:Surface,
<<<<<<< HEAD
  {d1eb0725-c8e0-4a84-b7cf-2276d2940928}, !- Handle
  Surface 15,                             !- Name
  RoofCeiling,                            !- Surface Type
  ,                                       !- Construction Name
  {49baef32-3cc6-41e0-aafe-f3683f87f9fb}, !- Space Name
=======
  {5cffa0e2-f39a-4c58-bd55-6e01314ea005}, !- Handle
  Surface 15,                             !- Name
  RoofCeiling,                            !- Surface Type
  ,                                       !- Construction Name
  {e89558ff-735b-4ed3-97af-f009b2faec45}, !- Space Name
>>>>>>> 29cc3ec8
  Outdoors,                               !- Outside Boundary Condition
  ,                                       !- Outside Boundary Condition Object
  SunExposed,                             !- Sun Exposure
  WindExposed,                            !- Wind Exposure
  ,                                       !- View Factor to Ground
  ,                                       !- Number of Vertices
  2.78243059212624, 0, 1.69601529606312,  !- X,Y,Z Vertex 1 {m}
  2.78243059212624, 11.129722368505, 1.69601529606312, !- X,Y,Z Vertex 2 {m}
  0, 11.129722368505, 0.3048,             !- X,Y,Z Vertex 3 {m}
  0, 0, 0.3048;                           !- X,Y,Z Vertex 4 {m}

OS:Surface,
<<<<<<< HEAD
  {a089ee7f-5dcd-4594-b11e-2f17865b64ba}, !- Handle
  Surface 16,                             !- Name
  Wall,                                   !- Surface Type
  ,                                       !- Construction Name
  {49baef32-3cc6-41e0-aafe-f3683f87f9fb}, !- Space Name
=======
  {b0c980a6-e850-4eb4-9af7-2ccb8fcde30f}, !- Handle
  Surface 16,                             !- Name
  Wall,                                   !- Surface Type
  ,                                       !- Construction Name
  {e89558ff-735b-4ed3-97af-f009b2faec45}, !- Space Name
>>>>>>> 29cc3ec8
  Outdoors,                               !- Outside Boundary Condition
  ,                                       !- Outside Boundary Condition Object
  SunExposed,                             !- Sun Exposure
  WindExposed,                            !- Wind Exposure
  ,                                       !- View Factor to Ground
  ,                                       !- Number of Vertices
  2.78243059212624, 0, 1.39121529606312,  !- X,Y,Z Vertex 1 {m}
  0, 0, 0,                                !- X,Y,Z Vertex 2 {m}
  5.56486118425249, 0, 0;                 !- X,Y,Z Vertex 3 {m}

OS:Surface,
<<<<<<< HEAD
  {639496cb-7278-4ed0-b2ed-85fd3bbac83b}, !- Handle
  Surface 17,                             !- Name
  Wall,                                   !- Surface Type
  ,                                       !- Construction Name
  {49baef32-3cc6-41e0-aafe-f3683f87f9fb}, !- Space Name
=======
  {8e2300ca-c3e7-4161-bcb2-b83d2720d90a}, !- Handle
  Surface 17,                             !- Name
  Wall,                                   !- Surface Type
  ,                                       !- Construction Name
  {e89558ff-735b-4ed3-97af-f009b2faec45}, !- Space Name
>>>>>>> 29cc3ec8
  Outdoors,                               !- Outside Boundary Condition
  ,                                       !- Outside Boundary Condition Object
  SunExposed,                             !- Sun Exposure
  WindExposed,                            !- Wind Exposure
  ,                                       !- View Factor to Ground
  ,                                       !- Number of Vertices
  2.78243059212624, 11.129722368505, 1.39121529606312, !- X,Y,Z Vertex 1 {m}
  5.56486118425249, 11.129722368505, 0,   !- X,Y,Z Vertex 2 {m}
  0, 11.129722368505, 0;                  !- X,Y,Z Vertex 3 {m}

OS:Space,
<<<<<<< HEAD
  {49baef32-3cc6-41e0-aafe-f3683f87f9fb}, !- Handle
  finished attic space,                   !- Name
  {e3f5e404-4a3b-45b9-91ff-d71ec9eafeff}, !- Space Type Name
=======
  {e89558ff-735b-4ed3-97af-f009b2faec45}, !- Handle
  finished attic space,                   !- Name
  {f54ed019-6adc-4f81-9152-ad63d30615f0}, !- Space Type Name
>>>>>>> 29cc3ec8
  ,                                       !- Default Construction Set Name
  ,                                       !- Default Schedule Set Name
  -0,                                     !- Direction of Relative North {deg}
  0,                                      !- X Origin {m}
  0,                                      !- Y Origin {m}
  4.8768,                                 !- Z Origin {m}
  ,                                       !- Building Story Name
<<<<<<< HEAD
  {ca2c2fde-9ea5-4d44-96a5-e07902b236c0}, !- Thermal Zone Name
  ,                                       !- Part of Total Floor Area
  ,                                       !- Design Specification Outdoor Air Object Name
  {56fd6479-361e-4bc9-aa26-7d0462c86e7f}; !- Building Unit Name

OS:BuildingUnit,
  {56fd6479-361e-4bc9-aa26-7d0462c86e7f}, !- Handle
=======
  {1ea05336-9d12-47b7-839a-92de131ed9be}, !- Thermal Zone Name
  ,                                       !- Part of Total Floor Area
  ,                                       !- Design Specification Outdoor Air Object Name
  {1268657e-e077-4282-a0d4-39ca9a90ff93}; !- Building Unit Name

OS:BuildingUnit,
  {1268657e-e077-4282-a0d4-39ca9a90ff93}, !- Handle
>>>>>>> 29cc3ec8
  unit 1,                                 !- Name
  ,                                       !- Rendering Color
  Residential;                            !- Building Unit Type

OS:Building,
<<<<<<< HEAD
  {41b324bf-6dfb-4797-9d60-c34a151b4e08}, !- Handle
=======
  {131e4fee-31e4-4c3c-b301-0c1bce5e1071}, !- Handle
>>>>>>> 29cc3ec8
  Building 1,                             !- Name
  ,                                       !- Building Sector Type
  0,                                      !- North Axis {deg}
  ,                                       !- Nominal Floor to Floor Height {m}
  ,                                       !- Space Type Name
  ,                                       !- Default Construction Set Name
  ,                                       !- Default Schedule Set Name
  3,                                      !- Standards Number of Stories
  3,                                      !- Standards Number of Above Ground Stories
  ,                                       !- Standards Template
  singlefamilydetached,                   !- Standards Building Type
  1;                                      !- Standards Number of Living Units

OS:AdditionalProperties,
<<<<<<< HEAD
  {65751bbf-e050-4348-8953-c4b09dda5cb7}, !- Handle
  {41b324bf-6dfb-4797-9d60-c34a151b4e08}, !- Object Name
=======
  {2b509197-c904-467e-9b44-0a1636eed689}, !- Handle
  {131e4fee-31e4-4c3c-b301-0c1bce5e1071}, !- Object Name
>>>>>>> 29cc3ec8
  Total Units Represented,                !- Feature Name 1
  Integer,                                !- Feature Data Type 1
  1,                                      !- Feature Value 1
  Total Units Modeled,                    !- Feature Name 2
  Integer,                                !- Feature Data Type 2
  1;                                      !- Feature Value 2

OS:AdditionalProperties,
<<<<<<< HEAD
  {839516d8-be3b-4c80-8dfd-7c90fc1552c4}, !- Handle
  {56fd6479-361e-4bc9-aa26-7d0462c86e7f}, !- Object Name
=======
  {d696f802-7330-4c83-9b76-06a6a45375c3}, !- Handle
  {1268657e-e077-4282-a0d4-39ca9a90ff93}, !- Object Name
>>>>>>> 29cc3ec8
  NumberOfBedrooms,                       !- Feature Name 1
  Integer,                                !- Feature Data Type 1
  3,                                      !- Feature Value 1
  NumberOfBathrooms,                      !- Feature Name 2
  Double,                                 !- Feature Data Type 2
  2;                                      !- Feature Value 2

OS:Schedule:Day,
<<<<<<< HEAD
  {381689b8-e9e4-43ec-acc2-b204db2e517b}, !- Handle
=======
  {2e574f03-a360-43a4-94fa-8bfe26ad3fdf}, !- Handle
>>>>>>> 29cc3ec8
  Schedule Day 1,                         !- Name
  ,                                       !- Schedule Type Limits Name
  ,                                       !- Interpolate to Timestep
  24,                                     !- Hour 1
  0,                                      !- Minute 1
  0;                                      !- Value Until Time 1

OS:Schedule:Day,
<<<<<<< HEAD
  {9e646314-84c7-4f4e-a4e1-979e1eee20e1}, !- Handle
=======
  {b33fceb1-5ce8-4338-b9e1-745923a9e799}, !- Handle
>>>>>>> 29cc3ec8
  Schedule Day 2,                         !- Name
  ,                                       !- Schedule Type Limits Name
  ,                                       !- Interpolate to Timestep
  24,                                     !- Hour 1
  0,                                      !- Minute 1
  1;                                      !- Value Until Time 1

OS:ShadingSurfaceGroup,
<<<<<<< HEAD
  {9444fce8-2aff-42f0-ae6e-d05e53058af9}, !- Handle
=======
  {6da57946-6cde-475d-9242-b318a996ac3f}, !- Handle
>>>>>>> 29cc3ec8
  res eaves,                              !- Name
  Building;                               !- Shading Surface Type

OS:ShadingSurface,
<<<<<<< HEAD
  {96eb6afc-15df-401a-bf66-2fe27b0b01c8}, !- Handle
  Surface 14 - res eaves,                 !- Name
  ,                                       !- Construction Name
  {9444fce8-2aff-42f0-ae6e-d05e53058af9}, !- Shading Surface Group Name
=======
  {a4f4e625-65c2-44b7-b391-325bb9c5bbe9}, !- Handle
  Surface 14 - res eaves,                 !- Name
  ,                                       !- Construction Name
  {6da57946-6cde-475d-9242-b318a996ac3f}, !- Shading Surface Group Name
>>>>>>> 29cc3ec8
  ,                                       !- Transmittance Schedule Name
  ,                                       !- Number of Vertices
  5.56486118425249, 11.739322368505, 5.1816, !- X,Y,Z Vertex 1 {m}
  2.78243059212624, 11.739322368505, 6.57281529606312, !- X,Y,Z Vertex 2 {m}
  2.78243059212624, 11.129722368505, 6.57281529606312, !- X,Y,Z Vertex 3 {m}
  5.56486118425249, 11.129722368505, 5.1816; !- X,Y,Z Vertex 4 {m}

OS:ShadingSurface,
<<<<<<< HEAD
  {598fe410-e71b-4db7-83b5-d31160f456c9}, !- Handle
  Surface 14 - res eaves 1,               !- Name
  ,                                       !- Construction Name
  {9444fce8-2aff-42f0-ae6e-d05e53058af9}, !- Shading Surface Group Name
=======
  {2202f69f-37e5-431e-9370-fcd788ccce8d}, !- Handle
  Surface 14 - res eaves 1,               !- Name
  ,                                       !- Construction Name
  {6da57946-6cde-475d-9242-b318a996ac3f}, !- Shading Surface Group Name
>>>>>>> 29cc3ec8
  ,                                       !- Transmittance Schedule Name
  ,                                       !- Number of Vertices
  2.78243059212624, -0.6096, 6.57281529606312, !- X,Y,Z Vertex 1 {m}
  5.56486118425249, -0.6096, 5.1816,      !- X,Y,Z Vertex 2 {m}
  5.56486118425249, 0, 5.1816,            !- X,Y,Z Vertex 3 {m}
  2.78243059212624, 0, 6.57281529606312;  !- X,Y,Z Vertex 4 {m}

OS:ShadingSurface,
<<<<<<< HEAD
  {3d05213c-a976-4055-8db7-2c8fcbfb5b12}, !- Handle
  Surface 14 - res eaves 2,               !- Name
  ,                                       !- Construction Name
  {9444fce8-2aff-42f0-ae6e-d05e53058af9}, !- Shading Surface Group Name
=======
  {f544b0ed-43b7-49cf-8af9-f643d8427733}, !- Handle
  Surface 14 - res eaves 2,               !- Name
  ,                                       !- Construction Name
  {6da57946-6cde-475d-9242-b318a996ac3f}, !- Shading Surface Group Name
>>>>>>> 29cc3ec8
  ,                                       !- Transmittance Schedule Name
  ,                                       !- Number of Vertices
  6.17446118425249, 0, 4.8768,            !- X,Y,Z Vertex 1 {m}
  6.17446118425249, 11.129722368505, 4.8768, !- X,Y,Z Vertex 2 {m}
  5.56486118425249, 11.129722368505, 5.1816, !- X,Y,Z Vertex 3 {m}
  5.56486118425249, 0, 5.1816;            !- X,Y,Z Vertex 4 {m}

OS:ShadingSurface,
<<<<<<< HEAD
  {51ecd402-324b-440f-969a-c41d6b92fb5d}, !- Handle
  Surface 15 - res eaves,                 !- Name
  ,                                       !- Construction Name
  {9444fce8-2aff-42f0-ae6e-d05e53058af9}, !- Shading Surface Group Name
=======
  {04c20875-8f9a-4dd4-882e-06df6c7d3ae9}, !- Handle
  Surface 15 - res eaves,                 !- Name
  ,                                       !- Construction Name
  {6da57946-6cde-475d-9242-b318a996ac3f}, !- Shading Surface Group Name
>>>>>>> 29cc3ec8
  ,                                       !- Transmittance Schedule Name
  ,                                       !- Number of Vertices
  0, -0.6096, 5.1816,                     !- X,Y,Z Vertex 1 {m}
  2.78243059212624, -0.6096, 6.57281529606312, !- X,Y,Z Vertex 2 {m}
  2.78243059212624, 0, 6.57281529606312,  !- X,Y,Z Vertex 3 {m}
  0, 0, 5.1816;                           !- X,Y,Z Vertex 4 {m}

OS:ShadingSurface,
<<<<<<< HEAD
  {32d35f21-1323-4e22-87dd-e19906f16798}, !- Handle
  Surface 15 - res eaves 1,               !- Name
  ,                                       !- Construction Name
  {9444fce8-2aff-42f0-ae6e-d05e53058af9}, !- Shading Surface Group Name
=======
  {23362292-526b-4dbb-91b0-1e41e6e5cf56}, !- Handle
  Surface 15 - res eaves 1,               !- Name
  ,                                       !- Construction Name
  {6da57946-6cde-475d-9242-b318a996ac3f}, !- Shading Surface Group Name
>>>>>>> 29cc3ec8
  ,                                       !- Transmittance Schedule Name
  ,                                       !- Number of Vertices
  2.78243059212624, 11.739322368505, 6.57281529606312, !- X,Y,Z Vertex 1 {m}
  0, 11.739322368505, 5.1816,             !- X,Y,Z Vertex 2 {m}
  0, 11.129722368505, 5.1816,             !- X,Y,Z Vertex 3 {m}
  2.78243059212624, 11.129722368505, 6.57281529606312; !- X,Y,Z Vertex 4 {m}

OS:ShadingSurface,
<<<<<<< HEAD
  {0c615083-89f8-4b5f-af56-886dce74acf7}, !- Handle
  Surface 15 - res eaves 2,               !- Name
  ,                                       !- Construction Name
  {9444fce8-2aff-42f0-ae6e-d05e53058af9}, !- Shading Surface Group Name
=======
  {796b07e1-d0eb-426e-8194-68bd6e1647af}, !- Handle
  Surface 15 - res eaves 2,               !- Name
  ,                                       !- Construction Name
  {6da57946-6cde-475d-9242-b318a996ac3f}, !- Shading Surface Group Name
>>>>>>> 29cc3ec8
  ,                                       !- Transmittance Schedule Name
  ,                                       !- Number of Vertices
  -0.6096, 11.129722368505, 4.8768,       !- X,Y,Z Vertex 1 {m}
  -0.6096, 0, 4.8768,                     !- X,Y,Z Vertex 2 {m}
  0, 0, 5.1816,                           !- X,Y,Z Vertex 3 {m}
  0, 11.129722368505, 5.1816;             !- X,Y,Z Vertex 4 {m}
<|MERGE_RESOLUTION|>--- conflicted
+++ resolved
@@ -1,73 +1,41 @@
 !- NOTE: Auto-generated from /test/osw_files/SFD_2000sqft_2story_SL_FA_LeftRight.osw
 
 OS:Version,
-<<<<<<< HEAD
-  {f81e76b6-73f4-4e45-bace-9c2af51d24e4}, !- Handle
-  2.8.0;                                  !- Version Identifier
+  {25c66da3-98be-464b-b6d1-b5c6e39f122a}, !- Handle
+  2.9.0;                                  !- Version Identifier
 
 OS:SimulationControl,
-  {b05a3933-1ae6-4790-b989-0e795e471634}, !- Handle
-=======
-  {644ca031-2fe9-4808-b336-876e3774f014}, !- Handle
-  2.9.0;                                  !- Version Identifier
-
-OS:SimulationControl,
-  {860c1a0f-12c4-497a-99b4-45b248d182bc}, !- Handle
->>>>>>> 29cc3ec8
+  {0a4e1197-e733-4007-a0bb-7fbafef69670}, !- Handle
   ,                                       !- Do Zone Sizing Calculation
   ,                                       !- Do System Sizing Calculation
   ,                                       !- Do Plant Sizing Calculation
   No;                                     !- Run Simulation for Sizing Periods
 
 OS:Timestep,
-<<<<<<< HEAD
-  {acaedfcf-8ae8-4838-9e2a-a4e3d46f588e}, !- Handle
+  {3fabd473-41e1-4a27-a333-439e789b34fa}, !- Handle
   6;                                      !- Number of Timesteps per Hour
 
 OS:ShadowCalculation,
-  {76924a91-6480-4b81-acba-afb43afa7217}, !- Handle
-=======
-  {3e8cfeb4-0e4e-40d7-a326-3dbb4dc119e9}, !- Handle
-  6;                                      !- Number of Timesteps per Hour
-
-OS:ShadowCalculation,
-  {d9d77fa9-d286-48ca-801e-33921aaf3930}, !- Handle
->>>>>>> 29cc3ec8
+  {95e5be5d-a533-49eb-82dd-151f2fe1e4e7}, !- Handle
   20,                                     !- Calculation Frequency
   200;                                    !- Maximum Figures in Shadow Overlap Calculations
 
 OS:SurfaceConvectionAlgorithm:Outside,
-<<<<<<< HEAD
-  {29fae41f-360f-40f2-933e-a8d05714ce98}, !- Handle
+  {708fc590-4d0e-4215-9e33-8c6d4f4f742b}, !- Handle
   DOE-2;                                  !- Algorithm
 
 OS:SurfaceConvectionAlgorithm:Inside,
-  {bcae2bc3-5891-4f17-9393-73a52910ed1a}, !- Handle
+  {11c4f75d-87e2-4bb7-bdef-e0d342a72edd}, !- Handle
   TARP;                                   !- Algorithm
 
 OS:ZoneCapacitanceMultiplier:ResearchSpecial,
-  {77007a96-5007-48ac-8fdb-8999dc243e3e}, !- Handle
-=======
-  {bae335f9-5b04-4b61-b93f-3b8d7b2a1045}, !- Handle
-  DOE-2;                                  !- Algorithm
-
-OS:SurfaceConvectionAlgorithm:Inside,
-  {bbdd64a3-ed6b-4321-98de-6f1739066c19}, !- Handle
-  TARP;                                   !- Algorithm
-
-OS:ZoneCapacitanceMultiplier:ResearchSpecial,
-  {a5d30035-0fb0-45a6-a5cd-130d331039fb}, !- Handle
->>>>>>> 29cc3ec8
+  {a0c2db29-5b01-4606-8952-c7bce75c7c9a}, !- Handle
   ,                                       !- Temperature Capacity Multiplier
   15,                                     !- Humidity Capacity Multiplier
   ;                                       !- Carbon Dioxide Capacity Multiplier
 
 OS:RunPeriod,
-<<<<<<< HEAD
-  {a2786099-970d-4953-b4be-321f574c966e}, !- Handle
-=======
-  {9c8e210e-c6a8-4f2f-8438-d2de6b891839}, !- Handle
->>>>>>> 29cc3ec8
+  {c6fbd396-2006-4d33-bfb2-1f8115d9bf53}, !- Handle
   Run Period 1,                           !- Name
   1,                                      !- Begin Month
   1,                                      !- Begin Day of Month
@@ -81,17 +49,13 @@
   ;                                       !- Number of Times Runperiod to be Repeated
 
 OS:YearDescription,
-  {d346a450-8f07-48ca-a92e-e5e889235427}, !- Handle
+  {84acafba-2bae-4658-a430-403e6edaa4f3}, !- Handle
   2007,                                   !- Calendar Year
   ,                                       !- Day of Week for Start Day
   ;                                       !- Is Leap Year
 
 OS:ThermalZone,
-<<<<<<< HEAD
-  {ca2c2fde-9ea5-4d44-96a5-e07902b236c0}, !- Handle
-=======
-  {1ea05336-9d12-47b7-839a-92de131ed9be}, !- Handle
->>>>>>> 29cc3ec8
+  {757ef703-c3b7-4c8c-9dfc-90bedea4feab}, !- Handle
   living zone,                            !- Name
   ,                                       !- Multiplier
   ,                                       !- Ceiling Height {m}
@@ -100,17 +64,10 @@
   ,                                       !- Zone Inside Convection Algorithm
   ,                                       !- Zone Outside Convection Algorithm
   ,                                       !- Zone Conditioning Equipment List Name
-<<<<<<< HEAD
-  {5c9866f9-29e0-40c6-a982-2e8ee5cce811}, !- Zone Air Inlet Port List
-  {50819b56-8147-4ee0-8c3d-4d03ed3486ae}, !- Zone Air Exhaust Port List
-  {f81aeacd-50c9-4c5a-bdd0-eed6c4bddc2e}, !- Zone Air Node Name
-  {33c318f9-dc95-4e8f-bf1e-24622bb5f358}, !- Zone Return Air Port List
-=======
-  {d8d6630b-d96a-4b31-9305-64e87e3d9995}, !- Zone Air Inlet Port List
-  {e3659f9d-bb43-4aed-aa10-47fa083a8db0}, !- Zone Air Exhaust Port List
-  {720104f2-5ad5-44b7-8920-ab40c63b91a3}, !- Zone Air Node Name
-  {5fd61d91-611a-43b0-a156-acc15e855028}, !- Zone Return Air Port List
->>>>>>> 29cc3ec8
+  {de8421cf-fc1c-4df8-bee0-c1588eb5d590}, !- Zone Air Inlet Port List
+  {abfab3da-6502-4c59-b270-7e49e470af0e}, !- Zone Air Exhaust Port List
+  {ccf22cdb-f016-4f5d-8f6f-84a8aea472f2}, !- Zone Air Node Name
+  {e272f065-dcb2-4bd1-8cc4-cd9c4c19e61b}, !- Zone Return Air Port List
   ,                                       !- Primary Daylighting Control Name
   ,                                       !- Fraction of Zone Controlled by Primary Daylighting Control
   ,                                       !- Secondary Daylighting Control Name
@@ -121,71 +78,37 @@
   No;                                     !- Use Ideal Air Loads
 
 OS:Node,
-<<<<<<< HEAD
-  {8b979865-e8ce-4760-ae62-aa0b8c8f3af5}, !- Handle
+  {1b083ede-1560-46b7-8740-d16801d609a0}, !- Handle
   Node 1,                                 !- Name
-  {f81aeacd-50c9-4c5a-bdd0-eed6c4bddc2e}, !- Inlet Port
+  {ccf22cdb-f016-4f5d-8f6f-84a8aea472f2}, !- Inlet Port
   ;                                       !- Outlet Port
 
 OS:Connection,
-  {f81aeacd-50c9-4c5a-bdd0-eed6c4bddc2e}, !- Handle
-  {ecdd0d4e-b797-45e0-9208-3275df003a65}, !- Name
-  {ca2c2fde-9ea5-4d44-96a5-e07902b236c0}, !- Source Object
+  {ccf22cdb-f016-4f5d-8f6f-84a8aea472f2}, !- Handle
+  {84175905-7a75-4b2d-b487-6bfad57c2445}, !- Name
+  {757ef703-c3b7-4c8c-9dfc-90bedea4feab}, !- Source Object
   11,                                     !- Outlet Port
-  {8b979865-e8ce-4760-ae62-aa0b8c8f3af5}, !- Target Object
+  {1b083ede-1560-46b7-8740-d16801d609a0}, !- Target Object
   2;                                      !- Inlet Port
 
 OS:PortList,
-  {5c9866f9-29e0-40c6-a982-2e8ee5cce811}, !- Handle
-  {ab399913-0050-4093-9d8f-f4400717bf17}, !- Name
-  {ca2c2fde-9ea5-4d44-96a5-e07902b236c0}; !- HVAC Component
+  {de8421cf-fc1c-4df8-bee0-c1588eb5d590}, !- Handle
+  {e7104ec4-9580-47ea-82a3-ec297e65d36f}, !- Name
+  {757ef703-c3b7-4c8c-9dfc-90bedea4feab}; !- HVAC Component
 
 OS:PortList,
-  {50819b56-8147-4ee0-8c3d-4d03ed3486ae}, !- Handle
-  {22b6fcfd-6afd-4622-a871-26da7f5d2d40}, !- Name
-  {ca2c2fde-9ea5-4d44-96a5-e07902b236c0}; !- HVAC Component
+  {abfab3da-6502-4c59-b270-7e49e470af0e}, !- Handle
+  {7f094545-9449-4a03-9f8b-a3bab6929e94}, !- Name
+  {757ef703-c3b7-4c8c-9dfc-90bedea4feab}; !- HVAC Component
 
 OS:PortList,
-  {33c318f9-dc95-4e8f-bf1e-24622bb5f358}, !- Handle
-  {7700521c-2d8b-4da5-b256-2b0e50f809e3}, !- Name
-  {ca2c2fde-9ea5-4d44-96a5-e07902b236c0}; !- HVAC Component
+  {e272f065-dcb2-4bd1-8cc4-cd9c4c19e61b}, !- Handle
+  {f4c0365a-dc57-4d2b-84f5-ae71355e0855}, !- Name
+  {757ef703-c3b7-4c8c-9dfc-90bedea4feab}; !- HVAC Component
 
 OS:Sizing:Zone,
-  {ca078af0-2ac2-4e35-a8ca-57788801b2b2}, !- Handle
-  {ca2c2fde-9ea5-4d44-96a5-e07902b236c0}, !- Zone or ZoneList Name
-=======
-  {85eb544c-5818-42ab-b6da-648944ca71ea}, !- Handle
-  Node 1,                                 !- Name
-  {720104f2-5ad5-44b7-8920-ab40c63b91a3}, !- Inlet Port
-  ;                                       !- Outlet Port
-
-OS:Connection,
-  {720104f2-5ad5-44b7-8920-ab40c63b91a3}, !- Handle
-  {fced01e1-ba44-4a5c-a3e0-e6cf8fea52e8}, !- Name
-  {1ea05336-9d12-47b7-839a-92de131ed9be}, !- Source Object
-  11,                                     !- Outlet Port
-  {85eb544c-5818-42ab-b6da-648944ca71ea}, !- Target Object
-  2;                                      !- Inlet Port
-
-OS:PortList,
-  {d8d6630b-d96a-4b31-9305-64e87e3d9995}, !- Handle
-  {26e77553-0f8f-473b-b821-c9bae38d9553}, !- Name
-  {1ea05336-9d12-47b7-839a-92de131ed9be}; !- HVAC Component
-
-OS:PortList,
-  {e3659f9d-bb43-4aed-aa10-47fa083a8db0}, !- Handle
-  {0f1bf5e0-47c7-4156-93cd-f5846cac6603}, !- Name
-  {1ea05336-9d12-47b7-839a-92de131ed9be}; !- HVAC Component
-
-OS:PortList,
-  {5fd61d91-611a-43b0-a156-acc15e855028}, !- Handle
-  {d4eec7dd-dcf9-4407-b76b-0518a6906787}, !- Name
-  {1ea05336-9d12-47b7-839a-92de131ed9be}; !- HVAC Component
-
-OS:Sizing:Zone,
-  {ecb9fa5f-15d5-4ff7-ad2c-8422410f90ed}, !- Handle
-  {1ea05336-9d12-47b7-839a-92de131ed9be}, !- Zone or ZoneList Name
->>>>>>> 29cc3ec8
+  {f507d168-a7b0-41f9-bdd4-d095f86eed27}, !- Handle
+  {757ef703-c3b7-4c8c-9dfc-90bedea4feab}, !- Zone or ZoneList Name
   SupplyAirTemperature,                   !- Zone Cooling Design Supply Air Temperature Input Method
   14,                                     !- Zone Cooling Design Supply Air Temperature {C}
   11.11,                                  !- Zone Cooling Design Supply Air Temperature Difference {deltaC}
@@ -214,25 +137,14 @@
   autosize;                               !- Dedicated Outdoor Air High Setpoint Temperature for Design {C}
 
 OS:ZoneHVAC:EquipmentList,
-<<<<<<< HEAD
-  {27f23606-2642-4b73-a4e6-712904248cc2}, !- Handle
+  {757a5905-85bc-44ff-8b5e-5e6e1f51d91c}, !- Handle
   Zone HVAC Equipment List 1,             !- Name
-  {ca2c2fde-9ea5-4d44-96a5-e07902b236c0}; !- Thermal Zone
+  {757ef703-c3b7-4c8c-9dfc-90bedea4feab}; !- Thermal Zone
 
 OS:Space,
-  {b32cb77b-4aab-43b2-bf91-4ba0e11bd840}, !- Handle
+  {9a7eb77f-3e00-45f2-913d-5f2ee7fb8b26}, !- Handle
   living space,                           !- Name
-  {e3f5e404-4a3b-45b9-91ff-d71ec9eafeff}, !- Space Type Name
-=======
-  {1477ae20-bcc7-49e3-a38d-a5db7384b13a}, !- Handle
-  Zone HVAC Equipment List 1,             !- Name
-  {1ea05336-9d12-47b7-839a-92de131ed9be}; !- Thermal Zone
-
-OS:Space,
-  {31d684b7-d896-4d1f-849f-f4748351faf1}, !- Handle
-  living space,                           !- Name
-  {f54ed019-6adc-4f81-9152-ad63d30615f0}, !- Space Type Name
->>>>>>> 29cc3ec8
+  {fc55bb70-0b63-4b30-8c0c-71391f4c14e2}, !- Space Type Name
   ,                                       !- Default Construction Set Name
   ,                                       !- Default Schedule Set Name
   -0,                                     !- Direction of Relative North {deg}
@@ -240,31 +152,17 @@
   0,                                      !- Y Origin {m}
   0,                                      !- Z Origin {m}
   ,                                       !- Building Story Name
-<<<<<<< HEAD
-  {ca2c2fde-9ea5-4d44-96a5-e07902b236c0}, !- Thermal Zone Name
+  {757ef703-c3b7-4c8c-9dfc-90bedea4feab}, !- Thermal Zone Name
   ,                                       !- Part of Total Floor Area
   ,                                       !- Design Specification Outdoor Air Object Name
-  {56fd6479-361e-4bc9-aa26-7d0462c86e7f}; !- Building Unit Name
-
-OS:Surface,
-  {0faf6165-9629-4805-858b-c82735af1c73}, !- Handle
+  {142f9d42-b6d4-48b1-8643-4f8d8649c269}; !- Building Unit Name
+
+OS:Surface,
+  {24138156-a17e-4bcf-9fb8-09aca183c8d5}, !- Handle
   Surface 1,                              !- Name
   Floor,                                  !- Surface Type
   ,                                       !- Construction Name
-  {b32cb77b-4aab-43b2-bf91-4ba0e11bd840}, !- Space Name
-=======
-  {1ea05336-9d12-47b7-839a-92de131ed9be}, !- Thermal Zone Name
-  ,                                       !- Part of Total Floor Area
-  ,                                       !- Design Specification Outdoor Air Object Name
-  {1268657e-e077-4282-a0d4-39ca9a90ff93}; !- Building Unit Name
-
-OS:Surface,
-  {42d3d9aa-9a8b-4fe3-9bcc-8cd88e82b20e}, !- Handle
-  Surface 1,                              !- Name
-  Floor,                                  !- Surface Type
-  ,                                       !- Construction Name
-  {31d684b7-d896-4d1f-849f-f4748351faf1}, !- Space Name
->>>>>>> 29cc3ec8
+  {9a7eb77f-3e00-45f2-913d-5f2ee7fb8b26}, !- Space Name
   Foundation,                             !- Outside Boundary Condition
   ,                                       !- Outside Boundary Condition Object
   NoSun,                                  !- Sun Exposure
@@ -277,19 +175,11 @@
   5.56486118425249, 0, 0;                 !- X,Y,Z Vertex 4 {m}
 
 OS:Surface,
-<<<<<<< HEAD
-  {62c6eda5-b3e6-400c-bae2-22063a389ee3}, !- Handle
+  {4b3a5c77-7282-4247-a7a7-144c4d9e1322}, !- Handle
   Surface 2,                              !- Name
   Wall,                                   !- Surface Type
   ,                                       !- Construction Name
-  {b32cb77b-4aab-43b2-bf91-4ba0e11bd840}, !- Space Name
-=======
-  {56ea23bf-9d18-49af-b680-0d258bdc1a41}, !- Handle
-  Surface 2,                              !- Name
-  Wall,                                   !- Surface Type
-  ,                                       !- Construction Name
-  {31d684b7-d896-4d1f-849f-f4748351faf1}, !- Space Name
->>>>>>> 29cc3ec8
+  {9a7eb77f-3e00-45f2-913d-5f2ee7fb8b26}, !- Space Name
   Outdoors,                               !- Outside Boundary Condition
   ,                                       !- Outside Boundary Condition Object
   SunExposed,                             !- Sun Exposure
@@ -302,19 +192,11 @@
   0, 0, 2.4384;                           !- X,Y,Z Vertex 4 {m}
 
 OS:Surface,
-<<<<<<< HEAD
-  {1a6e917a-64f3-4dc1-8e49-a82bb763e962}, !- Handle
+  {a50d0030-48f0-4707-959a-88f061831a75}, !- Handle
   Surface 3,                              !- Name
   Wall,                                   !- Surface Type
   ,                                       !- Construction Name
-  {b32cb77b-4aab-43b2-bf91-4ba0e11bd840}, !- Space Name
-=======
-  {e128ad19-f304-4cc1-ace2-a2505fbf0ab2}, !- Handle
-  Surface 3,                              !- Name
-  Wall,                                   !- Surface Type
-  ,                                       !- Construction Name
-  {31d684b7-d896-4d1f-849f-f4748351faf1}, !- Space Name
->>>>>>> 29cc3ec8
+  {9a7eb77f-3e00-45f2-913d-5f2ee7fb8b26}, !- Space Name
   Outdoors,                               !- Outside Boundary Condition
   ,                                       !- Outside Boundary Condition Object
   SunExposed,                             !- Sun Exposure
@@ -327,19 +209,11 @@
   0, 11.129722368505, 2.4384;             !- X,Y,Z Vertex 4 {m}
 
 OS:Surface,
-<<<<<<< HEAD
-  {7d23eca6-e56a-4856-a808-a3e433d7a5ff}, !- Handle
+  {d3611a59-1a6f-4bf1-8d63-63139213f984}, !- Handle
   Surface 4,                              !- Name
   Wall,                                   !- Surface Type
   ,                                       !- Construction Name
-  {b32cb77b-4aab-43b2-bf91-4ba0e11bd840}, !- Space Name
-=======
-  {b4a2c26d-a375-47da-9170-2cf07ae81410}, !- Handle
-  Surface 4,                              !- Name
-  Wall,                                   !- Surface Type
-  ,                                       !- Construction Name
-  {31d684b7-d896-4d1f-849f-f4748351faf1}, !- Space Name
->>>>>>> 29cc3ec8
+  {9a7eb77f-3e00-45f2-913d-5f2ee7fb8b26}, !- Space Name
   Outdoors,                               !- Outside Boundary Condition
   ,                                       !- Outside Boundary Condition Object
   SunExposed,                             !- Sun Exposure
@@ -352,19 +226,11 @@
   5.56486118425249, 11.129722368505, 2.4384; !- X,Y,Z Vertex 4 {m}
 
 OS:Surface,
-<<<<<<< HEAD
-  {92493a9d-843e-44f1-9c15-193ef6e07827}, !- Handle
+  {8a46714c-f6a8-4519-ac1d-4afa42fde0c6}, !- Handle
   Surface 5,                              !- Name
   Wall,                                   !- Surface Type
   ,                                       !- Construction Name
-  {b32cb77b-4aab-43b2-bf91-4ba0e11bd840}, !- Space Name
-=======
-  {323bab2d-1724-422d-8a33-ed84c1482a66}, !- Handle
-  Surface 5,                              !- Name
-  Wall,                                   !- Surface Type
-  ,                                       !- Construction Name
-  {31d684b7-d896-4d1f-849f-f4748351faf1}, !- Space Name
->>>>>>> 29cc3ec8
+  {9a7eb77f-3e00-45f2-913d-5f2ee7fb8b26}, !- Space Name
   Outdoors,                               !- Outside Boundary Condition
   ,                                       !- Outside Boundary Condition Object
   SunExposed,                             !- Sun Exposure
@@ -377,23 +243,13 @@
   5.56486118425249, 0, 2.4384;            !- X,Y,Z Vertex 4 {m}
 
 OS:Surface,
-<<<<<<< HEAD
-  {fc965b1b-66da-485c-bcd2-1f739be98643}, !- Handle
+  {49273b81-4e7f-4acf-8545-8f0d52689060}, !- Handle
   Surface 6,                              !- Name
   RoofCeiling,                            !- Surface Type
   ,                                       !- Construction Name
-  {b32cb77b-4aab-43b2-bf91-4ba0e11bd840}, !- Space Name
+  {9a7eb77f-3e00-45f2-913d-5f2ee7fb8b26}, !- Space Name
   Surface,                                !- Outside Boundary Condition
-  {b73cb08b-d106-4cc9-8023-0f5c18c2402b}, !- Outside Boundary Condition Object
-=======
-  {d58cafaf-29ea-4d6d-b14f-603a0c3db182}, !- Handle
-  Surface 6,                              !- Name
-  RoofCeiling,                            !- Surface Type
-  ,                                       !- Construction Name
-  {31d684b7-d896-4d1f-849f-f4748351faf1}, !- Space Name
-  Surface,                                !- Outside Boundary Condition
-  {bd24f83a-0b8e-4d27-a7da-d9b3d87380f6}, !- Outside Boundary Condition Object
->>>>>>> 29cc3ec8
+  {95f3472b-7330-4fc7-8650-456e0a2bdf67}, !- Outside Boundary Condition Object
   NoSun,                                  !- Sun Exposure
   NoWind,                                 !- Wind Exposure
   ,                                       !- View Factor to Ground
@@ -404,11 +260,7 @@
   0, 0, 2.4384;                           !- X,Y,Z Vertex 4 {m}
 
 OS:SpaceType,
-<<<<<<< HEAD
-  {e3f5e404-4a3b-45b9-91ff-d71ec9eafeff}, !- Handle
-=======
-  {f54ed019-6adc-4f81-9152-ad63d30615f0}, !- Handle
->>>>>>> 29cc3ec8
+  {fc55bb70-0b63-4b30-8c0c-71391f4c14e2}, !- Handle
   Space Type 1,                           !- Name
   ,                                       !- Default Construction Set Name
   ,                                       !- Default Schedule Set Name
@@ -419,15 +271,9 @@
   living;                                 !- Standards Space Type
 
 OS:Space,
-<<<<<<< HEAD
-  {d8f76228-6009-4b89-949d-664b919221d5}, !- Handle
+  {86ba216e-9b21-4a22-a1fc-11acef3df1cd}, !- Handle
   living space|story 2,                   !- Name
-  {e3f5e404-4a3b-45b9-91ff-d71ec9eafeff}, !- Space Type Name
-=======
-  {282a6332-6793-4adf-8406-3800608da233}, !- Handle
-  living space|story 2,                   !- Name
-  {f54ed019-6adc-4f81-9152-ad63d30615f0}, !- Space Type Name
->>>>>>> 29cc3ec8
+  {fc55bb70-0b63-4b30-8c0c-71391f4c14e2}, !- Space Type Name
   ,                                       !- Default Construction Set Name
   ,                                       !- Default Schedule Set Name
   -0,                                     !- Direction of Relative North {deg}
@@ -435,35 +281,19 @@
   0,                                      !- Y Origin {m}
   2.4384,                                 !- Z Origin {m}
   ,                                       !- Building Story Name
-<<<<<<< HEAD
-  {ca2c2fde-9ea5-4d44-96a5-e07902b236c0}, !- Thermal Zone Name
+  {757ef703-c3b7-4c8c-9dfc-90bedea4feab}, !- Thermal Zone Name
   ,                                       !- Part of Total Floor Area
   ,                                       !- Design Specification Outdoor Air Object Name
-  {56fd6479-361e-4bc9-aa26-7d0462c86e7f}; !- Building Unit Name
-
-OS:Surface,
-  {b73cb08b-d106-4cc9-8023-0f5c18c2402b}, !- Handle
+  {142f9d42-b6d4-48b1-8643-4f8d8649c269}; !- Building Unit Name
+
+OS:Surface,
+  {95f3472b-7330-4fc7-8650-456e0a2bdf67}, !- Handle
   Surface 7,                              !- Name
   Floor,                                  !- Surface Type
   ,                                       !- Construction Name
-  {d8f76228-6009-4b89-949d-664b919221d5}, !- Space Name
+  {86ba216e-9b21-4a22-a1fc-11acef3df1cd}, !- Space Name
   Surface,                                !- Outside Boundary Condition
-  {fc965b1b-66da-485c-bcd2-1f739be98643}, !- Outside Boundary Condition Object
-=======
-  {1ea05336-9d12-47b7-839a-92de131ed9be}, !- Thermal Zone Name
-  ,                                       !- Part of Total Floor Area
-  ,                                       !- Design Specification Outdoor Air Object Name
-  {1268657e-e077-4282-a0d4-39ca9a90ff93}; !- Building Unit Name
-
-OS:Surface,
-  {bd24f83a-0b8e-4d27-a7da-d9b3d87380f6}, !- Handle
-  Surface 7,                              !- Name
-  Floor,                                  !- Surface Type
-  ,                                       !- Construction Name
-  {282a6332-6793-4adf-8406-3800608da233}, !- Space Name
-  Surface,                                !- Outside Boundary Condition
-  {d58cafaf-29ea-4d6d-b14f-603a0c3db182}, !- Outside Boundary Condition Object
->>>>>>> 29cc3ec8
+  {49273b81-4e7f-4acf-8545-8f0d52689060}, !- Outside Boundary Condition Object
   NoSun,                                  !- Sun Exposure
   NoWind,                                 !- Wind Exposure
   ,                                       !- View Factor to Ground
@@ -474,19 +304,11 @@
   5.56486118425249, 0, 0;                 !- X,Y,Z Vertex 4 {m}
 
 OS:Surface,
-<<<<<<< HEAD
-  {9574a4f3-8c72-493f-be42-0dbd70e08532}, !- Handle
+  {817eb8c4-924a-44a7-aaca-c42d655fdac5}, !- Handle
   Surface 8,                              !- Name
   Wall,                                   !- Surface Type
   ,                                       !- Construction Name
-  {d8f76228-6009-4b89-949d-664b919221d5}, !- Space Name
-=======
-  {4042fb0d-e4cd-440a-af13-e58c5cacdd46}, !- Handle
-  Surface 8,                              !- Name
-  Wall,                                   !- Surface Type
-  ,                                       !- Construction Name
-  {282a6332-6793-4adf-8406-3800608da233}, !- Space Name
->>>>>>> 29cc3ec8
+  {86ba216e-9b21-4a22-a1fc-11acef3df1cd}, !- Space Name
   Outdoors,                               !- Outside Boundary Condition
   ,                                       !- Outside Boundary Condition Object
   SunExposed,                             !- Sun Exposure
@@ -499,19 +321,11 @@
   0, 0, 2.4384;                           !- X,Y,Z Vertex 4 {m}
 
 OS:Surface,
-<<<<<<< HEAD
-  {9121cfa2-a121-4a13-b0f6-3cf79e13810c}, !- Handle
+  {3a76c38b-2a9d-4c42-9584-b7d05fcb6a38}, !- Handle
   Surface 9,                              !- Name
   Wall,                                   !- Surface Type
   ,                                       !- Construction Name
-  {d8f76228-6009-4b89-949d-664b919221d5}, !- Space Name
-=======
-  {dad12e26-9fd5-4c4c-b7ea-c0437dab325b}, !- Handle
-  Surface 9,                              !- Name
-  Wall,                                   !- Surface Type
-  ,                                       !- Construction Name
-  {282a6332-6793-4adf-8406-3800608da233}, !- Space Name
->>>>>>> 29cc3ec8
+  {86ba216e-9b21-4a22-a1fc-11acef3df1cd}, !- Space Name
   Outdoors,                               !- Outside Boundary Condition
   ,                                       !- Outside Boundary Condition Object
   SunExposed,                             !- Sun Exposure
@@ -524,19 +338,11 @@
   0, 11.129722368505, 2.4384;             !- X,Y,Z Vertex 4 {m}
 
 OS:Surface,
-<<<<<<< HEAD
-  {118b117e-c561-49d7-8e61-d64959d90c05}, !- Handle
+  {e008b4d1-0e18-4717-99ba-f92ce59c84c7}, !- Handle
   Surface 10,                             !- Name
   Wall,                                   !- Surface Type
   ,                                       !- Construction Name
-  {d8f76228-6009-4b89-949d-664b919221d5}, !- Space Name
-=======
-  {d4b890f8-821d-4af6-b6ae-ab6fc1b8ef75}, !- Handle
-  Surface 10,                             !- Name
-  Wall,                                   !- Surface Type
-  ,                                       !- Construction Name
-  {282a6332-6793-4adf-8406-3800608da233}, !- Space Name
->>>>>>> 29cc3ec8
+  {86ba216e-9b21-4a22-a1fc-11acef3df1cd}, !- Space Name
   Outdoors,                               !- Outside Boundary Condition
   ,                                       !- Outside Boundary Condition Object
   SunExposed,                             !- Sun Exposure
@@ -549,19 +355,11 @@
   5.56486118425249, 11.129722368505, 2.4384; !- X,Y,Z Vertex 4 {m}
 
 OS:Surface,
-<<<<<<< HEAD
-  {dfa90c74-751a-4afe-a0dc-dc5d30718c38}, !- Handle
+  {c9c33130-2ac5-4bf8-a35e-48adc52dc36d}, !- Handle
   Surface 11,                             !- Name
   Wall,                                   !- Surface Type
   ,                                       !- Construction Name
-  {d8f76228-6009-4b89-949d-664b919221d5}, !- Space Name
-=======
-  {c7e6539f-2fed-4c47-91c2-7f4ae8707183}, !- Handle
-  Surface 11,                             !- Name
-  Wall,                                   !- Surface Type
-  ,                                       !- Construction Name
-  {282a6332-6793-4adf-8406-3800608da233}, !- Space Name
->>>>>>> 29cc3ec8
+  {86ba216e-9b21-4a22-a1fc-11acef3df1cd}, !- Space Name
   Outdoors,                               !- Outside Boundary Condition
   ,                                       !- Outside Boundary Condition Object
   SunExposed,                             !- Sun Exposure
@@ -574,23 +372,13 @@
   5.56486118425249, 0, 2.4384;            !- X,Y,Z Vertex 4 {m}
 
 OS:Surface,
-<<<<<<< HEAD
-  {fc73678f-c630-4877-bf7b-ebdfc6009bb2}, !- Handle
+  {5d53c1ca-b0d4-4abb-861c-3a461d127c6c}, !- Handle
   Surface 12,                             !- Name
   RoofCeiling,                            !- Surface Type
   ,                                       !- Construction Name
-  {d8f76228-6009-4b89-949d-664b919221d5}, !- Space Name
+  {86ba216e-9b21-4a22-a1fc-11acef3df1cd}, !- Space Name
   Surface,                                !- Outside Boundary Condition
-  {7e30d6e4-a2b3-448c-b1f3-d8fda624345b}, !- Outside Boundary Condition Object
-=======
-  {a7b65ba7-ee7c-46c8-bdea-8539c2595106}, !- Handle
-  Surface 12,                             !- Name
-  RoofCeiling,                            !- Surface Type
-  ,                                       !- Construction Name
-  {282a6332-6793-4adf-8406-3800608da233}, !- Space Name
-  Surface,                                !- Outside Boundary Condition
-  {b4b94e17-31cd-4f55-b626-98423b3b0abb}, !- Outside Boundary Condition Object
->>>>>>> 29cc3ec8
+  {147bb71a-a995-479d-8635-e9aa3e2ab78f}, !- Outside Boundary Condition Object
   NoSun,                                  !- Sun Exposure
   NoWind,                                 !- Wind Exposure
   ,                                       !- View Factor to Ground
@@ -601,23 +389,13 @@
   0, 0, 2.4384;                           !- X,Y,Z Vertex 4 {m}
 
 OS:Surface,
-<<<<<<< HEAD
-  {7e30d6e4-a2b3-448c-b1f3-d8fda624345b}, !- Handle
+  {147bb71a-a995-479d-8635-e9aa3e2ab78f}, !- Handle
   Surface 13,                             !- Name
   Floor,                                  !- Surface Type
   ,                                       !- Construction Name
-  {49baef32-3cc6-41e0-aafe-f3683f87f9fb}, !- Space Name
+  {7488e2e1-4133-44b4-8a30-b0a7c1cc5e81}, !- Space Name
   Surface,                                !- Outside Boundary Condition
-  {fc73678f-c630-4877-bf7b-ebdfc6009bb2}, !- Outside Boundary Condition Object
-=======
-  {b4b94e17-31cd-4f55-b626-98423b3b0abb}, !- Handle
-  Surface 13,                             !- Name
-  Floor,                                  !- Surface Type
-  ,                                       !- Construction Name
-  {e89558ff-735b-4ed3-97af-f009b2faec45}, !- Space Name
-  Surface,                                !- Outside Boundary Condition
-  {a7b65ba7-ee7c-46c8-bdea-8539c2595106}, !- Outside Boundary Condition Object
->>>>>>> 29cc3ec8
+  {5d53c1ca-b0d4-4abb-861c-3a461d127c6c}, !- Outside Boundary Condition Object
   NoSun,                                  !- Sun Exposure
   NoWind,                                 !- Wind Exposure
   ,                                       !- View Factor to Ground
@@ -628,19 +406,11 @@
   0, 0, 0;                                !- X,Y,Z Vertex 4 {m}
 
 OS:Surface,
-<<<<<<< HEAD
-  {d087b0ea-7833-439f-bcb5-9cc89bf2c800}, !- Handle
+  {25b80dda-4e02-4555-8b06-4a6cae0d28f3}, !- Handle
   Surface 14,                             !- Name
   RoofCeiling,                            !- Surface Type
   ,                                       !- Construction Name
-  {49baef32-3cc6-41e0-aafe-f3683f87f9fb}, !- Space Name
-=======
-  {09532684-a17f-474b-b196-35ee25d54165}, !- Handle
-  Surface 14,                             !- Name
-  RoofCeiling,                            !- Surface Type
-  ,                                       !- Construction Name
-  {e89558ff-735b-4ed3-97af-f009b2faec45}, !- Space Name
->>>>>>> 29cc3ec8
+  {7488e2e1-4133-44b4-8a30-b0a7c1cc5e81}, !- Space Name
   Outdoors,                               !- Outside Boundary Condition
   ,                                       !- Outside Boundary Condition Object
   SunExposed,                             !- Sun Exposure
@@ -653,19 +423,11 @@
   5.56486118425249, 11.129722368505, 0.304799999999999; !- X,Y,Z Vertex 4 {m}
 
 OS:Surface,
-<<<<<<< HEAD
-  {d1eb0725-c8e0-4a84-b7cf-2276d2940928}, !- Handle
+  {b590dae1-9c93-4c2f-98af-3ce01a48cd11}, !- Handle
   Surface 15,                             !- Name
   RoofCeiling,                            !- Surface Type
   ,                                       !- Construction Name
-  {49baef32-3cc6-41e0-aafe-f3683f87f9fb}, !- Space Name
-=======
-  {5cffa0e2-f39a-4c58-bd55-6e01314ea005}, !- Handle
-  Surface 15,                             !- Name
-  RoofCeiling,                            !- Surface Type
-  ,                                       !- Construction Name
-  {e89558ff-735b-4ed3-97af-f009b2faec45}, !- Space Name
->>>>>>> 29cc3ec8
+  {7488e2e1-4133-44b4-8a30-b0a7c1cc5e81}, !- Space Name
   Outdoors,                               !- Outside Boundary Condition
   ,                                       !- Outside Boundary Condition Object
   SunExposed,                             !- Sun Exposure
@@ -678,19 +440,11 @@
   0, 0, 0.3048;                           !- X,Y,Z Vertex 4 {m}
 
 OS:Surface,
-<<<<<<< HEAD
-  {a089ee7f-5dcd-4594-b11e-2f17865b64ba}, !- Handle
+  {cec6d616-d0d8-42ce-87b0-761ad359e1f2}, !- Handle
   Surface 16,                             !- Name
   Wall,                                   !- Surface Type
   ,                                       !- Construction Name
-  {49baef32-3cc6-41e0-aafe-f3683f87f9fb}, !- Space Name
-=======
-  {b0c980a6-e850-4eb4-9af7-2ccb8fcde30f}, !- Handle
-  Surface 16,                             !- Name
-  Wall,                                   !- Surface Type
-  ,                                       !- Construction Name
-  {e89558ff-735b-4ed3-97af-f009b2faec45}, !- Space Name
->>>>>>> 29cc3ec8
+  {7488e2e1-4133-44b4-8a30-b0a7c1cc5e81}, !- Space Name
   Outdoors,                               !- Outside Boundary Condition
   ,                                       !- Outside Boundary Condition Object
   SunExposed,                             !- Sun Exposure
@@ -702,19 +456,11 @@
   5.56486118425249, 0, 0;                 !- X,Y,Z Vertex 3 {m}
 
 OS:Surface,
-<<<<<<< HEAD
-  {639496cb-7278-4ed0-b2ed-85fd3bbac83b}, !- Handle
+  {c17d1aa3-164a-4712-b88f-8742b464f8b8}, !- Handle
   Surface 17,                             !- Name
   Wall,                                   !- Surface Type
   ,                                       !- Construction Name
-  {49baef32-3cc6-41e0-aafe-f3683f87f9fb}, !- Space Name
-=======
-  {8e2300ca-c3e7-4161-bcb2-b83d2720d90a}, !- Handle
-  Surface 17,                             !- Name
-  Wall,                                   !- Surface Type
-  ,                                       !- Construction Name
-  {e89558ff-735b-4ed3-97af-f009b2faec45}, !- Space Name
->>>>>>> 29cc3ec8
+  {7488e2e1-4133-44b4-8a30-b0a7c1cc5e81}, !- Space Name
   Outdoors,                               !- Outside Boundary Condition
   ,                                       !- Outside Boundary Condition Object
   SunExposed,                             !- Sun Exposure
@@ -726,15 +472,9 @@
   0, 11.129722368505, 0;                  !- X,Y,Z Vertex 3 {m}
 
 OS:Space,
-<<<<<<< HEAD
-  {49baef32-3cc6-41e0-aafe-f3683f87f9fb}, !- Handle
+  {7488e2e1-4133-44b4-8a30-b0a7c1cc5e81}, !- Handle
   finished attic space,                   !- Name
-  {e3f5e404-4a3b-45b9-91ff-d71ec9eafeff}, !- Space Type Name
-=======
-  {e89558ff-735b-4ed3-97af-f009b2faec45}, !- Handle
-  finished attic space,                   !- Name
-  {f54ed019-6adc-4f81-9152-ad63d30615f0}, !- Space Type Name
->>>>>>> 29cc3ec8
+  {fc55bb70-0b63-4b30-8c0c-71391f4c14e2}, !- Space Type Name
   ,                                       !- Default Construction Set Name
   ,                                       !- Default Schedule Set Name
   -0,                                     !- Direction of Relative North {deg}
@@ -742,33 +482,19 @@
   0,                                      !- Y Origin {m}
   4.8768,                                 !- Z Origin {m}
   ,                                       !- Building Story Name
-<<<<<<< HEAD
-  {ca2c2fde-9ea5-4d44-96a5-e07902b236c0}, !- Thermal Zone Name
+  {757ef703-c3b7-4c8c-9dfc-90bedea4feab}, !- Thermal Zone Name
   ,                                       !- Part of Total Floor Area
   ,                                       !- Design Specification Outdoor Air Object Name
-  {56fd6479-361e-4bc9-aa26-7d0462c86e7f}; !- Building Unit Name
+  {142f9d42-b6d4-48b1-8643-4f8d8649c269}; !- Building Unit Name
 
 OS:BuildingUnit,
-  {56fd6479-361e-4bc9-aa26-7d0462c86e7f}, !- Handle
-=======
-  {1ea05336-9d12-47b7-839a-92de131ed9be}, !- Thermal Zone Name
-  ,                                       !- Part of Total Floor Area
-  ,                                       !- Design Specification Outdoor Air Object Name
-  {1268657e-e077-4282-a0d4-39ca9a90ff93}; !- Building Unit Name
-
-OS:BuildingUnit,
-  {1268657e-e077-4282-a0d4-39ca9a90ff93}, !- Handle
->>>>>>> 29cc3ec8
+  {142f9d42-b6d4-48b1-8643-4f8d8649c269}, !- Handle
   unit 1,                                 !- Name
   ,                                       !- Rendering Color
   Residential;                            !- Building Unit Type
 
 OS:Building,
-<<<<<<< HEAD
-  {41b324bf-6dfb-4797-9d60-c34a151b4e08}, !- Handle
-=======
-  {131e4fee-31e4-4c3c-b301-0c1bce5e1071}, !- Handle
->>>>>>> 29cc3ec8
+  {3cd19064-02b9-4226-95bc-1fef63cd039c}, !- Handle
   Building 1,                             !- Name
   ,                                       !- Building Sector Type
   0,                                      !- North Axis {deg}
@@ -783,13 +509,8 @@
   1;                                      !- Standards Number of Living Units
 
 OS:AdditionalProperties,
-<<<<<<< HEAD
-  {65751bbf-e050-4348-8953-c4b09dda5cb7}, !- Handle
-  {41b324bf-6dfb-4797-9d60-c34a151b4e08}, !- Object Name
-=======
-  {2b509197-c904-467e-9b44-0a1636eed689}, !- Handle
-  {131e4fee-31e4-4c3c-b301-0c1bce5e1071}, !- Object Name
->>>>>>> 29cc3ec8
+  {cdc06f40-64c8-4713-920f-a0b8da9ad763}, !- Handle
+  {3cd19064-02b9-4226-95bc-1fef63cd039c}, !- Object Name
   Total Units Represented,                !- Feature Name 1
   Integer,                                !- Feature Data Type 1
   1,                                      !- Feature Value 1
@@ -798,13 +519,8 @@
   1;                                      !- Feature Value 2
 
 OS:AdditionalProperties,
-<<<<<<< HEAD
-  {839516d8-be3b-4c80-8dfd-7c90fc1552c4}, !- Handle
-  {56fd6479-361e-4bc9-aa26-7d0462c86e7f}, !- Object Name
-=======
-  {d696f802-7330-4c83-9b76-06a6a45375c3}, !- Handle
-  {1268657e-e077-4282-a0d4-39ca9a90ff93}, !- Object Name
->>>>>>> 29cc3ec8
+  {56041c1d-0a33-4721-9415-69c57a30ab13}, !- Handle
+  {142f9d42-b6d4-48b1-8643-4f8d8649c269}, !- Object Name
   NumberOfBedrooms,                       !- Feature Name 1
   Integer,                                !- Feature Data Type 1
   3,                                      !- Feature Value 1
@@ -813,11 +529,7 @@
   2;                                      !- Feature Value 2
 
 OS:Schedule:Day,
-<<<<<<< HEAD
-  {381689b8-e9e4-43ec-acc2-b204db2e517b}, !- Handle
-=======
-  {2e574f03-a360-43a4-94fa-8bfe26ad3fdf}, !- Handle
->>>>>>> 29cc3ec8
+  {90b67fc1-2db0-4190-89db-41c450d9c8bc}, !- Handle
   Schedule Day 1,                         !- Name
   ,                                       !- Schedule Type Limits Name
   ,                                       !- Interpolate to Timestep
@@ -826,11 +538,7 @@
   0;                                      !- Value Until Time 1
 
 OS:Schedule:Day,
-<<<<<<< HEAD
-  {9e646314-84c7-4f4e-a4e1-979e1eee20e1}, !- Handle
-=======
-  {b33fceb1-5ce8-4338-b9e1-745923a9e799}, !- Handle
->>>>>>> 29cc3ec8
+  {4710b617-3800-4edb-857c-01e6ded5aaf3}, !- Handle
   Schedule Day 2,                         !- Name
   ,                                       !- Schedule Type Limits Name
   ,                                       !- Interpolate to Timestep
@@ -839,26 +547,51 @@
   1;                                      !- Value Until Time 1
 
 OS:ShadingSurfaceGroup,
-<<<<<<< HEAD
-  {9444fce8-2aff-42f0-ae6e-d05e53058af9}, !- Handle
-=======
-  {6da57946-6cde-475d-9242-b318a996ac3f}, !- Handle
->>>>>>> 29cc3ec8
+  {017c2809-1185-4e06-ab1a-7d42d43d1212}, !- Handle
   res eaves,                              !- Name
   Building;                               !- Shading Surface Type
 
 OS:ShadingSurface,
-<<<<<<< HEAD
-  {96eb6afc-15df-401a-bf66-2fe27b0b01c8}, !- Handle
+  {497e05e1-6ed5-4e1d-8887-27580f11a0a2}, !- Handle
+  Surface 15 - res eaves,                 !- Name
+  ,                                       !- Construction Name
+  {017c2809-1185-4e06-ab1a-7d42d43d1212}, !- Shading Surface Group Name
+  ,                                       !- Transmittance Schedule Name
+  ,                                       !- Number of Vertices
+  0, -0.6096, 5.1816,                     !- X,Y,Z Vertex 1 {m}
+  2.78243059212624, -0.6096, 6.57281529606312, !- X,Y,Z Vertex 2 {m}
+  2.78243059212624, 0, 6.57281529606312,  !- X,Y,Z Vertex 3 {m}
+  0, 0, 5.1816;                           !- X,Y,Z Vertex 4 {m}
+
+OS:ShadingSurface,
+  {0fbdd06b-9b28-457f-b303-00efb87db369}, !- Handle
+  Surface 15 - res eaves 1,               !- Name
+  ,                                       !- Construction Name
+  {017c2809-1185-4e06-ab1a-7d42d43d1212}, !- Shading Surface Group Name
+  ,                                       !- Transmittance Schedule Name
+  ,                                       !- Number of Vertices
+  2.78243059212624, 11.739322368505, 6.57281529606312, !- X,Y,Z Vertex 1 {m}
+  0, 11.739322368505, 5.1816,             !- X,Y,Z Vertex 2 {m}
+  0, 11.129722368505, 5.1816,             !- X,Y,Z Vertex 3 {m}
+  2.78243059212624, 11.129722368505, 6.57281529606312; !- X,Y,Z Vertex 4 {m}
+
+OS:ShadingSurface,
+  {e6c48278-0d41-47ab-ae7e-a2066f090a97}, !- Handle
+  Surface 15 - res eaves 2,               !- Name
+  ,                                       !- Construction Name
+  {017c2809-1185-4e06-ab1a-7d42d43d1212}, !- Shading Surface Group Name
+  ,                                       !- Transmittance Schedule Name
+  ,                                       !- Number of Vertices
+  -0.6096, 11.129722368505, 4.8768,       !- X,Y,Z Vertex 1 {m}
+  -0.6096, 0, 4.8768,                     !- X,Y,Z Vertex 2 {m}
+  0, 0, 5.1816,                           !- X,Y,Z Vertex 3 {m}
+  0, 11.129722368505, 5.1816;             !- X,Y,Z Vertex 4 {m}
+
+OS:ShadingSurface,
+  {a7968096-14f8-4b8e-b4f1-7b700d138d58}, !- Handle
   Surface 14 - res eaves,                 !- Name
   ,                                       !- Construction Name
-  {9444fce8-2aff-42f0-ae6e-d05e53058af9}, !- Shading Surface Group Name
-=======
-  {a4f4e625-65c2-44b7-b391-325bb9c5bbe9}, !- Handle
-  Surface 14 - res eaves,                 !- Name
-  ,                                       !- Construction Name
-  {6da57946-6cde-475d-9242-b318a996ac3f}, !- Shading Surface Group Name
->>>>>>> 29cc3ec8
+  {017c2809-1185-4e06-ab1a-7d42d43d1212}, !- Shading Surface Group Name
   ,                                       !- Transmittance Schedule Name
   ,                                       !- Number of Vertices
   5.56486118425249, 11.739322368505, 5.1816, !- X,Y,Z Vertex 1 {m}
@@ -867,17 +600,10 @@
   5.56486118425249, 11.129722368505, 5.1816; !- X,Y,Z Vertex 4 {m}
 
 OS:ShadingSurface,
-<<<<<<< HEAD
-  {598fe410-e71b-4db7-83b5-d31160f456c9}, !- Handle
+  {98c51c8e-345c-4ccb-b268-1517f5e631cb}, !- Handle
   Surface 14 - res eaves 1,               !- Name
   ,                                       !- Construction Name
-  {9444fce8-2aff-42f0-ae6e-d05e53058af9}, !- Shading Surface Group Name
-=======
-  {2202f69f-37e5-431e-9370-fcd788ccce8d}, !- Handle
-  Surface 14 - res eaves 1,               !- Name
-  ,                                       !- Construction Name
-  {6da57946-6cde-475d-9242-b318a996ac3f}, !- Shading Surface Group Name
->>>>>>> 29cc3ec8
+  {017c2809-1185-4e06-ab1a-7d42d43d1212}, !- Shading Surface Group Name
   ,                                       !- Transmittance Schedule Name
   ,                                       !- Number of Vertices
   2.78243059212624, -0.6096, 6.57281529606312, !- X,Y,Z Vertex 1 {m}
@@ -886,77 +612,13 @@
   2.78243059212624, 0, 6.57281529606312;  !- X,Y,Z Vertex 4 {m}
 
 OS:ShadingSurface,
-<<<<<<< HEAD
-  {3d05213c-a976-4055-8db7-2c8fcbfb5b12}, !- Handle
+  {850f1407-04f8-4ea1-9db6-7e58fbadcfa9}, !- Handle
   Surface 14 - res eaves 2,               !- Name
   ,                                       !- Construction Name
-  {9444fce8-2aff-42f0-ae6e-d05e53058af9}, !- Shading Surface Group Name
-=======
-  {f544b0ed-43b7-49cf-8af9-f643d8427733}, !- Handle
-  Surface 14 - res eaves 2,               !- Name
-  ,                                       !- Construction Name
-  {6da57946-6cde-475d-9242-b318a996ac3f}, !- Shading Surface Group Name
->>>>>>> 29cc3ec8
+  {017c2809-1185-4e06-ab1a-7d42d43d1212}, !- Shading Surface Group Name
   ,                                       !- Transmittance Schedule Name
   ,                                       !- Number of Vertices
   6.17446118425249, 0, 4.8768,            !- X,Y,Z Vertex 1 {m}
   6.17446118425249, 11.129722368505, 4.8768, !- X,Y,Z Vertex 2 {m}
   5.56486118425249, 11.129722368505, 5.1816, !- X,Y,Z Vertex 3 {m}
   5.56486118425249, 0, 5.1816;            !- X,Y,Z Vertex 4 {m}
-
-OS:ShadingSurface,
-<<<<<<< HEAD
-  {51ecd402-324b-440f-969a-c41d6b92fb5d}, !- Handle
-  Surface 15 - res eaves,                 !- Name
-  ,                                       !- Construction Name
-  {9444fce8-2aff-42f0-ae6e-d05e53058af9}, !- Shading Surface Group Name
-=======
-  {04c20875-8f9a-4dd4-882e-06df6c7d3ae9}, !- Handle
-  Surface 15 - res eaves,                 !- Name
-  ,                                       !- Construction Name
-  {6da57946-6cde-475d-9242-b318a996ac3f}, !- Shading Surface Group Name
->>>>>>> 29cc3ec8
-  ,                                       !- Transmittance Schedule Name
-  ,                                       !- Number of Vertices
-  0, -0.6096, 5.1816,                     !- X,Y,Z Vertex 1 {m}
-  2.78243059212624, -0.6096, 6.57281529606312, !- X,Y,Z Vertex 2 {m}
-  2.78243059212624, 0, 6.57281529606312,  !- X,Y,Z Vertex 3 {m}
-  0, 0, 5.1816;                           !- X,Y,Z Vertex 4 {m}
-
-OS:ShadingSurface,
-<<<<<<< HEAD
-  {32d35f21-1323-4e22-87dd-e19906f16798}, !- Handle
-  Surface 15 - res eaves 1,               !- Name
-  ,                                       !- Construction Name
-  {9444fce8-2aff-42f0-ae6e-d05e53058af9}, !- Shading Surface Group Name
-=======
-  {23362292-526b-4dbb-91b0-1e41e6e5cf56}, !- Handle
-  Surface 15 - res eaves 1,               !- Name
-  ,                                       !- Construction Name
-  {6da57946-6cde-475d-9242-b318a996ac3f}, !- Shading Surface Group Name
->>>>>>> 29cc3ec8
-  ,                                       !- Transmittance Schedule Name
-  ,                                       !- Number of Vertices
-  2.78243059212624, 11.739322368505, 6.57281529606312, !- X,Y,Z Vertex 1 {m}
-  0, 11.739322368505, 5.1816,             !- X,Y,Z Vertex 2 {m}
-  0, 11.129722368505, 5.1816,             !- X,Y,Z Vertex 3 {m}
-  2.78243059212624, 11.129722368505, 6.57281529606312; !- X,Y,Z Vertex 4 {m}
-
-OS:ShadingSurface,
-<<<<<<< HEAD
-  {0c615083-89f8-4b5f-af56-886dce74acf7}, !- Handle
-  Surface 15 - res eaves 2,               !- Name
-  ,                                       !- Construction Name
-  {9444fce8-2aff-42f0-ae6e-d05e53058af9}, !- Shading Surface Group Name
-=======
-  {796b07e1-d0eb-426e-8194-68bd6e1647af}, !- Handle
-  Surface 15 - res eaves 2,               !- Name
-  ,                                       !- Construction Name
-  {6da57946-6cde-475d-9242-b318a996ac3f}, !- Shading Surface Group Name
->>>>>>> 29cc3ec8
-  ,                                       !- Transmittance Schedule Name
-  ,                                       !- Number of Vertices
-  -0.6096, 11.129722368505, 4.8768,       !- X,Y,Z Vertex 1 {m}
-  -0.6096, 0, 4.8768,                     !- X,Y,Z Vertex 2 {m}
-  0, 0, 5.1816,                           !- X,Y,Z Vertex 3 {m}
-  0, 11.129722368505, 5.1816;             !- X,Y,Z Vertex 4 {m}
