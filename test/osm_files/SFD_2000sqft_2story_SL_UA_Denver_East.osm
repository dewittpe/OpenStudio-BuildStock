!- NOTE: Auto-generated from /test/osw_files/SFD_2000sqft_2story_SL_UA_Denver_East.osw

OS:Version,
<<<<<<< HEAD
  {2ee7421d-d181-4ac6-b661-296320d94185}, !- Handle
  2.8.1;                                  !- Version Identifier

OS:SimulationControl,
  {0195d219-961d-4b61-883b-74b91a7326fc}, !- Handle
=======
  {668f5f8d-64c9-40a6-94f9-c9429c5c492e}, !- Handle
  2.8.0;                                  !- Version Identifier

OS:SimulationControl,
  {7bef84ee-1d79-475d-8807-74cf74505b3f}, !- Handle
>>>>>>> ed34baf7
  ,                                       !- Do Zone Sizing Calculation
  ,                                       !- Do System Sizing Calculation
  ,                                       !- Do Plant Sizing Calculation
  No;                                     !- Run Simulation for Sizing Periods

OS:Timestep,
<<<<<<< HEAD
  {289d198a-d353-4407-bd28-fcb1af6512d8}, !- Handle
  6;                                      !- Number of Timesteps per Hour

OS:ShadowCalculation,
  {8a7d7b37-a8ed-4f97-bac3-48ac415303bc}, !- Handle
=======
  {f338516f-743f-45cf-bc6d-74da8fc8248e}, !- Handle
  6;                                      !- Number of Timesteps per Hour

OS:ShadowCalculation,
  {f87006c6-cfff-43ec-b2d1-35890a3ee824}, !- Handle
>>>>>>> ed34baf7
  20,                                     !- Calculation Frequency
  200;                                    !- Maximum Figures in Shadow Overlap Calculations

OS:SurfaceConvectionAlgorithm:Outside,
<<<<<<< HEAD
  {89d257b1-ef22-4ad6-ac06-24c6808f1996}, !- Handle
  DOE-2;                                  !- Algorithm

OS:SurfaceConvectionAlgorithm:Inside,
  {3338f247-9b4d-4ecc-85dc-4947ba8df8a2}, !- Handle
  TARP;                                   !- Algorithm

OS:ZoneCapacitanceMultiplier:ResearchSpecial,
  {f5408339-4f0f-4dbf-98dc-7bf247190eb9}, !- Handle
=======
  {4ea16603-83d4-4f71-bd59-0f94988fea1b}, !- Handle
  DOE-2;                                  !- Algorithm

OS:SurfaceConvectionAlgorithm:Inside,
  {a46cd721-d68c-4635-a75d-724608070f0d}, !- Handle
  TARP;                                   !- Algorithm

OS:ZoneCapacitanceMultiplier:ResearchSpecial,
  {617abc41-f1bc-45ec-95c6-9163c58d8d68}, !- Handle
>>>>>>> ed34baf7
  ,                                       !- Temperature Capacity Multiplier
  15,                                     !- Humidity Capacity Multiplier
  ;                                       !- Carbon Dioxide Capacity Multiplier

OS:RunPeriod,
<<<<<<< HEAD
  {72190333-6f3f-4120-8cb8-0a6e3185ffe4}, !- Handle
=======
  {04edb5ab-fa9d-4a75-815f-796dd7953bdc}, !- Handle
>>>>>>> ed34baf7
  Run Period 1,                           !- Name
  1,                                      !- Begin Month
  1,                                      !- Begin Day of Month
  12,                                     !- End Month
  31,                                     !- End Day of Month
  ,                                       !- Use Weather File Holidays and Special Days
  ,                                       !- Use Weather File Daylight Saving Period
  ,                                       !- Apply Weekend Holiday Rule
  ,                                       !- Use Weather File Rain Indicators
  ,                                       !- Use Weather File Snow Indicators
  ;                                       !- Number of Times Runperiod to be Repeated

OS:YearDescription,
  {b4616793-6d5f-4cc7-8060-f3f624088ea8}, !- Handle
  2007,                                   !- Calendar Year
  ,                                       !- Day of Week for Start Day
  ;                                       !- Is Leap Year

OS:ThermalZone,
<<<<<<< HEAD
  {969cc753-d831-4288-9672-8cabe533b949}, !- Handle
=======
  {bc05a9b2-0c77-4ba8-ac1c-cc44f3b08ba9}, !- Handle
>>>>>>> ed34baf7
  living zone,                            !- Name
  ,                                       !- Multiplier
  ,                                       !- Ceiling Height {m}
  ,                                       !- Volume {m3}
  ,                                       !- Floor Area {m2}
  ,                                       !- Zone Inside Convection Algorithm
  ,                                       !- Zone Outside Convection Algorithm
  ,                                       !- Zone Conditioning Equipment List Name
<<<<<<< HEAD
  {cd9e6c58-aae8-4c6d-934b-e15192aea119}, !- Zone Air Inlet Port List
  {ea495f8e-e5b9-4e8a-8fe1-30e7ec25882a}, !- Zone Air Exhaust Port List
  {55aadc52-838a-4226-ae83-37ada774c45b}, !- Zone Air Node Name
  {b6cb1539-2021-4ec5-a618-5e43f912837a}, !- Zone Return Air Port List
=======
  {7c8d0e4d-8f8c-4985-bd4e-89a4a210ea92}, !- Zone Air Inlet Port List
  {8210e281-2e85-48f4-8f06-8695ac086d8f}, !- Zone Air Exhaust Port List
  {b282f9c5-1dee-4b90-9489-7cfc856e8cad}, !- Zone Air Node Name
  {5ec3ce5c-0f86-4d76-89b0-bd37a7c49081}, !- Zone Return Air Port List
>>>>>>> ed34baf7
  ,                                       !- Primary Daylighting Control Name
  ,                                       !- Fraction of Zone Controlled by Primary Daylighting Control
  ,                                       !- Secondary Daylighting Control Name
  ,                                       !- Fraction of Zone Controlled by Secondary Daylighting Control
  ,                                       !- Illuminance Map Name
  ,                                       !- Group Rendering Name
  ,                                       !- Thermostat Name
  No;                                     !- Use Ideal Air Loads

OS:Node,
<<<<<<< HEAD
  {5a5ef838-9d6c-459d-ae57-7b55860e5017}, !- Handle
  Node 1,                                 !- Name
  {55aadc52-838a-4226-ae83-37ada774c45b}, !- Inlet Port
  ;                                       !- Outlet Port

OS:Connection,
  {55aadc52-838a-4226-ae83-37ada774c45b}, !- Handle
  {40178269-3424-42ce-b654-c0ddade57a84}, !- Name
  {969cc753-d831-4288-9672-8cabe533b949}, !- Source Object
  11,                                     !- Outlet Port
  {5a5ef838-9d6c-459d-ae57-7b55860e5017}, !- Target Object
  2;                                      !- Inlet Port

OS:PortList,
  {cd9e6c58-aae8-4c6d-934b-e15192aea119}, !- Handle
  {4883a30d-f8f3-4fed-a12b-f227296ced34}, !- Name
  {969cc753-d831-4288-9672-8cabe533b949}; !- HVAC Component

OS:PortList,
  {ea495f8e-e5b9-4e8a-8fe1-30e7ec25882a}, !- Handle
  {b047a11b-5788-4c3e-ad0e-b4d59f7889cd}, !- Name
  {969cc753-d831-4288-9672-8cabe533b949}; !- HVAC Component

OS:PortList,
  {b6cb1539-2021-4ec5-a618-5e43f912837a}, !- Handle
  {949ea0d0-6140-42c7-8b1e-6a63b5182167}, !- Name
  {969cc753-d831-4288-9672-8cabe533b949}; !- HVAC Component

OS:Sizing:Zone,
  {34a87eb6-720e-48a8-8780-28b35b26a253}, !- Handle
  {969cc753-d831-4288-9672-8cabe533b949}, !- Zone or ZoneList Name
=======
  {535f03da-5279-4062-a3ba-d24b51ea9f65}, !- Handle
  Node 1,                                 !- Name
  {b282f9c5-1dee-4b90-9489-7cfc856e8cad}, !- Inlet Port
  ;                                       !- Outlet Port

OS:Connection,
  {b282f9c5-1dee-4b90-9489-7cfc856e8cad}, !- Handle
  {a35e31d0-c066-41af-aa48-e3e0f2b56778}, !- Name
  {bc05a9b2-0c77-4ba8-ac1c-cc44f3b08ba9}, !- Source Object
  11,                                     !- Outlet Port
  {535f03da-5279-4062-a3ba-d24b51ea9f65}, !- Target Object
  2;                                      !- Inlet Port

OS:PortList,
  {7c8d0e4d-8f8c-4985-bd4e-89a4a210ea92}, !- Handle
  {f94cf64b-d7b2-49d8-bead-7cf63b0ed6e0}, !- Name
  {bc05a9b2-0c77-4ba8-ac1c-cc44f3b08ba9}; !- HVAC Component

OS:PortList,
  {8210e281-2e85-48f4-8f06-8695ac086d8f}, !- Handle
  {85e3f416-a256-4491-83a1-3e6ed47db67b}, !- Name
  {bc05a9b2-0c77-4ba8-ac1c-cc44f3b08ba9}; !- HVAC Component

OS:PortList,
  {5ec3ce5c-0f86-4d76-89b0-bd37a7c49081}, !- Handle
  {154edd6e-94f2-4dac-9951-783dc8dfb7b6}, !- Name
  {bc05a9b2-0c77-4ba8-ac1c-cc44f3b08ba9}; !- HVAC Component

OS:Sizing:Zone,
  {e281820e-7264-4955-994f-b80913b08105}, !- Handle
  {bc05a9b2-0c77-4ba8-ac1c-cc44f3b08ba9}, !- Zone or ZoneList Name
>>>>>>> ed34baf7
  SupplyAirTemperature,                   !- Zone Cooling Design Supply Air Temperature Input Method
  14,                                     !- Zone Cooling Design Supply Air Temperature {C}
  11.11,                                  !- Zone Cooling Design Supply Air Temperature Difference {deltaC}
  SupplyAirTemperature,                   !- Zone Heating Design Supply Air Temperature Input Method
  40,                                     !- Zone Heating Design Supply Air Temperature {C}
  11.11,                                  !- Zone Heating Design Supply Air Temperature Difference {deltaC}
  0.0085,                                 !- Zone Cooling Design Supply Air Humidity Ratio {kg-H2O/kg-air}
  0.008,                                  !- Zone Heating Design Supply Air Humidity Ratio {kg-H2O/kg-air}
  ,                                       !- Zone Heating Sizing Factor
  ,                                       !- Zone Cooling Sizing Factor
  DesignDay,                              !- Cooling Design Air Flow Method
  ,                                       !- Cooling Design Air Flow Rate {m3/s}
  ,                                       !- Cooling Minimum Air Flow per Zone Floor Area {m3/s-m2}
  ,                                       !- Cooling Minimum Air Flow {m3/s}
  ,                                       !- Cooling Minimum Air Flow Fraction
  DesignDay,                              !- Heating Design Air Flow Method
  ,                                       !- Heating Design Air Flow Rate {m3/s}
  ,                                       !- Heating Maximum Air Flow per Zone Floor Area {m3/s-m2}
  ,                                       !- Heating Maximum Air Flow {m3/s}
  ,                                       !- Heating Maximum Air Flow Fraction
  ,                                       !- Design Zone Air Distribution Effectiveness in Cooling Mode
  ,                                       !- Design Zone Air Distribution Effectiveness in Heating Mode
  No,                                     !- Account for Dedicated Outdoor Air System
  NeutralSupplyAir,                       !- Dedicated Outdoor Air System Control Strategy
  autosize,                               !- Dedicated Outdoor Air Low Setpoint Temperature for Design {C}
  autosize;                               !- Dedicated Outdoor Air High Setpoint Temperature for Design {C}

OS:ZoneHVAC:EquipmentList,
<<<<<<< HEAD
  {2a46066b-4d23-43ee-a95d-73445d0f91aa}, !- Handle
  Zone HVAC Equipment List 1,             !- Name
  {969cc753-d831-4288-9672-8cabe533b949}; !- Thermal Zone

OS:Space,
  {faa019ec-a285-4edf-b49f-92866d6e48c1}, !- Handle
  living space,                           !- Name
  {367e0366-c9c5-4a77-b750-71c9d243ea51}, !- Space Type Name
=======
  {84b0eec3-7379-447f-9f62-7d1916aea8c6}, !- Handle
  Zone HVAC Equipment List 1,             !- Name
  {bc05a9b2-0c77-4ba8-ac1c-cc44f3b08ba9}; !- Thermal Zone

OS:Space,
  {029e134d-a9c5-4253-8110-8e939719a3ca}, !- Handle
  living space,                           !- Name
  {a8ad80f7-f146-45a8-8703-69f90394f7ac}, !- Space Type Name
>>>>>>> ed34baf7
  ,                                       !- Default Construction Set Name
  ,                                       !- Default Schedule Set Name
  -0,                                     !- Direction of Relative North {deg}
  0,                                      !- X Origin {m}
  0,                                      !- Y Origin {m}
  0,                                      !- Z Origin {m}
  ,                                       !- Building Story Name
<<<<<<< HEAD
  {969cc753-d831-4288-9672-8cabe533b949}, !- Thermal Zone Name
  ,                                       !- Part of Total Floor Area
  ,                                       !- Design Specification Outdoor Air Object Name
  {f64946b8-03c9-496e-9ad8-57b8fbd9ba90}; !- Building Unit Name

OS:Surface,
  {59099969-e65c-433d-ba69-9b052fb430ac}, !- Handle
  Surface 1,                              !- Name
  Floor,                                  !- Surface Type
  ,                                       !- Construction Name
  {faa019ec-a285-4edf-b49f-92866d6e48c1}, !- Space Name
=======
  {bc05a9b2-0c77-4ba8-ac1c-cc44f3b08ba9}, !- Thermal Zone Name
  ,                                       !- Part of Total Floor Area
  ,                                       !- Design Specification Outdoor Air Object Name
  {8c545f9d-66e5-48bb-9e7d-7f4411f211de}; !- Building Unit Name

OS:Surface,
  {c68f052a-0ea7-4307-8334-ef99acb2b2ec}, !- Handle
  Surface 1,                              !- Name
  Floor,                                  !- Surface Type
  ,                                       !- Construction Name
  {029e134d-a9c5-4253-8110-8e939719a3ca}, !- Space Name
>>>>>>> ed34baf7
  Foundation,                             !- Outside Boundary Condition
  ,                                       !- Outside Boundary Condition Object
  NoSun,                                  !- Sun Exposure
  NoWind,                                 !- Wind Exposure
  ,                                       !- View Factor to Ground
  ,                                       !- Number of Vertices
  0, 0, 0,                                !- X,Y,Z Vertex 1 {m}
  0, 6.81553519541936, 0,                 !- X,Y,Z Vertex 2 {m}
  13.6310703908387, 6.81553519541936, 0,  !- X,Y,Z Vertex 3 {m}
  13.6310703908387, 0, 0;                 !- X,Y,Z Vertex 4 {m}

OS:Surface,
<<<<<<< HEAD
  {9c1662b0-5461-452b-865c-ce33b3564766}, !- Handle
  Surface 2,                              !- Name
  Wall,                                   !- Surface Type
  ,                                       !- Construction Name
  {faa019ec-a285-4edf-b49f-92866d6e48c1}, !- Space Name
=======
  {f01f1faf-0d4c-40bd-be97-c1aabdbd4508}, !- Handle
  Surface 2,                              !- Name
  Wall,                                   !- Surface Type
  ,                                       !- Construction Name
  {029e134d-a9c5-4253-8110-8e939719a3ca}, !- Space Name
>>>>>>> ed34baf7
  Outdoors,                               !- Outside Boundary Condition
  ,                                       !- Outside Boundary Condition Object
  SunExposed,                             !- Sun Exposure
  WindExposed,                            !- Wind Exposure
  ,                                       !- View Factor to Ground
  ,                                       !- Number of Vertices
  0, 6.81553519541936, 2.4384,            !- X,Y,Z Vertex 1 {m}
  0, 6.81553519541936, 0,                 !- X,Y,Z Vertex 2 {m}
  0, 0, 0,                                !- X,Y,Z Vertex 3 {m}
  0, 0, 2.4384;                           !- X,Y,Z Vertex 4 {m}

OS:Surface,
<<<<<<< HEAD
  {591f42c0-95c8-48ec-8862-ecef5702c00d}, !- Handle
  Surface 3,                              !- Name
  Wall,                                   !- Surface Type
  ,                                       !- Construction Name
  {faa019ec-a285-4edf-b49f-92866d6e48c1}, !- Space Name
=======
  {ce56bb2a-87ee-4e9a-ad7a-6e28ef5ff648}, !- Handle
  Surface 3,                              !- Name
  Wall,                                   !- Surface Type
  ,                                       !- Construction Name
  {029e134d-a9c5-4253-8110-8e939719a3ca}, !- Space Name
>>>>>>> ed34baf7
  Outdoors,                               !- Outside Boundary Condition
  ,                                       !- Outside Boundary Condition Object
  SunExposed,                             !- Sun Exposure
  WindExposed,                            !- Wind Exposure
  ,                                       !- View Factor to Ground
  ,                                       !- Number of Vertices
  13.6310703908387, 6.81553519541936, 2.4384, !- X,Y,Z Vertex 1 {m}
  13.6310703908387, 6.81553519541936, 0,  !- X,Y,Z Vertex 2 {m}
  0, 6.81553519541936, 0,                 !- X,Y,Z Vertex 3 {m}
  0, 6.81553519541936, 2.4384;            !- X,Y,Z Vertex 4 {m}

OS:Surface,
<<<<<<< HEAD
  {2d80a603-d50a-4c79-aaee-8973f692d955}, !- Handle
  Surface 4,                              !- Name
  Wall,                                   !- Surface Type
  ,                                       !- Construction Name
  {faa019ec-a285-4edf-b49f-92866d6e48c1}, !- Space Name
=======
  {397a11c8-d96b-448e-9f0a-68ccd36d02a8}, !- Handle
  Surface 4,                              !- Name
  Wall,                                   !- Surface Type
  ,                                       !- Construction Name
  {029e134d-a9c5-4253-8110-8e939719a3ca}, !- Space Name
>>>>>>> ed34baf7
  Outdoors,                               !- Outside Boundary Condition
  ,                                       !- Outside Boundary Condition Object
  SunExposed,                             !- Sun Exposure
  WindExposed,                            !- Wind Exposure
  ,                                       !- View Factor to Ground
  ,                                       !- Number of Vertices
  13.6310703908387, 0, 2.4384,            !- X,Y,Z Vertex 1 {m}
  13.6310703908387, 0, 0,                 !- X,Y,Z Vertex 2 {m}
  13.6310703908387, 6.81553519541936, 0,  !- X,Y,Z Vertex 3 {m}
  13.6310703908387, 6.81553519541936, 2.4384; !- X,Y,Z Vertex 4 {m}

OS:Surface,
<<<<<<< HEAD
  {e4952483-78f9-44ef-bb35-64e49f46f6bf}, !- Handle
  Surface 5,                              !- Name
  Wall,                                   !- Surface Type
  ,                                       !- Construction Name
  {faa019ec-a285-4edf-b49f-92866d6e48c1}, !- Space Name
=======
  {f0ba5d62-5c8e-4450-af6a-55a4e1b3a4fe}, !- Handle
  Surface 5,                              !- Name
  Wall,                                   !- Surface Type
  ,                                       !- Construction Name
  {029e134d-a9c5-4253-8110-8e939719a3ca}, !- Space Name
>>>>>>> ed34baf7
  Outdoors,                               !- Outside Boundary Condition
  ,                                       !- Outside Boundary Condition Object
  SunExposed,                             !- Sun Exposure
  WindExposed,                            !- Wind Exposure
  ,                                       !- View Factor to Ground
  ,                                       !- Number of Vertices
  0, 0, 2.4384,                           !- X,Y,Z Vertex 1 {m}
  0, 0, 0,                                !- X,Y,Z Vertex 2 {m}
  13.6310703908387, 0, 0,                 !- X,Y,Z Vertex 3 {m}
  13.6310703908387, 0, 2.4384;            !- X,Y,Z Vertex 4 {m}

OS:Surface,
<<<<<<< HEAD
  {211b5a5a-e475-48b0-8483-bfc2ab420235}, !- Handle
  Surface 6,                              !- Name
  RoofCeiling,                            !- Surface Type
  ,                                       !- Construction Name
  {faa019ec-a285-4edf-b49f-92866d6e48c1}, !- Space Name
  Surface,                                !- Outside Boundary Condition
  {4e5e82af-0985-46b0-b8f6-4eedc0416018}, !- Outside Boundary Condition Object
=======
  {3d848b09-4c38-4283-a4e6-63131b4be26b}, !- Handle
  Surface 6,                              !- Name
  RoofCeiling,                            !- Surface Type
  ,                                       !- Construction Name
  {029e134d-a9c5-4253-8110-8e939719a3ca}, !- Space Name
  Surface,                                !- Outside Boundary Condition
  {81682636-d92e-46b9-81c7-3521726204ca}, !- Outside Boundary Condition Object
>>>>>>> ed34baf7
  NoSun,                                  !- Sun Exposure
  NoWind,                                 !- Wind Exposure
  ,                                       !- View Factor to Ground
  ,                                       !- Number of Vertices
  13.6310703908387, 0, 2.4384,            !- X,Y,Z Vertex 1 {m}
  13.6310703908387, 6.81553519541936, 2.4384, !- X,Y,Z Vertex 2 {m}
  0, 6.81553519541936, 2.4384,            !- X,Y,Z Vertex 3 {m}
  0, 0, 2.4384;                           !- X,Y,Z Vertex 4 {m}

OS:SpaceType,
<<<<<<< HEAD
  {367e0366-c9c5-4a77-b750-71c9d243ea51}, !- Handle
=======
  {a8ad80f7-f146-45a8-8703-69f90394f7ac}, !- Handle
>>>>>>> ed34baf7
  Space Type 1,                           !- Name
  ,                                       !- Default Construction Set Name
  ,                                       !- Default Schedule Set Name
  ,                                       !- Group Rendering Name
  ,                                       !- Design Specification Outdoor Air Object Name
  ,                                       !- Standards Template
  ,                                       !- Standards Building Type
  living;                                 !- Standards Space Type

OS:Space,
<<<<<<< HEAD
  {f5654830-8842-4d8d-9261-6e68f12ee215}, !- Handle
  living space|story 2,                   !- Name
  {367e0366-c9c5-4a77-b750-71c9d243ea51}, !- Space Type Name
=======
  {e7403873-d691-4faf-a34a-72ae3f5fb7a2}, !- Handle
  living space|story 2,                   !- Name
  {a8ad80f7-f146-45a8-8703-69f90394f7ac}, !- Space Type Name
>>>>>>> ed34baf7
  ,                                       !- Default Construction Set Name
  ,                                       !- Default Schedule Set Name
  -0,                                     !- Direction of Relative North {deg}
  0,                                      !- X Origin {m}
  0,                                      !- Y Origin {m}
  2.4384,                                 !- Z Origin {m}
  ,                                       !- Building Story Name
<<<<<<< HEAD
  {969cc753-d831-4288-9672-8cabe533b949}, !- Thermal Zone Name
  ,                                       !- Part of Total Floor Area
  ,                                       !- Design Specification Outdoor Air Object Name
  {f64946b8-03c9-496e-9ad8-57b8fbd9ba90}; !- Building Unit Name

OS:Surface,
  {4e5e82af-0985-46b0-b8f6-4eedc0416018}, !- Handle
  Surface 7,                              !- Name
  Floor,                                  !- Surface Type
  ,                                       !- Construction Name
  {f5654830-8842-4d8d-9261-6e68f12ee215}, !- Space Name
  Surface,                                !- Outside Boundary Condition
  {211b5a5a-e475-48b0-8483-bfc2ab420235}, !- Outside Boundary Condition Object
=======
  {bc05a9b2-0c77-4ba8-ac1c-cc44f3b08ba9}, !- Thermal Zone Name
  ,                                       !- Part of Total Floor Area
  ,                                       !- Design Specification Outdoor Air Object Name
  {8c545f9d-66e5-48bb-9e7d-7f4411f211de}; !- Building Unit Name

OS:Surface,
  {81682636-d92e-46b9-81c7-3521726204ca}, !- Handle
  Surface 7,                              !- Name
  Floor,                                  !- Surface Type
  ,                                       !- Construction Name
  {e7403873-d691-4faf-a34a-72ae3f5fb7a2}, !- Space Name
  Surface,                                !- Outside Boundary Condition
  {3d848b09-4c38-4283-a4e6-63131b4be26b}, !- Outside Boundary Condition Object
>>>>>>> ed34baf7
  NoSun,                                  !- Sun Exposure
  NoWind,                                 !- Wind Exposure
  ,                                       !- View Factor to Ground
  ,                                       !- Number of Vertices
  0, 0, 0,                                !- X,Y,Z Vertex 1 {m}
  0, 6.81553519541936, 0,                 !- X,Y,Z Vertex 2 {m}
  13.6310703908387, 6.81553519541936, 0,  !- X,Y,Z Vertex 3 {m}
  13.6310703908387, 0, 0;                 !- X,Y,Z Vertex 4 {m}

OS:Surface,
<<<<<<< HEAD
  {ddfac572-0bea-41d9-b6e9-0c2ada7ebaf8}, !- Handle
  Surface 8,                              !- Name
  Wall,                                   !- Surface Type
  ,                                       !- Construction Name
  {f5654830-8842-4d8d-9261-6e68f12ee215}, !- Space Name
=======
  {7d809135-6a6d-4af1-a789-5ac897d60c2b}, !- Handle
  Surface 8,                              !- Name
  Wall,                                   !- Surface Type
  ,                                       !- Construction Name
  {e7403873-d691-4faf-a34a-72ae3f5fb7a2}, !- Space Name
>>>>>>> ed34baf7
  Outdoors,                               !- Outside Boundary Condition
  ,                                       !- Outside Boundary Condition Object
  SunExposed,                             !- Sun Exposure
  WindExposed,                            !- Wind Exposure
  ,                                       !- View Factor to Ground
  ,                                       !- Number of Vertices
  0, 6.81553519541936, 2.4384,            !- X,Y,Z Vertex 1 {m}
  0, 6.81553519541936, 0,                 !- X,Y,Z Vertex 2 {m}
  0, 0, 0,                                !- X,Y,Z Vertex 3 {m}
  0, 0, 2.4384;                           !- X,Y,Z Vertex 4 {m}

OS:Surface,
<<<<<<< HEAD
  {2026dce9-c300-4774-b05c-c96dff86b303}, !- Handle
  Surface 9,                              !- Name
  Wall,                                   !- Surface Type
  ,                                       !- Construction Name
  {f5654830-8842-4d8d-9261-6e68f12ee215}, !- Space Name
=======
  {f089f6b8-3000-496c-8535-8b73f8314309}, !- Handle
  Surface 9,                              !- Name
  Wall,                                   !- Surface Type
  ,                                       !- Construction Name
  {e7403873-d691-4faf-a34a-72ae3f5fb7a2}, !- Space Name
>>>>>>> ed34baf7
  Outdoors,                               !- Outside Boundary Condition
  ,                                       !- Outside Boundary Condition Object
  SunExposed,                             !- Sun Exposure
  WindExposed,                            !- Wind Exposure
  ,                                       !- View Factor to Ground
  ,                                       !- Number of Vertices
  13.6310703908387, 6.81553519541936, 2.4384, !- X,Y,Z Vertex 1 {m}
  13.6310703908387, 6.81553519541936, 0,  !- X,Y,Z Vertex 2 {m}
  0, 6.81553519541936, 0,                 !- X,Y,Z Vertex 3 {m}
  0, 6.81553519541936, 2.4384;            !- X,Y,Z Vertex 4 {m}

OS:Surface,
<<<<<<< HEAD
  {f1f7b16f-f811-437a-ba96-cdc850973bbd}, !- Handle
  Surface 10,                             !- Name
  Wall,                                   !- Surface Type
  ,                                       !- Construction Name
  {f5654830-8842-4d8d-9261-6e68f12ee215}, !- Space Name
=======
  {e384afe1-f866-4db6-8d79-6819fe345d88}, !- Handle
  Surface 10,                             !- Name
  Wall,                                   !- Surface Type
  ,                                       !- Construction Name
  {e7403873-d691-4faf-a34a-72ae3f5fb7a2}, !- Space Name
>>>>>>> ed34baf7
  Outdoors,                               !- Outside Boundary Condition
  ,                                       !- Outside Boundary Condition Object
  SunExposed,                             !- Sun Exposure
  WindExposed,                            !- Wind Exposure
  ,                                       !- View Factor to Ground
  ,                                       !- Number of Vertices
  13.6310703908387, 0, 2.4384,            !- X,Y,Z Vertex 1 {m}
  13.6310703908387, 0, 0,                 !- X,Y,Z Vertex 2 {m}
  13.6310703908387, 6.81553519541936, 0,  !- X,Y,Z Vertex 3 {m}
  13.6310703908387, 6.81553519541936, 2.4384; !- X,Y,Z Vertex 4 {m}

OS:Surface,
<<<<<<< HEAD
  {636fab13-73ca-425f-bb1b-a6c8122a085a}, !- Handle
  Surface 11,                             !- Name
  Wall,                                   !- Surface Type
  ,                                       !- Construction Name
  {f5654830-8842-4d8d-9261-6e68f12ee215}, !- Space Name
=======
  {e762f15b-1255-4d93-a67d-027f802842d8}, !- Handle
  Surface 11,                             !- Name
  Wall,                                   !- Surface Type
  ,                                       !- Construction Name
  {e7403873-d691-4faf-a34a-72ae3f5fb7a2}, !- Space Name
>>>>>>> ed34baf7
  Outdoors,                               !- Outside Boundary Condition
  ,                                       !- Outside Boundary Condition Object
  SunExposed,                             !- Sun Exposure
  WindExposed,                            !- Wind Exposure
  ,                                       !- View Factor to Ground
  ,                                       !- Number of Vertices
  0, 0, 2.4384,                           !- X,Y,Z Vertex 1 {m}
  0, 0, 0,                                !- X,Y,Z Vertex 2 {m}
  13.6310703908387, 0, 0,                 !- X,Y,Z Vertex 3 {m}
  13.6310703908387, 0, 2.4384;            !- X,Y,Z Vertex 4 {m}

OS:Surface,
<<<<<<< HEAD
  {d5a4f5a5-1810-45c9-b655-9cd772087385}, !- Handle
  Surface 12,                             !- Name
  RoofCeiling,                            !- Surface Type
  ,                                       !- Construction Name
  {f5654830-8842-4d8d-9261-6e68f12ee215}, !- Space Name
  Surface,                                !- Outside Boundary Condition
  {ff9b951a-da4d-46f5-9190-e27f09347fc3}, !- Outside Boundary Condition Object
=======
  {df451273-2b04-4806-a0ec-a58ef4a38fdb}, !- Handle
  Surface 12,                             !- Name
  RoofCeiling,                            !- Surface Type
  ,                                       !- Construction Name
  {e7403873-d691-4faf-a34a-72ae3f5fb7a2}, !- Space Name
  Surface,                                !- Outside Boundary Condition
  {16138839-5092-43f9-9f74-f12677f83079}, !- Outside Boundary Condition Object
>>>>>>> ed34baf7
  NoSun,                                  !- Sun Exposure
  NoWind,                                 !- Wind Exposure
  ,                                       !- View Factor to Ground
  ,                                       !- Number of Vertices
  13.6310703908387, 0, 2.4384,            !- X,Y,Z Vertex 1 {m}
  13.6310703908387, 6.81553519541936, 2.4384, !- X,Y,Z Vertex 2 {m}
  0, 6.81553519541936, 2.4384,            !- X,Y,Z Vertex 3 {m}
  0, 0, 2.4384;                           !- X,Y,Z Vertex 4 {m}

OS:Surface,
<<<<<<< HEAD
  {ff9b951a-da4d-46f5-9190-e27f09347fc3}, !- Handle
  Surface 13,                             !- Name
  Floor,                                  !- Surface Type
  ,                                       !- Construction Name
  {1c3c10ab-e986-4530-bc69-67a66a54687b}, !- Space Name
  Surface,                                !- Outside Boundary Condition
  {d5a4f5a5-1810-45c9-b655-9cd772087385}, !- Outside Boundary Condition Object
=======
  {16138839-5092-43f9-9f74-f12677f83079}, !- Handle
  Surface 13,                             !- Name
  Floor,                                  !- Surface Type
  ,                                       !- Construction Name
  {e021fb20-9305-4e50-8e69-c014f734150c}, !- Space Name
  Surface,                                !- Outside Boundary Condition
  {df451273-2b04-4806-a0ec-a58ef4a38fdb}, !- Outside Boundary Condition Object
>>>>>>> ed34baf7
  NoSun,                                  !- Sun Exposure
  NoWind,                                 !- Wind Exposure
  ,                                       !- View Factor to Ground
  ,                                       !- Number of Vertices
  0, 6.81553519541936, 0,                 !- X,Y,Z Vertex 1 {m}
  13.6310703908387, 6.81553519541936, 0,  !- X,Y,Z Vertex 2 {m}
  13.6310703908387, 0, 0,                 !- X,Y,Z Vertex 3 {m}
  0, 0, 0;                                !- X,Y,Z Vertex 4 {m}

OS:Surface,
<<<<<<< HEAD
  {dd2f53e2-d03e-40f0-86e3-36a008406f4f}, !- Handle
  Surface 14,                             !- Name
  RoofCeiling,                            !- Surface Type
  ,                                       !- Construction Name
  {1c3c10ab-e986-4530-bc69-67a66a54687b}, !- Space Name
=======
  {a43a9f25-dae5-47f0-a35d-bd4f8a2848cf}, !- Handle
  Surface 14,                             !- Name
  RoofCeiling,                            !- Surface Type
  ,                                       !- Construction Name
  {e021fb20-9305-4e50-8e69-c014f734150c}, !- Space Name
>>>>>>> ed34baf7
  Outdoors,                               !- Outside Boundary Condition
  ,                                       !- Outside Boundary Condition Object
  SunExposed,                             !- Sun Exposure
  WindExposed,                            !- Wind Exposure
  ,                                       !- View Factor to Ground
  ,                                       !- Number of Vertices
  13.6310703908387, 3.40776759770968, 1.70388379885484, !- X,Y,Z Vertex 1 {m}
  0, 3.40776759770968, 1.70388379885484,  !- X,Y,Z Vertex 2 {m}
  0, 0, 0,                                !- X,Y,Z Vertex 3 {m}
  13.6310703908387, 0, 0;                 !- X,Y,Z Vertex 4 {m}

OS:Surface,
<<<<<<< HEAD
  {2976491b-82e9-409c-8463-dcb01436edab}, !- Handle
  Surface 15,                             !- Name
  RoofCeiling,                            !- Surface Type
  ,                                       !- Construction Name
  {1c3c10ab-e986-4530-bc69-67a66a54687b}, !- Space Name
=======
  {463d6873-d51c-4585-bf82-558012d068a6}, !- Handle
  Surface 15,                             !- Name
  RoofCeiling,                            !- Surface Type
  ,                                       !- Construction Name
  {e021fb20-9305-4e50-8e69-c014f734150c}, !- Space Name
>>>>>>> ed34baf7
  Outdoors,                               !- Outside Boundary Condition
  ,                                       !- Outside Boundary Condition Object
  SunExposed,                             !- Sun Exposure
  WindExposed,                            !- Wind Exposure
  ,                                       !- View Factor to Ground
  ,                                       !- Number of Vertices
  0, 3.40776759770968, 1.70388379885484,  !- X,Y,Z Vertex 1 {m}
  13.6310703908387, 3.40776759770968, 1.70388379885484, !- X,Y,Z Vertex 2 {m}
  13.6310703908387, 6.81553519541936, 0,  !- X,Y,Z Vertex 3 {m}
  0, 6.81553519541936, 0;                 !- X,Y,Z Vertex 4 {m}

OS:Surface,
<<<<<<< HEAD
  {b040bb12-efce-450b-b201-c03d187a7c25}, !- Handle
  Surface 16,                             !- Name
  Wall,                                   !- Surface Type
  ,                                       !- Construction Name
  {1c3c10ab-e986-4530-bc69-67a66a54687b}, !- Space Name
=======
  {ff7cebd9-64d1-4608-8612-132da2f9dd1f}, !- Handle
  Surface 16,                             !- Name
  Wall,                                   !- Surface Type
  ,                                       !- Construction Name
  {e021fb20-9305-4e50-8e69-c014f734150c}, !- Space Name
>>>>>>> ed34baf7
  Outdoors,                               !- Outside Boundary Condition
  ,                                       !- Outside Boundary Condition Object
  SunExposed,                             !- Sun Exposure
  WindExposed,                            !- Wind Exposure
  ,                                       !- View Factor to Ground
  ,                                       !- Number of Vertices
  0, 3.40776759770968, 1.70388379885484,  !- X,Y,Z Vertex 1 {m}
  0, 6.81553519541936, 0,                 !- X,Y,Z Vertex 2 {m}
  0, 0, 0;                                !- X,Y,Z Vertex 3 {m}

OS:Surface,
<<<<<<< HEAD
  {57799c94-b6fe-427e-8fb0-7570ceff6539}, !- Handle
  Surface 17,                             !- Name
  Wall,                                   !- Surface Type
  ,                                       !- Construction Name
  {1c3c10ab-e986-4530-bc69-67a66a54687b}, !- Space Name
=======
  {1afe1ca7-40fe-4798-892a-7eb42c720a47}, !- Handle
  Surface 17,                             !- Name
  Wall,                                   !- Surface Type
  ,                                       !- Construction Name
  {e021fb20-9305-4e50-8e69-c014f734150c}, !- Space Name
>>>>>>> ed34baf7
  Outdoors,                               !- Outside Boundary Condition
  ,                                       !- Outside Boundary Condition Object
  SunExposed,                             !- Sun Exposure
  WindExposed,                            !- Wind Exposure
  ,                                       !- View Factor to Ground
  ,                                       !- Number of Vertices
  13.6310703908387, 3.40776759770968, 1.70388379885484, !- X,Y,Z Vertex 1 {m}
  13.6310703908387, 0, 0,                 !- X,Y,Z Vertex 2 {m}
  13.6310703908387, 6.81553519541936, 0;  !- X,Y,Z Vertex 3 {m}

OS:Space,
<<<<<<< HEAD
  {1c3c10ab-e986-4530-bc69-67a66a54687b}, !- Handle
  unfinished attic space,                 !- Name
  {afafe742-1795-4e62-bda7-4e8d21c854f5}, !- Space Type Name
=======
  {e021fb20-9305-4e50-8e69-c014f734150c}, !- Handle
  unfinished attic space,                 !- Name
  {f65f5e2a-17c8-4079-8d84-8f5d2c41cdf2}, !- Space Type Name
>>>>>>> ed34baf7
  ,                                       !- Default Construction Set Name
  ,                                       !- Default Schedule Set Name
  -0,                                     !- Direction of Relative North {deg}
  0,                                      !- X Origin {m}
  0,                                      !- Y Origin {m}
  4.8768,                                 !- Z Origin {m}
  ,                                       !- Building Story Name
<<<<<<< HEAD
  {d5f83380-f54d-4d21-ab31-85154e59fc63}; !- Thermal Zone Name

OS:ThermalZone,
  {d5f83380-f54d-4d21-ab31-85154e59fc63}, !- Handle
=======
  {c3953487-0e92-4cb1-84c4-5f4c4362fefb}; !- Thermal Zone Name

OS:ThermalZone,
  {c3953487-0e92-4cb1-84c4-5f4c4362fefb}, !- Handle
>>>>>>> ed34baf7
  unfinished attic zone,                  !- Name
  ,                                       !- Multiplier
  ,                                       !- Ceiling Height {m}
  ,                                       !- Volume {m3}
  ,                                       !- Floor Area {m2}
  ,                                       !- Zone Inside Convection Algorithm
  ,                                       !- Zone Outside Convection Algorithm
  ,                                       !- Zone Conditioning Equipment List Name
<<<<<<< HEAD
  {632cefbb-514f-4ddf-8f24-f43ad6762f65}, !- Zone Air Inlet Port List
  {bfe2ad65-b94e-49d2-b6b8-039e9867cd69}, !- Zone Air Exhaust Port List
  {1afca6a2-df72-429c-b297-70806fbb72e5}, !- Zone Air Node Name
  {323ba886-7294-488a-be51-773048e042e1}, !- Zone Return Air Port List
=======
  {f0b49b26-c840-4800-8cd3-74f4027c768a}, !- Zone Air Inlet Port List
  {bd6ffc62-7682-4afa-bd9d-20aaadf1df95}, !- Zone Air Exhaust Port List
  {0c64e320-bf85-4e4f-9364-97c9e5eefe74}, !- Zone Air Node Name
  {132ceae7-d200-4071-a65d-9c25d4c75931}, !- Zone Return Air Port List
>>>>>>> ed34baf7
  ,                                       !- Primary Daylighting Control Name
  ,                                       !- Fraction of Zone Controlled by Primary Daylighting Control
  ,                                       !- Secondary Daylighting Control Name
  ,                                       !- Fraction of Zone Controlled by Secondary Daylighting Control
  ,                                       !- Illuminance Map Name
  ,                                       !- Group Rendering Name
  ,                                       !- Thermostat Name
  No;                                     !- Use Ideal Air Loads

OS:Node,
<<<<<<< HEAD
  {bf7b2ef5-8981-47df-95f3-329fd50868d2}, !- Handle
  Node 2,                                 !- Name
  {1afca6a2-df72-429c-b297-70806fbb72e5}, !- Inlet Port
  ;                                       !- Outlet Port

OS:Connection,
  {1afca6a2-df72-429c-b297-70806fbb72e5}, !- Handle
  {f3f5760e-cf39-432a-a6fb-1f1a465334b9}, !- Name
  {d5f83380-f54d-4d21-ab31-85154e59fc63}, !- Source Object
  11,                                     !- Outlet Port
  {bf7b2ef5-8981-47df-95f3-329fd50868d2}, !- Target Object
  2;                                      !- Inlet Port

OS:PortList,
  {632cefbb-514f-4ddf-8f24-f43ad6762f65}, !- Handle
  {517175d5-0bac-4f9e-9dc1-71a3f1ed068c}, !- Name
  {d5f83380-f54d-4d21-ab31-85154e59fc63}; !- HVAC Component

OS:PortList,
  {bfe2ad65-b94e-49d2-b6b8-039e9867cd69}, !- Handle
  {a72b7d7f-48f4-41fc-9b79-a5debc7fce33}, !- Name
  {d5f83380-f54d-4d21-ab31-85154e59fc63}; !- HVAC Component

OS:PortList,
  {323ba886-7294-488a-be51-773048e042e1}, !- Handle
  {96219508-ca0e-4a03-a26f-c2d26194d7ad}, !- Name
  {d5f83380-f54d-4d21-ab31-85154e59fc63}; !- HVAC Component

OS:Sizing:Zone,
  {25df38eb-ff4f-459c-9226-f4ad3ec92fd1}, !- Handle
  {d5f83380-f54d-4d21-ab31-85154e59fc63}, !- Zone or ZoneList Name
=======
  {ab88e40b-0ba7-43af-be1a-526de6dd925a}, !- Handle
  Node 2,                                 !- Name
  {0c64e320-bf85-4e4f-9364-97c9e5eefe74}, !- Inlet Port
  ;                                       !- Outlet Port

OS:Connection,
  {0c64e320-bf85-4e4f-9364-97c9e5eefe74}, !- Handle
  {534a4a4a-f99c-4cdf-b071-1f07f5d582af}, !- Name
  {c3953487-0e92-4cb1-84c4-5f4c4362fefb}, !- Source Object
  11,                                     !- Outlet Port
  {ab88e40b-0ba7-43af-be1a-526de6dd925a}, !- Target Object
  2;                                      !- Inlet Port

OS:PortList,
  {f0b49b26-c840-4800-8cd3-74f4027c768a}, !- Handle
  {4d7fba86-c345-4610-b220-1393f960d057}, !- Name
  {c3953487-0e92-4cb1-84c4-5f4c4362fefb}; !- HVAC Component

OS:PortList,
  {bd6ffc62-7682-4afa-bd9d-20aaadf1df95}, !- Handle
  {c979b399-c54c-426b-8ca2-bc9f7ceaff1e}, !- Name
  {c3953487-0e92-4cb1-84c4-5f4c4362fefb}; !- HVAC Component

OS:PortList,
  {132ceae7-d200-4071-a65d-9c25d4c75931}, !- Handle
  {3e5231e3-2ab9-4390-bf73-2ce5a3f1773e}, !- Name
  {c3953487-0e92-4cb1-84c4-5f4c4362fefb}; !- HVAC Component

OS:Sizing:Zone,
  {412f2fe0-6740-4eaf-b542-84c73a07e1ef}, !- Handle
  {c3953487-0e92-4cb1-84c4-5f4c4362fefb}, !- Zone or ZoneList Name
>>>>>>> ed34baf7
  SupplyAirTemperature,                   !- Zone Cooling Design Supply Air Temperature Input Method
  14,                                     !- Zone Cooling Design Supply Air Temperature {C}
  11.11,                                  !- Zone Cooling Design Supply Air Temperature Difference {deltaC}
  SupplyAirTemperature,                   !- Zone Heating Design Supply Air Temperature Input Method
  40,                                     !- Zone Heating Design Supply Air Temperature {C}
  11.11,                                  !- Zone Heating Design Supply Air Temperature Difference {deltaC}
  0.0085,                                 !- Zone Cooling Design Supply Air Humidity Ratio {kg-H2O/kg-air}
  0.008,                                  !- Zone Heating Design Supply Air Humidity Ratio {kg-H2O/kg-air}
  ,                                       !- Zone Heating Sizing Factor
  ,                                       !- Zone Cooling Sizing Factor
  DesignDay,                              !- Cooling Design Air Flow Method
  ,                                       !- Cooling Design Air Flow Rate {m3/s}
  ,                                       !- Cooling Minimum Air Flow per Zone Floor Area {m3/s-m2}
  ,                                       !- Cooling Minimum Air Flow {m3/s}
  ,                                       !- Cooling Minimum Air Flow Fraction
  DesignDay,                              !- Heating Design Air Flow Method
  ,                                       !- Heating Design Air Flow Rate {m3/s}
  ,                                       !- Heating Maximum Air Flow per Zone Floor Area {m3/s-m2}
  ,                                       !- Heating Maximum Air Flow {m3/s}
  ,                                       !- Heating Maximum Air Flow Fraction
  ,                                       !- Design Zone Air Distribution Effectiveness in Cooling Mode
  ,                                       !- Design Zone Air Distribution Effectiveness in Heating Mode
  No,                                     !- Account for Dedicated Outdoor Air System
  NeutralSupplyAir,                       !- Dedicated Outdoor Air System Control Strategy
  autosize,                               !- Dedicated Outdoor Air Low Setpoint Temperature for Design {C}
  autosize;                               !- Dedicated Outdoor Air High Setpoint Temperature for Design {C}

OS:ZoneHVAC:EquipmentList,
<<<<<<< HEAD
  {47ce4f08-721a-4a81-b40b-aae70b6e19bb}, !- Handle
  Zone HVAC Equipment List 2,             !- Name
  {d5f83380-f54d-4d21-ab31-85154e59fc63}; !- Thermal Zone

OS:SpaceType,
  {afafe742-1795-4e62-bda7-4e8d21c854f5}, !- Handle
=======
  {e4207414-875d-44a8-aa43-bea8212f69ec}, !- Handle
  Zone HVAC Equipment List 2,             !- Name
  {c3953487-0e92-4cb1-84c4-5f4c4362fefb}; !- Thermal Zone

OS:SpaceType,
  {f65f5e2a-17c8-4079-8d84-8f5d2c41cdf2}, !- Handle
>>>>>>> ed34baf7
  Space Type 2,                           !- Name
  ,                                       !- Default Construction Set Name
  ,                                       !- Default Schedule Set Name
  ,                                       !- Group Rendering Name
  ,                                       !- Design Specification Outdoor Air Object Name
  ,                                       !- Standards Template
  ,                                       !- Standards Building Type
  unfinished attic;                       !- Standards Space Type

OS:BuildingUnit,
<<<<<<< HEAD
  {f64946b8-03c9-496e-9ad8-57b8fbd9ba90}, !- Handle
=======
  {8c545f9d-66e5-48bb-9e7d-7f4411f211de}, !- Handle
>>>>>>> ed34baf7
  unit 1,                                 !- Name
  ,                                       !- Rendering Color
  Residential;                            !- Building Unit Type

OS:Building,
<<<<<<< HEAD
  {a23ba7f2-0e59-4dd0-9c9e-25ef6f50f155}, !- Handle
=======
  {2fdefbeb-68c5-453e-8e73-bc9babed1d47}, !- Handle
>>>>>>> ed34baf7
  Building 1,                             !- Name
  ,                                       !- Building Sector Type
  270,                                    !- North Axis {deg}
  ,                                       !- Nominal Floor to Floor Height {m}
  ,                                       !- Space Type Name
  ,                                       !- Default Construction Set Name
  ,                                       !- Default Schedule Set Name
  2,                                      !- Standards Number of Stories
  2,                                      !- Standards Number of Above Ground Stories
  ,                                       !- Standards Template
  singlefamilydetached,                   !- Standards Building Type
  1;                                      !- Standards Number of Living Units

OS:AdditionalProperties,
<<<<<<< HEAD
  {498974cc-53c9-492a-80af-4bab47bb8973}, !- Handle
  {a23ba7f2-0e59-4dd0-9c9e-25ef6f50f155}, !- Object Name
=======
  {b54a2609-2a54-40c5-a695-382ebd6baa08}, !- Handle
  {2fdefbeb-68c5-453e-8e73-bc9babed1d47}, !- Object Name
>>>>>>> ed34baf7
  Total Units Represented,                !- Feature Name 1
  Integer,                                !- Feature Data Type 1
  1,                                      !- Feature Value 1
  Total Units Modeled,                    !- Feature Name 2
  Integer,                                !- Feature Data Type 2
  1;                                      !- Feature Value 2

OS:AdditionalProperties,
<<<<<<< HEAD
  {d457fe3a-da3f-4ec5-85b9-377c0f920ade}, !- Handle
  {f64946b8-03c9-496e-9ad8-57b8fbd9ba90}, !- Object Name
=======
  {d20103b6-c861-438d-abe3-c02a3562ca76}, !- Handle
  {8c545f9d-66e5-48bb-9e7d-7f4411f211de}, !- Object Name
>>>>>>> ed34baf7
  NumberOfBedrooms,                       !- Feature Name 1
  Integer,                                !- Feature Data Type 1
  3,                                      !- Feature Value 1
  NumberOfBathrooms,                      !- Feature Name 2
  Double,                                 !- Feature Data Type 2
  2;                                      !- Feature Value 2

OS:Schedule:Day,
<<<<<<< HEAD
  {40dd39f5-3751-425a-87c6-95509012b294}, !- Handle
=======
  {d6c48800-554b-4d84-82c6-46575c0fdff2}, !- Handle
>>>>>>> ed34baf7
  Schedule Day 1,                         !- Name
  ,                                       !- Schedule Type Limits Name
  ,                                       !- Interpolate to Timestep
  24,                                     !- Hour 1
  0,                                      !- Minute 1
  0;                                      !- Value Until Time 1

OS:Schedule:Day,
<<<<<<< HEAD
  {e9763da1-9384-46e0-a98c-517329cc351f}, !- Handle
=======
  {fce95ccc-6793-449d-8ee2-c4f95653941a}, !- Handle
>>>>>>> ed34baf7
  Schedule Day 2,                         !- Name
  ,                                       !- Schedule Type Limits Name
  ,                                       !- Interpolate to Timestep
  24,                                     !- Hour 1
  0,                                      !- Minute 1
  1;                                      !- Value Until Time 1

OS:WeatherFile,
<<<<<<< HEAD
  {e69b26aa-e96a-4f41-98c8-96e58732c6ff}, !- Handle
=======
  {61233a05-4d19-4bcf-89b6-a32c52a12ac0}, !- Handle
>>>>>>> ed34baf7
  Denver Intl Ap,                         !- City
  CO,                                     !- State Province Region
  USA,                                    !- Country
  TMY3,                                   !- Data Source
  725650,                                 !- WMO Number
  39.83,                                  !- Latitude {deg}
  -104.65,                                !- Longitude {deg}
  -7,                                     !- Time Zone {hr}
  1650,                                   !- Elevation {m}
  file:../weather/USA_CO_Denver.Intl.AP.725650_TMY3.epw, !- Url
  E23378AA;                               !- Checksum

OS:AdditionalProperties,
<<<<<<< HEAD
  {69271a56-e110-4215-a0e0-70e249b45c01}, !- Handle
  {e69b26aa-e96a-4f41-98c8-96e58732c6ff}, !- Object Name
=======
  {d05039b5-bb5f-4bcf-befb-9308bc9d6bb4}, !- Handle
  {61233a05-4d19-4bcf-89b6-a32c52a12ac0}, !- Object Name
>>>>>>> ed34baf7
  EPWHeaderCity,                          !- Feature Name 1
  String,                                 !- Feature Data Type 1
  Denver Intl Ap,                         !- Feature Value 1
  EPWHeaderState,                         !- Feature Name 2
  String,                                 !- Feature Data Type 2
  CO,                                     !- Feature Value 2
  EPWHeaderCountry,                       !- Feature Name 3
  String,                                 !- Feature Data Type 3
  USA,                                    !- Feature Value 3
  EPWHeaderDataSource,                    !- Feature Name 4
  String,                                 !- Feature Data Type 4
  TMY3,                                   !- Feature Value 4
  EPWHeaderStation,                       !- Feature Name 5
  String,                                 !- Feature Data Type 5
  725650,                                 !- Feature Value 5
  EPWHeaderLatitude,                      !- Feature Name 6
  Double,                                 !- Feature Data Type 6
  39.829999999999998,                     !- Feature Value 6
  EPWHeaderLongitude,                     !- Feature Name 7
  Double,                                 !- Feature Data Type 7
  -104.65000000000001,                    !- Feature Value 7
  EPWHeaderTimezone,                      !- Feature Name 8
  Double,                                 !- Feature Data Type 8
  -7,                                     !- Feature Value 8
  EPWHeaderAltitude,                      !- Feature Name 9
  Double,                                 !- Feature Data Type 9
  5413.3858267716532,                     !- Feature Value 9
  EPWHeaderLocalPressure,                 !- Feature Name 10
  Double,                                 !- Feature Data Type 10
  0.81937567683596546,                    !- Feature Value 10
  EPWHeaderRecordsPerHour,                !- Feature Name 11
  Double,                                 !- Feature Data Type 11
  0,                                      !- Feature Value 11
  EPWDataAnnualAvgDrybulb,                !- Feature Name 12
  Double,                                 !- Feature Data Type 12
  51.575616438356228,                     !- Feature Value 12
  EPWDataAnnualMinDrybulb,                !- Feature Name 13
  Double,                                 !- Feature Data Type 13
  -2.9200000000000017,                    !- Feature Value 13
  EPWDataAnnualMaxDrybulb,                !- Feature Name 14
  Double,                                 !- Feature Data Type 14
  104,                                    !- Feature Value 14
  EPWDataCDD50F,                          !- Feature Name 15
  Double,                                 !- Feature Data Type 15
  3072.2925000000005,                     !- Feature Value 15
  EPWDataCDD65F,                          !- Feature Name 16
  Double,                                 !- Feature Data Type 16
  883.62000000000035,                     !- Feature Value 16
  EPWDataHDD50F,                          !- Feature Name 17
  Double,                                 !- Feature Data Type 17
  2497.1925000000001,                     !- Feature Value 17
  EPWDataHDD65F,                          !- Feature Name 18
  Double,                                 !- Feature Data Type 18
  5783.5200000000013,                     !- Feature Value 18
  EPWDataAnnualAvgWindspeed,              !- Feature Name 19
  Double,                                 !- Feature Data Type 19
  3.9165296803649667,                     !- Feature Value 19
  EPWDataMonthlyAvgDrybulbs,              !- Feature Name 20
  String,                                 !- Feature Data Type 20
  33.4191935483871&#4431.90142857142857&#4443.02620967741937&#4442.48624999999999&#4459.877741935483854&#4473.57574999999997&#4472.07975806451608&#4472.70008064516134&#4466.49200000000006&#4450.079112903225806&#4437.218250000000005&#4434.582177419354835, !- Feature Value 20
  EPWDataGroundMonthlyTemps,              !- Feature Name 21
  String,                                 !- Feature Data Type 21
  44.08306285945173&#4440.89570904991865&#4440.64045432632048&#4442.153016571250646&#4448.225111118704206&#4454.268919273837525&#4459.508577937551024&#4462.82777283423508&#4463.10975667174995&#4460.41014950381947&#4455.304105212311526&#4449.445696474514364, !- Feature Value 21
  EPWDataWSF,                             !- Feature Name 22
  Double,                                 !- Feature Data Type 22
  0.58999999999999997,                    !- Feature Value 22
  EPWDataMonthlyAvgDailyHighDrybulbs,     !- Feature Name 23
  String,                                 !- Feature Data Type 23
  47.41032258064516&#4446.58642857142857&#4455.15032258064517&#4453.708&#4472.80193548387098&#4488.67600000000002&#4486.1858064516129&#4485.87225806451613&#4482.082&#4463.18064516129033&#4448.73400000000001&#4448.87935483870968, !- Feature Value 23
  EPWDataMonthlyAvgDailyLowDrybulbs,      !- Feature Name 24
  String,                                 !- Feature Data Type 24
  19.347741935483874&#4419.856428571428573&#4430.316129032258065&#4431.112&#4447.41612903225806&#4457.901999999999994&#4459.063870967741934&#4460.956774193548384&#4452.352000000000004&#4438.41612903225806&#4427.002000000000002&#4423.02903225806451, !- Feature Value 24
  EPWDesignHeatingDrybulb,                !- Feature Name 25
  Double,                                 !- Feature Data Type 25
  12.02,                                  !- Feature Value 25
  EPWDesignHeatingWindspeed,              !- Feature Name 26
  Double,                                 !- Feature Data Type 26
  2.8062500000000004,                     !- Feature Value 26
  EPWDesignCoolingDrybulb,                !- Feature Name 27
  Double,                                 !- Feature Data Type 27
  91.939999999999998,                     !- Feature Value 27
  EPWDesignCoolingWetbulb,                !- Feature Name 28
  Double,                                 !- Feature Data Type 28
  59.95131430195849,                      !- Feature Value 28
  EPWDesignCoolingHumidityRatio,          !- Feature Name 29
  Double,                                 !- Feature Data Type 29
  0.0059161086834698092,                  !- Feature Value 29
  EPWDesignCoolingWindspeed,              !- Feature Name 30
  Double,                                 !- Feature Data Type 30
  3.7999999999999989,                     !- Feature Value 30
  EPWDesignDailyTemperatureRange,         !- Feature Name 31
  Double,                                 !- Feature Data Type 31
  24.915483870967748,                     !- Feature Value 31
  EPWDesignDehumidDrybulb,                !- Feature Name 32
  Double,                                 !- Feature Data Type 32
  67.996785714285721,                     !- Feature Value 32
  EPWDesignDehumidHumidityRatio,          !- Feature Name 33
  Double,                                 !- Feature Data Type 33
  0.012133744170488724,                   !- Feature Value 33
  EPWDesignCoolingDirectNormal,           !- Feature Name 34
  Double,                                 !- Feature Data Type 34
  985,                                    !- Feature Value 34
  EPWDesignCoolingDiffuseHorizontal,      !- Feature Name 35
  Double,                                 !- Feature Data Type 35
  84;                                     !- Feature Value 35

<<<<<<< HEAD
OS:YearDescription,
  {2305ad03-7d4a-4fe5-a37d-7e26a969df15}, !- Handle
  ,                                       !- Calendar Year
  Monday;                                 !- Day of Week for Start Day

OS:Site,
  {fba5d2f9-8859-4227-b1fc-45a02cda81fb}, !- Handle
=======
OS:Site,
  {e48e3693-3b4c-4564-a58f-130148c6d2d7}, !- Handle
>>>>>>> ed34baf7
  Denver Intl Ap_CO_USA,                  !- Name
  39.83,                                  !- Latitude {deg}
  -104.65,                                !- Longitude {deg}
  -7,                                     !- Time Zone {hr}
  1650,                                   !- Elevation {m}
  ;                                       !- Terrain

OS:ClimateZones,
<<<<<<< HEAD
  {7a5d3f3a-aa61-429e-835e-f713ce4c6b16}, !- Handle
=======
  {6a2450fc-68e4-4c73-b5f8-8c287459cb73}, !- Handle
>>>>>>> ed34baf7
  ,                                       !- Active Institution
  ,                                       !- Active Year
  ,                                       !- Climate Zone Institution Name 1
  ,                                       !- Climate Zone Document Name 1
  ,                                       !- Climate Zone Document Year 1
  ,                                       !- Climate Zone Value 1
  Building America,                       !- Climate Zone Institution Name 2
  ,                                       !- Climate Zone Document Name 2
  0,                                      !- Climate Zone Document Year 2
  Cold;                                   !- Climate Zone Value 2

OS:Site:WaterMainsTemperature,
<<<<<<< HEAD
  {4c595979-4924-4c27-95b6-b2265e5e2b0a}, !- Handle
=======
  {020e9343-dd9b-420b-8917-6cb753fd4cb0}, !- Handle
>>>>>>> ed34baf7
  Correlation,                            !- Calculation Method
  ,                                       !- Temperature Schedule Name
  10.8753424657535,                       !- Annual Average Outdoor Air Temperature {C}
  23.1524007936508;                       !- Maximum Difference In Monthly Average Outdoor Air Temperatures {deltaC}

OS:RunPeriodControl:DaylightSavingTime,
<<<<<<< HEAD
  {65d9c81e-5f97-48fc-9456-94406e95ed8a}, !- Handle
=======
  {e315a0f6-d2fe-41ba-a97d-9e67913c1eca}, !- Handle
>>>>>>> ed34baf7
  4/7,                                    !- Start Date
  10/26;                                  !- End Date

OS:Site:GroundTemperature:Deep,
<<<<<<< HEAD
  {a051b880-0427-4283-a0e7-fbf83877086e}, !- Handle
=======
  {bdd25eba-c112-41c4-801a-3ec136c528e8}, !- Handle
>>>>>>> ed34baf7
  10.8753424657535,                       !- January Deep Ground Temperature {C}
  10.8753424657535,                       !- February Deep Ground Temperature {C}
  10.8753424657535,                       !- March Deep Ground Temperature {C}
  10.8753424657535,                       !- April Deep Ground Temperature {C}
  10.8753424657535,                       !- May Deep Ground Temperature {C}
  10.8753424657535,                       !- June Deep Ground Temperature {C}
  10.8753424657535,                       !- July Deep Ground Temperature {C}
  10.8753424657535,                       !- August Deep Ground Temperature {C}
  10.8753424657535,                       !- September Deep Ground Temperature {C}
  10.8753424657535,                       !- October Deep Ground Temperature {C}
  10.8753424657535,                       !- November Deep Ground Temperature {C}
  10.8753424657535;                       !- December Deep Ground Temperature {C}
<|MERGE_RESOLUTION|>--- conflicted
+++ resolved
@@ -1,53 +1,26 @@
 !- NOTE: Auto-generated from /test/osw_files/SFD_2000sqft_2story_SL_UA_Denver_East.osw
 
 OS:Version,
-<<<<<<< HEAD
-  {2ee7421d-d181-4ac6-b661-296320d94185}, !- Handle
-  2.8.1;                                  !- Version Identifier
-
-OS:SimulationControl,
-  {0195d219-961d-4b61-883b-74b91a7326fc}, !- Handle
-=======
   {668f5f8d-64c9-40a6-94f9-c9429c5c492e}, !- Handle
   2.8.0;                                  !- Version Identifier
 
 OS:SimulationControl,
   {7bef84ee-1d79-475d-8807-74cf74505b3f}, !- Handle
->>>>>>> ed34baf7
   ,                                       !- Do Zone Sizing Calculation
   ,                                       !- Do System Sizing Calculation
   ,                                       !- Do Plant Sizing Calculation
   No;                                     !- Run Simulation for Sizing Periods
 
 OS:Timestep,
-<<<<<<< HEAD
-  {289d198a-d353-4407-bd28-fcb1af6512d8}, !- Handle
-  6;                                      !- Number of Timesteps per Hour
-
-OS:ShadowCalculation,
-  {8a7d7b37-a8ed-4f97-bac3-48ac415303bc}, !- Handle
-=======
   {f338516f-743f-45cf-bc6d-74da8fc8248e}, !- Handle
   6;                                      !- Number of Timesteps per Hour
 
 OS:ShadowCalculation,
   {f87006c6-cfff-43ec-b2d1-35890a3ee824}, !- Handle
->>>>>>> ed34baf7
   20,                                     !- Calculation Frequency
   200;                                    !- Maximum Figures in Shadow Overlap Calculations
 
 OS:SurfaceConvectionAlgorithm:Outside,
-<<<<<<< HEAD
-  {89d257b1-ef22-4ad6-ac06-24c6808f1996}, !- Handle
-  DOE-2;                                  !- Algorithm
-
-OS:SurfaceConvectionAlgorithm:Inside,
-  {3338f247-9b4d-4ecc-85dc-4947ba8df8a2}, !- Handle
-  TARP;                                   !- Algorithm
-
-OS:ZoneCapacitanceMultiplier:ResearchSpecial,
-  {f5408339-4f0f-4dbf-98dc-7bf247190eb9}, !- Handle
-=======
   {4ea16603-83d4-4f71-bd59-0f94988fea1b}, !- Handle
   DOE-2;                                  !- Algorithm
 
@@ -57,17 +30,12 @@
 
 OS:ZoneCapacitanceMultiplier:ResearchSpecial,
   {617abc41-f1bc-45ec-95c6-9163c58d8d68}, !- Handle
->>>>>>> ed34baf7
   ,                                       !- Temperature Capacity Multiplier
   15,                                     !- Humidity Capacity Multiplier
   ;                                       !- Carbon Dioxide Capacity Multiplier
 
 OS:RunPeriod,
-<<<<<<< HEAD
-  {72190333-6f3f-4120-8cb8-0a6e3185ffe4}, !- Handle
-=======
   {04edb5ab-fa9d-4a75-815f-796dd7953bdc}, !- Handle
->>>>>>> ed34baf7
   Run Period 1,                           !- Name
   1,                                      !- Begin Month
   1,                                      !- Begin Day of Month
@@ -87,11 +55,7 @@
   ;                                       !- Is Leap Year
 
 OS:ThermalZone,
-<<<<<<< HEAD
-  {969cc753-d831-4288-9672-8cabe533b949}, !- Handle
-=======
   {bc05a9b2-0c77-4ba8-ac1c-cc44f3b08ba9}, !- Handle
->>>>>>> ed34baf7
   living zone,                            !- Name
   ,                                       !- Multiplier
   ,                                       !- Ceiling Height {m}
@@ -100,17 +64,10 @@
   ,                                       !- Zone Inside Convection Algorithm
   ,                                       !- Zone Outside Convection Algorithm
   ,                                       !- Zone Conditioning Equipment List Name
-<<<<<<< HEAD
-  {cd9e6c58-aae8-4c6d-934b-e15192aea119}, !- Zone Air Inlet Port List
-  {ea495f8e-e5b9-4e8a-8fe1-30e7ec25882a}, !- Zone Air Exhaust Port List
-  {55aadc52-838a-4226-ae83-37ada774c45b}, !- Zone Air Node Name
-  {b6cb1539-2021-4ec5-a618-5e43f912837a}, !- Zone Return Air Port List
-=======
   {7c8d0e4d-8f8c-4985-bd4e-89a4a210ea92}, !- Zone Air Inlet Port List
   {8210e281-2e85-48f4-8f06-8695ac086d8f}, !- Zone Air Exhaust Port List
   {b282f9c5-1dee-4b90-9489-7cfc856e8cad}, !- Zone Air Node Name
   {5ec3ce5c-0f86-4d76-89b0-bd37a7c49081}, !- Zone Return Air Port List
->>>>>>> ed34baf7
   ,                                       !- Primary Daylighting Control Name
   ,                                       !- Fraction of Zone Controlled by Primary Daylighting Control
   ,                                       !- Secondary Daylighting Control Name
@@ -121,39 +78,6 @@
   No;                                     !- Use Ideal Air Loads
 
 OS:Node,
-<<<<<<< HEAD
-  {5a5ef838-9d6c-459d-ae57-7b55860e5017}, !- Handle
-  Node 1,                                 !- Name
-  {55aadc52-838a-4226-ae83-37ada774c45b}, !- Inlet Port
-  ;                                       !- Outlet Port
-
-OS:Connection,
-  {55aadc52-838a-4226-ae83-37ada774c45b}, !- Handle
-  {40178269-3424-42ce-b654-c0ddade57a84}, !- Name
-  {969cc753-d831-4288-9672-8cabe533b949}, !- Source Object
-  11,                                     !- Outlet Port
-  {5a5ef838-9d6c-459d-ae57-7b55860e5017}, !- Target Object
-  2;                                      !- Inlet Port
-
-OS:PortList,
-  {cd9e6c58-aae8-4c6d-934b-e15192aea119}, !- Handle
-  {4883a30d-f8f3-4fed-a12b-f227296ced34}, !- Name
-  {969cc753-d831-4288-9672-8cabe533b949}; !- HVAC Component
-
-OS:PortList,
-  {ea495f8e-e5b9-4e8a-8fe1-30e7ec25882a}, !- Handle
-  {b047a11b-5788-4c3e-ad0e-b4d59f7889cd}, !- Name
-  {969cc753-d831-4288-9672-8cabe533b949}; !- HVAC Component
-
-OS:PortList,
-  {b6cb1539-2021-4ec5-a618-5e43f912837a}, !- Handle
-  {949ea0d0-6140-42c7-8b1e-6a63b5182167}, !- Name
-  {969cc753-d831-4288-9672-8cabe533b949}; !- HVAC Component
-
-OS:Sizing:Zone,
-  {34a87eb6-720e-48a8-8780-28b35b26a253}, !- Handle
-  {969cc753-d831-4288-9672-8cabe533b949}, !- Zone or ZoneList Name
-=======
   {535f03da-5279-4062-a3ba-d24b51ea9f65}, !- Handle
   Node 1,                                 !- Name
   {b282f9c5-1dee-4b90-9489-7cfc856e8cad}, !- Inlet Port
@@ -185,7 +109,6 @@
 OS:Sizing:Zone,
   {e281820e-7264-4955-994f-b80913b08105}, !- Handle
   {bc05a9b2-0c77-4ba8-ac1c-cc44f3b08ba9}, !- Zone or ZoneList Name
->>>>>>> ed34baf7
   SupplyAirTemperature,                   !- Zone Cooling Design Supply Air Temperature Input Method
   14,                                     !- Zone Cooling Design Supply Air Temperature {C}
   11.11,                                  !- Zone Cooling Design Supply Air Temperature Difference {deltaC}
@@ -214,16 +137,6 @@
   autosize;                               !- Dedicated Outdoor Air High Setpoint Temperature for Design {C}
 
 OS:ZoneHVAC:EquipmentList,
-<<<<<<< HEAD
-  {2a46066b-4d23-43ee-a95d-73445d0f91aa}, !- Handle
-  Zone HVAC Equipment List 1,             !- Name
-  {969cc753-d831-4288-9672-8cabe533b949}; !- Thermal Zone
-
-OS:Space,
-  {faa019ec-a285-4edf-b49f-92866d6e48c1}, !- Handle
-  living space,                           !- Name
-  {367e0366-c9c5-4a77-b750-71c9d243ea51}, !- Space Type Name
-=======
   {84b0eec3-7379-447f-9f62-7d1916aea8c6}, !- Handle
   Zone HVAC Equipment List 1,             !- Name
   {bc05a9b2-0c77-4ba8-ac1c-cc44f3b08ba9}; !- Thermal Zone
@@ -232,7 +145,6 @@
   {029e134d-a9c5-4253-8110-8e939719a3ca}, !- Handle
   living space,                           !- Name
   {a8ad80f7-f146-45a8-8703-69f90394f7ac}, !- Space Type Name
->>>>>>> ed34baf7
   ,                                       !- Default Construction Set Name
   ,                                       !- Default Schedule Set Name
   -0,                                     !- Direction of Relative North {deg}
@@ -240,19 +152,6 @@
   0,                                      !- Y Origin {m}
   0,                                      !- Z Origin {m}
   ,                                       !- Building Story Name
-<<<<<<< HEAD
-  {969cc753-d831-4288-9672-8cabe533b949}, !- Thermal Zone Name
-  ,                                       !- Part of Total Floor Area
-  ,                                       !- Design Specification Outdoor Air Object Name
-  {f64946b8-03c9-496e-9ad8-57b8fbd9ba90}; !- Building Unit Name
-
-OS:Surface,
-  {59099969-e65c-433d-ba69-9b052fb430ac}, !- Handle
-  Surface 1,                              !- Name
-  Floor,                                  !- Surface Type
-  ,                                       !- Construction Name
-  {faa019ec-a285-4edf-b49f-92866d6e48c1}, !- Space Name
-=======
   {bc05a9b2-0c77-4ba8-ac1c-cc44f3b08ba9}, !- Thermal Zone Name
   ,                                       !- Part of Total Floor Area
   ,                                       !- Design Specification Outdoor Air Object Name
@@ -264,7 +163,6 @@
   Floor,                                  !- Surface Type
   ,                                       !- Construction Name
   {029e134d-a9c5-4253-8110-8e939719a3ca}, !- Space Name
->>>>>>> ed34baf7
   Foundation,                             !- Outside Boundary Condition
   ,                                       !- Outside Boundary Condition Object
   NoSun,                                  !- Sun Exposure
@@ -277,19 +175,11 @@
   13.6310703908387, 0, 0;                 !- X,Y,Z Vertex 4 {m}
 
 OS:Surface,
-<<<<<<< HEAD
-  {9c1662b0-5461-452b-865c-ce33b3564766}, !- Handle
-  Surface 2,                              !- Name
-  Wall,                                   !- Surface Type
-  ,                                       !- Construction Name
-  {faa019ec-a285-4edf-b49f-92866d6e48c1}, !- Space Name
-=======
   {f01f1faf-0d4c-40bd-be97-c1aabdbd4508}, !- Handle
   Surface 2,                              !- Name
   Wall,                                   !- Surface Type
   ,                                       !- Construction Name
   {029e134d-a9c5-4253-8110-8e939719a3ca}, !- Space Name
->>>>>>> ed34baf7
   Outdoors,                               !- Outside Boundary Condition
   ,                                       !- Outside Boundary Condition Object
   SunExposed,                             !- Sun Exposure
@@ -302,19 +192,11 @@
   0, 0, 2.4384;                           !- X,Y,Z Vertex 4 {m}
 
 OS:Surface,
-<<<<<<< HEAD
-  {591f42c0-95c8-48ec-8862-ecef5702c00d}, !- Handle
-  Surface 3,                              !- Name
-  Wall,                                   !- Surface Type
-  ,                                       !- Construction Name
-  {faa019ec-a285-4edf-b49f-92866d6e48c1}, !- Space Name
-=======
   {ce56bb2a-87ee-4e9a-ad7a-6e28ef5ff648}, !- Handle
   Surface 3,                              !- Name
   Wall,                                   !- Surface Type
   ,                                       !- Construction Name
   {029e134d-a9c5-4253-8110-8e939719a3ca}, !- Space Name
->>>>>>> ed34baf7
   Outdoors,                               !- Outside Boundary Condition
   ,                                       !- Outside Boundary Condition Object
   SunExposed,                             !- Sun Exposure
@@ -327,19 +209,11 @@
   0, 6.81553519541936, 2.4384;            !- X,Y,Z Vertex 4 {m}
 
 OS:Surface,
-<<<<<<< HEAD
-  {2d80a603-d50a-4c79-aaee-8973f692d955}, !- Handle
-  Surface 4,                              !- Name
-  Wall,                                   !- Surface Type
-  ,                                       !- Construction Name
-  {faa019ec-a285-4edf-b49f-92866d6e48c1}, !- Space Name
-=======
   {397a11c8-d96b-448e-9f0a-68ccd36d02a8}, !- Handle
   Surface 4,                              !- Name
   Wall,                                   !- Surface Type
   ,                                       !- Construction Name
   {029e134d-a9c5-4253-8110-8e939719a3ca}, !- Space Name
->>>>>>> ed34baf7
   Outdoors,                               !- Outside Boundary Condition
   ,                                       !- Outside Boundary Condition Object
   SunExposed,                             !- Sun Exposure
@@ -352,19 +226,11 @@
   13.6310703908387, 6.81553519541936, 2.4384; !- X,Y,Z Vertex 4 {m}
 
 OS:Surface,
-<<<<<<< HEAD
-  {e4952483-78f9-44ef-bb35-64e49f46f6bf}, !- Handle
-  Surface 5,                              !- Name
-  Wall,                                   !- Surface Type
-  ,                                       !- Construction Name
-  {faa019ec-a285-4edf-b49f-92866d6e48c1}, !- Space Name
-=======
   {f0ba5d62-5c8e-4450-af6a-55a4e1b3a4fe}, !- Handle
   Surface 5,                              !- Name
   Wall,                                   !- Surface Type
   ,                                       !- Construction Name
   {029e134d-a9c5-4253-8110-8e939719a3ca}, !- Space Name
->>>>>>> ed34baf7
   Outdoors,                               !- Outside Boundary Condition
   ,                                       !- Outside Boundary Condition Object
   SunExposed,                             !- Sun Exposure
@@ -377,15 +243,6 @@
   13.6310703908387, 0, 2.4384;            !- X,Y,Z Vertex 4 {m}
 
 OS:Surface,
-<<<<<<< HEAD
-  {211b5a5a-e475-48b0-8483-bfc2ab420235}, !- Handle
-  Surface 6,                              !- Name
-  RoofCeiling,                            !- Surface Type
-  ,                                       !- Construction Name
-  {faa019ec-a285-4edf-b49f-92866d6e48c1}, !- Space Name
-  Surface,                                !- Outside Boundary Condition
-  {4e5e82af-0985-46b0-b8f6-4eedc0416018}, !- Outside Boundary Condition Object
-=======
   {3d848b09-4c38-4283-a4e6-63131b4be26b}, !- Handle
   Surface 6,                              !- Name
   RoofCeiling,                            !- Surface Type
@@ -393,7 +250,6 @@
   {029e134d-a9c5-4253-8110-8e939719a3ca}, !- Space Name
   Surface,                                !- Outside Boundary Condition
   {81682636-d92e-46b9-81c7-3521726204ca}, !- Outside Boundary Condition Object
->>>>>>> ed34baf7
   NoSun,                                  !- Sun Exposure
   NoWind,                                 !- Wind Exposure
   ,                                       !- View Factor to Ground
@@ -404,11 +260,7 @@
   0, 0, 2.4384;                           !- X,Y,Z Vertex 4 {m}
 
 OS:SpaceType,
-<<<<<<< HEAD
-  {367e0366-c9c5-4a77-b750-71c9d243ea51}, !- Handle
-=======
   {a8ad80f7-f146-45a8-8703-69f90394f7ac}, !- Handle
->>>>>>> ed34baf7
   Space Type 1,                           !- Name
   ,                                       !- Default Construction Set Name
   ,                                       !- Default Schedule Set Name
@@ -419,15 +271,9 @@
   living;                                 !- Standards Space Type
 
 OS:Space,
-<<<<<<< HEAD
-  {f5654830-8842-4d8d-9261-6e68f12ee215}, !- Handle
-  living space|story 2,                   !- Name
-  {367e0366-c9c5-4a77-b750-71c9d243ea51}, !- Space Type Name
-=======
   {e7403873-d691-4faf-a34a-72ae3f5fb7a2}, !- Handle
   living space|story 2,                   !- Name
   {a8ad80f7-f146-45a8-8703-69f90394f7ac}, !- Space Type Name
->>>>>>> ed34baf7
   ,                                       !- Default Construction Set Name
   ,                                       !- Default Schedule Set Name
   -0,                                     !- Direction of Relative North {deg}
@@ -435,21 +281,6 @@
   0,                                      !- Y Origin {m}
   2.4384,                                 !- Z Origin {m}
   ,                                       !- Building Story Name
-<<<<<<< HEAD
-  {969cc753-d831-4288-9672-8cabe533b949}, !- Thermal Zone Name
-  ,                                       !- Part of Total Floor Area
-  ,                                       !- Design Specification Outdoor Air Object Name
-  {f64946b8-03c9-496e-9ad8-57b8fbd9ba90}; !- Building Unit Name
-
-OS:Surface,
-  {4e5e82af-0985-46b0-b8f6-4eedc0416018}, !- Handle
-  Surface 7,                              !- Name
-  Floor,                                  !- Surface Type
-  ,                                       !- Construction Name
-  {f5654830-8842-4d8d-9261-6e68f12ee215}, !- Space Name
-  Surface,                                !- Outside Boundary Condition
-  {211b5a5a-e475-48b0-8483-bfc2ab420235}, !- Outside Boundary Condition Object
-=======
   {bc05a9b2-0c77-4ba8-ac1c-cc44f3b08ba9}, !- Thermal Zone Name
   ,                                       !- Part of Total Floor Area
   ,                                       !- Design Specification Outdoor Air Object Name
@@ -463,7 +294,6 @@
   {e7403873-d691-4faf-a34a-72ae3f5fb7a2}, !- Space Name
   Surface,                                !- Outside Boundary Condition
   {3d848b09-4c38-4283-a4e6-63131b4be26b}, !- Outside Boundary Condition Object
->>>>>>> ed34baf7
   NoSun,                                  !- Sun Exposure
   NoWind,                                 !- Wind Exposure
   ,                                       !- View Factor to Ground
@@ -474,19 +304,11 @@
   13.6310703908387, 0, 0;                 !- X,Y,Z Vertex 4 {m}
 
 OS:Surface,
-<<<<<<< HEAD
-  {ddfac572-0bea-41d9-b6e9-0c2ada7ebaf8}, !- Handle
-  Surface 8,                              !- Name
-  Wall,                                   !- Surface Type
-  ,                                       !- Construction Name
-  {f5654830-8842-4d8d-9261-6e68f12ee215}, !- Space Name
-=======
   {7d809135-6a6d-4af1-a789-5ac897d60c2b}, !- Handle
   Surface 8,                              !- Name
   Wall,                                   !- Surface Type
   ,                                       !- Construction Name
   {e7403873-d691-4faf-a34a-72ae3f5fb7a2}, !- Space Name
->>>>>>> ed34baf7
   Outdoors,                               !- Outside Boundary Condition
   ,                                       !- Outside Boundary Condition Object
   SunExposed,                             !- Sun Exposure
@@ -499,19 +321,11 @@
   0, 0, 2.4384;                           !- X,Y,Z Vertex 4 {m}
 
 OS:Surface,
-<<<<<<< HEAD
-  {2026dce9-c300-4774-b05c-c96dff86b303}, !- Handle
-  Surface 9,                              !- Name
-  Wall,                                   !- Surface Type
-  ,                                       !- Construction Name
-  {f5654830-8842-4d8d-9261-6e68f12ee215}, !- Space Name
-=======
   {f089f6b8-3000-496c-8535-8b73f8314309}, !- Handle
   Surface 9,                              !- Name
   Wall,                                   !- Surface Type
   ,                                       !- Construction Name
   {e7403873-d691-4faf-a34a-72ae3f5fb7a2}, !- Space Name
->>>>>>> ed34baf7
   Outdoors,                               !- Outside Boundary Condition
   ,                                       !- Outside Boundary Condition Object
   SunExposed,                             !- Sun Exposure
@@ -524,19 +338,11 @@
   0, 6.81553519541936, 2.4384;            !- X,Y,Z Vertex 4 {m}
 
 OS:Surface,
-<<<<<<< HEAD
-  {f1f7b16f-f811-437a-ba96-cdc850973bbd}, !- Handle
-  Surface 10,                             !- Name
-  Wall,                                   !- Surface Type
-  ,                                       !- Construction Name
-  {f5654830-8842-4d8d-9261-6e68f12ee215}, !- Space Name
-=======
   {e384afe1-f866-4db6-8d79-6819fe345d88}, !- Handle
   Surface 10,                             !- Name
   Wall,                                   !- Surface Type
   ,                                       !- Construction Name
   {e7403873-d691-4faf-a34a-72ae3f5fb7a2}, !- Space Name
->>>>>>> ed34baf7
   Outdoors,                               !- Outside Boundary Condition
   ,                                       !- Outside Boundary Condition Object
   SunExposed,                             !- Sun Exposure
@@ -549,19 +355,11 @@
   13.6310703908387, 6.81553519541936, 2.4384; !- X,Y,Z Vertex 4 {m}
 
 OS:Surface,
-<<<<<<< HEAD
-  {636fab13-73ca-425f-bb1b-a6c8122a085a}, !- Handle
-  Surface 11,                             !- Name
-  Wall,                                   !- Surface Type
-  ,                                       !- Construction Name
-  {f5654830-8842-4d8d-9261-6e68f12ee215}, !- Space Name
-=======
   {e762f15b-1255-4d93-a67d-027f802842d8}, !- Handle
   Surface 11,                             !- Name
   Wall,                                   !- Surface Type
   ,                                       !- Construction Name
   {e7403873-d691-4faf-a34a-72ae3f5fb7a2}, !- Space Name
->>>>>>> ed34baf7
   Outdoors,                               !- Outside Boundary Condition
   ,                                       !- Outside Boundary Condition Object
   SunExposed,                             !- Sun Exposure
@@ -574,15 +372,6 @@
   13.6310703908387, 0, 2.4384;            !- X,Y,Z Vertex 4 {m}
 
 OS:Surface,
-<<<<<<< HEAD
-  {d5a4f5a5-1810-45c9-b655-9cd772087385}, !- Handle
-  Surface 12,                             !- Name
-  RoofCeiling,                            !- Surface Type
-  ,                                       !- Construction Name
-  {f5654830-8842-4d8d-9261-6e68f12ee215}, !- Space Name
-  Surface,                                !- Outside Boundary Condition
-  {ff9b951a-da4d-46f5-9190-e27f09347fc3}, !- Outside Boundary Condition Object
-=======
   {df451273-2b04-4806-a0ec-a58ef4a38fdb}, !- Handle
   Surface 12,                             !- Name
   RoofCeiling,                            !- Surface Type
@@ -590,7 +379,6 @@
   {e7403873-d691-4faf-a34a-72ae3f5fb7a2}, !- Space Name
   Surface,                                !- Outside Boundary Condition
   {16138839-5092-43f9-9f74-f12677f83079}, !- Outside Boundary Condition Object
->>>>>>> ed34baf7
   NoSun,                                  !- Sun Exposure
   NoWind,                                 !- Wind Exposure
   ,                                       !- View Factor to Ground
@@ -601,15 +389,6 @@
   0, 0, 2.4384;                           !- X,Y,Z Vertex 4 {m}
 
 OS:Surface,
-<<<<<<< HEAD
-  {ff9b951a-da4d-46f5-9190-e27f09347fc3}, !- Handle
-  Surface 13,                             !- Name
-  Floor,                                  !- Surface Type
-  ,                                       !- Construction Name
-  {1c3c10ab-e986-4530-bc69-67a66a54687b}, !- Space Name
-  Surface,                                !- Outside Boundary Condition
-  {d5a4f5a5-1810-45c9-b655-9cd772087385}, !- Outside Boundary Condition Object
-=======
   {16138839-5092-43f9-9f74-f12677f83079}, !- Handle
   Surface 13,                             !- Name
   Floor,                                  !- Surface Type
@@ -617,7 +396,6 @@
   {e021fb20-9305-4e50-8e69-c014f734150c}, !- Space Name
   Surface,                                !- Outside Boundary Condition
   {df451273-2b04-4806-a0ec-a58ef4a38fdb}, !- Outside Boundary Condition Object
->>>>>>> ed34baf7
   NoSun,                                  !- Sun Exposure
   NoWind,                                 !- Wind Exposure
   ,                                       !- View Factor to Ground
@@ -628,19 +406,11 @@
   0, 0, 0;                                !- X,Y,Z Vertex 4 {m}
 
 OS:Surface,
-<<<<<<< HEAD
-  {dd2f53e2-d03e-40f0-86e3-36a008406f4f}, !- Handle
-  Surface 14,                             !- Name
-  RoofCeiling,                            !- Surface Type
-  ,                                       !- Construction Name
-  {1c3c10ab-e986-4530-bc69-67a66a54687b}, !- Space Name
-=======
   {a43a9f25-dae5-47f0-a35d-bd4f8a2848cf}, !- Handle
   Surface 14,                             !- Name
   RoofCeiling,                            !- Surface Type
   ,                                       !- Construction Name
   {e021fb20-9305-4e50-8e69-c014f734150c}, !- Space Name
->>>>>>> ed34baf7
   Outdoors,                               !- Outside Boundary Condition
   ,                                       !- Outside Boundary Condition Object
   SunExposed,                             !- Sun Exposure
@@ -653,19 +423,11 @@
   13.6310703908387, 0, 0;                 !- X,Y,Z Vertex 4 {m}
 
 OS:Surface,
-<<<<<<< HEAD
-  {2976491b-82e9-409c-8463-dcb01436edab}, !- Handle
-  Surface 15,                             !- Name
-  RoofCeiling,                            !- Surface Type
-  ,                                       !- Construction Name
-  {1c3c10ab-e986-4530-bc69-67a66a54687b}, !- Space Name
-=======
   {463d6873-d51c-4585-bf82-558012d068a6}, !- Handle
   Surface 15,                             !- Name
   RoofCeiling,                            !- Surface Type
   ,                                       !- Construction Name
   {e021fb20-9305-4e50-8e69-c014f734150c}, !- Space Name
->>>>>>> ed34baf7
   Outdoors,                               !- Outside Boundary Condition
   ,                                       !- Outside Boundary Condition Object
   SunExposed,                             !- Sun Exposure
@@ -678,19 +440,11 @@
   0, 6.81553519541936, 0;                 !- X,Y,Z Vertex 4 {m}
 
 OS:Surface,
-<<<<<<< HEAD
-  {b040bb12-efce-450b-b201-c03d187a7c25}, !- Handle
-  Surface 16,                             !- Name
-  Wall,                                   !- Surface Type
-  ,                                       !- Construction Name
-  {1c3c10ab-e986-4530-bc69-67a66a54687b}, !- Space Name
-=======
   {ff7cebd9-64d1-4608-8612-132da2f9dd1f}, !- Handle
   Surface 16,                             !- Name
   Wall,                                   !- Surface Type
   ,                                       !- Construction Name
   {e021fb20-9305-4e50-8e69-c014f734150c}, !- Space Name
->>>>>>> ed34baf7
   Outdoors,                               !- Outside Boundary Condition
   ,                                       !- Outside Boundary Condition Object
   SunExposed,                             !- Sun Exposure
@@ -702,19 +456,11 @@
   0, 0, 0;                                !- X,Y,Z Vertex 3 {m}
 
 OS:Surface,
-<<<<<<< HEAD
-  {57799c94-b6fe-427e-8fb0-7570ceff6539}, !- Handle
-  Surface 17,                             !- Name
-  Wall,                                   !- Surface Type
-  ,                                       !- Construction Name
-  {1c3c10ab-e986-4530-bc69-67a66a54687b}, !- Space Name
-=======
   {1afe1ca7-40fe-4798-892a-7eb42c720a47}, !- Handle
   Surface 17,                             !- Name
   Wall,                                   !- Surface Type
   ,                                       !- Construction Name
   {e021fb20-9305-4e50-8e69-c014f734150c}, !- Space Name
->>>>>>> ed34baf7
   Outdoors,                               !- Outside Boundary Condition
   ,                                       !- Outside Boundary Condition Object
   SunExposed,                             !- Sun Exposure
@@ -726,15 +472,9 @@
   13.6310703908387, 6.81553519541936, 0;  !- X,Y,Z Vertex 3 {m}
 
 OS:Space,
-<<<<<<< HEAD
-  {1c3c10ab-e986-4530-bc69-67a66a54687b}, !- Handle
-  unfinished attic space,                 !- Name
-  {afafe742-1795-4e62-bda7-4e8d21c854f5}, !- Space Type Name
-=======
   {e021fb20-9305-4e50-8e69-c014f734150c}, !- Handle
   unfinished attic space,                 !- Name
   {f65f5e2a-17c8-4079-8d84-8f5d2c41cdf2}, !- Space Type Name
->>>>>>> ed34baf7
   ,                                       !- Default Construction Set Name
   ,                                       !- Default Schedule Set Name
   -0,                                     !- Direction of Relative North {deg}
@@ -742,17 +482,10 @@
   0,                                      !- Y Origin {m}
   4.8768,                                 !- Z Origin {m}
   ,                                       !- Building Story Name
-<<<<<<< HEAD
-  {d5f83380-f54d-4d21-ab31-85154e59fc63}; !- Thermal Zone Name
-
-OS:ThermalZone,
-  {d5f83380-f54d-4d21-ab31-85154e59fc63}, !- Handle
-=======
   {c3953487-0e92-4cb1-84c4-5f4c4362fefb}; !- Thermal Zone Name
 
 OS:ThermalZone,
   {c3953487-0e92-4cb1-84c4-5f4c4362fefb}, !- Handle
->>>>>>> ed34baf7
   unfinished attic zone,                  !- Name
   ,                                       !- Multiplier
   ,                                       !- Ceiling Height {m}
@@ -761,17 +494,10 @@
   ,                                       !- Zone Inside Convection Algorithm
   ,                                       !- Zone Outside Convection Algorithm
   ,                                       !- Zone Conditioning Equipment List Name
-<<<<<<< HEAD
-  {632cefbb-514f-4ddf-8f24-f43ad6762f65}, !- Zone Air Inlet Port List
-  {bfe2ad65-b94e-49d2-b6b8-039e9867cd69}, !- Zone Air Exhaust Port List
-  {1afca6a2-df72-429c-b297-70806fbb72e5}, !- Zone Air Node Name
-  {323ba886-7294-488a-be51-773048e042e1}, !- Zone Return Air Port List
-=======
   {f0b49b26-c840-4800-8cd3-74f4027c768a}, !- Zone Air Inlet Port List
   {bd6ffc62-7682-4afa-bd9d-20aaadf1df95}, !- Zone Air Exhaust Port List
   {0c64e320-bf85-4e4f-9364-97c9e5eefe74}, !- Zone Air Node Name
   {132ceae7-d200-4071-a65d-9c25d4c75931}, !- Zone Return Air Port List
->>>>>>> ed34baf7
   ,                                       !- Primary Daylighting Control Name
   ,                                       !- Fraction of Zone Controlled by Primary Daylighting Control
   ,                                       !- Secondary Daylighting Control Name
@@ -782,39 +508,6 @@
   No;                                     !- Use Ideal Air Loads
 
 OS:Node,
-<<<<<<< HEAD
-  {bf7b2ef5-8981-47df-95f3-329fd50868d2}, !- Handle
-  Node 2,                                 !- Name
-  {1afca6a2-df72-429c-b297-70806fbb72e5}, !- Inlet Port
-  ;                                       !- Outlet Port
-
-OS:Connection,
-  {1afca6a2-df72-429c-b297-70806fbb72e5}, !- Handle
-  {f3f5760e-cf39-432a-a6fb-1f1a465334b9}, !- Name
-  {d5f83380-f54d-4d21-ab31-85154e59fc63}, !- Source Object
-  11,                                     !- Outlet Port
-  {bf7b2ef5-8981-47df-95f3-329fd50868d2}, !- Target Object
-  2;                                      !- Inlet Port
-
-OS:PortList,
-  {632cefbb-514f-4ddf-8f24-f43ad6762f65}, !- Handle
-  {517175d5-0bac-4f9e-9dc1-71a3f1ed068c}, !- Name
-  {d5f83380-f54d-4d21-ab31-85154e59fc63}; !- HVAC Component
-
-OS:PortList,
-  {bfe2ad65-b94e-49d2-b6b8-039e9867cd69}, !- Handle
-  {a72b7d7f-48f4-41fc-9b79-a5debc7fce33}, !- Name
-  {d5f83380-f54d-4d21-ab31-85154e59fc63}; !- HVAC Component
-
-OS:PortList,
-  {323ba886-7294-488a-be51-773048e042e1}, !- Handle
-  {96219508-ca0e-4a03-a26f-c2d26194d7ad}, !- Name
-  {d5f83380-f54d-4d21-ab31-85154e59fc63}; !- HVAC Component
-
-OS:Sizing:Zone,
-  {25df38eb-ff4f-459c-9226-f4ad3ec92fd1}, !- Handle
-  {d5f83380-f54d-4d21-ab31-85154e59fc63}, !- Zone or ZoneList Name
-=======
   {ab88e40b-0ba7-43af-be1a-526de6dd925a}, !- Handle
   Node 2,                                 !- Name
   {0c64e320-bf85-4e4f-9364-97c9e5eefe74}, !- Inlet Port
@@ -846,7 +539,6 @@
 OS:Sizing:Zone,
   {412f2fe0-6740-4eaf-b542-84c73a07e1ef}, !- Handle
   {c3953487-0e92-4cb1-84c4-5f4c4362fefb}, !- Zone or ZoneList Name
->>>>>>> ed34baf7
   SupplyAirTemperature,                   !- Zone Cooling Design Supply Air Temperature Input Method
   14,                                     !- Zone Cooling Design Supply Air Temperature {C}
   11.11,                                  !- Zone Cooling Design Supply Air Temperature Difference {deltaC}
@@ -875,21 +567,12 @@
   autosize;                               !- Dedicated Outdoor Air High Setpoint Temperature for Design {C}
 
 OS:ZoneHVAC:EquipmentList,
-<<<<<<< HEAD
-  {47ce4f08-721a-4a81-b40b-aae70b6e19bb}, !- Handle
-  Zone HVAC Equipment List 2,             !- Name
-  {d5f83380-f54d-4d21-ab31-85154e59fc63}; !- Thermal Zone
-
-OS:SpaceType,
-  {afafe742-1795-4e62-bda7-4e8d21c854f5}, !- Handle
-=======
   {e4207414-875d-44a8-aa43-bea8212f69ec}, !- Handle
   Zone HVAC Equipment List 2,             !- Name
   {c3953487-0e92-4cb1-84c4-5f4c4362fefb}; !- Thermal Zone
 
 OS:SpaceType,
   {f65f5e2a-17c8-4079-8d84-8f5d2c41cdf2}, !- Handle
->>>>>>> ed34baf7
   Space Type 2,                           !- Name
   ,                                       !- Default Construction Set Name
   ,                                       !- Default Schedule Set Name
@@ -900,21 +583,13 @@
   unfinished attic;                       !- Standards Space Type
 
 OS:BuildingUnit,
-<<<<<<< HEAD
-  {f64946b8-03c9-496e-9ad8-57b8fbd9ba90}, !- Handle
-=======
   {8c545f9d-66e5-48bb-9e7d-7f4411f211de}, !- Handle
->>>>>>> ed34baf7
   unit 1,                                 !- Name
   ,                                       !- Rendering Color
   Residential;                            !- Building Unit Type
 
 OS:Building,
-<<<<<<< HEAD
-  {a23ba7f2-0e59-4dd0-9c9e-25ef6f50f155}, !- Handle
-=======
   {2fdefbeb-68c5-453e-8e73-bc9babed1d47}, !- Handle
->>>>>>> ed34baf7
   Building 1,                             !- Name
   ,                                       !- Building Sector Type
   270,                                    !- North Axis {deg}
@@ -929,13 +604,8 @@
   1;                                      !- Standards Number of Living Units
 
 OS:AdditionalProperties,
-<<<<<<< HEAD
-  {498974cc-53c9-492a-80af-4bab47bb8973}, !- Handle
-  {a23ba7f2-0e59-4dd0-9c9e-25ef6f50f155}, !- Object Name
-=======
   {b54a2609-2a54-40c5-a695-382ebd6baa08}, !- Handle
   {2fdefbeb-68c5-453e-8e73-bc9babed1d47}, !- Object Name
->>>>>>> ed34baf7
   Total Units Represented,                !- Feature Name 1
   Integer,                                !- Feature Data Type 1
   1,                                      !- Feature Value 1
@@ -944,13 +614,8 @@
   1;                                      !- Feature Value 2
 
 OS:AdditionalProperties,
-<<<<<<< HEAD
-  {d457fe3a-da3f-4ec5-85b9-377c0f920ade}, !- Handle
-  {f64946b8-03c9-496e-9ad8-57b8fbd9ba90}, !- Object Name
-=======
   {d20103b6-c861-438d-abe3-c02a3562ca76}, !- Handle
   {8c545f9d-66e5-48bb-9e7d-7f4411f211de}, !- Object Name
->>>>>>> ed34baf7
   NumberOfBedrooms,                       !- Feature Name 1
   Integer,                                !- Feature Data Type 1
   3,                                      !- Feature Value 1
@@ -959,11 +624,7 @@
   2;                                      !- Feature Value 2
 
 OS:Schedule:Day,
-<<<<<<< HEAD
-  {40dd39f5-3751-425a-87c6-95509012b294}, !- Handle
-=======
   {d6c48800-554b-4d84-82c6-46575c0fdff2}, !- Handle
->>>>>>> ed34baf7
   Schedule Day 1,                         !- Name
   ,                                       !- Schedule Type Limits Name
   ,                                       !- Interpolate to Timestep
@@ -972,11 +633,7 @@
   0;                                      !- Value Until Time 1
 
 OS:Schedule:Day,
-<<<<<<< HEAD
-  {e9763da1-9384-46e0-a98c-517329cc351f}, !- Handle
-=======
   {fce95ccc-6793-449d-8ee2-c4f95653941a}, !- Handle
->>>>>>> ed34baf7
   Schedule Day 2,                         !- Name
   ,                                       !- Schedule Type Limits Name
   ,                                       !- Interpolate to Timestep
@@ -985,11 +642,7 @@
   1;                                      !- Value Until Time 1
 
 OS:WeatherFile,
-<<<<<<< HEAD
-  {e69b26aa-e96a-4f41-98c8-96e58732c6ff}, !- Handle
-=======
   {61233a05-4d19-4bcf-89b6-a32c52a12ac0}, !- Handle
->>>>>>> ed34baf7
   Denver Intl Ap,                         !- City
   CO,                                     !- State Province Region
   USA,                                    !- Country
@@ -1003,13 +656,8 @@
   E23378AA;                               !- Checksum
 
 OS:AdditionalProperties,
-<<<<<<< HEAD
-  {69271a56-e110-4215-a0e0-70e249b45c01}, !- Handle
-  {e69b26aa-e96a-4f41-98c8-96e58732c6ff}, !- Object Name
-=======
   {d05039b5-bb5f-4bcf-befb-9308bc9d6bb4}, !- Handle
   {61233a05-4d19-4bcf-89b6-a32c52a12ac0}, !- Object Name
->>>>>>> ed34baf7
   EPWHeaderCity,                          !- Feature Name 1
   String,                                 !- Feature Data Type 1
   Denver Intl Ap,                         !- Feature Value 1
@@ -1116,18 +764,8 @@
   Double,                                 !- Feature Data Type 35
   84;                                     !- Feature Value 35
 
-<<<<<<< HEAD
-OS:YearDescription,
-  {2305ad03-7d4a-4fe5-a37d-7e26a969df15}, !- Handle
-  ,                                       !- Calendar Year
-  Monday;                                 !- Day of Week for Start Day
-
-OS:Site,
-  {fba5d2f9-8859-4227-b1fc-45a02cda81fb}, !- Handle
-=======
 OS:Site,
   {e48e3693-3b4c-4564-a58f-130148c6d2d7}, !- Handle
->>>>>>> ed34baf7
   Denver Intl Ap_CO_USA,                  !- Name
   39.83,                                  !- Latitude {deg}
   -104.65,                                !- Longitude {deg}
@@ -1136,11 +774,7 @@
   ;                                       !- Terrain
 
 OS:ClimateZones,
-<<<<<<< HEAD
-  {7a5d3f3a-aa61-429e-835e-f713ce4c6b16}, !- Handle
-=======
   {6a2450fc-68e4-4c73-b5f8-8c287459cb73}, !- Handle
->>>>>>> ed34baf7
   ,                                       !- Active Institution
   ,                                       !- Active Year
   ,                                       !- Climate Zone Institution Name 1
@@ -1153,31 +787,19 @@
   Cold;                                   !- Climate Zone Value 2
 
 OS:Site:WaterMainsTemperature,
-<<<<<<< HEAD
-  {4c595979-4924-4c27-95b6-b2265e5e2b0a}, !- Handle
-=======
   {020e9343-dd9b-420b-8917-6cb753fd4cb0}, !- Handle
->>>>>>> ed34baf7
   Correlation,                            !- Calculation Method
   ,                                       !- Temperature Schedule Name
   10.8753424657535,                       !- Annual Average Outdoor Air Temperature {C}
   23.1524007936508;                       !- Maximum Difference In Monthly Average Outdoor Air Temperatures {deltaC}
 
 OS:RunPeriodControl:DaylightSavingTime,
-<<<<<<< HEAD
-  {65d9c81e-5f97-48fc-9456-94406e95ed8a}, !- Handle
-=======
   {e315a0f6-d2fe-41ba-a97d-9e67913c1eca}, !- Handle
->>>>>>> ed34baf7
   4/7,                                    !- Start Date
   10/26;                                  !- End Date
 
 OS:Site:GroundTemperature:Deep,
-<<<<<<< HEAD
-  {a051b880-0427-4283-a0e7-fbf83877086e}, !- Handle
-=======
   {bdd25eba-c112-41c4-801a-3ec136c528e8}, !- Handle
->>>>>>> ed34baf7
   10.8753424657535,                       !- January Deep Ground Temperature {C}
   10.8753424657535,                       !- February Deep Ground Temperature {C}
   10.8753424657535,                       !- March Deep Ground Temperature {C}
