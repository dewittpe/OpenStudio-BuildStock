!- NOTE: Auto-generated from /test/osw_files/SFD_2000sqft_2story_SL_UA_Denver_East.osw

OS:Version,
<<<<<<< HEAD
  {d5899f8a-74a6-4921-9052-87a3462b3d95}, !- Handle
  2.8.0;                                  !- Version Identifier

OS:SimulationControl,
  {d1591e8e-6aa6-4182-a0ff-d8e22cda74fe}, !- Handle
=======
  {fbe74ca9-1a76-42f5-9724-efe779e5f602}, !- Handle
  2.8.1;                                  !- Version Identifier

OS:SimulationControl,
  {fc01b267-604c-406c-ab4f-9864591a85b8}, !- Handle
>>>>>>> 17b3a688
  ,                                       !- Do Zone Sizing Calculation
  ,                                       !- Do System Sizing Calculation
  ,                                       !- Do Plant Sizing Calculation
  No;                                     !- Run Simulation for Sizing Periods

OS:Timestep,
<<<<<<< HEAD
  {52d49dd7-1c45-4edb-80db-3ebd6e2e453c}, !- Handle
  6;                                      !- Number of Timesteps per Hour

OS:ShadowCalculation,
  {f1a86a23-00b2-485d-9995-0f72caa4ae6c}, !- Handle
=======
  {cb5b314b-74cf-497f-a620-41837a3760ec}, !- Handle
  6;                                      !- Number of Timesteps per Hour

OS:ShadowCalculation,
  {038e4eba-65f4-41f9-ac73-db1882ef963a}, !- Handle
>>>>>>> 17b3a688
  20,                                     !- Calculation Frequency
  200;                                    !- Maximum Figures in Shadow Overlap Calculations

OS:SurfaceConvectionAlgorithm:Outside,
<<<<<<< HEAD
  {8c9f39a3-82a3-4742-8ae4-f95988523298}, !- Handle
  DOE-2;                                  !- Algorithm

OS:SurfaceConvectionAlgorithm:Inside,
  {cba03138-8b06-4dd8-8b1e-03605c036f3f}, !- Handle
  TARP;                                   !- Algorithm

OS:ZoneCapacitanceMultiplier:ResearchSpecial,
  {bbf0ece6-bcce-47c3-a1db-db424cb1da88}, !- Handle
=======
  {58192cba-b739-4a6a-9d37-c34c562f95a9}, !- Handle
  DOE-2;                                  !- Algorithm

OS:SurfaceConvectionAlgorithm:Inside,
  {2b76e315-9647-40c0-b683-360f26602dc3}, !- Handle
  TARP;                                   !- Algorithm

OS:ZoneCapacitanceMultiplier:ResearchSpecial,
  {0e43fa40-e6b9-4d67-ad55-2375c54d7f1b}, !- Handle
>>>>>>> 17b3a688
  ,                                       !- Temperature Capacity Multiplier
  15,                                     !- Humidity Capacity Multiplier
  ;                                       !- Carbon Dioxide Capacity Multiplier

OS:RunPeriod,
<<<<<<< HEAD
  {2164fa29-babb-48f4-8b5e-2a6e51186325}, !- Handle
=======
  {0c19ebff-e76c-474e-ac9c-0e7053f797a7}, !- Handle
>>>>>>> 17b3a688
  Run Period 1,                           !- Name
  1,                                      !- Begin Month
  1,                                      !- Begin Day of Month
  12,                                     !- End Month
  31,                                     !- End Day of Month
  ,                                       !- Use Weather File Holidays and Special Days
  ,                                       !- Use Weather File Daylight Saving Period
  ,                                       !- Apply Weekend Holiday Rule
  ,                                       !- Use Weather File Rain Indicators
  ,                                       !- Use Weather File Snow Indicators
  ;                                       !- Number of Times Runperiod to be Repeated

OS:ThermalZone,
<<<<<<< HEAD
  {e9d92f62-37ea-41dd-90ae-2e1b65528287}, !- Handle
=======
  {f16bbc8a-9013-420b-9115-06646175dbbd}, !- Handle
>>>>>>> 17b3a688
  living zone,                            !- Name
  ,                                       !- Multiplier
  ,                                       !- Ceiling Height {m}
  ,                                       !- Volume {m3}
  ,                                       !- Floor Area {m2}
  ,                                       !- Zone Inside Convection Algorithm
  ,                                       !- Zone Outside Convection Algorithm
  ,                                       !- Zone Conditioning Equipment List Name
<<<<<<< HEAD
  {309dba8f-3981-425c-981a-885a69a73612}, !- Zone Air Inlet Port List
  {f4ef3555-e3d5-4db3-baf6-00cd1e3093d7}, !- Zone Air Exhaust Port List
  {7d300ae3-3190-42f8-96bf-cf89e29cfc4e}, !- Zone Air Node Name
  {40786d18-35a7-4e42-988b-9fd8a451c286}, !- Zone Return Air Port List
=======
  {3967e0c3-6956-47d0-b460-e3558dcda174}, !- Zone Air Inlet Port List
  {38fbe5f1-bd7e-4978-b81b-f48e90b86f46}, !- Zone Air Exhaust Port List
  {3c51ff81-2472-4ec9-a98a-f52ade139a3c}, !- Zone Air Node Name
  {bd62b08f-7c4b-44bc-b74b-29eec7f130fe}, !- Zone Return Air Port List
>>>>>>> 17b3a688
  ,                                       !- Primary Daylighting Control Name
  ,                                       !- Fraction of Zone Controlled by Primary Daylighting Control
  ,                                       !- Secondary Daylighting Control Name
  ,                                       !- Fraction of Zone Controlled by Secondary Daylighting Control
  ,                                       !- Illuminance Map Name
  ,                                       !- Group Rendering Name
  ,                                       !- Thermostat Name
  No;                                     !- Use Ideal Air Loads

OS:Node,
<<<<<<< HEAD
  {55db7f3a-1a4a-42ac-b6dd-3cc5eea6c298}, !- Handle
  Node 1,                                 !- Name
  {7d300ae3-3190-42f8-96bf-cf89e29cfc4e}, !- Inlet Port
  ;                                       !- Outlet Port

OS:Connection,
  {7d300ae3-3190-42f8-96bf-cf89e29cfc4e}, !- Handle
  {ed6856d0-af23-4a22-b440-b239ac346b06}, !- Name
  {e9d92f62-37ea-41dd-90ae-2e1b65528287}, !- Source Object
  11,                                     !- Outlet Port
  {55db7f3a-1a4a-42ac-b6dd-3cc5eea6c298}, !- Target Object
  2;                                      !- Inlet Port

OS:PortList,
  {309dba8f-3981-425c-981a-885a69a73612}, !- Handle
  {333ce07c-69b4-4a85-aca2-66fb8710f6f1}, !- Name
  {e9d92f62-37ea-41dd-90ae-2e1b65528287}; !- HVAC Component

OS:PortList,
  {f4ef3555-e3d5-4db3-baf6-00cd1e3093d7}, !- Handle
  {8a10ba2d-8dd4-4db2-940d-a55d4274d193}, !- Name
  {e9d92f62-37ea-41dd-90ae-2e1b65528287}; !- HVAC Component

OS:PortList,
  {40786d18-35a7-4e42-988b-9fd8a451c286}, !- Handle
  {c520c2ef-100e-4cd5-9590-de8267c6a67f}, !- Name
  {e9d92f62-37ea-41dd-90ae-2e1b65528287}; !- HVAC Component

OS:Sizing:Zone,
  {bfb9046f-36f0-4ac3-9c4e-85db8d25a75f}, !- Handle
  {e9d92f62-37ea-41dd-90ae-2e1b65528287}, !- Zone or ZoneList Name
=======
  {2adb755d-552c-4b54-a2fd-4ff2b46b0ba8}, !- Handle
  Node 1,                                 !- Name
  {3c51ff81-2472-4ec9-a98a-f52ade139a3c}, !- Inlet Port
  ;                                       !- Outlet Port

OS:Connection,
  {3c51ff81-2472-4ec9-a98a-f52ade139a3c}, !- Handle
  {fc587e93-aac7-47ff-b3fe-782951c9fec1}, !- Name
  {f16bbc8a-9013-420b-9115-06646175dbbd}, !- Source Object
  11,                                     !- Outlet Port
  {2adb755d-552c-4b54-a2fd-4ff2b46b0ba8}, !- Target Object
  2;                                      !- Inlet Port

OS:PortList,
  {3967e0c3-6956-47d0-b460-e3558dcda174}, !- Handle
  {15a309cb-8cec-4b48-a7c4-d1c3ef2dc954}, !- Name
  {f16bbc8a-9013-420b-9115-06646175dbbd}; !- HVAC Component

OS:PortList,
  {38fbe5f1-bd7e-4978-b81b-f48e90b86f46}, !- Handle
  {2c854688-4582-41ef-b7f1-543dc0616017}, !- Name
  {f16bbc8a-9013-420b-9115-06646175dbbd}; !- HVAC Component

OS:PortList,
  {bd62b08f-7c4b-44bc-b74b-29eec7f130fe}, !- Handle
  {9be49094-7fcd-4f1f-bde4-70aebccfcb1e}, !- Name
  {f16bbc8a-9013-420b-9115-06646175dbbd}; !- HVAC Component

OS:Sizing:Zone,
  {67200b8a-d416-4fb4-9446-a012e63bcb19}, !- Handle
  {f16bbc8a-9013-420b-9115-06646175dbbd}, !- Zone or ZoneList Name
>>>>>>> 17b3a688
  SupplyAirTemperature,                   !- Zone Cooling Design Supply Air Temperature Input Method
  14,                                     !- Zone Cooling Design Supply Air Temperature {C}
  11.11,                                  !- Zone Cooling Design Supply Air Temperature Difference {deltaC}
  SupplyAirTemperature,                   !- Zone Heating Design Supply Air Temperature Input Method
  40,                                     !- Zone Heating Design Supply Air Temperature {C}
  11.11,                                  !- Zone Heating Design Supply Air Temperature Difference {deltaC}
  0.0085,                                 !- Zone Cooling Design Supply Air Humidity Ratio {kg-H2O/kg-air}
  0.008,                                  !- Zone Heating Design Supply Air Humidity Ratio {kg-H2O/kg-air}
  ,                                       !- Zone Heating Sizing Factor
  ,                                       !- Zone Cooling Sizing Factor
  DesignDay,                              !- Cooling Design Air Flow Method
  ,                                       !- Cooling Design Air Flow Rate {m3/s}
  ,                                       !- Cooling Minimum Air Flow per Zone Floor Area {m3/s-m2}
  ,                                       !- Cooling Minimum Air Flow {m3/s}
  ,                                       !- Cooling Minimum Air Flow Fraction
  DesignDay,                              !- Heating Design Air Flow Method
  ,                                       !- Heating Design Air Flow Rate {m3/s}
  ,                                       !- Heating Maximum Air Flow per Zone Floor Area {m3/s-m2}
  ,                                       !- Heating Maximum Air Flow {m3/s}
  ,                                       !- Heating Maximum Air Flow Fraction
  ,                                       !- Design Zone Air Distribution Effectiveness in Cooling Mode
  ,                                       !- Design Zone Air Distribution Effectiveness in Heating Mode
  No,                                     !- Account for Dedicated Outdoor Air System
  NeutralSupplyAir,                       !- Dedicated Outdoor Air System Control Strategy
  autosize,                               !- Dedicated Outdoor Air Low Setpoint Temperature for Design {C}
  autosize;                               !- Dedicated Outdoor Air High Setpoint Temperature for Design {C}

OS:ZoneHVAC:EquipmentList,
<<<<<<< HEAD
  {db3f6d05-d958-4154-a668-1381952cd02d}, !- Handle
  Zone HVAC Equipment List 1,             !- Name
  {e9d92f62-37ea-41dd-90ae-2e1b65528287}; !- Thermal Zone

OS:Space,
  {0f4f6275-067f-4cd6-8e87-7ee010c6d6e9}, !- Handle
  living space,                           !- Name
  {1923839f-b114-47d1-848f-884b71bff1c4}, !- Space Type Name
=======
  {19a1405c-93bd-4f64-a25d-b05640ca9931}, !- Handle
  Zone HVAC Equipment List 1,             !- Name
  {f16bbc8a-9013-420b-9115-06646175dbbd}; !- Thermal Zone

OS:Space,
  {ca7c82db-e0a3-4e96-8d1e-31d249595762}, !- Handle
  living space,                           !- Name
  {74bfbcec-bd2b-4b89-94e5-b5a5caa8df58}, !- Space Type Name
>>>>>>> 17b3a688
  ,                                       !- Default Construction Set Name
  ,                                       !- Default Schedule Set Name
  -0,                                     !- Direction of Relative North {deg}
  0,                                      !- X Origin {m}
  0,                                      !- Y Origin {m}
  0,                                      !- Z Origin {m}
  ,                                       !- Building Story Name
<<<<<<< HEAD
  {e9d92f62-37ea-41dd-90ae-2e1b65528287}, !- Thermal Zone Name
  ,                                       !- Part of Total Floor Area
  ,                                       !- Design Specification Outdoor Air Object Name
  {eeb0281e-d30a-4629-bdc4-693c063992d4}; !- Building Unit Name

OS:Surface,
  {316ef9b8-f898-4b46-98a1-3c7f00803868}, !- Handle
  Surface 1,                              !- Name
  Floor,                                  !- Surface Type
  ,                                       !- Construction Name
  {0f4f6275-067f-4cd6-8e87-7ee010c6d6e9}, !- Space Name
=======
  {f16bbc8a-9013-420b-9115-06646175dbbd}, !- Thermal Zone Name
  ,                                       !- Part of Total Floor Area
  ,                                       !- Design Specification Outdoor Air Object Name
  {49cdefa2-f042-45f5-b93c-af08331e7c80}; !- Building Unit Name

OS:Surface,
  {8f4f8f42-4b44-451c-9246-fc49038ea603}, !- Handle
  Surface 1,                              !- Name
  Floor,                                  !- Surface Type
  ,                                       !- Construction Name
  {ca7c82db-e0a3-4e96-8d1e-31d249595762}, !- Space Name
>>>>>>> 17b3a688
  Foundation,                             !- Outside Boundary Condition
  ,                                       !- Outside Boundary Condition Object
  NoSun,                                  !- Sun Exposure
  NoWind,                                 !- Wind Exposure
  ,                                       !- View Factor to Ground
  ,                                       !- Number of Vertices
  0, 0, 0,                                !- X,Y,Z Vertex 1 {m}
  0, 6.81553519541936, 0,                 !- X,Y,Z Vertex 2 {m}
  13.6310703908387, 6.81553519541936, 0,  !- X,Y,Z Vertex 3 {m}
  13.6310703908387, 0, 0;                 !- X,Y,Z Vertex 4 {m}

OS:Surface,
<<<<<<< HEAD
  {d1e8c3dd-6665-4579-9c37-11357f281227}, !- Handle
  Surface 2,                              !- Name
  Wall,                                   !- Surface Type
  ,                                       !- Construction Name
  {0f4f6275-067f-4cd6-8e87-7ee010c6d6e9}, !- Space Name
=======
  {4d16f8c6-7521-41c5-85e9-4a726f44a8fe}, !- Handle
  Surface 2,                              !- Name
  Wall,                                   !- Surface Type
  ,                                       !- Construction Name
  {ca7c82db-e0a3-4e96-8d1e-31d249595762}, !- Space Name
>>>>>>> 17b3a688
  Outdoors,                               !- Outside Boundary Condition
  ,                                       !- Outside Boundary Condition Object
  SunExposed,                             !- Sun Exposure
  WindExposed,                            !- Wind Exposure
  ,                                       !- View Factor to Ground
  ,                                       !- Number of Vertices
  0, 6.81553519541936, 2.4384,            !- X,Y,Z Vertex 1 {m}
  0, 6.81553519541936, 0,                 !- X,Y,Z Vertex 2 {m}
  0, 0, 0,                                !- X,Y,Z Vertex 3 {m}
  0, 0, 2.4384;                           !- X,Y,Z Vertex 4 {m}

OS:Surface,
<<<<<<< HEAD
  {28d5e029-91a8-4411-bf2c-fe0ccc665246}, !- Handle
  Surface 3,                              !- Name
  Wall,                                   !- Surface Type
  ,                                       !- Construction Name
  {0f4f6275-067f-4cd6-8e87-7ee010c6d6e9}, !- Space Name
=======
  {87b80956-982e-4a48-9940-f755d10fcb54}, !- Handle
  Surface 3,                              !- Name
  Wall,                                   !- Surface Type
  ,                                       !- Construction Name
  {ca7c82db-e0a3-4e96-8d1e-31d249595762}, !- Space Name
>>>>>>> 17b3a688
  Outdoors,                               !- Outside Boundary Condition
  ,                                       !- Outside Boundary Condition Object
  SunExposed,                             !- Sun Exposure
  WindExposed,                            !- Wind Exposure
  ,                                       !- View Factor to Ground
  ,                                       !- Number of Vertices
  13.6310703908387, 6.81553519541936, 2.4384, !- X,Y,Z Vertex 1 {m}
  13.6310703908387, 6.81553519541936, 0,  !- X,Y,Z Vertex 2 {m}
  0, 6.81553519541936, 0,                 !- X,Y,Z Vertex 3 {m}
  0, 6.81553519541936, 2.4384;            !- X,Y,Z Vertex 4 {m}

OS:Surface,
<<<<<<< HEAD
  {c11abf55-d958-4e45-bada-08c3708e9f4f}, !- Handle
  Surface 4,                              !- Name
  Wall,                                   !- Surface Type
  ,                                       !- Construction Name
  {0f4f6275-067f-4cd6-8e87-7ee010c6d6e9}, !- Space Name
=======
  {77ec9968-4504-47d1-94af-15990e458a1e}, !- Handle
  Surface 4,                              !- Name
  Wall,                                   !- Surface Type
  ,                                       !- Construction Name
  {ca7c82db-e0a3-4e96-8d1e-31d249595762}, !- Space Name
>>>>>>> 17b3a688
  Outdoors,                               !- Outside Boundary Condition
  ,                                       !- Outside Boundary Condition Object
  SunExposed,                             !- Sun Exposure
  WindExposed,                            !- Wind Exposure
  ,                                       !- View Factor to Ground
  ,                                       !- Number of Vertices
  13.6310703908387, 0, 2.4384,            !- X,Y,Z Vertex 1 {m}
  13.6310703908387, 0, 0,                 !- X,Y,Z Vertex 2 {m}
  13.6310703908387, 6.81553519541936, 0,  !- X,Y,Z Vertex 3 {m}
  13.6310703908387, 6.81553519541936, 2.4384; !- X,Y,Z Vertex 4 {m}

OS:Surface,
<<<<<<< HEAD
  {c1611ada-f6bd-46f8-9241-f8466f0bed25}, !- Handle
  Surface 5,                              !- Name
  Wall,                                   !- Surface Type
  ,                                       !- Construction Name
  {0f4f6275-067f-4cd6-8e87-7ee010c6d6e9}, !- Space Name
=======
  {b36c3d06-7509-4d51-8916-fa840d77d585}, !- Handle
  Surface 5,                              !- Name
  Wall,                                   !- Surface Type
  ,                                       !- Construction Name
  {ca7c82db-e0a3-4e96-8d1e-31d249595762}, !- Space Name
>>>>>>> 17b3a688
  Outdoors,                               !- Outside Boundary Condition
  ,                                       !- Outside Boundary Condition Object
  SunExposed,                             !- Sun Exposure
  WindExposed,                            !- Wind Exposure
  ,                                       !- View Factor to Ground
  ,                                       !- Number of Vertices
  0, 0, 2.4384,                           !- X,Y,Z Vertex 1 {m}
  0, 0, 0,                                !- X,Y,Z Vertex 2 {m}
  13.6310703908387, 0, 0,                 !- X,Y,Z Vertex 3 {m}
  13.6310703908387, 0, 2.4384;            !- X,Y,Z Vertex 4 {m}

OS:Surface,
<<<<<<< HEAD
  {7c9b09c2-5533-4bae-8e9c-450ec9171f0d}, !- Handle
  Surface 6,                              !- Name
  RoofCeiling,                            !- Surface Type
  ,                                       !- Construction Name
  {0f4f6275-067f-4cd6-8e87-7ee010c6d6e9}, !- Space Name
  Surface,                                !- Outside Boundary Condition
  {5ea16f4b-86c9-4f58-90f2-e9010a3956b2}, !- Outside Boundary Condition Object
=======
  {624b0da7-7eb2-4ef8-a2ad-6e587d6fda1e}, !- Handle
  Surface 6,                              !- Name
  RoofCeiling,                            !- Surface Type
  ,                                       !- Construction Name
  {ca7c82db-e0a3-4e96-8d1e-31d249595762}, !- Space Name
  Surface,                                !- Outside Boundary Condition
  {d3e3dfc4-02ae-4c0a-b627-191de9fc9352}, !- Outside Boundary Condition Object
>>>>>>> 17b3a688
  NoSun,                                  !- Sun Exposure
  NoWind,                                 !- Wind Exposure
  ,                                       !- View Factor to Ground
  ,                                       !- Number of Vertices
  13.6310703908387, 0, 2.4384,            !- X,Y,Z Vertex 1 {m}
  13.6310703908387, 6.81553519541936, 2.4384, !- X,Y,Z Vertex 2 {m}
  0, 6.81553519541936, 2.4384,            !- X,Y,Z Vertex 3 {m}
  0, 0, 2.4384;                           !- X,Y,Z Vertex 4 {m}

OS:SpaceType,
<<<<<<< HEAD
  {1923839f-b114-47d1-848f-884b71bff1c4}, !- Handle
=======
  {74bfbcec-bd2b-4b89-94e5-b5a5caa8df58}, !- Handle
>>>>>>> 17b3a688
  Space Type 1,                           !- Name
  ,                                       !- Default Construction Set Name
  ,                                       !- Default Schedule Set Name
  ,                                       !- Group Rendering Name
  ,                                       !- Design Specification Outdoor Air Object Name
  ,                                       !- Standards Template
  ,                                       !- Standards Building Type
  living;                                 !- Standards Space Type

OS:Space,
<<<<<<< HEAD
  {b350f330-04fc-4c13-93ef-ce695f8cb3f1}, !- Handle
  living space|story 2,                   !- Name
  {1923839f-b114-47d1-848f-884b71bff1c4}, !- Space Type Name
=======
  {25f092e4-1e19-424e-b08a-3231d633c009}, !- Handle
  living space|story 2,                   !- Name
  {74bfbcec-bd2b-4b89-94e5-b5a5caa8df58}, !- Space Type Name
>>>>>>> 17b3a688
  ,                                       !- Default Construction Set Name
  ,                                       !- Default Schedule Set Name
  -0,                                     !- Direction of Relative North {deg}
  0,                                      !- X Origin {m}
  0,                                      !- Y Origin {m}
  2.4384,                                 !- Z Origin {m}
  ,                                       !- Building Story Name
<<<<<<< HEAD
  {e9d92f62-37ea-41dd-90ae-2e1b65528287}, !- Thermal Zone Name
  ,                                       !- Part of Total Floor Area
  ,                                       !- Design Specification Outdoor Air Object Name
  {eeb0281e-d30a-4629-bdc4-693c063992d4}; !- Building Unit Name

OS:Surface,
  {5ea16f4b-86c9-4f58-90f2-e9010a3956b2}, !- Handle
  Surface 7,                              !- Name
  Floor,                                  !- Surface Type
  ,                                       !- Construction Name
  {b350f330-04fc-4c13-93ef-ce695f8cb3f1}, !- Space Name
  Surface,                                !- Outside Boundary Condition
  {7c9b09c2-5533-4bae-8e9c-450ec9171f0d}, !- Outside Boundary Condition Object
=======
  {f16bbc8a-9013-420b-9115-06646175dbbd}, !- Thermal Zone Name
  ,                                       !- Part of Total Floor Area
  ,                                       !- Design Specification Outdoor Air Object Name
  {49cdefa2-f042-45f5-b93c-af08331e7c80}; !- Building Unit Name

OS:Surface,
  {d3e3dfc4-02ae-4c0a-b627-191de9fc9352}, !- Handle
  Surface 7,                              !- Name
  Floor,                                  !- Surface Type
  ,                                       !- Construction Name
  {25f092e4-1e19-424e-b08a-3231d633c009}, !- Space Name
  Surface,                                !- Outside Boundary Condition
  {624b0da7-7eb2-4ef8-a2ad-6e587d6fda1e}, !- Outside Boundary Condition Object
>>>>>>> 17b3a688
  NoSun,                                  !- Sun Exposure
  NoWind,                                 !- Wind Exposure
  ,                                       !- View Factor to Ground
  ,                                       !- Number of Vertices
  0, 0, 0,                                !- X,Y,Z Vertex 1 {m}
  0, 6.81553519541936, 0,                 !- X,Y,Z Vertex 2 {m}
  13.6310703908387, 6.81553519541936, 0,  !- X,Y,Z Vertex 3 {m}
  13.6310703908387, 0, 0;                 !- X,Y,Z Vertex 4 {m}

OS:Surface,
<<<<<<< HEAD
  {8d55e9c4-603b-4360-b85d-fb575cd02482}, !- Handle
  Surface 8,                              !- Name
  Wall,                                   !- Surface Type
  ,                                       !- Construction Name
  {b350f330-04fc-4c13-93ef-ce695f8cb3f1}, !- Space Name
=======
  {b9a70057-d805-4c54-b9cb-c041bd1e2e4a}, !- Handle
  Surface 8,                              !- Name
  Wall,                                   !- Surface Type
  ,                                       !- Construction Name
  {25f092e4-1e19-424e-b08a-3231d633c009}, !- Space Name
>>>>>>> 17b3a688
  Outdoors,                               !- Outside Boundary Condition
  ,                                       !- Outside Boundary Condition Object
  SunExposed,                             !- Sun Exposure
  WindExposed,                            !- Wind Exposure
  ,                                       !- View Factor to Ground
  ,                                       !- Number of Vertices
  0, 6.81553519541936, 2.4384,            !- X,Y,Z Vertex 1 {m}
  0, 6.81553519541936, 0,                 !- X,Y,Z Vertex 2 {m}
  0, 0, 0,                                !- X,Y,Z Vertex 3 {m}
  0, 0, 2.4384;                           !- X,Y,Z Vertex 4 {m}

OS:Surface,
<<<<<<< HEAD
  {8bc74e01-b0a5-4acf-b359-a51801590fb4}, !- Handle
  Surface 9,                              !- Name
  Wall,                                   !- Surface Type
  ,                                       !- Construction Name
  {b350f330-04fc-4c13-93ef-ce695f8cb3f1}, !- Space Name
=======
  {8fd9bc5b-ec53-4b4b-8adb-20f4afa7fdfe}, !- Handle
  Surface 9,                              !- Name
  Wall,                                   !- Surface Type
  ,                                       !- Construction Name
  {25f092e4-1e19-424e-b08a-3231d633c009}, !- Space Name
>>>>>>> 17b3a688
  Outdoors,                               !- Outside Boundary Condition
  ,                                       !- Outside Boundary Condition Object
  SunExposed,                             !- Sun Exposure
  WindExposed,                            !- Wind Exposure
  ,                                       !- View Factor to Ground
  ,                                       !- Number of Vertices
  13.6310703908387, 6.81553519541936, 2.4384, !- X,Y,Z Vertex 1 {m}
  13.6310703908387, 6.81553519541936, 0,  !- X,Y,Z Vertex 2 {m}
  0, 6.81553519541936, 0,                 !- X,Y,Z Vertex 3 {m}
  0, 6.81553519541936, 2.4384;            !- X,Y,Z Vertex 4 {m}

OS:Surface,
<<<<<<< HEAD
  {9eb38fb9-5321-4344-ae83-9d0bb9abce19}, !- Handle
  Surface 10,                             !- Name
  Wall,                                   !- Surface Type
  ,                                       !- Construction Name
  {b350f330-04fc-4c13-93ef-ce695f8cb3f1}, !- Space Name
=======
  {6b96c680-a3b7-43ec-89dd-237a8719e959}, !- Handle
  Surface 10,                             !- Name
  Wall,                                   !- Surface Type
  ,                                       !- Construction Name
  {25f092e4-1e19-424e-b08a-3231d633c009}, !- Space Name
>>>>>>> 17b3a688
  Outdoors,                               !- Outside Boundary Condition
  ,                                       !- Outside Boundary Condition Object
  SunExposed,                             !- Sun Exposure
  WindExposed,                            !- Wind Exposure
  ,                                       !- View Factor to Ground
  ,                                       !- Number of Vertices
  13.6310703908387, 0, 2.4384,            !- X,Y,Z Vertex 1 {m}
  13.6310703908387, 0, 0,                 !- X,Y,Z Vertex 2 {m}
  13.6310703908387, 6.81553519541936, 0,  !- X,Y,Z Vertex 3 {m}
  13.6310703908387, 6.81553519541936, 2.4384; !- X,Y,Z Vertex 4 {m}

OS:Surface,
<<<<<<< HEAD
  {8ad37e34-5fb2-4d8a-a8df-34210d99b057}, !- Handle
  Surface 11,                             !- Name
  Wall,                                   !- Surface Type
  ,                                       !- Construction Name
  {b350f330-04fc-4c13-93ef-ce695f8cb3f1}, !- Space Name
=======
  {4b9cbb59-4901-43a6-8b30-f4c10cc0ab95}, !- Handle
  Surface 11,                             !- Name
  Wall,                                   !- Surface Type
  ,                                       !- Construction Name
  {25f092e4-1e19-424e-b08a-3231d633c009}, !- Space Name
>>>>>>> 17b3a688
  Outdoors,                               !- Outside Boundary Condition
  ,                                       !- Outside Boundary Condition Object
  SunExposed,                             !- Sun Exposure
  WindExposed,                            !- Wind Exposure
  ,                                       !- View Factor to Ground
  ,                                       !- Number of Vertices
  0, 0, 2.4384,                           !- X,Y,Z Vertex 1 {m}
  0, 0, 0,                                !- X,Y,Z Vertex 2 {m}
  13.6310703908387, 0, 0,                 !- X,Y,Z Vertex 3 {m}
  13.6310703908387, 0, 2.4384;            !- X,Y,Z Vertex 4 {m}

OS:Surface,
<<<<<<< HEAD
  {fdd674e6-1b43-4325-b94c-d7ced62601c3}, !- Handle
  Surface 12,                             !- Name
  RoofCeiling,                            !- Surface Type
  ,                                       !- Construction Name
  {b350f330-04fc-4c13-93ef-ce695f8cb3f1}, !- Space Name
  Surface,                                !- Outside Boundary Condition
  {ffeab31e-b4ad-4338-bfb4-39f7b0da030b}, !- Outside Boundary Condition Object
=======
  {9a494bec-b5f2-4016-953e-d5d245a97d23}, !- Handle
  Surface 12,                             !- Name
  RoofCeiling,                            !- Surface Type
  ,                                       !- Construction Name
  {25f092e4-1e19-424e-b08a-3231d633c009}, !- Space Name
  Surface,                                !- Outside Boundary Condition
  {ef07e34f-bbf3-4422-838f-0cd4a83086c0}, !- Outside Boundary Condition Object
>>>>>>> 17b3a688
  NoSun,                                  !- Sun Exposure
  NoWind,                                 !- Wind Exposure
  ,                                       !- View Factor to Ground
  ,                                       !- Number of Vertices
  13.6310703908387, 0, 2.4384,            !- X,Y,Z Vertex 1 {m}
  13.6310703908387, 6.81553519541936, 2.4384, !- X,Y,Z Vertex 2 {m}
  0, 6.81553519541936, 2.4384,            !- X,Y,Z Vertex 3 {m}
  0, 0, 2.4384;                           !- X,Y,Z Vertex 4 {m}

OS:Surface,
<<<<<<< HEAD
  {ffeab31e-b4ad-4338-bfb4-39f7b0da030b}, !- Handle
  Surface 13,                             !- Name
  Floor,                                  !- Surface Type
  ,                                       !- Construction Name
  {39b896c1-025f-4bfc-8f90-5e2ff9b6225f}, !- Space Name
  Surface,                                !- Outside Boundary Condition
  {fdd674e6-1b43-4325-b94c-d7ced62601c3}, !- Outside Boundary Condition Object
=======
  {ef07e34f-bbf3-4422-838f-0cd4a83086c0}, !- Handle
  Surface 13,                             !- Name
  Floor,                                  !- Surface Type
  ,                                       !- Construction Name
  {d7e2f0c9-3ade-46ce-9b97-011f4ac54b1c}, !- Space Name
  Surface,                                !- Outside Boundary Condition
  {9a494bec-b5f2-4016-953e-d5d245a97d23}, !- Outside Boundary Condition Object
>>>>>>> 17b3a688
  NoSun,                                  !- Sun Exposure
  NoWind,                                 !- Wind Exposure
  ,                                       !- View Factor to Ground
  ,                                       !- Number of Vertices
  0, 6.81553519541936, 0,                 !- X,Y,Z Vertex 1 {m}
  13.6310703908387, 6.81553519541936, 0,  !- X,Y,Z Vertex 2 {m}
  13.6310703908387, 0, 0,                 !- X,Y,Z Vertex 3 {m}
  0, 0, 0;                                !- X,Y,Z Vertex 4 {m}

OS:Surface,
<<<<<<< HEAD
  {75319f2e-5251-4fb6-95bf-62cd17f586f9}, !- Handle
  Surface 14,                             !- Name
  RoofCeiling,                            !- Surface Type
  ,                                       !- Construction Name
  {39b896c1-025f-4bfc-8f90-5e2ff9b6225f}, !- Space Name
=======
  {2084f9d8-f1a3-43a8-82ba-6d06e546e3ea}, !- Handle
  Surface 14,                             !- Name
  RoofCeiling,                            !- Surface Type
  ,                                       !- Construction Name
  {d7e2f0c9-3ade-46ce-9b97-011f4ac54b1c}, !- Space Name
>>>>>>> 17b3a688
  Outdoors,                               !- Outside Boundary Condition
  ,                                       !- Outside Boundary Condition Object
  SunExposed,                             !- Sun Exposure
  WindExposed,                            !- Wind Exposure
  ,                                       !- View Factor to Ground
  ,                                       !- Number of Vertices
  13.6310703908387, 3.40776759770968, 1.70388379885484, !- X,Y,Z Vertex 1 {m}
  0, 3.40776759770968, 1.70388379885484,  !- X,Y,Z Vertex 2 {m}
  0, 0, 0,                                !- X,Y,Z Vertex 3 {m}
  13.6310703908387, 0, 0;                 !- X,Y,Z Vertex 4 {m}

OS:Surface,
<<<<<<< HEAD
  {a0390bd4-6abb-41aa-922c-7eadcbec0083}, !- Handle
  Surface 15,                             !- Name
  RoofCeiling,                            !- Surface Type
  ,                                       !- Construction Name
  {39b896c1-025f-4bfc-8f90-5e2ff9b6225f}, !- Space Name
=======
  {db9a920c-9b22-4929-958e-871661dbf75c}, !- Handle
  Surface 15,                             !- Name
  RoofCeiling,                            !- Surface Type
  ,                                       !- Construction Name
  {d7e2f0c9-3ade-46ce-9b97-011f4ac54b1c}, !- Space Name
>>>>>>> 17b3a688
  Outdoors,                               !- Outside Boundary Condition
  ,                                       !- Outside Boundary Condition Object
  SunExposed,                             !- Sun Exposure
  WindExposed,                            !- Wind Exposure
  ,                                       !- View Factor to Ground
  ,                                       !- Number of Vertices
  0, 3.40776759770968, 1.70388379885484,  !- X,Y,Z Vertex 1 {m}
  13.6310703908387, 3.40776759770968, 1.70388379885484, !- X,Y,Z Vertex 2 {m}
  13.6310703908387, 6.81553519541936, 0,  !- X,Y,Z Vertex 3 {m}
  0, 6.81553519541936, 0;                 !- X,Y,Z Vertex 4 {m}

OS:Surface,
<<<<<<< HEAD
  {e35cb88c-72ee-4690-8468-1a7fba83aaf6}, !- Handle
  Surface 16,                             !- Name
  Wall,                                   !- Surface Type
  ,                                       !- Construction Name
  {39b896c1-025f-4bfc-8f90-5e2ff9b6225f}, !- Space Name
=======
  {8301cfd3-7958-4aef-a91b-1de53c877a10}, !- Handle
  Surface 16,                             !- Name
  Wall,                                   !- Surface Type
  ,                                       !- Construction Name
  {d7e2f0c9-3ade-46ce-9b97-011f4ac54b1c}, !- Space Name
>>>>>>> 17b3a688
  Outdoors,                               !- Outside Boundary Condition
  ,                                       !- Outside Boundary Condition Object
  SunExposed,                             !- Sun Exposure
  WindExposed,                            !- Wind Exposure
  ,                                       !- View Factor to Ground
  ,                                       !- Number of Vertices
  0, 3.40776759770968, 1.70388379885484,  !- X,Y,Z Vertex 1 {m}
  0, 6.81553519541936, 0,                 !- X,Y,Z Vertex 2 {m}
  0, 0, 0;                                !- X,Y,Z Vertex 3 {m}

OS:Surface,
<<<<<<< HEAD
  {915eba3c-98cd-4354-8c5c-f885a619692b}, !- Handle
  Surface 17,                             !- Name
  Wall,                                   !- Surface Type
  ,                                       !- Construction Name
  {39b896c1-025f-4bfc-8f90-5e2ff9b6225f}, !- Space Name
=======
  {8f162d52-da15-4568-9dc0-213a3dfaac48}, !- Handle
  Surface 17,                             !- Name
  Wall,                                   !- Surface Type
  ,                                       !- Construction Name
  {d7e2f0c9-3ade-46ce-9b97-011f4ac54b1c}, !- Space Name
>>>>>>> 17b3a688
  Outdoors,                               !- Outside Boundary Condition
  ,                                       !- Outside Boundary Condition Object
  SunExposed,                             !- Sun Exposure
  WindExposed,                            !- Wind Exposure
  ,                                       !- View Factor to Ground
  ,                                       !- Number of Vertices
  13.6310703908387, 3.40776759770968, 1.70388379885484, !- X,Y,Z Vertex 1 {m}
  13.6310703908387, 0, 0,                 !- X,Y,Z Vertex 2 {m}
  13.6310703908387, 6.81553519541936, 0;  !- X,Y,Z Vertex 3 {m}

OS:Space,
<<<<<<< HEAD
  {39b896c1-025f-4bfc-8f90-5e2ff9b6225f}, !- Handle
  unfinished attic space,                 !- Name
  {0cdeb546-2ea2-4a9b-8822-d8bc0466269d}, !- Space Type Name
=======
  {d7e2f0c9-3ade-46ce-9b97-011f4ac54b1c}, !- Handle
  unfinished attic space,                 !- Name
  {c426f484-6b15-4533-8728-f4951e34661a}, !- Space Type Name
>>>>>>> 17b3a688
  ,                                       !- Default Construction Set Name
  ,                                       !- Default Schedule Set Name
  -0,                                     !- Direction of Relative North {deg}
  0,                                      !- X Origin {m}
  0,                                      !- Y Origin {m}
  4.8768,                                 !- Z Origin {m}
  ,                                       !- Building Story Name
<<<<<<< HEAD
  {63ad582e-29d6-4d50-b3a2-7a1a91be6d2b}; !- Thermal Zone Name

OS:ThermalZone,
  {63ad582e-29d6-4d50-b3a2-7a1a91be6d2b}, !- Handle
=======
  {f415cb81-f15e-429e-a1bf-8e90c87bd256}; !- Thermal Zone Name

OS:ThermalZone,
  {f415cb81-f15e-429e-a1bf-8e90c87bd256}, !- Handle
>>>>>>> 17b3a688
  unfinished attic zone,                  !- Name
  ,                                       !- Multiplier
  ,                                       !- Ceiling Height {m}
  ,                                       !- Volume {m3}
  ,                                       !- Floor Area {m2}
  ,                                       !- Zone Inside Convection Algorithm
  ,                                       !- Zone Outside Convection Algorithm
  ,                                       !- Zone Conditioning Equipment List Name
<<<<<<< HEAD
  {0f938e3c-2132-4f99-ba9d-46ba438d60e6}, !- Zone Air Inlet Port List
  {54f1dbde-629d-4788-a4a9-6a929132e038}, !- Zone Air Exhaust Port List
  {4d942dbd-3be0-4f93-8e74-abe4f141fc53}, !- Zone Air Node Name
  {65c86462-e09f-42e4-8aaa-e128ce241536}, !- Zone Return Air Port List
=======
  {f82a154b-e9c9-4e14-b8e1-ea4c1162c8d0}, !- Zone Air Inlet Port List
  {3b7282bf-580e-4b63-ad0a-1f7b05b70c24}, !- Zone Air Exhaust Port List
  {f173a44e-3198-4f19-a56d-72cab8914189}, !- Zone Air Node Name
  {4f20db51-5b86-46bf-9f70-dcbd4813cff8}, !- Zone Return Air Port List
>>>>>>> 17b3a688
  ,                                       !- Primary Daylighting Control Name
  ,                                       !- Fraction of Zone Controlled by Primary Daylighting Control
  ,                                       !- Secondary Daylighting Control Name
  ,                                       !- Fraction of Zone Controlled by Secondary Daylighting Control
  ,                                       !- Illuminance Map Name
  ,                                       !- Group Rendering Name
  ,                                       !- Thermostat Name
  No;                                     !- Use Ideal Air Loads

OS:Node,
<<<<<<< HEAD
  {73478134-3770-490d-a5ed-c07a348bfddf}, !- Handle
  Node 2,                                 !- Name
  {4d942dbd-3be0-4f93-8e74-abe4f141fc53}, !- Inlet Port
  ;                                       !- Outlet Port

OS:Connection,
  {4d942dbd-3be0-4f93-8e74-abe4f141fc53}, !- Handle
  {a4d2d41d-5b2b-4bd2-ba02-73078f836b15}, !- Name
  {63ad582e-29d6-4d50-b3a2-7a1a91be6d2b}, !- Source Object
  11,                                     !- Outlet Port
  {73478134-3770-490d-a5ed-c07a348bfddf}, !- Target Object
  2;                                      !- Inlet Port

OS:PortList,
  {0f938e3c-2132-4f99-ba9d-46ba438d60e6}, !- Handle
  {5a3c4126-a071-49d4-a0d5-2a8fd23a4e1d}, !- Name
  {63ad582e-29d6-4d50-b3a2-7a1a91be6d2b}; !- HVAC Component

OS:PortList,
  {54f1dbde-629d-4788-a4a9-6a929132e038}, !- Handle
  {0e315c1e-e67f-46b1-b62c-8d4c30debc56}, !- Name
  {63ad582e-29d6-4d50-b3a2-7a1a91be6d2b}; !- HVAC Component

OS:PortList,
  {65c86462-e09f-42e4-8aaa-e128ce241536}, !- Handle
  {81763d06-66ef-43b3-b88e-3926391c487f}, !- Name
  {63ad582e-29d6-4d50-b3a2-7a1a91be6d2b}; !- HVAC Component

OS:Sizing:Zone,
  {cfab479d-9da4-4ea5-966e-acdd03f920c7}, !- Handle
  {63ad582e-29d6-4d50-b3a2-7a1a91be6d2b}, !- Zone or ZoneList Name
=======
  {16ac0b7e-506f-490c-ad37-5f4bdf7ecfc8}, !- Handle
  Node 2,                                 !- Name
  {f173a44e-3198-4f19-a56d-72cab8914189}, !- Inlet Port
  ;                                       !- Outlet Port

OS:Connection,
  {f173a44e-3198-4f19-a56d-72cab8914189}, !- Handle
  {86b32982-b0ed-44d2-b6f8-895fdb68d4d8}, !- Name
  {f415cb81-f15e-429e-a1bf-8e90c87bd256}, !- Source Object
  11,                                     !- Outlet Port
  {16ac0b7e-506f-490c-ad37-5f4bdf7ecfc8}, !- Target Object
  2;                                      !- Inlet Port

OS:PortList,
  {f82a154b-e9c9-4e14-b8e1-ea4c1162c8d0}, !- Handle
  {b3633a2c-1065-49ca-9d43-37d11eac69fe}, !- Name
  {f415cb81-f15e-429e-a1bf-8e90c87bd256}; !- HVAC Component

OS:PortList,
  {3b7282bf-580e-4b63-ad0a-1f7b05b70c24}, !- Handle
  {d08b5a76-5594-4667-94d7-ba3223c72277}, !- Name
  {f415cb81-f15e-429e-a1bf-8e90c87bd256}; !- HVAC Component

OS:PortList,
  {4f20db51-5b86-46bf-9f70-dcbd4813cff8}, !- Handle
  {649f56e6-4fc5-4d5e-862d-5c15b30013f0}, !- Name
  {f415cb81-f15e-429e-a1bf-8e90c87bd256}; !- HVAC Component

OS:Sizing:Zone,
  {9d77934a-98c3-4aec-a974-9da734b0dd86}, !- Handle
  {f415cb81-f15e-429e-a1bf-8e90c87bd256}, !- Zone or ZoneList Name
>>>>>>> 17b3a688
  SupplyAirTemperature,                   !- Zone Cooling Design Supply Air Temperature Input Method
  14,                                     !- Zone Cooling Design Supply Air Temperature {C}
  11.11,                                  !- Zone Cooling Design Supply Air Temperature Difference {deltaC}
  SupplyAirTemperature,                   !- Zone Heating Design Supply Air Temperature Input Method
  40,                                     !- Zone Heating Design Supply Air Temperature {C}
  11.11,                                  !- Zone Heating Design Supply Air Temperature Difference {deltaC}
  0.0085,                                 !- Zone Cooling Design Supply Air Humidity Ratio {kg-H2O/kg-air}
  0.008,                                  !- Zone Heating Design Supply Air Humidity Ratio {kg-H2O/kg-air}
  ,                                       !- Zone Heating Sizing Factor
  ,                                       !- Zone Cooling Sizing Factor
  DesignDay,                              !- Cooling Design Air Flow Method
  ,                                       !- Cooling Design Air Flow Rate {m3/s}
  ,                                       !- Cooling Minimum Air Flow per Zone Floor Area {m3/s-m2}
  ,                                       !- Cooling Minimum Air Flow {m3/s}
  ,                                       !- Cooling Minimum Air Flow Fraction
  DesignDay,                              !- Heating Design Air Flow Method
  ,                                       !- Heating Design Air Flow Rate {m3/s}
  ,                                       !- Heating Maximum Air Flow per Zone Floor Area {m3/s-m2}
  ,                                       !- Heating Maximum Air Flow {m3/s}
  ,                                       !- Heating Maximum Air Flow Fraction
  ,                                       !- Design Zone Air Distribution Effectiveness in Cooling Mode
  ,                                       !- Design Zone Air Distribution Effectiveness in Heating Mode
  No,                                     !- Account for Dedicated Outdoor Air System
  NeutralSupplyAir,                       !- Dedicated Outdoor Air System Control Strategy
  autosize,                               !- Dedicated Outdoor Air Low Setpoint Temperature for Design {C}
  autosize;                               !- Dedicated Outdoor Air High Setpoint Temperature for Design {C}

OS:ZoneHVAC:EquipmentList,
<<<<<<< HEAD
  {1ebe4688-0f47-4ae6-ba54-aec72f075156}, !- Handle
  Zone HVAC Equipment List 2,             !- Name
  {63ad582e-29d6-4d50-b3a2-7a1a91be6d2b}; !- Thermal Zone

OS:SpaceType,
  {0cdeb546-2ea2-4a9b-8822-d8bc0466269d}, !- Handle
=======
  {294dd00a-12b1-4f49-b37d-244496e2373c}, !- Handle
  Zone HVAC Equipment List 2,             !- Name
  {f415cb81-f15e-429e-a1bf-8e90c87bd256}; !- Thermal Zone

OS:SpaceType,
  {c426f484-6b15-4533-8728-f4951e34661a}, !- Handle
>>>>>>> 17b3a688
  Space Type 2,                           !- Name
  ,                                       !- Default Construction Set Name
  ,                                       !- Default Schedule Set Name
  ,                                       !- Group Rendering Name
  ,                                       !- Design Specification Outdoor Air Object Name
  ,                                       !- Standards Template
  ,                                       !- Standards Building Type
  unfinished attic;                       !- Standards Space Type

OS:BuildingUnit,
<<<<<<< HEAD
  {eeb0281e-d30a-4629-bdc4-693c063992d4}, !- Handle
=======
  {49cdefa2-f042-45f5-b93c-af08331e7c80}, !- Handle
>>>>>>> 17b3a688
  unit 1,                                 !- Name
  ,                                       !- Rendering Color
  Residential;                            !- Building Unit Type

OS:Building,
<<<<<<< HEAD
  {1c672afe-c73e-44bf-88f5-0e59c05eacea}, !- Handle
=======
  {89279c0d-7455-4c60-8724-75d7bcb38c5f}, !- Handle
>>>>>>> 17b3a688
  Building 1,                             !- Name
  ,                                       !- Building Sector Type
  270,                                    !- North Axis {deg}
  ,                                       !- Nominal Floor to Floor Height {m}
  ,                                       !- Space Type Name
  ,                                       !- Default Construction Set Name
  ,                                       !- Default Schedule Set Name
  2,                                      !- Standards Number of Stories
  2,                                      !- Standards Number of Above Ground Stories
  ,                                       !- Standards Template
  singlefamilydetached,                   !- Standards Building Type
  1;                                      !- Standards Number of Living Units

OS:AdditionalProperties,
<<<<<<< HEAD
  {6ae97799-4357-4bb1-893c-bc4922b9f0d8}, !- Handle
  {1c672afe-c73e-44bf-88f5-0e59c05eacea}, !- Object Name
=======
  {838418c9-0130-4b4b-b483-adf5cde55f65}, !- Handle
  {89279c0d-7455-4c60-8724-75d7bcb38c5f}, !- Object Name
>>>>>>> 17b3a688
  Total Units Represented,                !- Feature Name 1
  Integer,                                !- Feature Data Type 1
  1,                                      !- Feature Value 1
  Total Units Modeled,                    !- Feature Name 2
  Integer,                                !- Feature Data Type 2
  1;                                      !- Feature Value 2

OS:AdditionalProperties,
<<<<<<< HEAD
  {10e7d3cc-b141-47ef-8011-ba0baeda26cb}, !- Handle
  {eeb0281e-d30a-4629-bdc4-693c063992d4}, !- Object Name
=======
  {8ba837a0-0174-4658-bae4-99353496b263}, !- Handle
  {49cdefa2-f042-45f5-b93c-af08331e7c80}, !- Object Name
>>>>>>> 17b3a688
  NumberOfBedrooms,                       !- Feature Name 1
  Integer,                                !- Feature Data Type 1
  3,                                      !- Feature Value 1
  NumberOfBathrooms,                      !- Feature Name 2
  Double,                                 !- Feature Data Type 2
  2;                                      !- Feature Value 2

OS:Schedule:Day,
<<<<<<< HEAD
  {0e77de3c-1161-4ac7-93e6-640e92aaf4ba}, !- Handle
=======
  {3b9e6da8-8536-4cbb-8bfe-c5537284ac8d}, !- Handle
>>>>>>> 17b3a688
  Schedule Day 1,                         !- Name
  ,                                       !- Schedule Type Limits Name
  ,                                       !- Interpolate to Timestep
  24,                                     !- Hour 1
  0,                                      !- Minute 1
  0;                                      !- Value Until Time 1

OS:Schedule:Day,
<<<<<<< HEAD
  {0bf03898-8c07-439a-b9a8-d58e42e569c2}, !- Handle
=======
  {fd4ea926-8d65-49d7-bd3d-ff9487de15b4}, !- Handle
>>>>>>> 17b3a688
  Schedule Day 2,                         !- Name
  ,                                       !- Schedule Type Limits Name
  ,                                       !- Interpolate to Timestep
  24,                                     !- Hour 1
  0,                                      !- Minute 1
  1;                                      !- Value Until Time 1

OS:WeatherFile,
<<<<<<< HEAD
  {4861e9be-5e99-4612-a402-724ed66b185e}, !- Handle
=======
  {df866056-a107-47cf-83d7-9b0c12637feb}, !- Handle
>>>>>>> 17b3a688
  Denver Intl Ap,                         !- City
  CO,                                     !- State Province Region
  USA,                                    !- Country
  TMY3,                                   !- Data Source
  725650,                                 !- WMO Number
  39.83,                                  !- Latitude {deg}
  -104.65,                                !- Longitude {deg}
  -7,                                     !- Time Zone {hr}
  1650,                                   !- Elevation {m}
  file:../weather/USA_CO_Denver.Intl.AP.725650_TMY3.epw, !- Url
  E23378AA;                               !- Checksum

OS:AdditionalProperties,
<<<<<<< HEAD
  {425d26e6-4a7f-48b3-8357-4ade1d316e0b}, !- Handle
  {4861e9be-5e99-4612-a402-724ed66b185e}, !- Object Name
=======
  {5ab3c17f-c8b6-4f35-8b84-da811bbf89e8}, !- Handle
  {df866056-a107-47cf-83d7-9b0c12637feb}, !- Object Name
>>>>>>> 17b3a688
  EPWHeaderCity,                          !- Feature Name 1
  String,                                 !- Feature Data Type 1
  Denver Intl Ap,                         !- Feature Value 1
  EPWHeaderState,                         !- Feature Name 2
  String,                                 !- Feature Data Type 2
  CO,                                     !- Feature Value 2
  EPWHeaderCountry,                       !- Feature Name 3
  String,                                 !- Feature Data Type 3
  USA,                                    !- Feature Value 3
  EPWHeaderDataSource,                    !- Feature Name 4
  String,                                 !- Feature Data Type 4
  TMY3,                                   !- Feature Value 4
  EPWHeaderStation,                       !- Feature Name 5
  String,                                 !- Feature Data Type 5
  725650,                                 !- Feature Value 5
  EPWHeaderLatitude,                      !- Feature Name 6
  Double,                                 !- Feature Data Type 6
  39.829999999999998,                     !- Feature Value 6
  EPWHeaderLongitude,                     !- Feature Name 7
  Double,                                 !- Feature Data Type 7
  -104.65000000000001,                    !- Feature Value 7
  EPWHeaderTimezone,                      !- Feature Name 8
  Double,                                 !- Feature Data Type 8
  -7,                                     !- Feature Value 8
  EPWHeaderAltitude,                      !- Feature Name 9
  Double,                                 !- Feature Data Type 9
  5413.3858267716532,                     !- Feature Value 9
  EPWHeaderLocalPressure,                 !- Feature Name 10
  Double,                                 !- Feature Data Type 10
  0.81937567683596546,                    !- Feature Value 10
  EPWHeaderRecordsPerHour,                !- Feature Name 11
  Double,                                 !- Feature Data Type 11
  0,                                      !- Feature Value 11
  EPWDataAnnualAvgDrybulb,                !- Feature Name 12
  Double,                                 !- Feature Data Type 12
  51.575616438356228,                     !- Feature Value 12
  EPWDataAnnualMinDrybulb,                !- Feature Name 13
  Double,                                 !- Feature Data Type 13
  -2.9200000000000017,                    !- Feature Value 13
  EPWDataAnnualMaxDrybulb,                !- Feature Name 14
  Double,                                 !- Feature Data Type 14
  104,                                    !- Feature Value 14
  EPWDataCDD50F,                          !- Feature Name 15
  Double,                                 !- Feature Data Type 15
  3072.2925000000005,                     !- Feature Value 15
  EPWDataCDD65F,                          !- Feature Name 16
  Double,                                 !- Feature Data Type 16
  883.62000000000035,                     !- Feature Value 16
  EPWDataHDD50F,                          !- Feature Name 17
  Double,                                 !- Feature Data Type 17
  2497.1925000000001,                     !- Feature Value 17
  EPWDataHDD65F,                          !- Feature Name 18
  Double,                                 !- Feature Data Type 18
  5783.5200000000013,                     !- Feature Value 18
  EPWDataAnnualAvgWindspeed,              !- Feature Name 19
  Double,                                 !- Feature Data Type 19
  3.9165296803649667,                     !- Feature Value 19
  EPWDataMonthlyAvgDrybulbs,              !- Feature Name 20
  String,                                 !- Feature Data Type 20
  33.4191935483871&#4431.90142857142857&#4443.02620967741937&#4442.48624999999999&#4459.877741935483854&#4473.57574999999997&#4472.07975806451608&#4472.70008064516134&#4466.49200000000006&#4450.079112903225806&#4437.218250000000005&#4434.582177419354835, !- Feature Value 20
  EPWDataGroundMonthlyTemps,              !- Feature Name 21
  String,                                 !- Feature Data Type 21
  44.08306285945173&#4440.89570904991865&#4440.64045432632048&#4442.153016571250646&#4448.225111118704206&#4454.268919273837525&#4459.508577937551024&#4462.82777283423508&#4463.10975667174995&#4460.41014950381947&#4455.304105212311526&#4449.445696474514364, !- Feature Value 21
  EPWDataWSF,                             !- Feature Name 22
  Double,                                 !- Feature Data Type 22
  0.58999999999999997,                    !- Feature Value 22
  EPWDataMonthlyAvgDailyHighDrybulbs,     !- Feature Name 23
  String,                                 !- Feature Data Type 23
  47.41032258064516&#4446.58642857142857&#4455.15032258064517&#4453.708&#4472.80193548387098&#4488.67600000000002&#4486.1858064516129&#4485.87225806451613&#4482.082&#4463.18064516129033&#4448.73400000000001&#4448.87935483870968, !- Feature Value 23
  EPWDataMonthlyAvgDailyLowDrybulbs,      !- Feature Name 24
  String,                                 !- Feature Data Type 24
  19.347741935483874&#4419.856428571428573&#4430.316129032258065&#4431.112&#4447.41612903225806&#4457.901999999999994&#4459.063870967741934&#4460.956774193548384&#4452.352000000000004&#4438.41612903225806&#4427.002000000000002&#4423.02903225806451, !- Feature Value 24
  EPWDesignHeatingDrybulb,                !- Feature Name 25
  Double,                                 !- Feature Data Type 25
  12.02,                                  !- Feature Value 25
  EPWDesignHeatingWindspeed,              !- Feature Name 26
  Double,                                 !- Feature Data Type 26
  2.8062500000000004,                     !- Feature Value 26
  EPWDesignCoolingDrybulb,                !- Feature Name 27
  Double,                                 !- Feature Data Type 27
  91.939999999999998,                     !- Feature Value 27
  EPWDesignCoolingWetbulb,                !- Feature Name 28
  Double,                                 !- Feature Data Type 28
  59.95131430195849,                      !- Feature Value 28
  EPWDesignCoolingHumidityRatio,          !- Feature Name 29
  Double,                                 !- Feature Data Type 29
  0.0059161086834698092,                  !- Feature Value 29
  EPWDesignCoolingWindspeed,              !- Feature Name 30
  Double,                                 !- Feature Data Type 30
  3.7999999999999989,                     !- Feature Value 30
  EPWDesignDailyTemperatureRange,         !- Feature Name 31
  Double,                                 !- Feature Data Type 31
  24.915483870967748,                     !- Feature Value 31
  EPWDesignDehumidDrybulb,                !- Feature Name 32
  Double,                                 !- Feature Data Type 32
  67.996785714285721,                     !- Feature Value 32
  EPWDesignDehumidHumidityRatio,          !- Feature Name 33
  Double,                                 !- Feature Data Type 33
  0.012133744170488724,                   !- Feature Value 33
  EPWDesignCoolingDirectNormal,           !- Feature Name 34
  Double,                                 !- Feature Data Type 34
  985,                                    !- Feature Value 34
  EPWDesignCoolingDiffuseHorizontal,      !- Feature Name 35
  Double,                                 !- Feature Data Type 35
  84;                                     !- Feature Value 35

OS:YearDescription,
<<<<<<< HEAD
  {6d199b4a-84cd-4716-9880-ace5f62b587e}, !- Handle
=======
  {89128b15-462a-4b33-8fd7-4118ddc08085}, !- Handle
>>>>>>> 17b3a688
  ,                                       !- Calendar Year
  Monday;                                 !- Day of Week for Start Day

OS:Site,
<<<<<<< HEAD
  {847441ba-ae4a-459a-9170-a8e84a3f7cc6}, !- Handle
=======
  {8f5f6bfe-da17-41d4-a96d-ccb28ef4aaaa}, !- Handle
>>>>>>> 17b3a688
  Denver Intl Ap_CO_USA,                  !- Name
  39.83,                                  !- Latitude {deg}
  -104.65,                                !- Longitude {deg}
  -7,                                     !- Time Zone {hr}
  1650,                                   !- Elevation {m}
  ;                                       !- Terrain

OS:ClimateZones,
<<<<<<< HEAD
  {43ec0faf-86b7-4778-a581-4dc507504ef7}, !- Handle
=======
  {57f7a4a4-29ac-4cee-a6da-31e778eee929}, !- Handle
>>>>>>> 17b3a688
  ,                                       !- Active Institution
  ,                                       !- Active Year
  ,                                       !- Climate Zone Institution Name 1
  ,                                       !- Climate Zone Document Name 1
  ,                                       !- Climate Zone Document Year 1
  ,                                       !- Climate Zone Value 1
  Building America,                       !- Climate Zone Institution Name 2
  ,                                       !- Climate Zone Document Name 2
  0,                                      !- Climate Zone Document Year 2
  Cold;                                   !- Climate Zone Value 2

OS:Site:WaterMainsTemperature,
<<<<<<< HEAD
  {ffd6f56c-dcb9-41ba-851d-177687803ffa}, !- Handle
=======
  {ae2df72c-1e0b-4b83-9b91-034b29251d91}, !- Handle
>>>>>>> 17b3a688
  Correlation,                            !- Calculation Method
  ,                                       !- Temperature Schedule Name
  10.8753424657535,                       !- Annual Average Outdoor Air Temperature {C}
  23.1524007936508;                       !- Maximum Difference In Monthly Average Outdoor Air Temperatures {deltaC}

OS:RunPeriodControl:DaylightSavingTime,
<<<<<<< HEAD
  {0c2cffce-072b-4bda-8f0a-0c584ede961d}, !- Handle
=======
  {70303f99-05b1-476b-a8ce-ff15a4bd3acf}, !- Handle
>>>>>>> 17b3a688
  4/7,                                    !- Start Date
  10/26;                                  !- End Date

OS:Site:GroundTemperature:Deep,
<<<<<<< HEAD
  {be55a363-01c0-43f1-934e-1e7899433f39}, !- Handle
=======
  {3fc7eacc-8b4b-49dc-8ab6-bf223aafeb8f}, !- Handle
>>>>>>> 17b3a688
  10.8753424657535,                       !- January Deep Ground Temperature {C}
  10.8753424657535,                       !- February Deep Ground Temperature {C}
  10.8753424657535,                       !- March Deep Ground Temperature {C}
  10.8753424657535,                       !- April Deep Ground Temperature {C}
  10.8753424657535,                       !- May Deep Ground Temperature {C}
  10.8753424657535,                       !- June Deep Ground Temperature {C}
  10.8753424657535,                       !- July Deep Ground Temperature {C}
  10.8753424657535,                       !- August Deep Ground Temperature {C}
  10.8753424657535,                       !- September Deep Ground Temperature {C}
  10.8753424657535,                       !- October Deep Ground Temperature {C}
  10.8753424657535,                       !- November Deep Ground Temperature {C}
  10.8753424657535;                       !- December Deep Ground Temperature {C}
<|MERGE_RESOLUTION|>--- conflicted
+++ resolved
@@ -1,53 +1,26 @@
 !- NOTE: Auto-generated from /test/osw_files/SFD_2000sqft_2story_SL_UA_Denver_East.osw
 
 OS:Version,
-<<<<<<< HEAD
-  {d5899f8a-74a6-4921-9052-87a3462b3d95}, !- Handle
-  2.8.0;                                  !- Version Identifier
-
-OS:SimulationControl,
-  {d1591e8e-6aa6-4182-a0ff-d8e22cda74fe}, !- Handle
-=======
   {fbe74ca9-1a76-42f5-9724-efe779e5f602}, !- Handle
   2.8.1;                                  !- Version Identifier
 
 OS:SimulationControl,
   {fc01b267-604c-406c-ab4f-9864591a85b8}, !- Handle
->>>>>>> 17b3a688
   ,                                       !- Do Zone Sizing Calculation
   ,                                       !- Do System Sizing Calculation
   ,                                       !- Do Plant Sizing Calculation
   No;                                     !- Run Simulation for Sizing Periods
 
 OS:Timestep,
-<<<<<<< HEAD
-  {52d49dd7-1c45-4edb-80db-3ebd6e2e453c}, !- Handle
-  6;                                      !- Number of Timesteps per Hour
-
-OS:ShadowCalculation,
-  {f1a86a23-00b2-485d-9995-0f72caa4ae6c}, !- Handle
-=======
   {cb5b314b-74cf-497f-a620-41837a3760ec}, !- Handle
   6;                                      !- Number of Timesteps per Hour
 
 OS:ShadowCalculation,
   {038e4eba-65f4-41f9-ac73-db1882ef963a}, !- Handle
->>>>>>> 17b3a688
   20,                                     !- Calculation Frequency
   200;                                    !- Maximum Figures in Shadow Overlap Calculations
 
 OS:SurfaceConvectionAlgorithm:Outside,
-<<<<<<< HEAD
-  {8c9f39a3-82a3-4742-8ae4-f95988523298}, !- Handle
-  DOE-2;                                  !- Algorithm
-
-OS:SurfaceConvectionAlgorithm:Inside,
-  {cba03138-8b06-4dd8-8b1e-03605c036f3f}, !- Handle
-  TARP;                                   !- Algorithm
-
-OS:ZoneCapacitanceMultiplier:ResearchSpecial,
-  {bbf0ece6-bcce-47c3-a1db-db424cb1da88}, !- Handle
-=======
   {58192cba-b739-4a6a-9d37-c34c562f95a9}, !- Handle
   DOE-2;                                  !- Algorithm
 
@@ -57,17 +30,12 @@
 
 OS:ZoneCapacitanceMultiplier:ResearchSpecial,
   {0e43fa40-e6b9-4d67-ad55-2375c54d7f1b}, !- Handle
->>>>>>> 17b3a688
   ,                                       !- Temperature Capacity Multiplier
   15,                                     !- Humidity Capacity Multiplier
   ;                                       !- Carbon Dioxide Capacity Multiplier
 
 OS:RunPeriod,
-<<<<<<< HEAD
-  {2164fa29-babb-48f4-8b5e-2a6e51186325}, !- Handle
-=======
   {0c19ebff-e76c-474e-ac9c-0e7053f797a7}, !- Handle
->>>>>>> 17b3a688
   Run Period 1,                           !- Name
   1,                                      !- Begin Month
   1,                                      !- Begin Day of Month
@@ -81,11 +49,7 @@
   ;                                       !- Number of Times Runperiod to be Repeated
 
 OS:ThermalZone,
-<<<<<<< HEAD
-  {e9d92f62-37ea-41dd-90ae-2e1b65528287}, !- Handle
-=======
   {f16bbc8a-9013-420b-9115-06646175dbbd}, !- Handle
->>>>>>> 17b3a688
   living zone,                            !- Name
   ,                                       !- Multiplier
   ,                                       !- Ceiling Height {m}
@@ -94,17 +58,10 @@
   ,                                       !- Zone Inside Convection Algorithm
   ,                                       !- Zone Outside Convection Algorithm
   ,                                       !- Zone Conditioning Equipment List Name
-<<<<<<< HEAD
-  {309dba8f-3981-425c-981a-885a69a73612}, !- Zone Air Inlet Port List
-  {f4ef3555-e3d5-4db3-baf6-00cd1e3093d7}, !- Zone Air Exhaust Port List
-  {7d300ae3-3190-42f8-96bf-cf89e29cfc4e}, !- Zone Air Node Name
-  {40786d18-35a7-4e42-988b-9fd8a451c286}, !- Zone Return Air Port List
-=======
   {3967e0c3-6956-47d0-b460-e3558dcda174}, !- Zone Air Inlet Port List
   {38fbe5f1-bd7e-4978-b81b-f48e90b86f46}, !- Zone Air Exhaust Port List
   {3c51ff81-2472-4ec9-a98a-f52ade139a3c}, !- Zone Air Node Name
   {bd62b08f-7c4b-44bc-b74b-29eec7f130fe}, !- Zone Return Air Port List
->>>>>>> 17b3a688
   ,                                       !- Primary Daylighting Control Name
   ,                                       !- Fraction of Zone Controlled by Primary Daylighting Control
   ,                                       !- Secondary Daylighting Control Name
@@ -115,39 +72,6 @@
   No;                                     !- Use Ideal Air Loads
 
 OS:Node,
-<<<<<<< HEAD
-  {55db7f3a-1a4a-42ac-b6dd-3cc5eea6c298}, !- Handle
-  Node 1,                                 !- Name
-  {7d300ae3-3190-42f8-96bf-cf89e29cfc4e}, !- Inlet Port
-  ;                                       !- Outlet Port
-
-OS:Connection,
-  {7d300ae3-3190-42f8-96bf-cf89e29cfc4e}, !- Handle
-  {ed6856d0-af23-4a22-b440-b239ac346b06}, !- Name
-  {e9d92f62-37ea-41dd-90ae-2e1b65528287}, !- Source Object
-  11,                                     !- Outlet Port
-  {55db7f3a-1a4a-42ac-b6dd-3cc5eea6c298}, !- Target Object
-  2;                                      !- Inlet Port
-
-OS:PortList,
-  {309dba8f-3981-425c-981a-885a69a73612}, !- Handle
-  {333ce07c-69b4-4a85-aca2-66fb8710f6f1}, !- Name
-  {e9d92f62-37ea-41dd-90ae-2e1b65528287}; !- HVAC Component
-
-OS:PortList,
-  {f4ef3555-e3d5-4db3-baf6-00cd1e3093d7}, !- Handle
-  {8a10ba2d-8dd4-4db2-940d-a55d4274d193}, !- Name
-  {e9d92f62-37ea-41dd-90ae-2e1b65528287}; !- HVAC Component
-
-OS:PortList,
-  {40786d18-35a7-4e42-988b-9fd8a451c286}, !- Handle
-  {c520c2ef-100e-4cd5-9590-de8267c6a67f}, !- Name
-  {e9d92f62-37ea-41dd-90ae-2e1b65528287}; !- HVAC Component
-
-OS:Sizing:Zone,
-  {bfb9046f-36f0-4ac3-9c4e-85db8d25a75f}, !- Handle
-  {e9d92f62-37ea-41dd-90ae-2e1b65528287}, !- Zone or ZoneList Name
-=======
   {2adb755d-552c-4b54-a2fd-4ff2b46b0ba8}, !- Handle
   Node 1,                                 !- Name
   {3c51ff81-2472-4ec9-a98a-f52ade139a3c}, !- Inlet Port
@@ -179,7 +103,6 @@
 OS:Sizing:Zone,
   {67200b8a-d416-4fb4-9446-a012e63bcb19}, !- Handle
   {f16bbc8a-9013-420b-9115-06646175dbbd}, !- Zone or ZoneList Name
->>>>>>> 17b3a688
   SupplyAirTemperature,                   !- Zone Cooling Design Supply Air Temperature Input Method
   14,                                     !- Zone Cooling Design Supply Air Temperature {C}
   11.11,                                  !- Zone Cooling Design Supply Air Temperature Difference {deltaC}
@@ -208,16 +131,6 @@
   autosize;                               !- Dedicated Outdoor Air High Setpoint Temperature for Design {C}
 
 OS:ZoneHVAC:EquipmentList,
-<<<<<<< HEAD
-  {db3f6d05-d958-4154-a668-1381952cd02d}, !- Handle
-  Zone HVAC Equipment List 1,             !- Name
-  {e9d92f62-37ea-41dd-90ae-2e1b65528287}; !- Thermal Zone
-
-OS:Space,
-  {0f4f6275-067f-4cd6-8e87-7ee010c6d6e9}, !- Handle
-  living space,                           !- Name
-  {1923839f-b114-47d1-848f-884b71bff1c4}, !- Space Type Name
-=======
   {19a1405c-93bd-4f64-a25d-b05640ca9931}, !- Handle
   Zone HVAC Equipment List 1,             !- Name
   {f16bbc8a-9013-420b-9115-06646175dbbd}; !- Thermal Zone
@@ -226,7 +139,6 @@
   {ca7c82db-e0a3-4e96-8d1e-31d249595762}, !- Handle
   living space,                           !- Name
   {74bfbcec-bd2b-4b89-94e5-b5a5caa8df58}, !- Space Type Name
->>>>>>> 17b3a688
   ,                                       !- Default Construction Set Name
   ,                                       !- Default Schedule Set Name
   -0,                                     !- Direction of Relative North {deg}
@@ -234,19 +146,6 @@
   0,                                      !- Y Origin {m}
   0,                                      !- Z Origin {m}
   ,                                       !- Building Story Name
-<<<<<<< HEAD
-  {e9d92f62-37ea-41dd-90ae-2e1b65528287}, !- Thermal Zone Name
-  ,                                       !- Part of Total Floor Area
-  ,                                       !- Design Specification Outdoor Air Object Name
-  {eeb0281e-d30a-4629-bdc4-693c063992d4}; !- Building Unit Name
-
-OS:Surface,
-  {316ef9b8-f898-4b46-98a1-3c7f00803868}, !- Handle
-  Surface 1,                              !- Name
-  Floor,                                  !- Surface Type
-  ,                                       !- Construction Name
-  {0f4f6275-067f-4cd6-8e87-7ee010c6d6e9}, !- Space Name
-=======
   {f16bbc8a-9013-420b-9115-06646175dbbd}, !- Thermal Zone Name
   ,                                       !- Part of Total Floor Area
   ,                                       !- Design Specification Outdoor Air Object Name
@@ -258,7 +157,6 @@
   Floor,                                  !- Surface Type
   ,                                       !- Construction Name
   {ca7c82db-e0a3-4e96-8d1e-31d249595762}, !- Space Name
->>>>>>> 17b3a688
   Foundation,                             !- Outside Boundary Condition
   ,                                       !- Outside Boundary Condition Object
   NoSun,                                  !- Sun Exposure
@@ -271,19 +169,11 @@
   13.6310703908387, 0, 0;                 !- X,Y,Z Vertex 4 {m}
 
 OS:Surface,
-<<<<<<< HEAD
-  {d1e8c3dd-6665-4579-9c37-11357f281227}, !- Handle
-  Surface 2,                              !- Name
-  Wall,                                   !- Surface Type
-  ,                                       !- Construction Name
-  {0f4f6275-067f-4cd6-8e87-7ee010c6d6e9}, !- Space Name
-=======
   {4d16f8c6-7521-41c5-85e9-4a726f44a8fe}, !- Handle
   Surface 2,                              !- Name
   Wall,                                   !- Surface Type
   ,                                       !- Construction Name
   {ca7c82db-e0a3-4e96-8d1e-31d249595762}, !- Space Name
->>>>>>> 17b3a688
   Outdoors,                               !- Outside Boundary Condition
   ,                                       !- Outside Boundary Condition Object
   SunExposed,                             !- Sun Exposure
@@ -296,19 +186,11 @@
   0, 0, 2.4384;                           !- X,Y,Z Vertex 4 {m}
 
 OS:Surface,
-<<<<<<< HEAD
-  {28d5e029-91a8-4411-bf2c-fe0ccc665246}, !- Handle
-  Surface 3,                              !- Name
-  Wall,                                   !- Surface Type
-  ,                                       !- Construction Name
-  {0f4f6275-067f-4cd6-8e87-7ee010c6d6e9}, !- Space Name
-=======
   {87b80956-982e-4a48-9940-f755d10fcb54}, !- Handle
   Surface 3,                              !- Name
   Wall,                                   !- Surface Type
   ,                                       !- Construction Name
   {ca7c82db-e0a3-4e96-8d1e-31d249595762}, !- Space Name
->>>>>>> 17b3a688
   Outdoors,                               !- Outside Boundary Condition
   ,                                       !- Outside Boundary Condition Object
   SunExposed,                             !- Sun Exposure
@@ -321,19 +203,11 @@
   0, 6.81553519541936, 2.4384;            !- X,Y,Z Vertex 4 {m}
 
 OS:Surface,
-<<<<<<< HEAD
-  {c11abf55-d958-4e45-bada-08c3708e9f4f}, !- Handle
-  Surface 4,                              !- Name
-  Wall,                                   !- Surface Type
-  ,                                       !- Construction Name
-  {0f4f6275-067f-4cd6-8e87-7ee010c6d6e9}, !- Space Name
-=======
   {77ec9968-4504-47d1-94af-15990e458a1e}, !- Handle
   Surface 4,                              !- Name
   Wall,                                   !- Surface Type
   ,                                       !- Construction Name
   {ca7c82db-e0a3-4e96-8d1e-31d249595762}, !- Space Name
->>>>>>> 17b3a688
   Outdoors,                               !- Outside Boundary Condition
   ,                                       !- Outside Boundary Condition Object
   SunExposed,                             !- Sun Exposure
@@ -346,19 +220,11 @@
   13.6310703908387, 6.81553519541936, 2.4384; !- X,Y,Z Vertex 4 {m}
 
 OS:Surface,
-<<<<<<< HEAD
-  {c1611ada-f6bd-46f8-9241-f8466f0bed25}, !- Handle
-  Surface 5,                              !- Name
-  Wall,                                   !- Surface Type
-  ,                                       !- Construction Name
-  {0f4f6275-067f-4cd6-8e87-7ee010c6d6e9}, !- Space Name
-=======
   {b36c3d06-7509-4d51-8916-fa840d77d585}, !- Handle
   Surface 5,                              !- Name
   Wall,                                   !- Surface Type
   ,                                       !- Construction Name
   {ca7c82db-e0a3-4e96-8d1e-31d249595762}, !- Space Name
->>>>>>> 17b3a688
   Outdoors,                               !- Outside Boundary Condition
   ,                                       !- Outside Boundary Condition Object
   SunExposed,                             !- Sun Exposure
@@ -371,15 +237,6 @@
   13.6310703908387, 0, 2.4384;            !- X,Y,Z Vertex 4 {m}
 
 OS:Surface,
-<<<<<<< HEAD
-  {7c9b09c2-5533-4bae-8e9c-450ec9171f0d}, !- Handle
-  Surface 6,                              !- Name
-  RoofCeiling,                            !- Surface Type
-  ,                                       !- Construction Name
-  {0f4f6275-067f-4cd6-8e87-7ee010c6d6e9}, !- Space Name
-  Surface,                                !- Outside Boundary Condition
-  {5ea16f4b-86c9-4f58-90f2-e9010a3956b2}, !- Outside Boundary Condition Object
-=======
   {624b0da7-7eb2-4ef8-a2ad-6e587d6fda1e}, !- Handle
   Surface 6,                              !- Name
   RoofCeiling,                            !- Surface Type
@@ -387,7 +244,6 @@
   {ca7c82db-e0a3-4e96-8d1e-31d249595762}, !- Space Name
   Surface,                                !- Outside Boundary Condition
   {d3e3dfc4-02ae-4c0a-b627-191de9fc9352}, !- Outside Boundary Condition Object
->>>>>>> 17b3a688
   NoSun,                                  !- Sun Exposure
   NoWind,                                 !- Wind Exposure
   ,                                       !- View Factor to Ground
@@ -398,11 +254,7 @@
   0, 0, 2.4384;                           !- X,Y,Z Vertex 4 {m}
 
 OS:SpaceType,
-<<<<<<< HEAD
-  {1923839f-b114-47d1-848f-884b71bff1c4}, !- Handle
-=======
   {74bfbcec-bd2b-4b89-94e5-b5a5caa8df58}, !- Handle
->>>>>>> 17b3a688
   Space Type 1,                           !- Name
   ,                                       !- Default Construction Set Name
   ,                                       !- Default Schedule Set Name
@@ -413,15 +265,9 @@
   living;                                 !- Standards Space Type
 
 OS:Space,
-<<<<<<< HEAD
-  {b350f330-04fc-4c13-93ef-ce695f8cb3f1}, !- Handle
-  living space|story 2,                   !- Name
-  {1923839f-b114-47d1-848f-884b71bff1c4}, !- Space Type Name
-=======
   {25f092e4-1e19-424e-b08a-3231d633c009}, !- Handle
   living space|story 2,                   !- Name
   {74bfbcec-bd2b-4b89-94e5-b5a5caa8df58}, !- Space Type Name
->>>>>>> 17b3a688
   ,                                       !- Default Construction Set Name
   ,                                       !- Default Schedule Set Name
   -0,                                     !- Direction of Relative North {deg}
@@ -429,21 +275,6 @@
   0,                                      !- Y Origin {m}
   2.4384,                                 !- Z Origin {m}
   ,                                       !- Building Story Name
-<<<<<<< HEAD
-  {e9d92f62-37ea-41dd-90ae-2e1b65528287}, !- Thermal Zone Name
-  ,                                       !- Part of Total Floor Area
-  ,                                       !- Design Specification Outdoor Air Object Name
-  {eeb0281e-d30a-4629-bdc4-693c063992d4}; !- Building Unit Name
-
-OS:Surface,
-  {5ea16f4b-86c9-4f58-90f2-e9010a3956b2}, !- Handle
-  Surface 7,                              !- Name
-  Floor,                                  !- Surface Type
-  ,                                       !- Construction Name
-  {b350f330-04fc-4c13-93ef-ce695f8cb3f1}, !- Space Name
-  Surface,                                !- Outside Boundary Condition
-  {7c9b09c2-5533-4bae-8e9c-450ec9171f0d}, !- Outside Boundary Condition Object
-=======
   {f16bbc8a-9013-420b-9115-06646175dbbd}, !- Thermal Zone Name
   ,                                       !- Part of Total Floor Area
   ,                                       !- Design Specification Outdoor Air Object Name
@@ -457,7 +288,6 @@
   {25f092e4-1e19-424e-b08a-3231d633c009}, !- Space Name
   Surface,                                !- Outside Boundary Condition
   {624b0da7-7eb2-4ef8-a2ad-6e587d6fda1e}, !- Outside Boundary Condition Object
->>>>>>> 17b3a688
   NoSun,                                  !- Sun Exposure
   NoWind,                                 !- Wind Exposure
   ,                                       !- View Factor to Ground
@@ -468,19 +298,11 @@
   13.6310703908387, 0, 0;                 !- X,Y,Z Vertex 4 {m}
 
 OS:Surface,
-<<<<<<< HEAD
-  {8d55e9c4-603b-4360-b85d-fb575cd02482}, !- Handle
-  Surface 8,                              !- Name
-  Wall,                                   !- Surface Type
-  ,                                       !- Construction Name
-  {b350f330-04fc-4c13-93ef-ce695f8cb3f1}, !- Space Name
-=======
   {b9a70057-d805-4c54-b9cb-c041bd1e2e4a}, !- Handle
   Surface 8,                              !- Name
   Wall,                                   !- Surface Type
   ,                                       !- Construction Name
   {25f092e4-1e19-424e-b08a-3231d633c009}, !- Space Name
->>>>>>> 17b3a688
   Outdoors,                               !- Outside Boundary Condition
   ,                                       !- Outside Boundary Condition Object
   SunExposed,                             !- Sun Exposure
@@ -493,19 +315,11 @@
   0, 0, 2.4384;                           !- X,Y,Z Vertex 4 {m}
 
 OS:Surface,
-<<<<<<< HEAD
-  {8bc74e01-b0a5-4acf-b359-a51801590fb4}, !- Handle
-  Surface 9,                              !- Name
-  Wall,                                   !- Surface Type
-  ,                                       !- Construction Name
-  {b350f330-04fc-4c13-93ef-ce695f8cb3f1}, !- Space Name
-=======
   {8fd9bc5b-ec53-4b4b-8adb-20f4afa7fdfe}, !- Handle
   Surface 9,                              !- Name
   Wall,                                   !- Surface Type
   ,                                       !- Construction Name
   {25f092e4-1e19-424e-b08a-3231d633c009}, !- Space Name
->>>>>>> 17b3a688
   Outdoors,                               !- Outside Boundary Condition
   ,                                       !- Outside Boundary Condition Object
   SunExposed,                             !- Sun Exposure
@@ -518,19 +332,11 @@
   0, 6.81553519541936, 2.4384;            !- X,Y,Z Vertex 4 {m}
 
 OS:Surface,
-<<<<<<< HEAD
-  {9eb38fb9-5321-4344-ae83-9d0bb9abce19}, !- Handle
-  Surface 10,                             !- Name
-  Wall,                                   !- Surface Type
-  ,                                       !- Construction Name
-  {b350f330-04fc-4c13-93ef-ce695f8cb3f1}, !- Space Name
-=======
   {6b96c680-a3b7-43ec-89dd-237a8719e959}, !- Handle
   Surface 10,                             !- Name
   Wall,                                   !- Surface Type
   ,                                       !- Construction Name
   {25f092e4-1e19-424e-b08a-3231d633c009}, !- Space Name
->>>>>>> 17b3a688
   Outdoors,                               !- Outside Boundary Condition
   ,                                       !- Outside Boundary Condition Object
   SunExposed,                             !- Sun Exposure
@@ -543,19 +349,11 @@
   13.6310703908387, 6.81553519541936, 2.4384; !- X,Y,Z Vertex 4 {m}
 
 OS:Surface,
-<<<<<<< HEAD
-  {8ad37e34-5fb2-4d8a-a8df-34210d99b057}, !- Handle
-  Surface 11,                             !- Name
-  Wall,                                   !- Surface Type
-  ,                                       !- Construction Name
-  {b350f330-04fc-4c13-93ef-ce695f8cb3f1}, !- Space Name
-=======
   {4b9cbb59-4901-43a6-8b30-f4c10cc0ab95}, !- Handle
   Surface 11,                             !- Name
   Wall,                                   !- Surface Type
   ,                                       !- Construction Name
   {25f092e4-1e19-424e-b08a-3231d633c009}, !- Space Name
->>>>>>> 17b3a688
   Outdoors,                               !- Outside Boundary Condition
   ,                                       !- Outside Boundary Condition Object
   SunExposed,                             !- Sun Exposure
@@ -568,15 +366,6 @@
   13.6310703908387, 0, 2.4384;            !- X,Y,Z Vertex 4 {m}
 
 OS:Surface,
-<<<<<<< HEAD
-  {fdd674e6-1b43-4325-b94c-d7ced62601c3}, !- Handle
-  Surface 12,                             !- Name
-  RoofCeiling,                            !- Surface Type
-  ,                                       !- Construction Name
-  {b350f330-04fc-4c13-93ef-ce695f8cb3f1}, !- Space Name
-  Surface,                                !- Outside Boundary Condition
-  {ffeab31e-b4ad-4338-bfb4-39f7b0da030b}, !- Outside Boundary Condition Object
-=======
   {9a494bec-b5f2-4016-953e-d5d245a97d23}, !- Handle
   Surface 12,                             !- Name
   RoofCeiling,                            !- Surface Type
@@ -584,7 +373,6 @@
   {25f092e4-1e19-424e-b08a-3231d633c009}, !- Space Name
   Surface,                                !- Outside Boundary Condition
   {ef07e34f-bbf3-4422-838f-0cd4a83086c0}, !- Outside Boundary Condition Object
->>>>>>> 17b3a688
   NoSun,                                  !- Sun Exposure
   NoWind,                                 !- Wind Exposure
   ,                                       !- View Factor to Ground
@@ -595,15 +383,6 @@
   0, 0, 2.4384;                           !- X,Y,Z Vertex 4 {m}
 
 OS:Surface,
-<<<<<<< HEAD
-  {ffeab31e-b4ad-4338-bfb4-39f7b0da030b}, !- Handle
-  Surface 13,                             !- Name
-  Floor,                                  !- Surface Type
-  ,                                       !- Construction Name
-  {39b896c1-025f-4bfc-8f90-5e2ff9b6225f}, !- Space Name
-  Surface,                                !- Outside Boundary Condition
-  {fdd674e6-1b43-4325-b94c-d7ced62601c3}, !- Outside Boundary Condition Object
-=======
   {ef07e34f-bbf3-4422-838f-0cd4a83086c0}, !- Handle
   Surface 13,                             !- Name
   Floor,                                  !- Surface Type
@@ -611,7 +390,6 @@
   {d7e2f0c9-3ade-46ce-9b97-011f4ac54b1c}, !- Space Name
   Surface,                                !- Outside Boundary Condition
   {9a494bec-b5f2-4016-953e-d5d245a97d23}, !- Outside Boundary Condition Object
->>>>>>> 17b3a688
   NoSun,                                  !- Sun Exposure
   NoWind,                                 !- Wind Exposure
   ,                                       !- View Factor to Ground
@@ -622,19 +400,11 @@
   0, 0, 0;                                !- X,Y,Z Vertex 4 {m}
 
 OS:Surface,
-<<<<<<< HEAD
-  {75319f2e-5251-4fb6-95bf-62cd17f586f9}, !- Handle
-  Surface 14,                             !- Name
-  RoofCeiling,                            !- Surface Type
-  ,                                       !- Construction Name
-  {39b896c1-025f-4bfc-8f90-5e2ff9b6225f}, !- Space Name
-=======
   {2084f9d8-f1a3-43a8-82ba-6d06e546e3ea}, !- Handle
   Surface 14,                             !- Name
   RoofCeiling,                            !- Surface Type
   ,                                       !- Construction Name
   {d7e2f0c9-3ade-46ce-9b97-011f4ac54b1c}, !- Space Name
->>>>>>> 17b3a688
   Outdoors,                               !- Outside Boundary Condition
   ,                                       !- Outside Boundary Condition Object
   SunExposed,                             !- Sun Exposure
@@ -647,19 +417,11 @@
   13.6310703908387, 0, 0;                 !- X,Y,Z Vertex 4 {m}
 
 OS:Surface,
-<<<<<<< HEAD
-  {a0390bd4-6abb-41aa-922c-7eadcbec0083}, !- Handle
-  Surface 15,                             !- Name
-  RoofCeiling,                            !- Surface Type
-  ,                                       !- Construction Name
-  {39b896c1-025f-4bfc-8f90-5e2ff9b6225f}, !- Space Name
-=======
   {db9a920c-9b22-4929-958e-871661dbf75c}, !- Handle
   Surface 15,                             !- Name
   RoofCeiling,                            !- Surface Type
   ,                                       !- Construction Name
   {d7e2f0c9-3ade-46ce-9b97-011f4ac54b1c}, !- Space Name
->>>>>>> 17b3a688
   Outdoors,                               !- Outside Boundary Condition
   ,                                       !- Outside Boundary Condition Object
   SunExposed,                             !- Sun Exposure
@@ -672,19 +434,11 @@
   0, 6.81553519541936, 0;                 !- X,Y,Z Vertex 4 {m}
 
 OS:Surface,
-<<<<<<< HEAD
-  {e35cb88c-72ee-4690-8468-1a7fba83aaf6}, !- Handle
-  Surface 16,                             !- Name
-  Wall,                                   !- Surface Type
-  ,                                       !- Construction Name
-  {39b896c1-025f-4bfc-8f90-5e2ff9b6225f}, !- Space Name
-=======
   {8301cfd3-7958-4aef-a91b-1de53c877a10}, !- Handle
   Surface 16,                             !- Name
   Wall,                                   !- Surface Type
   ,                                       !- Construction Name
   {d7e2f0c9-3ade-46ce-9b97-011f4ac54b1c}, !- Space Name
->>>>>>> 17b3a688
   Outdoors,                               !- Outside Boundary Condition
   ,                                       !- Outside Boundary Condition Object
   SunExposed,                             !- Sun Exposure
@@ -696,19 +450,11 @@
   0, 0, 0;                                !- X,Y,Z Vertex 3 {m}
 
 OS:Surface,
-<<<<<<< HEAD
-  {915eba3c-98cd-4354-8c5c-f885a619692b}, !- Handle
-  Surface 17,                             !- Name
-  Wall,                                   !- Surface Type
-  ,                                       !- Construction Name
-  {39b896c1-025f-4bfc-8f90-5e2ff9b6225f}, !- Space Name
-=======
   {8f162d52-da15-4568-9dc0-213a3dfaac48}, !- Handle
   Surface 17,                             !- Name
   Wall,                                   !- Surface Type
   ,                                       !- Construction Name
   {d7e2f0c9-3ade-46ce-9b97-011f4ac54b1c}, !- Space Name
->>>>>>> 17b3a688
   Outdoors,                               !- Outside Boundary Condition
   ,                                       !- Outside Boundary Condition Object
   SunExposed,                             !- Sun Exposure
@@ -720,15 +466,9 @@
   13.6310703908387, 6.81553519541936, 0;  !- X,Y,Z Vertex 3 {m}
 
 OS:Space,
-<<<<<<< HEAD
-  {39b896c1-025f-4bfc-8f90-5e2ff9b6225f}, !- Handle
-  unfinished attic space,                 !- Name
-  {0cdeb546-2ea2-4a9b-8822-d8bc0466269d}, !- Space Type Name
-=======
   {d7e2f0c9-3ade-46ce-9b97-011f4ac54b1c}, !- Handle
   unfinished attic space,                 !- Name
   {c426f484-6b15-4533-8728-f4951e34661a}, !- Space Type Name
->>>>>>> 17b3a688
   ,                                       !- Default Construction Set Name
   ,                                       !- Default Schedule Set Name
   -0,                                     !- Direction of Relative North {deg}
@@ -736,17 +476,10 @@
   0,                                      !- Y Origin {m}
   4.8768,                                 !- Z Origin {m}
   ,                                       !- Building Story Name
-<<<<<<< HEAD
-  {63ad582e-29d6-4d50-b3a2-7a1a91be6d2b}; !- Thermal Zone Name
-
-OS:ThermalZone,
-  {63ad582e-29d6-4d50-b3a2-7a1a91be6d2b}, !- Handle
-=======
   {f415cb81-f15e-429e-a1bf-8e90c87bd256}; !- Thermal Zone Name
 
 OS:ThermalZone,
   {f415cb81-f15e-429e-a1bf-8e90c87bd256}, !- Handle
->>>>>>> 17b3a688
   unfinished attic zone,                  !- Name
   ,                                       !- Multiplier
   ,                                       !- Ceiling Height {m}
@@ -755,17 +488,10 @@
   ,                                       !- Zone Inside Convection Algorithm
   ,                                       !- Zone Outside Convection Algorithm
   ,                                       !- Zone Conditioning Equipment List Name
-<<<<<<< HEAD
-  {0f938e3c-2132-4f99-ba9d-46ba438d60e6}, !- Zone Air Inlet Port List
-  {54f1dbde-629d-4788-a4a9-6a929132e038}, !- Zone Air Exhaust Port List
-  {4d942dbd-3be0-4f93-8e74-abe4f141fc53}, !- Zone Air Node Name
-  {65c86462-e09f-42e4-8aaa-e128ce241536}, !- Zone Return Air Port List
-=======
   {f82a154b-e9c9-4e14-b8e1-ea4c1162c8d0}, !- Zone Air Inlet Port List
   {3b7282bf-580e-4b63-ad0a-1f7b05b70c24}, !- Zone Air Exhaust Port List
   {f173a44e-3198-4f19-a56d-72cab8914189}, !- Zone Air Node Name
   {4f20db51-5b86-46bf-9f70-dcbd4813cff8}, !- Zone Return Air Port List
->>>>>>> 17b3a688
   ,                                       !- Primary Daylighting Control Name
   ,                                       !- Fraction of Zone Controlled by Primary Daylighting Control
   ,                                       !- Secondary Daylighting Control Name
@@ -776,39 +502,6 @@
   No;                                     !- Use Ideal Air Loads
 
 OS:Node,
-<<<<<<< HEAD
-  {73478134-3770-490d-a5ed-c07a348bfddf}, !- Handle
-  Node 2,                                 !- Name
-  {4d942dbd-3be0-4f93-8e74-abe4f141fc53}, !- Inlet Port
-  ;                                       !- Outlet Port
-
-OS:Connection,
-  {4d942dbd-3be0-4f93-8e74-abe4f141fc53}, !- Handle
-  {a4d2d41d-5b2b-4bd2-ba02-73078f836b15}, !- Name
-  {63ad582e-29d6-4d50-b3a2-7a1a91be6d2b}, !- Source Object
-  11,                                     !- Outlet Port
-  {73478134-3770-490d-a5ed-c07a348bfddf}, !- Target Object
-  2;                                      !- Inlet Port
-
-OS:PortList,
-  {0f938e3c-2132-4f99-ba9d-46ba438d60e6}, !- Handle
-  {5a3c4126-a071-49d4-a0d5-2a8fd23a4e1d}, !- Name
-  {63ad582e-29d6-4d50-b3a2-7a1a91be6d2b}; !- HVAC Component
-
-OS:PortList,
-  {54f1dbde-629d-4788-a4a9-6a929132e038}, !- Handle
-  {0e315c1e-e67f-46b1-b62c-8d4c30debc56}, !- Name
-  {63ad582e-29d6-4d50-b3a2-7a1a91be6d2b}; !- HVAC Component
-
-OS:PortList,
-  {65c86462-e09f-42e4-8aaa-e128ce241536}, !- Handle
-  {81763d06-66ef-43b3-b88e-3926391c487f}, !- Name
-  {63ad582e-29d6-4d50-b3a2-7a1a91be6d2b}; !- HVAC Component
-
-OS:Sizing:Zone,
-  {cfab479d-9da4-4ea5-966e-acdd03f920c7}, !- Handle
-  {63ad582e-29d6-4d50-b3a2-7a1a91be6d2b}, !- Zone or ZoneList Name
-=======
   {16ac0b7e-506f-490c-ad37-5f4bdf7ecfc8}, !- Handle
   Node 2,                                 !- Name
   {f173a44e-3198-4f19-a56d-72cab8914189}, !- Inlet Port
@@ -840,7 +533,6 @@
 OS:Sizing:Zone,
   {9d77934a-98c3-4aec-a974-9da734b0dd86}, !- Handle
   {f415cb81-f15e-429e-a1bf-8e90c87bd256}, !- Zone or ZoneList Name
->>>>>>> 17b3a688
   SupplyAirTemperature,                   !- Zone Cooling Design Supply Air Temperature Input Method
   14,                                     !- Zone Cooling Design Supply Air Temperature {C}
   11.11,                                  !- Zone Cooling Design Supply Air Temperature Difference {deltaC}
@@ -869,21 +561,12 @@
   autosize;                               !- Dedicated Outdoor Air High Setpoint Temperature for Design {C}
 
 OS:ZoneHVAC:EquipmentList,
-<<<<<<< HEAD
-  {1ebe4688-0f47-4ae6-ba54-aec72f075156}, !- Handle
-  Zone HVAC Equipment List 2,             !- Name
-  {63ad582e-29d6-4d50-b3a2-7a1a91be6d2b}; !- Thermal Zone
-
-OS:SpaceType,
-  {0cdeb546-2ea2-4a9b-8822-d8bc0466269d}, !- Handle
-=======
   {294dd00a-12b1-4f49-b37d-244496e2373c}, !- Handle
   Zone HVAC Equipment List 2,             !- Name
   {f415cb81-f15e-429e-a1bf-8e90c87bd256}; !- Thermal Zone
 
 OS:SpaceType,
   {c426f484-6b15-4533-8728-f4951e34661a}, !- Handle
->>>>>>> 17b3a688
   Space Type 2,                           !- Name
   ,                                       !- Default Construction Set Name
   ,                                       !- Default Schedule Set Name
@@ -894,21 +577,13 @@
   unfinished attic;                       !- Standards Space Type
 
 OS:BuildingUnit,
-<<<<<<< HEAD
-  {eeb0281e-d30a-4629-bdc4-693c063992d4}, !- Handle
-=======
   {49cdefa2-f042-45f5-b93c-af08331e7c80}, !- Handle
->>>>>>> 17b3a688
   unit 1,                                 !- Name
   ,                                       !- Rendering Color
   Residential;                            !- Building Unit Type
 
 OS:Building,
-<<<<<<< HEAD
-  {1c672afe-c73e-44bf-88f5-0e59c05eacea}, !- Handle
-=======
   {89279c0d-7455-4c60-8724-75d7bcb38c5f}, !- Handle
->>>>>>> 17b3a688
   Building 1,                             !- Name
   ,                                       !- Building Sector Type
   270,                                    !- North Axis {deg}
@@ -923,13 +598,8 @@
   1;                                      !- Standards Number of Living Units
 
 OS:AdditionalProperties,
-<<<<<<< HEAD
-  {6ae97799-4357-4bb1-893c-bc4922b9f0d8}, !- Handle
-  {1c672afe-c73e-44bf-88f5-0e59c05eacea}, !- Object Name
-=======
   {838418c9-0130-4b4b-b483-adf5cde55f65}, !- Handle
   {89279c0d-7455-4c60-8724-75d7bcb38c5f}, !- Object Name
->>>>>>> 17b3a688
   Total Units Represented,                !- Feature Name 1
   Integer,                                !- Feature Data Type 1
   1,                                      !- Feature Value 1
@@ -938,13 +608,8 @@
   1;                                      !- Feature Value 2
 
 OS:AdditionalProperties,
-<<<<<<< HEAD
-  {10e7d3cc-b141-47ef-8011-ba0baeda26cb}, !- Handle
-  {eeb0281e-d30a-4629-bdc4-693c063992d4}, !- Object Name
-=======
   {8ba837a0-0174-4658-bae4-99353496b263}, !- Handle
   {49cdefa2-f042-45f5-b93c-af08331e7c80}, !- Object Name
->>>>>>> 17b3a688
   NumberOfBedrooms,                       !- Feature Name 1
   Integer,                                !- Feature Data Type 1
   3,                                      !- Feature Value 1
@@ -953,11 +618,7 @@
   2;                                      !- Feature Value 2
 
 OS:Schedule:Day,
-<<<<<<< HEAD
-  {0e77de3c-1161-4ac7-93e6-640e92aaf4ba}, !- Handle
-=======
   {3b9e6da8-8536-4cbb-8bfe-c5537284ac8d}, !- Handle
->>>>>>> 17b3a688
   Schedule Day 1,                         !- Name
   ,                                       !- Schedule Type Limits Name
   ,                                       !- Interpolate to Timestep
@@ -966,11 +627,7 @@
   0;                                      !- Value Until Time 1
 
 OS:Schedule:Day,
-<<<<<<< HEAD
-  {0bf03898-8c07-439a-b9a8-d58e42e569c2}, !- Handle
-=======
   {fd4ea926-8d65-49d7-bd3d-ff9487de15b4}, !- Handle
->>>>>>> 17b3a688
   Schedule Day 2,                         !- Name
   ,                                       !- Schedule Type Limits Name
   ,                                       !- Interpolate to Timestep
@@ -979,11 +636,7 @@
   1;                                      !- Value Until Time 1
 
 OS:WeatherFile,
-<<<<<<< HEAD
-  {4861e9be-5e99-4612-a402-724ed66b185e}, !- Handle
-=======
   {df866056-a107-47cf-83d7-9b0c12637feb}, !- Handle
->>>>>>> 17b3a688
   Denver Intl Ap,                         !- City
   CO,                                     !- State Province Region
   USA,                                    !- Country
@@ -997,13 +650,8 @@
   E23378AA;                               !- Checksum
 
 OS:AdditionalProperties,
-<<<<<<< HEAD
-  {425d26e6-4a7f-48b3-8357-4ade1d316e0b}, !- Handle
-  {4861e9be-5e99-4612-a402-724ed66b185e}, !- Object Name
-=======
   {5ab3c17f-c8b6-4f35-8b84-da811bbf89e8}, !- Handle
   {df866056-a107-47cf-83d7-9b0c12637feb}, !- Object Name
->>>>>>> 17b3a688
   EPWHeaderCity,                          !- Feature Name 1
   String,                                 !- Feature Data Type 1
   Denver Intl Ap,                         !- Feature Value 1
@@ -1111,20 +759,12 @@
   84;                                     !- Feature Value 35
 
 OS:YearDescription,
-<<<<<<< HEAD
-  {6d199b4a-84cd-4716-9880-ace5f62b587e}, !- Handle
-=======
   {89128b15-462a-4b33-8fd7-4118ddc08085}, !- Handle
->>>>>>> 17b3a688
   ,                                       !- Calendar Year
   Monday;                                 !- Day of Week for Start Day
 
 OS:Site,
-<<<<<<< HEAD
-  {847441ba-ae4a-459a-9170-a8e84a3f7cc6}, !- Handle
-=======
   {8f5f6bfe-da17-41d4-a96d-ccb28ef4aaaa}, !- Handle
->>>>>>> 17b3a688
   Denver Intl Ap_CO_USA,                  !- Name
   39.83,                                  !- Latitude {deg}
   -104.65,                                !- Longitude {deg}
@@ -1133,11 +773,7 @@
   ;                                       !- Terrain
 
 OS:ClimateZones,
-<<<<<<< HEAD
-  {43ec0faf-86b7-4778-a581-4dc507504ef7}, !- Handle
-=======
   {57f7a4a4-29ac-4cee-a6da-31e778eee929}, !- Handle
->>>>>>> 17b3a688
   ,                                       !- Active Institution
   ,                                       !- Active Year
   ,                                       !- Climate Zone Institution Name 1
@@ -1150,31 +786,19 @@
   Cold;                                   !- Climate Zone Value 2
 
 OS:Site:WaterMainsTemperature,
-<<<<<<< HEAD
-  {ffd6f56c-dcb9-41ba-851d-177687803ffa}, !- Handle
-=======
   {ae2df72c-1e0b-4b83-9b91-034b29251d91}, !- Handle
->>>>>>> 17b3a688
   Correlation,                            !- Calculation Method
   ,                                       !- Temperature Schedule Name
   10.8753424657535,                       !- Annual Average Outdoor Air Temperature {C}
   23.1524007936508;                       !- Maximum Difference In Monthly Average Outdoor Air Temperatures {deltaC}
 
 OS:RunPeriodControl:DaylightSavingTime,
-<<<<<<< HEAD
-  {0c2cffce-072b-4bda-8f0a-0c584ede961d}, !- Handle
-=======
   {70303f99-05b1-476b-a8ce-ff15a4bd3acf}, !- Handle
->>>>>>> 17b3a688
   4/7,                                    !- Start Date
   10/26;                                  !- End Date
 
 OS:Site:GroundTemperature:Deep,
-<<<<<<< HEAD
-  {be55a363-01c0-43f1-934e-1e7899433f39}, !- Handle
-=======
   {3fc7eacc-8b4b-49dc-8ab6-bf223aafeb8f}, !- Handle
->>>>>>> 17b3a688
   10.8753424657535,                       !- January Deep Ground Temperature {C}
   10.8753424657535,                       !- February Deep Ground Temperature {C}
   10.8753424657535,                       !- March Deep Ground Temperature {C}
