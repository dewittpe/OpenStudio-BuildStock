!- NOTE: Auto-generated from /test/osw_files/SFD_2000sqft_2story_SL_UA_Denver_East.osw

OS:Version,
<<<<<<< HEAD
  {77ecea95-4867-47b0-a75f-c33a80faf475}, !- Handle
  2.8.0;                                  !- Version Identifier

OS:SimulationControl,
  {676c9683-1c07-493b-a577-ce93cec9d122}, !- Handle
=======
  {db8c7a1f-23e0-4823-9403-2f648ef8efc2}, !- Handle
  2.9.0;                                  !- Version Identifier

OS:SimulationControl,
  {ffad826c-b9e8-4011-8f2d-ca1fcd58f6b9}, !- Handle
>>>>>>> 29cc3ec8
  ,                                       !- Do Zone Sizing Calculation
  ,                                       !- Do System Sizing Calculation
  ,                                       !- Do Plant Sizing Calculation
  No;                                     !- Run Simulation for Sizing Periods

OS:Timestep,
<<<<<<< HEAD
  {fec1345e-0496-4a9c-806c-0c81dc2a13a7}, !- Handle
  6;                                      !- Number of Timesteps per Hour

OS:ShadowCalculation,
  {3318d62c-70b1-4992-ad0c-b2263ea6e1bb}, !- Handle
=======
  {1a54d2df-e862-4739-a99a-908e92a8919d}, !- Handle
  6;                                      !- Number of Timesteps per Hour

OS:ShadowCalculation,
  {567e40e7-e5e1-4f19-8551-e3f72cc2a370}, !- Handle
>>>>>>> 29cc3ec8
  20,                                     !- Calculation Frequency
  200;                                    !- Maximum Figures in Shadow Overlap Calculations

OS:SurfaceConvectionAlgorithm:Outside,
<<<<<<< HEAD
  {c6a4e7b2-1d15-49a4-903a-0616ced69c4f}, !- Handle
  DOE-2;                                  !- Algorithm

OS:SurfaceConvectionAlgorithm:Inside,
  {71380c99-4a80-4217-a1ce-2cb4a0f6e539}, !- Handle
  TARP;                                   !- Algorithm

OS:ZoneCapacitanceMultiplier:ResearchSpecial,
  {6774450f-bb54-411b-a99c-3c2c9c26a2ea}, !- Handle
=======
  {c44da45e-0d3c-4104-a7f2-c43d389f92ae}, !- Handle
  DOE-2;                                  !- Algorithm

OS:SurfaceConvectionAlgorithm:Inside,
  {75a6de12-2f41-46cc-a8b4-593cad6c6c9e}, !- Handle
  TARP;                                   !- Algorithm

OS:ZoneCapacitanceMultiplier:ResearchSpecial,
  {9b038e1b-974b-4aff-8436-04a36425a5c5}, !- Handle
>>>>>>> 29cc3ec8
  ,                                       !- Temperature Capacity Multiplier
  15,                                     !- Humidity Capacity Multiplier
  ;                                       !- Carbon Dioxide Capacity Multiplier

OS:RunPeriod,
<<<<<<< HEAD
  {83c27422-bc3e-469f-9d7e-7528e3793c68}, !- Handle
=======
  {f7a69608-6520-4008-8aa9-48cd5d0f6069}, !- Handle
>>>>>>> 29cc3ec8
  Run Period 1,                           !- Name
  1,                                      !- Begin Month
  1,                                      !- Begin Day of Month
  12,                                     !- End Month
  31,                                     !- End Day of Month
  ,                                       !- Use Weather File Holidays and Special Days
  ,                                       !- Use Weather File Daylight Saving Period
  ,                                       !- Apply Weekend Holiday Rule
  ,                                       !- Use Weather File Rain Indicators
  ,                                       !- Use Weather File Snow Indicators
  ;                                       !- Number of Times Runperiod to be Repeated

OS:YearDescription,
  {45f52e50-8c3e-4f5c-bffb-84f7338bd1df}, !- Handle
  2007,                                   !- Calendar Year
  ,                                       !- Day of Week for Start Day
  ;                                       !- Is Leap Year

OS:ThermalZone,
<<<<<<< HEAD
  {8f9f1f83-88d0-44ac-85c1-abc1fcc7dc55}, !- Handle
=======
  {65954da7-0d58-4505-a22f-9f481507d1f6}, !- Handle
>>>>>>> 29cc3ec8
  living zone,                            !- Name
  ,                                       !- Multiplier
  ,                                       !- Ceiling Height {m}
  ,                                       !- Volume {m3}
  ,                                       !- Floor Area {m2}
  ,                                       !- Zone Inside Convection Algorithm
  ,                                       !- Zone Outside Convection Algorithm
  ,                                       !- Zone Conditioning Equipment List Name
<<<<<<< HEAD
  {dbeeca54-2c42-4bca-bf83-b76d83671364}, !- Zone Air Inlet Port List
  {cec25630-c821-4aaa-ab94-86a018c652a1}, !- Zone Air Exhaust Port List
  {01386135-143f-4f25-b5d1-8711a31ad645}, !- Zone Air Node Name
  {da9e9803-aa14-42ee-8264-76c14d7d27bc}, !- Zone Return Air Port List
=======
  {38d242aa-bca0-4c69-8d89-3fd4b537e475}, !- Zone Air Inlet Port List
  {fe0a0fc1-70a4-4f43-9374-d26947fff64a}, !- Zone Air Exhaust Port List
  {5483d337-7315-419d-82b1-48b4f3fe3c41}, !- Zone Air Node Name
  {321abc54-3d55-4cc9-8b97-73d457ea17e4}, !- Zone Return Air Port List
>>>>>>> 29cc3ec8
  ,                                       !- Primary Daylighting Control Name
  ,                                       !- Fraction of Zone Controlled by Primary Daylighting Control
  ,                                       !- Secondary Daylighting Control Name
  ,                                       !- Fraction of Zone Controlled by Secondary Daylighting Control
  ,                                       !- Illuminance Map Name
  ,                                       !- Group Rendering Name
  ,                                       !- Thermostat Name
  No;                                     !- Use Ideal Air Loads

OS:Node,
<<<<<<< HEAD
  {0c2a4867-0b58-4117-9cb8-aeace20d78d1}, !- Handle
  Node 1,                                 !- Name
  {01386135-143f-4f25-b5d1-8711a31ad645}, !- Inlet Port
  ;                                       !- Outlet Port

OS:Connection,
  {01386135-143f-4f25-b5d1-8711a31ad645}, !- Handle
  {1d6520ea-04ec-489d-ba7f-75daacc357ed}, !- Name
  {8f9f1f83-88d0-44ac-85c1-abc1fcc7dc55}, !- Source Object
  11,                                     !- Outlet Port
  {0c2a4867-0b58-4117-9cb8-aeace20d78d1}, !- Target Object
  2;                                      !- Inlet Port

OS:PortList,
  {dbeeca54-2c42-4bca-bf83-b76d83671364}, !- Handle
  {a2285ebf-1515-4cc3-a8b0-01742ae5a3cf}, !- Name
  {8f9f1f83-88d0-44ac-85c1-abc1fcc7dc55}; !- HVAC Component

OS:PortList,
  {cec25630-c821-4aaa-ab94-86a018c652a1}, !- Handle
  {cde65eeb-ef05-4c42-a2d4-b8d13ec15c5e}, !- Name
  {8f9f1f83-88d0-44ac-85c1-abc1fcc7dc55}; !- HVAC Component

OS:PortList,
  {da9e9803-aa14-42ee-8264-76c14d7d27bc}, !- Handle
  {3501a7f7-ef62-413a-8f1d-44c9ee87ea63}, !- Name
  {8f9f1f83-88d0-44ac-85c1-abc1fcc7dc55}; !- HVAC Component

OS:Sizing:Zone,
  {ebb0def3-7735-4673-a5e1-026036ec287e}, !- Handle
  {8f9f1f83-88d0-44ac-85c1-abc1fcc7dc55}, !- Zone or ZoneList Name
=======
  {3347c61d-329c-49ac-a37d-062787ae2759}, !- Handle
  Node 1,                                 !- Name
  {5483d337-7315-419d-82b1-48b4f3fe3c41}, !- Inlet Port
  ;                                       !- Outlet Port

OS:Connection,
  {5483d337-7315-419d-82b1-48b4f3fe3c41}, !- Handle
  {2926f323-e15f-466a-b49d-a0b681a4625d}, !- Name
  {65954da7-0d58-4505-a22f-9f481507d1f6}, !- Source Object
  11,                                     !- Outlet Port
  {3347c61d-329c-49ac-a37d-062787ae2759}, !- Target Object
  2;                                      !- Inlet Port

OS:PortList,
  {38d242aa-bca0-4c69-8d89-3fd4b537e475}, !- Handle
  {d7abc89f-16b8-4359-adf1-a731a5abcc6d}, !- Name
  {65954da7-0d58-4505-a22f-9f481507d1f6}; !- HVAC Component

OS:PortList,
  {fe0a0fc1-70a4-4f43-9374-d26947fff64a}, !- Handle
  {710d2f35-0f53-45fc-89bc-d66d83d8f8b3}, !- Name
  {65954da7-0d58-4505-a22f-9f481507d1f6}; !- HVAC Component

OS:PortList,
  {321abc54-3d55-4cc9-8b97-73d457ea17e4}, !- Handle
  {59ce44c0-1b21-4d1a-94ef-c07685bc68ce}, !- Name
  {65954da7-0d58-4505-a22f-9f481507d1f6}; !- HVAC Component

OS:Sizing:Zone,
  {7400f0b8-5b14-4b6a-aadb-3f5321d4e143}, !- Handle
  {65954da7-0d58-4505-a22f-9f481507d1f6}, !- Zone or ZoneList Name
>>>>>>> 29cc3ec8
  SupplyAirTemperature,                   !- Zone Cooling Design Supply Air Temperature Input Method
  14,                                     !- Zone Cooling Design Supply Air Temperature {C}
  11.11,                                  !- Zone Cooling Design Supply Air Temperature Difference {deltaC}
  SupplyAirTemperature,                   !- Zone Heating Design Supply Air Temperature Input Method
  40,                                     !- Zone Heating Design Supply Air Temperature {C}
  11.11,                                  !- Zone Heating Design Supply Air Temperature Difference {deltaC}
  0.0085,                                 !- Zone Cooling Design Supply Air Humidity Ratio {kg-H2O/kg-air}
  0.008,                                  !- Zone Heating Design Supply Air Humidity Ratio {kg-H2O/kg-air}
  ,                                       !- Zone Heating Sizing Factor
  ,                                       !- Zone Cooling Sizing Factor
  DesignDay,                              !- Cooling Design Air Flow Method
  ,                                       !- Cooling Design Air Flow Rate {m3/s}
  ,                                       !- Cooling Minimum Air Flow per Zone Floor Area {m3/s-m2}
  ,                                       !- Cooling Minimum Air Flow {m3/s}
  ,                                       !- Cooling Minimum Air Flow Fraction
  DesignDay,                              !- Heating Design Air Flow Method
  ,                                       !- Heating Design Air Flow Rate {m3/s}
  ,                                       !- Heating Maximum Air Flow per Zone Floor Area {m3/s-m2}
  ,                                       !- Heating Maximum Air Flow {m3/s}
  ,                                       !- Heating Maximum Air Flow Fraction
  ,                                       !- Design Zone Air Distribution Effectiveness in Cooling Mode
  ,                                       !- Design Zone Air Distribution Effectiveness in Heating Mode
  No,                                     !- Account for Dedicated Outdoor Air System
  NeutralSupplyAir,                       !- Dedicated Outdoor Air System Control Strategy
  autosize,                               !- Dedicated Outdoor Air Low Setpoint Temperature for Design {C}
  autosize;                               !- Dedicated Outdoor Air High Setpoint Temperature for Design {C}

OS:ZoneHVAC:EquipmentList,
<<<<<<< HEAD
  {9f82b2e8-e66d-453b-a91b-fe00bf971e37}, !- Handle
  Zone HVAC Equipment List 1,             !- Name
  {8f9f1f83-88d0-44ac-85c1-abc1fcc7dc55}; !- Thermal Zone

OS:Space,
  {632f4fab-5858-4c00-9440-1061494704f9}, !- Handle
  living space,                           !- Name
  {434a9160-e3c1-4154-b9db-8490595ee334}, !- Space Type Name
=======
  {0ea3bf6d-ae3e-484c-9a24-1d95a184fcf4}, !- Handle
  Zone HVAC Equipment List 1,             !- Name
  {65954da7-0d58-4505-a22f-9f481507d1f6}; !- Thermal Zone

OS:Space,
  {d1e3472a-a2ce-4d93-9d9e-edcb1637add2}, !- Handle
  living space,                           !- Name
  {5fefba27-a9e3-4575-90f5-910bd9fd4334}, !- Space Type Name
>>>>>>> 29cc3ec8
  ,                                       !- Default Construction Set Name
  ,                                       !- Default Schedule Set Name
  -0,                                     !- Direction of Relative North {deg}
  0,                                      !- X Origin {m}
  0,                                      !- Y Origin {m}
  0,                                      !- Z Origin {m}
  ,                                       !- Building Story Name
<<<<<<< HEAD
  {8f9f1f83-88d0-44ac-85c1-abc1fcc7dc55}, !- Thermal Zone Name
  ,                                       !- Part of Total Floor Area
  ,                                       !- Design Specification Outdoor Air Object Name
  {027fe845-ec77-4d1d-8b1a-575adadc0391}; !- Building Unit Name

OS:Surface,
  {542c0061-caeb-4bb6-9dd1-890951fad665}, !- Handle
  Surface 1,                              !- Name
  Floor,                                  !- Surface Type
  ,                                       !- Construction Name
  {632f4fab-5858-4c00-9440-1061494704f9}, !- Space Name
=======
  {65954da7-0d58-4505-a22f-9f481507d1f6}, !- Thermal Zone Name
  ,                                       !- Part of Total Floor Area
  ,                                       !- Design Specification Outdoor Air Object Name
  {392ff68b-7f21-48c3-84a8-0940b9832b28}; !- Building Unit Name

OS:Surface,
  {23b40ca3-90a5-481b-ad68-af2c40066b99}, !- Handle
  Surface 1,                              !- Name
  Floor,                                  !- Surface Type
  ,                                       !- Construction Name
  {d1e3472a-a2ce-4d93-9d9e-edcb1637add2}, !- Space Name
>>>>>>> 29cc3ec8
  Foundation,                             !- Outside Boundary Condition
  ,                                       !- Outside Boundary Condition Object
  NoSun,                                  !- Sun Exposure
  NoWind,                                 !- Wind Exposure
  ,                                       !- View Factor to Ground
  ,                                       !- Number of Vertices
  0, 0, 0,                                !- X,Y,Z Vertex 1 {m}
  0, 6.81553519541936, 0,                 !- X,Y,Z Vertex 2 {m}
  13.6310703908387, 6.81553519541936, 0,  !- X,Y,Z Vertex 3 {m}
  13.6310703908387, 0, 0;                 !- X,Y,Z Vertex 4 {m}

OS:Surface,
<<<<<<< HEAD
  {a6d45d78-cd6d-40af-9fcb-ad68a650e989}, !- Handle
  Surface 2,                              !- Name
  Wall,                                   !- Surface Type
  ,                                       !- Construction Name
  {632f4fab-5858-4c00-9440-1061494704f9}, !- Space Name
=======
  {0f6fd2ce-57e2-4338-95f9-7c0be2b96046}, !- Handle
  Surface 2,                              !- Name
  Wall,                                   !- Surface Type
  ,                                       !- Construction Name
  {d1e3472a-a2ce-4d93-9d9e-edcb1637add2}, !- Space Name
>>>>>>> 29cc3ec8
  Outdoors,                               !- Outside Boundary Condition
  ,                                       !- Outside Boundary Condition Object
  SunExposed,                             !- Sun Exposure
  WindExposed,                            !- Wind Exposure
  ,                                       !- View Factor to Ground
  ,                                       !- Number of Vertices
  0, 6.81553519541936, 2.4384,            !- X,Y,Z Vertex 1 {m}
  0, 6.81553519541936, 0,                 !- X,Y,Z Vertex 2 {m}
  0, 0, 0,                                !- X,Y,Z Vertex 3 {m}
  0, 0, 2.4384;                           !- X,Y,Z Vertex 4 {m}

OS:Surface,
<<<<<<< HEAD
  {6c5fe7e9-d2f8-47e0-8ac0-f7e1cf83556a}, !- Handle
  Surface 3,                              !- Name
  Wall,                                   !- Surface Type
  ,                                       !- Construction Name
  {632f4fab-5858-4c00-9440-1061494704f9}, !- Space Name
=======
  {d17a953b-4bdb-4d88-8786-0be219dc3aa0}, !- Handle
  Surface 3,                              !- Name
  Wall,                                   !- Surface Type
  ,                                       !- Construction Name
  {d1e3472a-a2ce-4d93-9d9e-edcb1637add2}, !- Space Name
>>>>>>> 29cc3ec8
  Outdoors,                               !- Outside Boundary Condition
  ,                                       !- Outside Boundary Condition Object
  SunExposed,                             !- Sun Exposure
  WindExposed,                            !- Wind Exposure
  ,                                       !- View Factor to Ground
  ,                                       !- Number of Vertices
  13.6310703908387, 6.81553519541936, 2.4384, !- X,Y,Z Vertex 1 {m}
  13.6310703908387, 6.81553519541936, 0,  !- X,Y,Z Vertex 2 {m}
  0, 6.81553519541936, 0,                 !- X,Y,Z Vertex 3 {m}
  0, 6.81553519541936, 2.4384;            !- X,Y,Z Vertex 4 {m}

OS:Surface,
<<<<<<< HEAD
  {d642e512-5ca2-4916-a3dd-e75df5f3289f}, !- Handle
  Surface 4,                              !- Name
  Wall,                                   !- Surface Type
  ,                                       !- Construction Name
  {632f4fab-5858-4c00-9440-1061494704f9}, !- Space Name
=======
  {27701615-d5bc-4ea3-a084-c789f15cb836}, !- Handle
  Surface 4,                              !- Name
  Wall,                                   !- Surface Type
  ,                                       !- Construction Name
  {d1e3472a-a2ce-4d93-9d9e-edcb1637add2}, !- Space Name
>>>>>>> 29cc3ec8
  Outdoors,                               !- Outside Boundary Condition
  ,                                       !- Outside Boundary Condition Object
  SunExposed,                             !- Sun Exposure
  WindExposed,                            !- Wind Exposure
  ,                                       !- View Factor to Ground
  ,                                       !- Number of Vertices
  13.6310703908387, 0, 2.4384,            !- X,Y,Z Vertex 1 {m}
  13.6310703908387, 0, 0,                 !- X,Y,Z Vertex 2 {m}
  13.6310703908387, 6.81553519541936, 0,  !- X,Y,Z Vertex 3 {m}
  13.6310703908387, 6.81553519541936, 2.4384; !- X,Y,Z Vertex 4 {m}

OS:Surface,
<<<<<<< HEAD
  {5c5d3c9d-548b-43ae-b513-2057da97165a}, !- Handle
  Surface 5,                              !- Name
  Wall,                                   !- Surface Type
  ,                                       !- Construction Name
  {632f4fab-5858-4c00-9440-1061494704f9}, !- Space Name
=======
  {fa1e559a-373e-4f63-b261-a1f93fe8a63f}, !- Handle
  Surface 5,                              !- Name
  Wall,                                   !- Surface Type
  ,                                       !- Construction Name
  {d1e3472a-a2ce-4d93-9d9e-edcb1637add2}, !- Space Name
>>>>>>> 29cc3ec8
  Outdoors,                               !- Outside Boundary Condition
  ,                                       !- Outside Boundary Condition Object
  SunExposed,                             !- Sun Exposure
  WindExposed,                            !- Wind Exposure
  ,                                       !- View Factor to Ground
  ,                                       !- Number of Vertices
  0, 0, 2.4384,                           !- X,Y,Z Vertex 1 {m}
  0, 0, 0,                                !- X,Y,Z Vertex 2 {m}
  13.6310703908387, 0, 0,                 !- X,Y,Z Vertex 3 {m}
  13.6310703908387, 0, 2.4384;            !- X,Y,Z Vertex 4 {m}

OS:Surface,
<<<<<<< HEAD
  {d211daef-fca4-4914-8467-d0eec5e8d498}, !- Handle
  Surface 6,                              !- Name
  RoofCeiling,                            !- Surface Type
  ,                                       !- Construction Name
  {632f4fab-5858-4c00-9440-1061494704f9}, !- Space Name
  Surface,                                !- Outside Boundary Condition
  {ab085228-77c6-4896-a183-241f7c8d24dd}, !- Outside Boundary Condition Object
=======
  {d96d115c-3dcd-463b-801e-0960effdb467}, !- Handle
  Surface 6,                              !- Name
  RoofCeiling,                            !- Surface Type
  ,                                       !- Construction Name
  {d1e3472a-a2ce-4d93-9d9e-edcb1637add2}, !- Space Name
  Surface,                                !- Outside Boundary Condition
  {3ca9855f-d45b-4953-8544-a55e65e21f9c}, !- Outside Boundary Condition Object
>>>>>>> 29cc3ec8
  NoSun,                                  !- Sun Exposure
  NoWind,                                 !- Wind Exposure
  ,                                       !- View Factor to Ground
  ,                                       !- Number of Vertices
  13.6310703908387, 0, 2.4384,            !- X,Y,Z Vertex 1 {m}
  13.6310703908387, 6.81553519541936, 2.4384, !- X,Y,Z Vertex 2 {m}
  0, 6.81553519541936, 2.4384,            !- X,Y,Z Vertex 3 {m}
  0, 0, 2.4384;                           !- X,Y,Z Vertex 4 {m}

OS:SpaceType,
<<<<<<< HEAD
  {434a9160-e3c1-4154-b9db-8490595ee334}, !- Handle
=======
  {5fefba27-a9e3-4575-90f5-910bd9fd4334}, !- Handle
>>>>>>> 29cc3ec8
  Space Type 1,                           !- Name
  ,                                       !- Default Construction Set Name
  ,                                       !- Default Schedule Set Name
  ,                                       !- Group Rendering Name
  ,                                       !- Design Specification Outdoor Air Object Name
  ,                                       !- Standards Template
  ,                                       !- Standards Building Type
  living;                                 !- Standards Space Type

OS:Space,
<<<<<<< HEAD
  {2b87fc55-739d-43ac-87f4-923d9497f5c2}, !- Handle
  living space|story 2,                   !- Name
  {434a9160-e3c1-4154-b9db-8490595ee334}, !- Space Type Name
=======
  {cccbab8b-8fa2-4707-a2f8-584139e87dd8}, !- Handle
  living space|story 2,                   !- Name
  {5fefba27-a9e3-4575-90f5-910bd9fd4334}, !- Space Type Name
>>>>>>> 29cc3ec8
  ,                                       !- Default Construction Set Name
  ,                                       !- Default Schedule Set Name
  -0,                                     !- Direction of Relative North {deg}
  0,                                      !- X Origin {m}
  0,                                      !- Y Origin {m}
  2.4384,                                 !- Z Origin {m}
  ,                                       !- Building Story Name
<<<<<<< HEAD
  {8f9f1f83-88d0-44ac-85c1-abc1fcc7dc55}, !- Thermal Zone Name
  ,                                       !- Part of Total Floor Area
  ,                                       !- Design Specification Outdoor Air Object Name
  {027fe845-ec77-4d1d-8b1a-575adadc0391}; !- Building Unit Name

OS:Surface,
  {ab085228-77c6-4896-a183-241f7c8d24dd}, !- Handle
  Surface 7,                              !- Name
  Floor,                                  !- Surface Type
  ,                                       !- Construction Name
  {2b87fc55-739d-43ac-87f4-923d9497f5c2}, !- Space Name
  Surface,                                !- Outside Boundary Condition
  {d211daef-fca4-4914-8467-d0eec5e8d498}, !- Outside Boundary Condition Object
=======
  {65954da7-0d58-4505-a22f-9f481507d1f6}, !- Thermal Zone Name
  ,                                       !- Part of Total Floor Area
  ,                                       !- Design Specification Outdoor Air Object Name
  {392ff68b-7f21-48c3-84a8-0940b9832b28}; !- Building Unit Name

OS:Surface,
  {3ca9855f-d45b-4953-8544-a55e65e21f9c}, !- Handle
  Surface 7,                              !- Name
  Floor,                                  !- Surface Type
  ,                                       !- Construction Name
  {cccbab8b-8fa2-4707-a2f8-584139e87dd8}, !- Space Name
  Surface,                                !- Outside Boundary Condition
  {d96d115c-3dcd-463b-801e-0960effdb467}, !- Outside Boundary Condition Object
>>>>>>> 29cc3ec8
  NoSun,                                  !- Sun Exposure
  NoWind,                                 !- Wind Exposure
  ,                                       !- View Factor to Ground
  ,                                       !- Number of Vertices
  0, 0, 0,                                !- X,Y,Z Vertex 1 {m}
  0, 6.81553519541936, 0,                 !- X,Y,Z Vertex 2 {m}
  13.6310703908387, 6.81553519541936, 0,  !- X,Y,Z Vertex 3 {m}
  13.6310703908387, 0, 0;                 !- X,Y,Z Vertex 4 {m}

OS:Surface,
<<<<<<< HEAD
  {c8f823da-4bc3-4424-91e8-b03285f99e20}, !- Handle
  Surface 8,                              !- Name
  Wall,                                   !- Surface Type
  ,                                       !- Construction Name
  {2b87fc55-739d-43ac-87f4-923d9497f5c2}, !- Space Name
=======
  {6111e77f-e345-4691-b31e-a9e94ac4314f}, !- Handle
  Surface 8,                              !- Name
  Wall,                                   !- Surface Type
  ,                                       !- Construction Name
  {cccbab8b-8fa2-4707-a2f8-584139e87dd8}, !- Space Name
>>>>>>> 29cc3ec8
  Outdoors,                               !- Outside Boundary Condition
  ,                                       !- Outside Boundary Condition Object
  SunExposed,                             !- Sun Exposure
  WindExposed,                            !- Wind Exposure
  ,                                       !- View Factor to Ground
  ,                                       !- Number of Vertices
  0, 6.81553519541936, 2.4384,            !- X,Y,Z Vertex 1 {m}
  0, 6.81553519541936, 0,                 !- X,Y,Z Vertex 2 {m}
  0, 0, 0,                                !- X,Y,Z Vertex 3 {m}
  0, 0, 2.4384;                           !- X,Y,Z Vertex 4 {m}

OS:Surface,
<<<<<<< HEAD
  {880193eb-75a6-4289-be9a-ac543c2f055e}, !- Handle
  Surface 9,                              !- Name
  Wall,                                   !- Surface Type
  ,                                       !- Construction Name
  {2b87fc55-739d-43ac-87f4-923d9497f5c2}, !- Space Name
=======
  {caf061e9-d33b-4da1-9423-3e793008a5e2}, !- Handle
  Surface 9,                              !- Name
  Wall,                                   !- Surface Type
  ,                                       !- Construction Name
  {cccbab8b-8fa2-4707-a2f8-584139e87dd8}, !- Space Name
>>>>>>> 29cc3ec8
  Outdoors,                               !- Outside Boundary Condition
  ,                                       !- Outside Boundary Condition Object
  SunExposed,                             !- Sun Exposure
  WindExposed,                            !- Wind Exposure
  ,                                       !- View Factor to Ground
  ,                                       !- Number of Vertices
  13.6310703908387, 6.81553519541936, 2.4384, !- X,Y,Z Vertex 1 {m}
  13.6310703908387, 6.81553519541936, 0,  !- X,Y,Z Vertex 2 {m}
  0, 6.81553519541936, 0,                 !- X,Y,Z Vertex 3 {m}
  0, 6.81553519541936, 2.4384;            !- X,Y,Z Vertex 4 {m}

OS:Surface,
<<<<<<< HEAD
  {438bf5b6-872e-4c28-a3e9-8ca0f05c2f1f}, !- Handle
  Surface 10,                             !- Name
  Wall,                                   !- Surface Type
  ,                                       !- Construction Name
  {2b87fc55-739d-43ac-87f4-923d9497f5c2}, !- Space Name
=======
  {56576415-f719-4b49-aa6e-2c5d18883ee4}, !- Handle
  Surface 10,                             !- Name
  Wall,                                   !- Surface Type
  ,                                       !- Construction Name
  {cccbab8b-8fa2-4707-a2f8-584139e87dd8}, !- Space Name
>>>>>>> 29cc3ec8
  Outdoors,                               !- Outside Boundary Condition
  ,                                       !- Outside Boundary Condition Object
  SunExposed,                             !- Sun Exposure
  WindExposed,                            !- Wind Exposure
  ,                                       !- View Factor to Ground
  ,                                       !- Number of Vertices
  13.6310703908387, 0, 2.4384,            !- X,Y,Z Vertex 1 {m}
  13.6310703908387, 0, 0,                 !- X,Y,Z Vertex 2 {m}
  13.6310703908387, 6.81553519541936, 0,  !- X,Y,Z Vertex 3 {m}
  13.6310703908387, 6.81553519541936, 2.4384; !- X,Y,Z Vertex 4 {m}

OS:Surface,
<<<<<<< HEAD
  {e8f6237a-1781-4548-bfc8-7820806ab079}, !- Handle
  Surface 11,                             !- Name
  Wall,                                   !- Surface Type
  ,                                       !- Construction Name
  {2b87fc55-739d-43ac-87f4-923d9497f5c2}, !- Space Name
=======
  {2f344a63-51d6-427e-a5db-2430a5a83259}, !- Handle
  Surface 11,                             !- Name
  Wall,                                   !- Surface Type
  ,                                       !- Construction Name
  {cccbab8b-8fa2-4707-a2f8-584139e87dd8}, !- Space Name
>>>>>>> 29cc3ec8
  Outdoors,                               !- Outside Boundary Condition
  ,                                       !- Outside Boundary Condition Object
  SunExposed,                             !- Sun Exposure
  WindExposed,                            !- Wind Exposure
  ,                                       !- View Factor to Ground
  ,                                       !- Number of Vertices
  0, 0, 2.4384,                           !- X,Y,Z Vertex 1 {m}
  0, 0, 0,                                !- X,Y,Z Vertex 2 {m}
  13.6310703908387, 0, 0,                 !- X,Y,Z Vertex 3 {m}
  13.6310703908387, 0, 2.4384;            !- X,Y,Z Vertex 4 {m}

OS:Surface,
<<<<<<< HEAD
  {45bc0f1d-66d2-48ff-b0ef-4f3ccb3a6381}, !- Handle
  Surface 12,                             !- Name
  RoofCeiling,                            !- Surface Type
  ,                                       !- Construction Name
  {2b87fc55-739d-43ac-87f4-923d9497f5c2}, !- Space Name
  Surface,                                !- Outside Boundary Condition
  {1a8fa650-e30a-40b2-b416-e52ff5074cbe}, !- Outside Boundary Condition Object
=======
  {308c72a7-56af-410e-987e-0c1c24901863}, !- Handle
  Surface 12,                             !- Name
  RoofCeiling,                            !- Surface Type
  ,                                       !- Construction Name
  {cccbab8b-8fa2-4707-a2f8-584139e87dd8}, !- Space Name
  Surface,                                !- Outside Boundary Condition
  {1faafed8-f3df-4c91-b802-bd031208d86d}, !- Outside Boundary Condition Object
>>>>>>> 29cc3ec8
  NoSun,                                  !- Sun Exposure
  NoWind,                                 !- Wind Exposure
  ,                                       !- View Factor to Ground
  ,                                       !- Number of Vertices
  13.6310703908387, 0, 2.4384,            !- X,Y,Z Vertex 1 {m}
  13.6310703908387, 6.81553519541936, 2.4384, !- X,Y,Z Vertex 2 {m}
  0, 6.81553519541936, 2.4384,            !- X,Y,Z Vertex 3 {m}
  0, 0, 2.4384;                           !- X,Y,Z Vertex 4 {m}

OS:Surface,
<<<<<<< HEAD
  {1a8fa650-e30a-40b2-b416-e52ff5074cbe}, !- Handle
  Surface 13,                             !- Name
  Floor,                                  !- Surface Type
  ,                                       !- Construction Name
  {662b430d-7951-41c2-9ffa-799bd553cb3d}, !- Space Name
  Surface,                                !- Outside Boundary Condition
  {45bc0f1d-66d2-48ff-b0ef-4f3ccb3a6381}, !- Outside Boundary Condition Object
=======
  {1faafed8-f3df-4c91-b802-bd031208d86d}, !- Handle
  Surface 13,                             !- Name
  Floor,                                  !- Surface Type
  ,                                       !- Construction Name
  {c236e310-774c-449b-a9d3-94a21752136b}, !- Space Name
  Surface,                                !- Outside Boundary Condition
  {308c72a7-56af-410e-987e-0c1c24901863}, !- Outside Boundary Condition Object
>>>>>>> 29cc3ec8
  NoSun,                                  !- Sun Exposure
  NoWind,                                 !- Wind Exposure
  ,                                       !- View Factor to Ground
  ,                                       !- Number of Vertices
  0, 6.81553519541936, 0,                 !- X,Y,Z Vertex 1 {m}
  13.6310703908387, 6.81553519541936, 0,  !- X,Y,Z Vertex 2 {m}
  13.6310703908387, 0, 0,                 !- X,Y,Z Vertex 3 {m}
  0, 0, 0;                                !- X,Y,Z Vertex 4 {m}

OS:Surface,
<<<<<<< HEAD
  {331e1f07-f2c5-4761-90f7-b621b6c7cf9d}, !- Handle
  Surface 14,                             !- Name
  RoofCeiling,                            !- Surface Type
  ,                                       !- Construction Name
  {662b430d-7951-41c2-9ffa-799bd553cb3d}, !- Space Name
=======
  {0a917e91-94cd-43e5-8be0-fc49103add5c}, !- Handle
  Surface 14,                             !- Name
  RoofCeiling,                            !- Surface Type
  ,                                       !- Construction Name
  {c236e310-774c-449b-a9d3-94a21752136b}, !- Space Name
>>>>>>> 29cc3ec8
  Outdoors,                               !- Outside Boundary Condition
  ,                                       !- Outside Boundary Condition Object
  SunExposed,                             !- Sun Exposure
  WindExposed,                            !- Wind Exposure
  ,                                       !- View Factor to Ground
  ,                                       !- Number of Vertices
  13.6310703908387, 3.40776759770968, 1.70388379885484, !- X,Y,Z Vertex 1 {m}
  0, 3.40776759770968, 1.70388379885484,  !- X,Y,Z Vertex 2 {m}
  0, 0, 0,                                !- X,Y,Z Vertex 3 {m}
  13.6310703908387, 0, 0;                 !- X,Y,Z Vertex 4 {m}

OS:Surface,
<<<<<<< HEAD
  {4f559461-63e4-4a4a-b36b-33095b9edb2a}, !- Handle
  Surface 15,                             !- Name
  RoofCeiling,                            !- Surface Type
  ,                                       !- Construction Name
  {662b430d-7951-41c2-9ffa-799bd553cb3d}, !- Space Name
=======
  {d9f29709-1390-43f1-b3ac-42cf2485935d}, !- Handle
  Surface 15,                             !- Name
  RoofCeiling,                            !- Surface Type
  ,                                       !- Construction Name
  {c236e310-774c-449b-a9d3-94a21752136b}, !- Space Name
>>>>>>> 29cc3ec8
  Outdoors,                               !- Outside Boundary Condition
  ,                                       !- Outside Boundary Condition Object
  SunExposed,                             !- Sun Exposure
  WindExposed,                            !- Wind Exposure
  ,                                       !- View Factor to Ground
  ,                                       !- Number of Vertices
  0, 3.40776759770968, 1.70388379885484,  !- X,Y,Z Vertex 1 {m}
  13.6310703908387, 3.40776759770968, 1.70388379885484, !- X,Y,Z Vertex 2 {m}
  13.6310703908387, 6.81553519541936, 0,  !- X,Y,Z Vertex 3 {m}
  0, 6.81553519541936, 0;                 !- X,Y,Z Vertex 4 {m}

OS:Surface,
<<<<<<< HEAD
  {f239b999-3344-4d1a-99a2-5655d5d13bcf}, !- Handle
  Surface 16,                             !- Name
  Wall,                                   !- Surface Type
  ,                                       !- Construction Name
  {662b430d-7951-41c2-9ffa-799bd553cb3d}, !- Space Name
=======
  {d093e9b1-750b-4301-a994-3f930ac9a22c}, !- Handle
  Surface 16,                             !- Name
  Wall,                                   !- Surface Type
  ,                                       !- Construction Name
  {c236e310-774c-449b-a9d3-94a21752136b}, !- Space Name
>>>>>>> 29cc3ec8
  Outdoors,                               !- Outside Boundary Condition
  ,                                       !- Outside Boundary Condition Object
  SunExposed,                             !- Sun Exposure
  WindExposed,                            !- Wind Exposure
  ,                                       !- View Factor to Ground
  ,                                       !- Number of Vertices
  0, 3.40776759770968, 1.70388379885484,  !- X,Y,Z Vertex 1 {m}
  0, 6.81553519541936, 0,                 !- X,Y,Z Vertex 2 {m}
  0, 0, 0;                                !- X,Y,Z Vertex 3 {m}

OS:Surface,
<<<<<<< HEAD
  {305d780a-a143-41d1-b329-81c70804cb7f}, !- Handle
  Surface 17,                             !- Name
  Wall,                                   !- Surface Type
  ,                                       !- Construction Name
  {662b430d-7951-41c2-9ffa-799bd553cb3d}, !- Space Name
=======
  {82719410-6b45-4809-aae6-177e2868780e}, !- Handle
  Surface 17,                             !- Name
  Wall,                                   !- Surface Type
  ,                                       !- Construction Name
  {c236e310-774c-449b-a9d3-94a21752136b}, !- Space Name
>>>>>>> 29cc3ec8
  Outdoors,                               !- Outside Boundary Condition
  ,                                       !- Outside Boundary Condition Object
  SunExposed,                             !- Sun Exposure
  WindExposed,                            !- Wind Exposure
  ,                                       !- View Factor to Ground
  ,                                       !- Number of Vertices
  13.6310703908387, 3.40776759770968, 1.70388379885484, !- X,Y,Z Vertex 1 {m}
  13.6310703908387, 0, 0,                 !- X,Y,Z Vertex 2 {m}
  13.6310703908387, 6.81553519541936, 0;  !- X,Y,Z Vertex 3 {m}

OS:Space,
<<<<<<< HEAD
  {662b430d-7951-41c2-9ffa-799bd553cb3d}, !- Handle
  unfinished attic space,                 !- Name
  {f6f05bbc-808d-47c0-9b43-53de1c9c9fe8}, !- Space Type Name
=======
  {c236e310-774c-449b-a9d3-94a21752136b}, !- Handle
  unfinished attic space,                 !- Name
  {48126705-08f1-4014-8c28-05fcabe31d5e}, !- Space Type Name
>>>>>>> 29cc3ec8
  ,                                       !- Default Construction Set Name
  ,                                       !- Default Schedule Set Name
  -0,                                     !- Direction of Relative North {deg}
  0,                                      !- X Origin {m}
  0,                                      !- Y Origin {m}
  4.8768,                                 !- Z Origin {m}
  ,                                       !- Building Story Name
<<<<<<< HEAD
  {5a10634c-0a87-4784-9f26-475ec6b6f92d}; !- Thermal Zone Name

OS:ThermalZone,
  {5a10634c-0a87-4784-9f26-475ec6b6f92d}, !- Handle
=======
  {3c9fa7ee-2fe4-46da-8705-d9753936e3fc}; !- Thermal Zone Name

OS:ThermalZone,
  {3c9fa7ee-2fe4-46da-8705-d9753936e3fc}, !- Handle
>>>>>>> 29cc3ec8
  unfinished attic zone,                  !- Name
  ,                                       !- Multiplier
  ,                                       !- Ceiling Height {m}
  ,                                       !- Volume {m3}
  ,                                       !- Floor Area {m2}
  ,                                       !- Zone Inside Convection Algorithm
  ,                                       !- Zone Outside Convection Algorithm
  ,                                       !- Zone Conditioning Equipment List Name
<<<<<<< HEAD
  {ec857039-8c30-41dc-909b-3f59fa41f2ed}, !- Zone Air Inlet Port List
  {8441f363-9400-4aa4-85c5-a3263188c6ca}, !- Zone Air Exhaust Port List
  {a3c41f25-90b4-4950-90ae-ecead8f91f38}, !- Zone Air Node Name
  {f7b0ee86-43a8-4021-80ff-43500a79d5ee}, !- Zone Return Air Port List
=======
  {63e9dbc9-742a-4442-a3a4-b51ecc44bcb3}, !- Zone Air Inlet Port List
  {ac4f4b5a-7075-45cf-8fb8-77f84e8da0d7}, !- Zone Air Exhaust Port List
  {c147631f-1176-470a-9e3c-506ed21057c7}, !- Zone Air Node Name
  {a0b66583-b419-454b-9753-893ca3ec7b0d}, !- Zone Return Air Port List
>>>>>>> 29cc3ec8
  ,                                       !- Primary Daylighting Control Name
  ,                                       !- Fraction of Zone Controlled by Primary Daylighting Control
  ,                                       !- Secondary Daylighting Control Name
  ,                                       !- Fraction of Zone Controlled by Secondary Daylighting Control
  ,                                       !- Illuminance Map Name
  ,                                       !- Group Rendering Name
  ,                                       !- Thermostat Name
  No;                                     !- Use Ideal Air Loads

OS:Node,
<<<<<<< HEAD
  {c745eb91-8ce3-4362-9e98-fecdde2cf8f3}, !- Handle
  Node 2,                                 !- Name
  {a3c41f25-90b4-4950-90ae-ecead8f91f38}, !- Inlet Port
  ;                                       !- Outlet Port

OS:Connection,
  {a3c41f25-90b4-4950-90ae-ecead8f91f38}, !- Handle
  {d3eda5b3-7a82-439b-abaa-e72807375ced}, !- Name
  {5a10634c-0a87-4784-9f26-475ec6b6f92d}, !- Source Object
  11,                                     !- Outlet Port
  {c745eb91-8ce3-4362-9e98-fecdde2cf8f3}, !- Target Object
  2;                                      !- Inlet Port

OS:PortList,
  {ec857039-8c30-41dc-909b-3f59fa41f2ed}, !- Handle
  {80040f0f-926d-4945-a0fe-754332b35458}, !- Name
  {5a10634c-0a87-4784-9f26-475ec6b6f92d}; !- HVAC Component

OS:PortList,
  {8441f363-9400-4aa4-85c5-a3263188c6ca}, !- Handle
  {01da4a1a-c052-45e7-aea8-60fbfc15e621}, !- Name
  {5a10634c-0a87-4784-9f26-475ec6b6f92d}; !- HVAC Component

OS:PortList,
  {f7b0ee86-43a8-4021-80ff-43500a79d5ee}, !- Handle
  {2878f9ac-40e1-4573-bb5e-997f4afc6b9c}, !- Name
  {5a10634c-0a87-4784-9f26-475ec6b6f92d}; !- HVAC Component

OS:Sizing:Zone,
  {30e1ae58-199e-4af8-8a45-b1d0e01402ed}, !- Handle
  {5a10634c-0a87-4784-9f26-475ec6b6f92d}, !- Zone or ZoneList Name
=======
  {28c111c0-41fb-42ba-91d8-085f63d3ac0d}, !- Handle
  Node 2,                                 !- Name
  {c147631f-1176-470a-9e3c-506ed21057c7}, !- Inlet Port
  ;                                       !- Outlet Port

OS:Connection,
  {c147631f-1176-470a-9e3c-506ed21057c7}, !- Handle
  {1f0122c1-1363-402c-a373-c50f3c6a7aa0}, !- Name
  {3c9fa7ee-2fe4-46da-8705-d9753936e3fc}, !- Source Object
  11,                                     !- Outlet Port
  {28c111c0-41fb-42ba-91d8-085f63d3ac0d}, !- Target Object
  2;                                      !- Inlet Port

OS:PortList,
  {63e9dbc9-742a-4442-a3a4-b51ecc44bcb3}, !- Handle
  {ce60bd32-4138-4b8e-ad3c-636843dc5309}, !- Name
  {3c9fa7ee-2fe4-46da-8705-d9753936e3fc}; !- HVAC Component

OS:PortList,
  {ac4f4b5a-7075-45cf-8fb8-77f84e8da0d7}, !- Handle
  {647dcf4a-4aee-4231-b965-afc35e1977c4}, !- Name
  {3c9fa7ee-2fe4-46da-8705-d9753936e3fc}; !- HVAC Component

OS:PortList,
  {a0b66583-b419-454b-9753-893ca3ec7b0d}, !- Handle
  {6ed01ea9-ac7b-47c9-aced-56c5eeb37fbf}, !- Name
  {3c9fa7ee-2fe4-46da-8705-d9753936e3fc}; !- HVAC Component

OS:Sizing:Zone,
  {82d58ddb-cd7c-4ee0-8e86-583dbe5dca9e}, !- Handle
  {3c9fa7ee-2fe4-46da-8705-d9753936e3fc}, !- Zone or ZoneList Name
>>>>>>> 29cc3ec8
  SupplyAirTemperature,                   !- Zone Cooling Design Supply Air Temperature Input Method
  14,                                     !- Zone Cooling Design Supply Air Temperature {C}
  11.11,                                  !- Zone Cooling Design Supply Air Temperature Difference {deltaC}
  SupplyAirTemperature,                   !- Zone Heating Design Supply Air Temperature Input Method
  40,                                     !- Zone Heating Design Supply Air Temperature {C}
  11.11,                                  !- Zone Heating Design Supply Air Temperature Difference {deltaC}
  0.0085,                                 !- Zone Cooling Design Supply Air Humidity Ratio {kg-H2O/kg-air}
  0.008,                                  !- Zone Heating Design Supply Air Humidity Ratio {kg-H2O/kg-air}
  ,                                       !- Zone Heating Sizing Factor
  ,                                       !- Zone Cooling Sizing Factor
  DesignDay,                              !- Cooling Design Air Flow Method
  ,                                       !- Cooling Design Air Flow Rate {m3/s}
  ,                                       !- Cooling Minimum Air Flow per Zone Floor Area {m3/s-m2}
  ,                                       !- Cooling Minimum Air Flow {m3/s}
  ,                                       !- Cooling Minimum Air Flow Fraction
  DesignDay,                              !- Heating Design Air Flow Method
  ,                                       !- Heating Design Air Flow Rate {m3/s}
  ,                                       !- Heating Maximum Air Flow per Zone Floor Area {m3/s-m2}
  ,                                       !- Heating Maximum Air Flow {m3/s}
  ,                                       !- Heating Maximum Air Flow Fraction
  ,                                       !- Design Zone Air Distribution Effectiveness in Cooling Mode
  ,                                       !- Design Zone Air Distribution Effectiveness in Heating Mode
  No,                                     !- Account for Dedicated Outdoor Air System
  NeutralSupplyAir,                       !- Dedicated Outdoor Air System Control Strategy
  autosize,                               !- Dedicated Outdoor Air Low Setpoint Temperature for Design {C}
  autosize;                               !- Dedicated Outdoor Air High Setpoint Temperature for Design {C}

OS:ZoneHVAC:EquipmentList,
<<<<<<< HEAD
  {30a8e014-cc49-4e3d-b91c-afbe16d3a2b7}, !- Handle
  Zone HVAC Equipment List 2,             !- Name
  {5a10634c-0a87-4784-9f26-475ec6b6f92d}; !- Thermal Zone

OS:SpaceType,
  {f6f05bbc-808d-47c0-9b43-53de1c9c9fe8}, !- Handle
=======
  {b01468c7-a19b-4fd0-91d8-c962edab4fe4}, !- Handle
  Zone HVAC Equipment List 2,             !- Name
  {3c9fa7ee-2fe4-46da-8705-d9753936e3fc}; !- Thermal Zone

OS:SpaceType,
  {48126705-08f1-4014-8c28-05fcabe31d5e}, !- Handle
>>>>>>> 29cc3ec8
  Space Type 2,                           !- Name
  ,                                       !- Default Construction Set Name
  ,                                       !- Default Schedule Set Name
  ,                                       !- Group Rendering Name
  ,                                       !- Design Specification Outdoor Air Object Name
  ,                                       !- Standards Template
  ,                                       !- Standards Building Type
  unfinished attic;                       !- Standards Space Type

OS:BuildingUnit,
<<<<<<< HEAD
  {027fe845-ec77-4d1d-8b1a-575adadc0391}, !- Handle
=======
  {392ff68b-7f21-48c3-84a8-0940b9832b28}, !- Handle
>>>>>>> 29cc3ec8
  unit 1,                                 !- Name
  ,                                       !- Rendering Color
  Residential;                            !- Building Unit Type

OS:Building,
<<<<<<< HEAD
  {4ecdc496-a156-42b0-a7b6-b56a68bfbb09}, !- Handle
=======
  {1300a401-63a5-4c73-8f17-afad3aa988f5}, !- Handle
>>>>>>> 29cc3ec8
  Building 1,                             !- Name
  ,                                       !- Building Sector Type
  270,                                    !- North Axis {deg}
  ,                                       !- Nominal Floor to Floor Height {m}
  ,                                       !- Space Type Name
  ,                                       !- Default Construction Set Name
  ,                                       !- Default Schedule Set Name
  2,                                      !- Standards Number of Stories
  2,                                      !- Standards Number of Above Ground Stories
  ,                                       !- Standards Template
  singlefamilydetached,                   !- Standards Building Type
  1;                                      !- Standards Number of Living Units

OS:AdditionalProperties,
<<<<<<< HEAD
  {6e968e22-87f8-419a-a33a-7806e419c4e3}, !- Handle
  {4ecdc496-a156-42b0-a7b6-b56a68bfbb09}, !- Object Name
=======
  {9e6ad0ab-f51d-484a-83b9-c955540191a4}, !- Handle
  {1300a401-63a5-4c73-8f17-afad3aa988f5}, !- Object Name
>>>>>>> 29cc3ec8
  Total Units Represented,                !- Feature Name 1
  Integer,                                !- Feature Data Type 1
  1,                                      !- Feature Value 1
  Total Units Modeled,                    !- Feature Name 2
  Integer,                                !- Feature Data Type 2
  1;                                      !- Feature Value 2

OS:AdditionalProperties,
<<<<<<< HEAD
  {27ccb4bf-9ca8-4207-b42c-647d6a683b85}, !- Handle
  {027fe845-ec77-4d1d-8b1a-575adadc0391}, !- Object Name
=======
  {c2431ba5-6f8e-4d40-949d-98763ae03484}, !- Handle
  {392ff68b-7f21-48c3-84a8-0940b9832b28}, !- Object Name
>>>>>>> 29cc3ec8
  NumberOfBedrooms,                       !- Feature Name 1
  Integer,                                !- Feature Data Type 1
  3,                                      !- Feature Value 1
  NumberOfBathrooms,                      !- Feature Name 2
  Double,                                 !- Feature Data Type 2
  2;                                      !- Feature Value 2

OS:Schedule:Day,
<<<<<<< HEAD
  {1f875353-0b09-43bc-a80d-420ce80a7f66}, !- Handle
=======
  {653aff8e-2fa5-412a-b6e6-b1dbbb4892cb}, !- Handle
>>>>>>> 29cc3ec8
  Schedule Day 1,                         !- Name
  ,                                       !- Schedule Type Limits Name
  ,                                       !- Interpolate to Timestep
  24,                                     !- Hour 1
  0,                                      !- Minute 1
  0;                                      !- Value Until Time 1

OS:Schedule:Day,
<<<<<<< HEAD
  {88f2e2d8-79ad-4acf-8872-b41f523c520d}, !- Handle
=======
  {a88e964d-ef44-44a5-9fe4-0d7c85b17410}, !- Handle
>>>>>>> 29cc3ec8
  Schedule Day 2,                         !- Name
  ,                                       !- Schedule Type Limits Name
  ,                                       !- Interpolate to Timestep
  24,                                     !- Hour 1
  0,                                      !- Minute 1
  1;                                      !- Value Until Time 1

OS:WeatherFile,
<<<<<<< HEAD
  {eaed4dac-d6e2-44e5-8f51-ea2f2e6f76a4}, !- Handle
=======
  {b66ddcfa-73cd-4e43-a425-7346990ab8d2}, !- Handle
>>>>>>> 29cc3ec8
  Denver Intl Ap,                         !- City
  CO,                                     !- State Province Region
  USA,                                    !- Country
  TMY3,                                   !- Data Source
  725650,                                 !- WMO Number
  39.83,                                  !- Latitude {deg}
  -104.65,                                !- Longitude {deg}
  -7,                                     !- Time Zone {hr}
  1650,                                   !- Elevation {m}
  file:../weather/USA_CO_Denver.Intl.AP.725650_TMY3.epw, !- Url
  E23378AA;                               !- Checksum

OS:AdditionalProperties,
<<<<<<< HEAD
  {97b889c5-a210-4820-8ad3-0a7da57bd165}, !- Handle
  {eaed4dac-d6e2-44e5-8f51-ea2f2e6f76a4}, !- Object Name
=======
  {97240279-f9f8-4b6a-9fb6-0972cedd51c1}, !- Handle
  {b66ddcfa-73cd-4e43-a425-7346990ab8d2}, !- Object Name
>>>>>>> 29cc3ec8
  EPWHeaderCity,                          !- Feature Name 1
  String,                                 !- Feature Data Type 1
  Denver Intl Ap,                         !- Feature Value 1
  EPWHeaderState,                         !- Feature Name 2
  String,                                 !- Feature Data Type 2
  CO,                                     !- Feature Value 2
  EPWHeaderCountry,                       !- Feature Name 3
  String,                                 !- Feature Data Type 3
  USA,                                    !- Feature Value 3
  EPWHeaderDataSource,                    !- Feature Name 4
  String,                                 !- Feature Data Type 4
  TMY3,                                   !- Feature Value 4
  EPWHeaderStation,                       !- Feature Name 5
  String,                                 !- Feature Data Type 5
  725650,                                 !- Feature Value 5
  EPWHeaderLatitude,                      !- Feature Name 6
  Double,                                 !- Feature Data Type 6
  39.829999999999998,                     !- Feature Value 6
  EPWHeaderLongitude,                     !- Feature Name 7
  Double,                                 !- Feature Data Type 7
  -104.65000000000001,                    !- Feature Value 7
  EPWHeaderTimezone,                      !- Feature Name 8
  Double,                                 !- Feature Data Type 8
  -7,                                     !- Feature Value 8
  EPWHeaderAltitude,                      !- Feature Name 9
  Double,                                 !- Feature Data Type 9
  5413.3858267716532,                     !- Feature Value 9
  EPWHeaderLocalPressure,                 !- Feature Name 10
  Double,                                 !- Feature Data Type 10
  0.81937567683596546,                    !- Feature Value 10
  EPWHeaderRecordsPerHour,                !- Feature Name 11
  Double,                                 !- Feature Data Type 11
  0,                                      !- Feature Value 11
  EPWDataAnnualAvgDrybulb,                !- Feature Name 12
  Double,                                 !- Feature Data Type 12
  51.575616438356228,                     !- Feature Value 12
  EPWDataAnnualMinDrybulb,                !- Feature Name 13
  Double,                                 !- Feature Data Type 13
  -2.9200000000000017,                    !- Feature Value 13
  EPWDataAnnualMaxDrybulb,                !- Feature Name 14
  Double,                                 !- Feature Data Type 14
  104,                                    !- Feature Value 14
  EPWDataCDD50F,                          !- Feature Name 15
  Double,                                 !- Feature Data Type 15
  3072.2925000000005,                     !- Feature Value 15
  EPWDataCDD65F,                          !- Feature Name 16
  Double,                                 !- Feature Data Type 16
  883.62000000000035,                     !- Feature Value 16
  EPWDataHDD50F,                          !- Feature Name 17
  Double,                                 !- Feature Data Type 17
  2497.1925000000001,                     !- Feature Value 17
  EPWDataHDD65F,                          !- Feature Name 18
  Double,                                 !- Feature Data Type 18
  5783.5200000000013,                     !- Feature Value 18
  EPWDataAnnualAvgWindspeed,              !- Feature Name 19
  Double,                                 !- Feature Data Type 19
  3.9165296803649667,                     !- Feature Value 19
  EPWDataMonthlyAvgDrybulbs,              !- Feature Name 20
  String,                                 !- Feature Data Type 20
  33.4191935483871&#4431.90142857142857&#4443.02620967741937&#4442.48624999999999&#4459.877741935483854&#4473.57574999999997&#4472.07975806451608&#4472.70008064516134&#4466.49200000000006&#4450.079112903225806&#4437.218250000000005&#4434.582177419354835, !- Feature Value 20
  EPWDataGroundMonthlyTemps,              !- Feature Name 21
  String,                                 !- Feature Data Type 21
  44.08306285945173&#4440.89570904991865&#4440.64045432632048&#4442.153016571250646&#4448.225111118704206&#4454.268919273837525&#4459.508577937551024&#4462.82777283423508&#4463.10975667174995&#4460.41014950381947&#4455.304105212311526&#4449.445696474514364, !- Feature Value 21
  EPWDataWSF,                             !- Feature Name 22
  Double,                                 !- Feature Data Type 22
  0.58999999999999997,                    !- Feature Value 22
  EPWDataMonthlyAvgDailyHighDrybulbs,     !- Feature Name 23
  String,                                 !- Feature Data Type 23
  47.41032258064516&#4446.58642857142857&#4455.15032258064517&#4453.708&#4472.80193548387098&#4488.67600000000002&#4486.1858064516129&#4485.87225806451613&#4482.082&#4463.18064516129033&#4448.73400000000001&#4448.87935483870968, !- Feature Value 23
  EPWDataMonthlyAvgDailyLowDrybulbs,      !- Feature Name 24
  String,                                 !- Feature Data Type 24
  19.347741935483874&#4419.856428571428573&#4430.316129032258065&#4431.112&#4447.41612903225806&#4457.901999999999994&#4459.063870967741934&#4460.956774193548384&#4452.352000000000004&#4438.41612903225806&#4427.002000000000002&#4423.02903225806451, !- Feature Value 24
  EPWDesignHeatingDrybulb,                !- Feature Name 25
  Double,                                 !- Feature Data Type 25
  12.02,                                  !- Feature Value 25
  EPWDesignHeatingWindspeed,              !- Feature Name 26
  Double,                                 !- Feature Data Type 26
  2.8062500000000004,                     !- Feature Value 26
  EPWDesignCoolingDrybulb,                !- Feature Name 27
  Double,                                 !- Feature Data Type 27
  91.939999999999998,                     !- Feature Value 27
  EPWDesignCoolingWetbulb,                !- Feature Name 28
  Double,                                 !- Feature Data Type 28
  59.95131430195849,                      !- Feature Value 28
  EPWDesignCoolingHumidityRatio,          !- Feature Name 29
  Double,                                 !- Feature Data Type 29
  0.0059161086834698092,                  !- Feature Value 29
  EPWDesignCoolingWindspeed,              !- Feature Name 30
  Double,                                 !- Feature Data Type 30
  3.7999999999999989,                     !- Feature Value 30
  EPWDesignDailyTemperatureRange,         !- Feature Name 31
  Double,                                 !- Feature Data Type 31
  24.915483870967748,                     !- Feature Value 31
  EPWDesignDehumidDrybulb,                !- Feature Name 32
  Double,                                 !- Feature Data Type 32
  67.996785714285721,                     !- Feature Value 32
  EPWDesignDehumidHumidityRatio,          !- Feature Name 33
  Double,                                 !- Feature Data Type 33
  0.012133744170488724,                   !- Feature Value 33
  EPWDesignCoolingDirectNormal,           !- Feature Name 34
  Double,                                 !- Feature Data Type 34
  985,                                    !- Feature Value 34
  EPWDesignCoolingDiffuseHorizontal,      !- Feature Name 35
  Double,                                 !- Feature Data Type 35
  84;                                     !- Feature Value 35

<<<<<<< HEAD
OS:YearDescription,
  {6dd5baf7-0fd3-4ac0-bda6-4ca1f180f5ce}, !- Handle
  ,                                       !- Calendar Year
  Monday;                                 !- Day of Week for Start Day

OS:Site,
  {27212789-0e8a-45df-8244-0fc9edf36b66}, !- Handle
=======
OS:Site,
  {8b5bb342-f10a-42d0-b22e-0c39efcc54cf}, !- Handle
>>>>>>> 29cc3ec8
  Denver Intl Ap_CO_USA,                  !- Name
  39.83,                                  !- Latitude {deg}
  -104.65,                                !- Longitude {deg}
  -7,                                     !- Time Zone {hr}
  1650,                                   !- Elevation {m}
  ;                                       !- Terrain

OS:ClimateZones,
<<<<<<< HEAD
  {f02b9142-f458-40cd-b503-a1d4337a5bd8}, !- Handle
=======
  {9630c738-d15b-460e-a983-975c8a0359b7}, !- Handle
>>>>>>> 29cc3ec8
  ,                                       !- Active Institution
  ,                                       !- Active Year
  ,                                       !- Climate Zone Institution Name 1
  ,                                       !- Climate Zone Document Name 1
  ,                                       !- Climate Zone Document Year 1
  ,                                       !- Climate Zone Value 1
  Building America,                       !- Climate Zone Institution Name 2
  ,                                       !- Climate Zone Document Name 2
  0,                                      !- Climate Zone Document Year 2
  Cold;                                   !- Climate Zone Value 2

OS:Site:WaterMainsTemperature,
<<<<<<< HEAD
  {e91df850-fd26-48fa-966b-63b535065c1d}, !- Handle
=======
  {0fde6902-a4c0-4f3e-8b46-37050927153a}, !- Handle
>>>>>>> 29cc3ec8
  Correlation,                            !- Calculation Method
  ,                                       !- Temperature Schedule Name
  10.8753424657535,                       !- Annual Average Outdoor Air Temperature {C}
  23.1524007936508;                       !- Maximum Difference In Monthly Average Outdoor Air Temperatures {deltaC}

OS:RunPeriodControl:DaylightSavingTime,
<<<<<<< HEAD
  {ea3c040e-8304-49b1-b441-bfef691bdd96}, !- Handle
=======
  {c8547598-cd8d-40e5-afde-076302b153dc}, !- Handle
>>>>>>> 29cc3ec8
  4/7,                                    !- Start Date
  10/26;                                  !- End Date

OS:Site:GroundTemperature:Deep,
<<<<<<< HEAD
  {5c3967fe-751a-44bc-915f-30ac1898ac9f}, !- Handle
=======
  {beb6596a-fc8f-4655-86c3-0bb384178deb}, !- Handle
>>>>>>> 29cc3ec8
  10.8753424657535,                       !- January Deep Ground Temperature {C}
  10.8753424657535,                       !- February Deep Ground Temperature {C}
  10.8753424657535,                       !- March Deep Ground Temperature {C}
  10.8753424657535,                       !- April Deep Ground Temperature {C}
  10.8753424657535,                       !- May Deep Ground Temperature {C}
  10.8753424657535,                       !- June Deep Ground Temperature {C}
  10.8753424657535,                       !- July Deep Ground Temperature {C}
  10.8753424657535,                       !- August Deep Ground Temperature {C}
  10.8753424657535,                       !- September Deep Ground Temperature {C}
  10.8753424657535,                       !- October Deep Ground Temperature {C}
  10.8753424657535,                       !- November Deep Ground Temperature {C}
  10.8753424657535;                       !- December Deep Ground Temperature {C}
<|MERGE_RESOLUTION|>--- conflicted
+++ resolved
@@ -1,73 +1,41 @@
 !- NOTE: Auto-generated from /test/osw_files/SFD_2000sqft_2story_SL_UA_Denver_East.osw
 
 OS:Version,
-<<<<<<< HEAD
-  {77ecea95-4867-47b0-a75f-c33a80faf475}, !- Handle
-  2.8.0;                                  !- Version Identifier
+  {c3ad0ba6-eab0-4d59-804d-dd21c12ffe68}, !- Handle
+  2.9.0;                                  !- Version Identifier
 
 OS:SimulationControl,
-  {676c9683-1c07-493b-a577-ce93cec9d122}, !- Handle
-=======
-  {db8c7a1f-23e0-4823-9403-2f648ef8efc2}, !- Handle
-  2.9.0;                                  !- Version Identifier
-
-OS:SimulationControl,
-  {ffad826c-b9e8-4011-8f2d-ca1fcd58f6b9}, !- Handle
->>>>>>> 29cc3ec8
+  {0ac89ac9-4cb1-467d-9888-69192f0c8394}, !- Handle
   ,                                       !- Do Zone Sizing Calculation
   ,                                       !- Do System Sizing Calculation
   ,                                       !- Do Plant Sizing Calculation
   No;                                     !- Run Simulation for Sizing Periods
 
 OS:Timestep,
-<<<<<<< HEAD
-  {fec1345e-0496-4a9c-806c-0c81dc2a13a7}, !- Handle
+  {98530ec7-5c43-4486-8d06-98f1f4a5b788}, !- Handle
   6;                                      !- Number of Timesteps per Hour
 
 OS:ShadowCalculation,
-  {3318d62c-70b1-4992-ad0c-b2263ea6e1bb}, !- Handle
-=======
-  {1a54d2df-e862-4739-a99a-908e92a8919d}, !- Handle
-  6;                                      !- Number of Timesteps per Hour
-
-OS:ShadowCalculation,
-  {567e40e7-e5e1-4f19-8551-e3f72cc2a370}, !- Handle
->>>>>>> 29cc3ec8
+  {e1e37405-723d-486f-b1a5-366370b7491f}, !- Handle
   20,                                     !- Calculation Frequency
   200;                                    !- Maximum Figures in Shadow Overlap Calculations
 
 OS:SurfaceConvectionAlgorithm:Outside,
-<<<<<<< HEAD
-  {c6a4e7b2-1d15-49a4-903a-0616ced69c4f}, !- Handle
+  {cda07df4-2784-4e4d-b1e0-830c481d0115}, !- Handle
   DOE-2;                                  !- Algorithm
 
 OS:SurfaceConvectionAlgorithm:Inside,
-  {71380c99-4a80-4217-a1ce-2cb4a0f6e539}, !- Handle
+  {d9d7f5ce-5c25-4a78-a876-920ed810d64d}, !- Handle
   TARP;                                   !- Algorithm
 
 OS:ZoneCapacitanceMultiplier:ResearchSpecial,
-  {6774450f-bb54-411b-a99c-3c2c9c26a2ea}, !- Handle
-=======
-  {c44da45e-0d3c-4104-a7f2-c43d389f92ae}, !- Handle
-  DOE-2;                                  !- Algorithm
-
-OS:SurfaceConvectionAlgorithm:Inside,
-  {75a6de12-2f41-46cc-a8b4-593cad6c6c9e}, !- Handle
-  TARP;                                   !- Algorithm
-
-OS:ZoneCapacitanceMultiplier:ResearchSpecial,
-  {9b038e1b-974b-4aff-8436-04a36425a5c5}, !- Handle
->>>>>>> 29cc3ec8
+  {60b0ac5c-727a-4766-ba6a-1a8ca8050318}, !- Handle
   ,                                       !- Temperature Capacity Multiplier
   15,                                     !- Humidity Capacity Multiplier
   ;                                       !- Carbon Dioxide Capacity Multiplier
 
 OS:RunPeriod,
-<<<<<<< HEAD
-  {83c27422-bc3e-469f-9d7e-7528e3793c68}, !- Handle
-=======
-  {f7a69608-6520-4008-8aa9-48cd5d0f6069}, !- Handle
->>>>>>> 29cc3ec8
+  {b7ee3821-3400-41d8-af2d-30115dccd3fe}, !- Handle
   Run Period 1,                           !- Name
   1,                                      !- Begin Month
   1,                                      !- Begin Day of Month
@@ -81,17 +49,13 @@
   ;                                       !- Number of Times Runperiod to be Repeated
 
 OS:YearDescription,
-  {45f52e50-8c3e-4f5c-bffb-84f7338bd1df}, !- Handle
+  {a94b7110-4e82-42ad-80fc-9fd3fa803a2b}, !- Handle
   2007,                                   !- Calendar Year
   ,                                       !- Day of Week for Start Day
   ;                                       !- Is Leap Year
 
 OS:ThermalZone,
-<<<<<<< HEAD
-  {8f9f1f83-88d0-44ac-85c1-abc1fcc7dc55}, !- Handle
-=======
-  {65954da7-0d58-4505-a22f-9f481507d1f6}, !- Handle
->>>>>>> 29cc3ec8
+  {c7c311e1-ee4c-4eaf-a447-484b63744a3b}, !- Handle
   living zone,                            !- Name
   ,                                       !- Multiplier
   ,                                       !- Ceiling Height {m}
@@ -100,17 +64,10 @@
   ,                                       !- Zone Inside Convection Algorithm
   ,                                       !- Zone Outside Convection Algorithm
   ,                                       !- Zone Conditioning Equipment List Name
-<<<<<<< HEAD
-  {dbeeca54-2c42-4bca-bf83-b76d83671364}, !- Zone Air Inlet Port List
-  {cec25630-c821-4aaa-ab94-86a018c652a1}, !- Zone Air Exhaust Port List
-  {01386135-143f-4f25-b5d1-8711a31ad645}, !- Zone Air Node Name
-  {da9e9803-aa14-42ee-8264-76c14d7d27bc}, !- Zone Return Air Port List
-=======
-  {38d242aa-bca0-4c69-8d89-3fd4b537e475}, !- Zone Air Inlet Port List
-  {fe0a0fc1-70a4-4f43-9374-d26947fff64a}, !- Zone Air Exhaust Port List
-  {5483d337-7315-419d-82b1-48b4f3fe3c41}, !- Zone Air Node Name
-  {321abc54-3d55-4cc9-8b97-73d457ea17e4}, !- Zone Return Air Port List
->>>>>>> 29cc3ec8
+  {90913afb-2579-472b-80d0-4d77d5626d60}, !- Zone Air Inlet Port List
+  {68af8515-9188-4a7a-8f9b-7f82cfb42d2b}, !- Zone Air Exhaust Port List
+  {829683dd-2d10-4a9d-bebf-5d99b709ad5f}, !- Zone Air Node Name
+  {966268ee-d6a3-4b26-b933-84722439f86a}, !- Zone Return Air Port List
   ,                                       !- Primary Daylighting Control Name
   ,                                       !- Fraction of Zone Controlled by Primary Daylighting Control
   ,                                       !- Secondary Daylighting Control Name
@@ -121,71 +78,37 @@
   No;                                     !- Use Ideal Air Loads
 
 OS:Node,
-<<<<<<< HEAD
-  {0c2a4867-0b58-4117-9cb8-aeace20d78d1}, !- Handle
+  {d1407cd2-720e-4a07-95e3-deebabdc60be}, !- Handle
   Node 1,                                 !- Name
-  {01386135-143f-4f25-b5d1-8711a31ad645}, !- Inlet Port
+  {829683dd-2d10-4a9d-bebf-5d99b709ad5f}, !- Inlet Port
   ;                                       !- Outlet Port
 
 OS:Connection,
-  {01386135-143f-4f25-b5d1-8711a31ad645}, !- Handle
-  {1d6520ea-04ec-489d-ba7f-75daacc357ed}, !- Name
-  {8f9f1f83-88d0-44ac-85c1-abc1fcc7dc55}, !- Source Object
+  {829683dd-2d10-4a9d-bebf-5d99b709ad5f}, !- Handle
+  {bb083cec-22c2-48f5-b13b-44e683a7c294}, !- Name
+  {c7c311e1-ee4c-4eaf-a447-484b63744a3b}, !- Source Object
   11,                                     !- Outlet Port
-  {0c2a4867-0b58-4117-9cb8-aeace20d78d1}, !- Target Object
+  {d1407cd2-720e-4a07-95e3-deebabdc60be}, !- Target Object
   2;                                      !- Inlet Port
 
 OS:PortList,
-  {dbeeca54-2c42-4bca-bf83-b76d83671364}, !- Handle
-  {a2285ebf-1515-4cc3-a8b0-01742ae5a3cf}, !- Name
-  {8f9f1f83-88d0-44ac-85c1-abc1fcc7dc55}; !- HVAC Component
+  {90913afb-2579-472b-80d0-4d77d5626d60}, !- Handle
+  {384d1cb4-988d-4c07-a0a0-cad1930c1845}, !- Name
+  {c7c311e1-ee4c-4eaf-a447-484b63744a3b}; !- HVAC Component
 
 OS:PortList,
-  {cec25630-c821-4aaa-ab94-86a018c652a1}, !- Handle
-  {cde65eeb-ef05-4c42-a2d4-b8d13ec15c5e}, !- Name
-  {8f9f1f83-88d0-44ac-85c1-abc1fcc7dc55}; !- HVAC Component
+  {68af8515-9188-4a7a-8f9b-7f82cfb42d2b}, !- Handle
+  {779c76ec-382a-4037-9993-a459513b09f3}, !- Name
+  {c7c311e1-ee4c-4eaf-a447-484b63744a3b}; !- HVAC Component
 
 OS:PortList,
-  {da9e9803-aa14-42ee-8264-76c14d7d27bc}, !- Handle
-  {3501a7f7-ef62-413a-8f1d-44c9ee87ea63}, !- Name
-  {8f9f1f83-88d0-44ac-85c1-abc1fcc7dc55}; !- HVAC Component
+  {966268ee-d6a3-4b26-b933-84722439f86a}, !- Handle
+  {8767e581-593a-45ca-b377-4af49104d4fc}, !- Name
+  {c7c311e1-ee4c-4eaf-a447-484b63744a3b}; !- HVAC Component
 
 OS:Sizing:Zone,
-  {ebb0def3-7735-4673-a5e1-026036ec287e}, !- Handle
-  {8f9f1f83-88d0-44ac-85c1-abc1fcc7dc55}, !- Zone or ZoneList Name
-=======
-  {3347c61d-329c-49ac-a37d-062787ae2759}, !- Handle
-  Node 1,                                 !- Name
-  {5483d337-7315-419d-82b1-48b4f3fe3c41}, !- Inlet Port
-  ;                                       !- Outlet Port
-
-OS:Connection,
-  {5483d337-7315-419d-82b1-48b4f3fe3c41}, !- Handle
-  {2926f323-e15f-466a-b49d-a0b681a4625d}, !- Name
-  {65954da7-0d58-4505-a22f-9f481507d1f6}, !- Source Object
-  11,                                     !- Outlet Port
-  {3347c61d-329c-49ac-a37d-062787ae2759}, !- Target Object
-  2;                                      !- Inlet Port
-
-OS:PortList,
-  {38d242aa-bca0-4c69-8d89-3fd4b537e475}, !- Handle
-  {d7abc89f-16b8-4359-adf1-a731a5abcc6d}, !- Name
-  {65954da7-0d58-4505-a22f-9f481507d1f6}; !- HVAC Component
-
-OS:PortList,
-  {fe0a0fc1-70a4-4f43-9374-d26947fff64a}, !- Handle
-  {710d2f35-0f53-45fc-89bc-d66d83d8f8b3}, !- Name
-  {65954da7-0d58-4505-a22f-9f481507d1f6}; !- HVAC Component
-
-OS:PortList,
-  {321abc54-3d55-4cc9-8b97-73d457ea17e4}, !- Handle
-  {59ce44c0-1b21-4d1a-94ef-c07685bc68ce}, !- Name
-  {65954da7-0d58-4505-a22f-9f481507d1f6}; !- HVAC Component
-
-OS:Sizing:Zone,
-  {7400f0b8-5b14-4b6a-aadb-3f5321d4e143}, !- Handle
-  {65954da7-0d58-4505-a22f-9f481507d1f6}, !- Zone or ZoneList Name
->>>>>>> 29cc3ec8
+  {5de5f288-3c9e-4e78-8bef-b8f65bd25620}, !- Handle
+  {c7c311e1-ee4c-4eaf-a447-484b63744a3b}, !- Zone or ZoneList Name
   SupplyAirTemperature,                   !- Zone Cooling Design Supply Air Temperature Input Method
   14,                                     !- Zone Cooling Design Supply Air Temperature {C}
   11.11,                                  !- Zone Cooling Design Supply Air Temperature Difference {deltaC}
@@ -214,25 +137,14 @@
   autosize;                               !- Dedicated Outdoor Air High Setpoint Temperature for Design {C}
 
 OS:ZoneHVAC:EquipmentList,
-<<<<<<< HEAD
-  {9f82b2e8-e66d-453b-a91b-fe00bf971e37}, !- Handle
+  {9c71849a-9488-45b5-b45b-7063601be33d}, !- Handle
   Zone HVAC Equipment List 1,             !- Name
-  {8f9f1f83-88d0-44ac-85c1-abc1fcc7dc55}; !- Thermal Zone
+  {c7c311e1-ee4c-4eaf-a447-484b63744a3b}; !- Thermal Zone
 
 OS:Space,
-  {632f4fab-5858-4c00-9440-1061494704f9}, !- Handle
+  {41e90291-91cc-481b-b1cc-5f4ee30f4623}, !- Handle
   living space,                           !- Name
-  {434a9160-e3c1-4154-b9db-8490595ee334}, !- Space Type Name
-=======
-  {0ea3bf6d-ae3e-484c-9a24-1d95a184fcf4}, !- Handle
-  Zone HVAC Equipment List 1,             !- Name
-  {65954da7-0d58-4505-a22f-9f481507d1f6}; !- Thermal Zone
-
-OS:Space,
-  {d1e3472a-a2ce-4d93-9d9e-edcb1637add2}, !- Handle
-  living space,                           !- Name
-  {5fefba27-a9e3-4575-90f5-910bd9fd4334}, !- Space Type Name
->>>>>>> 29cc3ec8
+  {cfa728f6-6e5f-490a-be4d-32c1f6b533cd}, !- Space Type Name
   ,                                       !- Default Construction Set Name
   ,                                       !- Default Schedule Set Name
   -0,                                     !- Direction of Relative North {deg}
@@ -240,31 +152,17 @@
   0,                                      !- Y Origin {m}
   0,                                      !- Z Origin {m}
   ,                                       !- Building Story Name
-<<<<<<< HEAD
-  {8f9f1f83-88d0-44ac-85c1-abc1fcc7dc55}, !- Thermal Zone Name
+  {c7c311e1-ee4c-4eaf-a447-484b63744a3b}, !- Thermal Zone Name
   ,                                       !- Part of Total Floor Area
   ,                                       !- Design Specification Outdoor Air Object Name
-  {027fe845-ec77-4d1d-8b1a-575adadc0391}; !- Building Unit Name
-
-OS:Surface,
-  {542c0061-caeb-4bb6-9dd1-890951fad665}, !- Handle
+  {ebaa723b-52af-418d-afdb-f30e8cb48353}; !- Building Unit Name
+
+OS:Surface,
+  {d98f059b-ae11-4c54-b33f-eaa13f7d193c}, !- Handle
   Surface 1,                              !- Name
   Floor,                                  !- Surface Type
   ,                                       !- Construction Name
-  {632f4fab-5858-4c00-9440-1061494704f9}, !- Space Name
-=======
-  {65954da7-0d58-4505-a22f-9f481507d1f6}, !- Thermal Zone Name
-  ,                                       !- Part of Total Floor Area
-  ,                                       !- Design Specification Outdoor Air Object Name
-  {392ff68b-7f21-48c3-84a8-0940b9832b28}; !- Building Unit Name
-
-OS:Surface,
-  {23b40ca3-90a5-481b-ad68-af2c40066b99}, !- Handle
-  Surface 1,                              !- Name
-  Floor,                                  !- Surface Type
-  ,                                       !- Construction Name
-  {d1e3472a-a2ce-4d93-9d9e-edcb1637add2}, !- Space Name
->>>>>>> 29cc3ec8
+  {41e90291-91cc-481b-b1cc-5f4ee30f4623}, !- Space Name
   Foundation,                             !- Outside Boundary Condition
   ,                                       !- Outside Boundary Condition Object
   NoSun,                                  !- Sun Exposure
@@ -277,19 +175,11 @@
   13.6310703908387, 0, 0;                 !- X,Y,Z Vertex 4 {m}
 
 OS:Surface,
-<<<<<<< HEAD
-  {a6d45d78-cd6d-40af-9fcb-ad68a650e989}, !- Handle
+  {aaad9cee-8cdb-4181-885b-a07181b93ecb}, !- Handle
   Surface 2,                              !- Name
   Wall,                                   !- Surface Type
   ,                                       !- Construction Name
-  {632f4fab-5858-4c00-9440-1061494704f9}, !- Space Name
-=======
-  {0f6fd2ce-57e2-4338-95f9-7c0be2b96046}, !- Handle
-  Surface 2,                              !- Name
-  Wall,                                   !- Surface Type
-  ,                                       !- Construction Name
-  {d1e3472a-a2ce-4d93-9d9e-edcb1637add2}, !- Space Name
->>>>>>> 29cc3ec8
+  {41e90291-91cc-481b-b1cc-5f4ee30f4623}, !- Space Name
   Outdoors,                               !- Outside Boundary Condition
   ,                                       !- Outside Boundary Condition Object
   SunExposed,                             !- Sun Exposure
@@ -302,19 +192,11 @@
   0, 0, 2.4384;                           !- X,Y,Z Vertex 4 {m}
 
 OS:Surface,
-<<<<<<< HEAD
-  {6c5fe7e9-d2f8-47e0-8ac0-f7e1cf83556a}, !- Handle
+  {208f4169-6fa2-4015-8e05-1d5ace95daed}, !- Handle
   Surface 3,                              !- Name
   Wall,                                   !- Surface Type
   ,                                       !- Construction Name
-  {632f4fab-5858-4c00-9440-1061494704f9}, !- Space Name
-=======
-  {d17a953b-4bdb-4d88-8786-0be219dc3aa0}, !- Handle
-  Surface 3,                              !- Name
-  Wall,                                   !- Surface Type
-  ,                                       !- Construction Name
-  {d1e3472a-a2ce-4d93-9d9e-edcb1637add2}, !- Space Name
->>>>>>> 29cc3ec8
+  {41e90291-91cc-481b-b1cc-5f4ee30f4623}, !- Space Name
   Outdoors,                               !- Outside Boundary Condition
   ,                                       !- Outside Boundary Condition Object
   SunExposed,                             !- Sun Exposure
@@ -327,19 +209,11 @@
   0, 6.81553519541936, 2.4384;            !- X,Y,Z Vertex 4 {m}
 
 OS:Surface,
-<<<<<<< HEAD
-  {d642e512-5ca2-4916-a3dd-e75df5f3289f}, !- Handle
+  {4fce6d33-f507-432d-b683-b38d90a225d6}, !- Handle
   Surface 4,                              !- Name
   Wall,                                   !- Surface Type
   ,                                       !- Construction Name
-  {632f4fab-5858-4c00-9440-1061494704f9}, !- Space Name
-=======
-  {27701615-d5bc-4ea3-a084-c789f15cb836}, !- Handle
-  Surface 4,                              !- Name
-  Wall,                                   !- Surface Type
-  ,                                       !- Construction Name
-  {d1e3472a-a2ce-4d93-9d9e-edcb1637add2}, !- Space Name
->>>>>>> 29cc3ec8
+  {41e90291-91cc-481b-b1cc-5f4ee30f4623}, !- Space Name
   Outdoors,                               !- Outside Boundary Condition
   ,                                       !- Outside Boundary Condition Object
   SunExposed,                             !- Sun Exposure
@@ -352,19 +226,11 @@
   13.6310703908387, 6.81553519541936, 2.4384; !- X,Y,Z Vertex 4 {m}
 
 OS:Surface,
-<<<<<<< HEAD
-  {5c5d3c9d-548b-43ae-b513-2057da97165a}, !- Handle
+  {ba8e2c2d-664e-44ec-a3db-b78014211061}, !- Handle
   Surface 5,                              !- Name
   Wall,                                   !- Surface Type
   ,                                       !- Construction Name
-  {632f4fab-5858-4c00-9440-1061494704f9}, !- Space Name
-=======
-  {fa1e559a-373e-4f63-b261-a1f93fe8a63f}, !- Handle
-  Surface 5,                              !- Name
-  Wall,                                   !- Surface Type
-  ,                                       !- Construction Name
-  {d1e3472a-a2ce-4d93-9d9e-edcb1637add2}, !- Space Name
->>>>>>> 29cc3ec8
+  {41e90291-91cc-481b-b1cc-5f4ee30f4623}, !- Space Name
   Outdoors,                               !- Outside Boundary Condition
   ,                                       !- Outside Boundary Condition Object
   SunExposed,                             !- Sun Exposure
@@ -377,23 +243,13 @@
   13.6310703908387, 0, 2.4384;            !- X,Y,Z Vertex 4 {m}
 
 OS:Surface,
-<<<<<<< HEAD
-  {d211daef-fca4-4914-8467-d0eec5e8d498}, !- Handle
+  {6d0f1b01-feca-427c-86b3-53133f8bfe43}, !- Handle
   Surface 6,                              !- Name
   RoofCeiling,                            !- Surface Type
   ,                                       !- Construction Name
-  {632f4fab-5858-4c00-9440-1061494704f9}, !- Space Name
+  {41e90291-91cc-481b-b1cc-5f4ee30f4623}, !- Space Name
   Surface,                                !- Outside Boundary Condition
-  {ab085228-77c6-4896-a183-241f7c8d24dd}, !- Outside Boundary Condition Object
-=======
-  {d96d115c-3dcd-463b-801e-0960effdb467}, !- Handle
-  Surface 6,                              !- Name
-  RoofCeiling,                            !- Surface Type
-  ,                                       !- Construction Name
-  {d1e3472a-a2ce-4d93-9d9e-edcb1637add2}, !- Space Name
-  Surface,                                !- Outside Boundary Condition
-  {3ca9855f-d45b-4953-8544-a55e65e21f9c}, !- Outside Boundary Condition Object
->>>>>>> 29cc3ec8
+  {6dbdd3dc-9781-4b43-b2d8-5436f8dad309}, !- Outside Boundary Condition Object
   NoSun,                                  !- Sun Exposure
   NoWind,                                 !- Wind Exposure
   ,                                       !- View Factor to Ground
@@ -404,11 +260,7 @@
   0, 0, 2.4384;                           !- X,Y,Z Vertex 4 {m}
 
 OS:SpaceType,
-<<<<<<< HEAD
-  {434a9160-e3c1-4154-b9db-8490595ee334}, !- Handle
-=======
-  {5fefba27-a9e3-4575-90f5-910bd9fd4334}, !- Handle
->>>>>>> 29cc3ec8
+  {cfa728f6-6e5f-490a-be4d-32c1f6b533cd}, !- Handle
   Space Type 1,                           !- Name
   ,                                       !- Default Construction Set Name
   ,                                       !- Default Schedule Set Name
@@ -419,15 +271,9 @@
   living;                                 !- Standards Space Type
 
 OS:Space,
-<<<<<<< HEAD
-  {2b87fc55-739d-43ac-87f4-923d9497f5c2}, !- Handle
+  {2966dc02-bdcc-40da-a5ad-7d01383f08ab}, !- Handle
   living space|story 2,                   !- Name
-  {434a9160-e3c1-4154-b9db-8490595ee334}, !- Space Type Name
-=======
-  {cccbab8b-8fa2-4707-a2f8-584139e87dd8}, !- Handle
-  living space|story 2,                   !- Name
-  {5fefba27-a9e3-4575-90f5-910bd9fd4334}, !- Space Type Name
->>>>>>> 29cc3ec8
+  {cfa728f6-6e5f-490a-be4d-32c1f6b533cd}, !- Space Type Name
   ,                                       !- Default Construction Set Name
   ,                                       !- Default Schedule Set Name
   -0,                                     !- Direction of Relative North {deg}
@@ -435,35 +281,19 @@
   0,                                      !- Y Origin {m}
   2.4384,                                 !- Z Origin {m}
   ,                                       !- Building Story Name
-<<<<<<< HEAD
-  {8f9f1f83-88d0-44ac-85c1-abc1fcc7dc55}, !- Thermal Zone Name
+  {c7c311e1-ee4c-4eaf-a447-484b63744a3b}, !- Thermal Zone Name
   ,                                       !- Part of Total Floor Area
   ,                                       !- Design Specification Outdoor Air Object Name
-  {027fe845-ec77-4d1d-8b1a-575adadc0391}; !- Building Unit Name
-
-OS:Surface,
-  {ab085228-77c6-4896-a183-241f7c8d24dd}, !- Handle
+  {ebaa723b-52af-418d-afdb-f30e8cb48353}; !- Building Unit Name
+
+OS:Surface,
+  {6dbdd3dc-9781-4b43-b2d8-5436f8dad309}, !- Handle
   Surface 7,                              !- Name
   Floor,                                  !- Surface Type
   ,                                       !- Construction Name
-  {2b87fc55-739d-43ac-87f4-923d9497f5c2}, !- Space Name
+  {2966dc02-bdcc-40da-a5ad-7d01383f08ab}, !- Space Name
   Surface,                                !- Outside Boundary Condition
-  {d211daef-fca4-4914-8467-d0eec5e8d498}, !- Outside Boundary Condition Object
-=======
-  {65954da7-0d58-4505-a22f-9f481507d1f6}, !- Thermal Zone Name
-  ,                                       !- Part of Total Floor Area
-  ,                                       !- Design Specification Outdoor Air Object Name
-  {392ff68b-7f21-48c3-84a8-0940b9832b28}; !- Building Unit Name
-
-OS:Surface,
-  {3ca9855f-d45b-4953-8544-a55e65e21f9c}, !- Handle
-  Surface 7,                              !- Name
-  Floor,                                  !- Surface Type
-  ,                                       !- Construction Name
-  {cccbab8b-8fa2-4707-a2f8-584139e87dd8}, !- Space Name
-  Surface,                                !- Outside Boundary Condition
-  {d96d115c-3dcd-463b-801e-0960effdb467}, !- Outside Boundary Condition Object
->>>>>>> 29cc3ec8
+  {6d0f1b01-feca-427c-86b3-53133f8bfe43}, !- Outside Boundary Condition Object
   NoSun,                                  !- Sun Exposure
   NoWind,                                 !- Wind Exposure
   ,                                       !- View Factor to Ground
@@ -474,19 +304,11 @@
   13.6310703908387, 0, 0;                 !- X,Y,Z Vertex 4 {m}
 
 OS:Surface,
-<<<<<<< HEAD
-  {c8f823da-4bc3-4424-91e8-b03285f99e20}, !- Handle
+  {b5ee02f8-feeb-4e12-b316-a597bc289a28}, !- Handle
   Surface 8,                              !- Name
   Wall,                                   !- Surface Type
   ,                                       !- Construction Name
-  {2b87fc55-739d-43ac-87f4-923d9497f5c2}, !- Space Name
-=======
-  {6111e77f-e345-4691-b31e-a9e94ac4314f}, !- Handle
-  Surface 8,                              !- Name
-  Wall,                                   !- Surface Type
-  ,                                       !- Construction Name
-  {cccbab8b-8fa2-4707-a2f8-584139e87dd8}, !- Space Name
->>>>>>> 29cc3ec8
+  {2966dc02-bdcc-40da-a5ad-7d01383f08ab}, !- Space Name
   Outdoors,                               !- Outside Boundary Condition
   ,                                       !- Outside Boundary Condition Object
   SunExposed,                             !- Sun Exposure
@@ -499,19 +321,11 @@
   0, 0, 2.4384;                           !- X,Y,Z Vertex 4 {m}
 
 OS:Surface,
-<<<<<<< HEAD
-  {880193eb-75a6-4289-be9a-ac543c2f055e}, !- Handle
+  {969212d2-5b65-4490-9b8a-a24cc998a6cc}, !- Handle
   Surface 9,                              !- Name
   Wall,                                   !- Surface Type
   ,                                       !- Construction Name
-  {2b87fc55-739d-43ac-87f4-923d9497f5c2}, !- Space Name
-=======
-  {caf061e9-d33b-4da1-9423-3e793008a5e2}, !- Handle
-  Surface 9,                              !- Name
-  Wall,                                   !- Surface Type
-  ,                                       !- Construction Name
-  {cccbab8b-8fa2-4707-a2f8-584139e87dd8}, !- Space Name
->>>>>>> 29cc3ec8
+  {2966dc02-bdcc-40da-a5ad-7d01383f08ab}, !- Space Name
   Outdoors,                               !- Outside Boundary Condition
   ,                                       !- Outside Boundary Condition Object
   SunExposed,                             !- Sun Exposure
@@ -524,19 +338,11 @@
   0, 6.81553519541936, 2.4384;            !- X,Y,Z Vertex 4 {m}
 
 OS:Surface,
-<<<<<<< HEAD
-  {438bf5b6-872e-4c28-a3e9-8ca0f05c2f1f}, !- Handle
+  {52a9447b-3580-4d5b-8e70-0008ad4459e2}, !- Handle
   Surface 10,                             !- Name
   Wall,                                   !- Surface Type
   ,                                       !- Construction Name
-  {2b87fc55-739d-43ac-87f4-923d9497f5c2}, !- Space Name
-=======
-  {56576415-f719-4b49-aa6e-2c5d18883ee4}, !- Handle
-  Surface 10,                             !- Name
-  Wall,                                   !- Surface Type
-  ,                                       !- Construction Name
-  {cccbab8b-8fa2-4707-a2f8-584139e87dd8}, !- Space Name
->>>>>>> 29cc3ec8
+  {2966dc02-bdcc-40da-a5ad-7d01383f08ab}, !- Space Name
   Outdoors,                               !- Outside Boundary Condition
   ,                                       !- Outside Boundary Condition Object
   SunExposed,                             !- Sun Exposure
@@ -549,19 +355,11 @@
   13.6310703908387, 6.81553519541936, 2.4384; !- X,Y,Z Vertex 4 {m}
 
 OS:Surface,
-<<<<<<< HEAD
-  {e8f6237a-1781-4548-bfc8-7820806ab079}, !- Handle
+  {7d41e6bc-bed6-4dca-9cde-05822a83e1a3}, !- Handle
   Surface 11,                             !- Name
   Wall,                                   !- Surface Type
   ,                                       !- Construction Name
-  {2b87fc55-739d-43ac-87f4-923d9497f5c2}, !- Space Name
-=======
-  {2f344a63-51d6-427e-a5db-2430a5a83259}, !- Handle
-  Surface 11,                             !- Name
-  Wall,                                   !- Surface Type
-  ,                                       !- Construction Name
-  {cccbab8b-8fa2-4707-a2f8-584139e87dd8}, !- Space Name
->>>>>>> 29cc3ec8
+  {2966dc02-bdcc-40da-a5ad-7d01383f08ab}, !- Space Name
   Outdoors,                               !- Outside Boundary Condition
   ,                                       !- Outside Boundary Condition Object
   SunExposed,                             !- Sun Exposure
@@ -574,23 +372,13 @@
   13.6310703908387, 0, 2.4384;            !- X,Y,Z Vertex 4 {m}
 
 OS:Surface,
-<<<<<<< HEAD
-  {45bc0f1d-66d2-48ff-b0ef-4f3ccb3a6381}, !- Handle
+  {7dd1589a-9b88-4deb-b077-e4c482a3fcd5}, !- Handle
   Surface 12,                             !- Name
   RoofCeiling,                            !- Surface Type
   ,                                       !- Construction Name
-  {2b87fc55-739d-43ac-87f4-923d9497f5c2}, !- Space Name
+  {2966dc02-bdcc-40da-a5ad-7d01383f08ab}, !- Space Name
   Surface,                                !- Outside Boundary Condition
-  {1a8fa650-e30a-40b2-b416-e52ff5074cbe}, !- Outside Boundary Condition Object
-=======
-  {308c72a7-56af-410e-987e-0c1c24901863}, !- Handle
-  Surface 12,                             !- Name
-  RoofCeiling,                            !- Surface Type
-  ,                                       !- Construction Name
-  {cccbab8b-8fa2-4707-a2f8-584139e87dd8}, !- Space Name
-  Surface,                                !- Outside Boundary Condition
-  {1faafed8-f3df-4c91-b802-bd031208d86d}, !- Outside Boundary Condition Object
->>>>>>> 29cc3ec8
+  {83c37e18-5f2b-4b35-b6eb-e328806069fe}, !- Outside Boundary Condition Object
   NoSun,                                  !- Sun Exposure
   NoWind,                                 !- Wind Exposure
   ,                                       !- View Factor to Ground
@@ -601,23 +389,13 @@
   0, 0, 2.4384;                           !- X,Y,Z Vertex 4 {m}
 
 OS:Surface,
-<<<<<<< HEAD
-  {1a8fa650-e30a-40b2-b416-e52ff5074cbe}, !- Handle
+  {83c37e18-5f2b-4b35-b6eb-e328806069fe}, !- Handle
   Surface 13,                             !- Name
   Floor,                                  !- Surface Type
   ,                                       !- Construction Name
-  {662b430d-7951-41c2-9ffa-799bd553cb3d}, !- Space Name
+  {c240c2c8-3a0f-40a5-85cb-1d9cdcce43a7}, !- Space Name
   Surface,                                !- Outside Boundary Condition
-  {45bc0f1d-66d2-48ff-b0ef-4f3ccb3a6381}, !- Outside Boundary Condition Object
-=======
-  {1faafed8-f3df-4c91-b802-bd031208d86d}, !- Handle
-  Surface 13,                             !- Name
-  Floor,                                  !- Surface Type
-  ,                                       !- Construction Name
-  {c236e310-774c-449b-a9d3-94a21752136b}, !- Space Name
-  Surface,                                !- Outside Boundary Condition
-  {308c72a7-56af-410e-987e-0c1c24901863}, !- Outside Boundary Condition Object
->>>>>>> 29cc3ec8
+  {7dd1589a-9b88-4deb-b077-e4c482a3fcd5}, !- Outside Boundary Condition Object
   NoSun,                                  !- Sun Exposure
   NoWind,                                 !- Wind Exposure
   ,                                       !- View Factor to Ground
@@ -628,19 +406,11 @@
   0, 0, 0;                                !- X,Y,Z Vertex 4 {m}
 
 OS:Surface,
-<<<<<<< HEAD
-  {331e1f07-f2c5-4761-90f7-b621b6c7cf9d}, !- Handle
+  {515a2ec6-6a13-4663-8071-a7f95d4ff248}, !- Handle
   Surface 14,                             !- Name
   RoofCeiling,                            !- Surface Type
   ,                                       !- Construction Name
-  {662b430d-7951-41c2-9ffa-799bd553cb3d}, !- Space Name
-=======
-  {0a917e91-94cd-43e5-8be0-fc49103add5c}, !- Handle
-  Surface 14,                             !- Name
-  RoofCeiling,                            !- Surface Type
-  ,                                       !- Construction Name
-  {c236e310-774c-449b-a9d3-94a21752136b}, !- Space Name
->>>>>>> 29cc3ec8
+  {c240c2c8-3a0f-40a5-85cb-1d9cdcce43a7}, !- Space Name
   Outdoors,                               !- Outside Boundary Condition
   ,                                       !- Outside Boundary Condition Object
   SunExposed,                             !- Sun Exposure
@@ -653,19 +423,11 @@
   13.6310703908387, 0, 0;                 !- X,Y,Z Vertex 4 {m}
 
 OS:Surface,
-<<<<<<< HEAD
-  {4f559461-63e4-4a4a-b36b-33095b9edb2a}, !- Handle
+  {f740d23f-0216-40bf-a6ff-bb3823a36fa9}, !- Handle
   Surface 15,                             !- Name
   RoofCeiling,                            !- Surface Type
   ,                                       !- Construction Name
-  {662b430d-7951-41c2-9ffa-799bd553cb3d}, !- Space Name
-=======
-  {d9f29709-1390-43f1-b3ac-42cf2485935d}, !- Handle
-  Surface 15,                             !- Name
-  RoofCeiling,                            !- Surface Type
-  ,                                       !- Construction Name
-  {c236e310-774c-449b-a9d3-94a21752136b}, !- Space Name
->>>>>>> 29cc3ec8
+  {c240c2c8-3a0f-40a5-85cb-1d9cdcce43a7}, !- Space Name
   Outdoors,                               !- Outside Boundary Condition
   ,                                       !- Outside Boundary Condition Object
   SunExposed,                             !- Sun Exposure
@@ -678,19 +440,11 @@
   0, 6.81553519541936, 0;                 !- X,Y,Z Vertex 4 {m}
 
 OS:Surface,
-<<<<<<< HEAD
-  {f239b999-3344-4d1a-99a2-5655d5d13bcf}, !- Handle
+  {a57d198f-6c98-4b6b-91be-42f4365f6ee6}, !- Handle
   Surface 16,                             !- Name
   Wall,                                   !- Surface Type
   ,                                       !- Construction Name
-  {662b430d-7951-41c2-9ffa-799bd553cb3d}, !- Space Name
-=======
-  {d093e9b1-750b-4301-a994-3f930ac9a22c}, !- Handle
-  Surface 16,                             !- Name
-  Wall,                                   !- Surface Type
-  ,                                       !- Construction Name
-  {c236e310-774c-449b-a9d3-94a21752136b}, !- Space Name
->>>>>>> 29cc3ec8
+  {c240c2c8-3a0f-40a5-85cb-1d9cdcce43a7}, !- Space Name
   Outdoors,                               !- Outside Boundary Condition
   ,                                       !- Outside Boundary Condition Object
   SunExposed,                             !- Sun Exposure
@@ -702,19 +456,11 @@
   0, 0, 0;                                !- X,Y,Z Vertex 3 {m}
 
 OS:Surface,
-<<<<<<< HEAD
-  {305d780a-a143-41d1-b329-81c70804cb7f}, !- Handle
+  {1e91f938-7d27-43d9-8de8-73a1cfadd5eb}, !- Handle
   Surface 17,                             !- Name
   Wall,                                   !- Surface Type
   ,                                       !- Construction Name
-  {662b430d-7951-41c2-9ffa-799bd553cb3d}, !- Space Name
-=======
-  {82719410-6b45-4809-aae6-177e2868780e}, !- Handle
-  Surface 17,                             !- Name
-  Wall,                                   !- Surface Type
-  ,                                       !- Construction Name
-  {c236e310-774c-449b-a9d3-94a21752136b}, !- Space Name
->>>>>>> 29cc3ec8
+  {c240c2c8-3a0f-40a5-85cb-1d9cdcce43a7}, !- Space Name
   Outdoors,                               !- Outside Boundary Condition
   ,                                       !- Outside Boundary Condition Object
   SunExposed,                             !- Sun Exposure
@@ -726,15 +472,9 @@
   13.6310703908387, 6.81553519541936, 0;  !- X,Y,Z Vertex 3 {m}
 
 OS:Space,
-<<<<<<< HEAD
-  {662b430d-7951-41c2-9ffa-799bd553cb3d}, !- Handle
+  {c240c2c8-3a0f-40a5-85cb-1d9cdcce43a7}, !- Handle
   unfinished attic space,                 !- Name
-  {f6f05bbc-808d-47c0-9b43-53de1c9c9fe8}, !- Space Type Name
-=======
-  {c236e310-774c-449b-a9d3-94a21752136b}, !- Handle
-  unfinished attic space,                 !- Name
-  {48126705-08f1-4014-8c28-05fcabe31d5e}, !- Space Type Name
->>>>>>> 29cc3ec8
+  {facd6b38-4d51-47ba-beee-24ab36d5013c}, !- Space Type Name
   ,                                       !- Default Construction Set Name
   ,                                       !- Default Schedule Set Name
   -0,                                     !- Direction of Relative North {deg}
@@ -742,17 +482,10 @@
   0,                                      !- Y Origin {m}
   4.8768,                                 !- Z Origin {m}
   ,                                       !- Building Story Name
-<<<<<<< HEAD
-  {5a10634c-0a87-4784-9f26-475ec6b6f92d}; !- Thermal Zone Name
+  {346efc15-6149-46ec-a035-6f2b9cdcb003}; !- Thermal Zone Name
 
 OS:ThermalZone,
-  {5a10634c-0a87-4784-9f26-475ec6b6f92d}, !- Handle
-=======
-  {3c9fa7ee-2fe4-46da-8705-d9753936e3fc}; !- Thermal Zone Name
-
-OS:ThermalZone,
-  {3c9fa7ee-2fe4-46da-8705-d9753936e3fc}, !- Handle
->>>>>>> 29cc3ec8
+  {346efc15-6149-46ec-a035-6f2b9cdcb003}, !- Handle
   unfinished attic zone,                  !- Name
   ,                                       !- Multiplier
   ,                                       !- Ceiling Height {m}
@@ -761,17 +494,10 @@
   ,                                       !- Zone Inside Convection Algorithm
   ,                                       !- Zone Outside Convection Algorithm
   ,                                       !- Zone Conditioning Equipment List Name
-<<<<<<< HEAD
-  {ec857039-8c30-41dc-909b-3f59fa41f2ed}, !- Zone Air Inlet Port List
-  {8441f363-9400-4aa4-85c5-a3263188c6ca}, !- Zone Air Exhaust Port List
-  {a3c41f25-90b4-4950-90ae-ecead8f91f38}, !- Zone Air Node Name
-  {f7b0ee86-43a8-4021-80ff-43500a79d5ee}, !- Zone Return Air Port List
-=======
-  {63e9dbc9-742a-4442-a3a4-b51ecc44bcb3}, !- Zone Air Inlet Port List
-  {ac4f4b5a-7075-45cf-8fb8-77f84e8da0d7}, !- Zone Air Exhaust Port List
-  {c147631f-1176-470a-9e3c-506ed21057c7}, !- Zone Air Node Name
-  {a0b66583-b419-454b-9753-893ca3ec7b0d}, !- Zone Return Air Port List
->>>>>>> 29cc3ec8
+  {30d21a7e-9b71-4a35-8232-1ba9f735a432}, !- Zone Air Inlet Port List
+  {f984101d-4572-45f7-9a38-8fe058b1716d}, !- Zone Air Exhaust Port List
+  {eacc6aa0-d5a4-4d9a-9173-5eceeea0b0a2}, !- Zone Air Node Name
+  {67a125d9-90ff-4cc4-b4bc-c2258fba859d}, !- Zone Return Air Port List
   ,                                       !- Primary Daylighting Control Name
   ,                                       !- Fraction of Zone Controlled by Primary Daylighting Control
   ,                                       !- Secondary Daylighting Control Name
@@ -782,71 +508,37 @@
   No;                                     !- Use Ideal Air Loads
 
 OS:Node,
-<<<<<<< HEAD
-  {c745eb91-8ce3-4362-9e98-fecdde2cf8f3}, !- Handle
+  {f2251f32-aec0-4717-b9ef-f3b531a97a9c}, !- Handle
   Node 2,                                 !- Name
-  {a3c41f25-90b4-4950-90ae-ecead8f91f38}, !- Inlet Port
+  {eacc6aa0-d5a4-4d9a-9173-5eceeea0b0a2}, !- Inlet Port
   ;                                       !- Outlet Port
 
 OS:Connection,
-  {a3c41f25-90b4-4950-90ae-ecead8f91f38}, !- Handle
-  {d3eda5b3-7a82-439b-abaa-e72807375ced}, !- Name
-  {5a10634c-0a87-4784-9f26-475ec6b6f92d}, !- Source Object
+  {eacc6aa0-d5a4-4d9a-9173-5eceeea0b0a2}, !- Handle
+  {506b7012-325f-4484-86e4-aae8a61bde67}, !- Name
+  {346efc15-6149-46ec-a035-6f2b9cdcb003}, !- Source Object
   11,                                     !- Outlet Port
-  {c745eb91-8ce3-4362-9e98-fecdde2cf8f3}, !- Target Object
+  {f2251f32-aec0-4717-b9ef-f3b531a97a9c}, !- Target Object
   2;                                      !- Inlet Port
 
 OS:PortList,
-  {ec857039-8c30-41dc-909b-3f59fa41f2ed}, !- Handle
-  {80040f0f-926d-4945-a0fe-754332b35458}, !- Name
-  {5a10634c-0a87-4784-9f26-475ec6b6f92d}; !- HVAC Component
+  {30d21a7e-9b71-4a35-8232-1ba9f735a432}, !- Handle
+  {616c0704-8d2d-4374-8490-c4356c5e595d}, !- Name
+  {346efc15-6149-46ec-a035-6f2b9cdcb003}; !- HVAC Component
 
 OS:PortList,
-  {8441f363-9400-4aa4-85c5-a3263188c6ca}, !- Handle
-  {01da4a1a-c052-45e7-aea8-60fbfc15e621}, !- Name
-  {5a10634c-0a87-4784-9f26-475ec6b6f92d}; !- HVAC Component
+  {f984101d-4572-45f7-9a38-8fe058b1716d}, !- Handle
+  {e717ceca-5b60-41cd-b4e6-9930a4ab39b6}, !- Name
+  {346efc15-6149-46ec-a035-6f2b9cdcb003}; !- HVAC Component
 
 OS:PortList,
-  {f7b0ee86-43a8-4021-80ff-43500a79d5ee}, !- Handle
-  {2878f9ac-40e1-4573-bb5e-997f4afc6b9c}, !- Name
-  {5a10634c-0a87-4784-9f26-475ec6b6f92d}; !- HVAC Component
+  {67a125d9-90ff-4cc4-b4bc-c2258fba859d}, !- Handle
+  {ce6283f5-888b-4c15-9fca-215477838514}, !- Name
+  {346efc15-6149-46ec-a035-6f2b9cdcb003}; !- HVAC Component
 
 OS:Sizing:Zone,
-  {30e1ae58-199e-4af8-8a45-b1d0e01402ed}, !- Handle
-  {5a10634c-0a87-4784-9f26-475ec6b6f92d}, !- Zone or ZoneList Name
-=======
-  {28c111c0-41fb-42ba-91d8-085f63d3ac0d}, !- Handle
-  Node 2,                                 !- Name
-  {c147631f-1176-470a-9e3c-506ed21057c7}, !- Inlet Port
-  ;                                       !- Outlet Port
-
-OS:Connection,
-  {c147631f-1176-470a-9e3c-506ed21057c7}, !- Handle
-  {1f0122c1-1363-402c-a373-c50f3c6a7aa0}, !- Name
-  {3c9fa7ee-2fe4-46da-8705-d9753936e3fc}, !- Source Object
-  11,                                     !- Outlet Port
-  {28c111c0-41fb-42ba-91d8-085f63d3ac0d}, !- Target Object
-  2;                                      !- Inlet Port
-
-OS:PortList,
-  {63e9dbc9-742a-4442-a3a4-b51ecc44bcb3}, !- Handle
-  {ce60bd32-4138-4b8e-ad3c-636843dc5309}, !- Name
-  {3c9fa7ee-2fe4-46da-8705-d9753936e3fc}; !- HVAC Component
-
-OS:PortList,
-  {ac4f4b5a-7075-45cf-8fb8-77f84e8da0d7}, !- Handle
-  {647dcf4a-4aee-4231-b965-afc35e1977c4}, !- Name
-  {3c9fa7ee-2fe4-46da-8705-d9753936e3fc}; !- HVAC Component
-
-OS:PortList,
-  {a0b66583-b419-454b-9753-893ca3ec7b0d}, !- Handle
-  {6ed01ea9-ac7b-47c9-aced-56c5eeb37fbf}, !- Name
-  {3c9fa7ee-2fe4-46da-8705-d9753936e3fc}; !- HVAC Component
-
-OS:Sizing:Zone,
-  {82d58ddb-cd7c-4ee0-8e86-583dbe5dca9e}, !- Handle
-  {3c9fa7ee-2fe4-46da-8705-d9753936e3fc}, !- Zone or ZoneList Name
->>>>>>> 29cc3ec8
+  {e5b8ae08-db31-48f2-baf1-7c9b6540dd64}, !- Handle
+  {346efc15-6149-46ec-a035-6f2b9cdcb003}, !- Zone or ZoneList Name
   SupplyAirTemperature,                   !- Zone Cooling Design Supply Air Temperature Input Method
   14,                                     !- Zone Cooling Design Supply Air Temperature {C}
   11.11,                                  !- Zone Cooling Design Supply Air Temperature Difference {deltaC}
@@ -875,21 +567,12 @@
   autosize;                               !- Dedicated Outdoor Air High Setpoint Temperature for Design {C}
 
 OS:ZoneHVAC:EquipmentList,
-<<<<<<< HEAD
-  {30a8e014-cc49-4e3d-b91c-afbe16d3a2b7}, !- Handle
+  {b3403ea2-3a7a-4e8b-9fb3-0daa04d46131}, !- Handle
   Zone HVAC Equipment List 2,             !- Name
-  {5a10634c-0a87-4784-9f26-475ec6b6f92d}; !- Thermal Zone
+  {346efc15-6149-46ec-a035-6f2b9cdcb003}; !- Thermal Zone
 
 OS:SpaceType,
-  {f6f05bbc-808d-47c0-9b43-53de1c9c9fe8}, !- Handle
-=======
-  {b01468c7-a19b-4fd0-91d8-c962edab4fe4}, !- Handle
-  Zone HVAC Equipment List 2,             !- Name
-  {3c9fa7ee-2fe4-46da-8705-d9753936e3fc}; !- Thermal Zone
-
-OS:SpaceType,
-  {48126705-08f1-4014-8c28-05fcabe31d5e}, !- Handle
->>>>>>> 29cc3ec8
+  {facd6b38-4d51-47ba-beee-24ab36d5013c}, !- Handle
   Space Type 2,                           !- Name
   ,                                       !- Default Construction Set Name
   ,                                       !- Default Schedule Set Name
@@ -900,21 +583,13 @@
   unfinished attic;                       !- Standards Space Type
 
 OS:BuildingUnit,
-<<<<<<< HEAD
-  {027fe845-ec77-4d1d-8b1a-575adadc0391}, !- Handle
-=======
-  {392ff68b-7f21-48c3-84a8-0940b9832b28}, !- Handle
->>>>>>> 29cc3ec8
+  {ebaa723b-52af-418d-afdb-f30e8cb48353}, !- Handle
   unit 1,                                 !- Name
   ,                                       !- Rendering Color
   Residential;                            !- Building Unit Type
 
 OS:Building,
-<<<<<<< HEAD
-  {4ecdc496-a156-42b0-a7b6-b56a68bfbb09}, !- Handle
-=======
-  {1300a401-63a5-4c73-8f17-afad3aa988f5}, !- Handle
->>>>>>> 29cc3ec8
+  {cfab1797-d199-451c-91f2-292b61e8ee1a}, !- Handle
   Building 1,                             !- Name
   ,                                       !- Building Sector Type
   270,                                    !- North Axis {deg}
@@ -929,13 +604,8 @@
   1;                                      !- Standards Number of Living Units
 
 OS:AdditionalProperties,
-<<<<<<< HEAD
-  {6e968e22-87f8-419a-a33a-7806e419c4e3}, !- Handle
-  {4ecdc496-a156-42b0-a7b6-b56a68bfbb09}, !- Object Name
-=======
-  {9e6ad0ab-f51d-484a-83b9-c955540191a4}, !- Handle
-  {1300a401-63a5-4c73-8f17-afad3aa988f5}, !- Object Name
->>>>>>> 29cc3ec8
+  {b588a7de-cd7a-4588-9faa-c1c6aeefb818}, !- Handle
+  {cfab1797-d199-451c-91f2-292b61e8ee1a}, !- Object Name
   Total Units Represented,                !- Feature Name 1
   Integer,                                !- Feature Data Type 1
   1,                                      !- Feature Value 1
@@ -944,13 +614,8 @@
   1;                                      !- Feature Value 2
 
 OS:AdditionalProperties,
-<<<<<<< HEAD
-  {27ccb4bf-9ca8-4207-b42c-647d6a683b85}, !- Handle
-  {027fe845-ec77-4d1d-8b1a-575adadc0391}, !- Object Name
-=======
-  {c2431ba5-6f8e-4d40-949d-98763ae03484}, !- Handle
-  {392ff68b-7f21-48c3-84a8-0940b9832b28}, !- Object Name
->>>>>>> 29cc3ec8
+  {83facf1e-2edb-4cfb-94fe-635f0c123708}, !- Handle
+  {ebaa723b-52af-418d-afdb-f30e8cb48353}, !- Object Name
   NumberOfBedrooms,                       !- Feature Name 1
   Integer,                                !- Feature Data Type 1
   3,                                      !- Feature Value 1
@@ -959,11 +624,7 @@
   2;                                      !- Feature Value 2
 
 OS:Schedule:Day,
-<<<<<<< HEAD
-  {1f875353-0b09-43bc-a80d-420ce80a7f66}, !- Handle
-=======
-  {653aff8e-2fa5-412a-b6e6-b1dbbb4892cb}, !- Handle
->>>>>>> 29cc3ec8
+  {783aec3c-b260-4fee-b654-af7e6f7f95e0}, !- Handle
   Schedule Day 1,                         !- Name
   ,                                       !- Schedule Type Limits Name
   ,                                       !- Interpolate to Timestep
@@ -972,11 +633,7 @@
   0;                                      !- Value Until Time 1
 
 OS:Schedule:Day,
-<<<<<<< HEAD
-  {88f2e2d8-79ad-4acf-8872-b41f523c520d}, !- Handle
-=======
-  {a88e964d-ef44-44a5-9fe4-0d7c85b17410}, !- Handle
->>>>>>> 29cc3ec8
+  {41bb5e92-db8f-4771-bfaa-ac038484ed29}, !- Handle
   Schedule Day 2,                         !- Name
   ,                                       !- Schedule Type Limits Name
   ,                                       !- Interpolate to Timestep
@@ -985,11 +642,7 @@
   1;                                      !- Value Until Time 1
 
 OS:WeatherFile,
-<<<<<<< HEAD
-  {eaed4dac-d6e2-44e5-8f51-ea2f2e6f76a4}, !- Handle
-=======
-  {b66ddcfa-73cd-4e43-a425-7346990ab8d2}, !- Handle
->>>>>>> 29cc3ec8
+  {a8f68cca-53e3-4115-ad30-897fb0b27597}, !- Handle
   Denver Intl Ap,                         !- City
   CO,                                     !- State Province Region
   USA,                                    !- Country
@@ -1003,13 +656,8 @@
   E23378AA;                               !- Checksum
 
 OS:AdditionalProperties,
-<<<<<<< HEAD
-  {97b889c5-a210-4820-8ad3-0a7da57bd165}, !- Handle
-  {eaed4dac-d6e2-44e5-8f51-ea2f2e6f76a4}, !- Object Name
-=======
-  {97240279-f9f8-4b6a-9fb6-0972cedd51c1}, !- Handle
-  {b66ddcfa-73cd-4e43-a425-7346990ab8d2}, !- Object Name
->>>>>>> 29cc3ec8
+  {c18a04a5-37ce-4c63-a9e2-faaaac370ad4}, !- Handle
+  {a8f68cca-53e3-4115-ad30-897fb0b27597}, !- Object Name
   EPWHeaderCity,                          !- Feature Name 1
   String,                                 !- Feature Data Type 1
   Denver Intl Ap,                         !- Feature Value 1
@@ -1116,18 +764,8 @@
   Double,                                 !- Feature Data Type 35
   84;                                     !- Feature Value 35
 
-<<<<<<< HEAD
-OS:YearDescription,
-  {6dd5baf7-0fd3-4ac0-bda6-4ca1f180f5ce}, !- Handle
-  ,                                       !- Calendar Year
-  Monday;                                 !- Day of Week for Start Day
-
 OS:Site,
-  {27212789-0e8a-45df-8244-0fc9edf36b66}, !- Handle
-=======
-OS:Site,
-  {8b5bb342-f10a-42d0-b22e-0c39efcc54cf}, !- Handle
->>>>>>> 29cc3ec8
+  {620d1ff3-7d71-4507-96f6-e73cb3ab5a36}, !- Handle
   Denver Intl Ap_CO_USA,                  !- Name
   39.83,                                  !- Latitude {deg}
   -104.65,                                !- Longitude {deg}
@@ -1136,11 +774,7 @@
   ;                                       !- Terrain
 
 OS:ClimateZones,
-<<<<<<< HEAD
-  {f02b9142-f458-40cd-b503-a1d4337a5bd8}, !- Handle
-=======
-  {9630c738-d15b-460e-a983-975c8a0359b7}, !- Handle
->>>>>>> 29cc3ec8
+  {a3c6a953-0a2a-47fb-a580-650a776c371b}, !- Handle
   ,                                       !- Active Institution
   ,                                       !- Active Year
   ,                                       !- Climate Zone Institution Name 1
@@ -1153,31 +787,19 @@
   Cold;                                   !- Climate Zone Value 2
 
 OS:Site:WaterMainsTemperature,
-<<<<<<< HEAD
-  {e91df850-fd26-48fa-966b-63b535065c1d}, !- Handle
-=======
-  {0fde6902-a4c0-4f3e-8b46-37050927153a}, !- Handle
->>>>>>> 29cc3ec8
+  {53f27916-f9e1-4db2-8588-8cb5cb8a9542}, !- Handle
   Correlation,                            !- Calculation Method
   ,                                       !- Temperature Schedule Name
   10.8753424657535,                       !- Annual Average Outdoor Air Temperature {C}
   23.1524007936508;                       !- Maximum Difference In Monthly Average Outdoor Air Temperatures {deltaC}
 
 OS:RunPeriodControl:DaylightSavingTime,
-<<<<<<< HEAD
-  {ea3c040e-8304-49b1-b441-bfef691bdd96}, !- Handle
-=======
-  {c8547598-cd8d-40e5-afde-076302b153dc}, !- Handle
->>>>>>> 29cc3ec8
+  {441283ae-0579-470f-a776-163a236e5e93}, !- Handle
   4/7,                                    !- Start Date
   10/26;                                  !- End Date
 
 OS:Site:GroundTemperature:Deep,
-<<<<<<< HEAD
-  {5c3967fe-751a-44bc-915f-30ac1898ac9f}, !- Handle
-=======
-  {beb6596a-fc8f-4655-86c3-0bb384178deb}, !- Handle
->>>>>>> 29cc3ec8
+  {49936fd3-f366-4441-8582-0ef0e923197a}, !- Handle
   10.8753424657535,                       !- January Deep Ground Temperature {C}
   10.8753424657535,                       !- February Deep Ground Temperature {C}
   10.8753424657535,                       !- March Deep Ground Temperature {C}
