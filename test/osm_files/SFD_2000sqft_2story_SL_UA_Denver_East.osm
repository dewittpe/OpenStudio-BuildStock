--- conflicted
+++ resolved
@@ -1,53 +1,26 @@
 !- NOTE: Auto-generated from /test/osw_files/SFD_2000sqft_2story_SL_UA_Denver_East.osw
 
 OS:Version,
-<<<<<<< HEAD
-  {9e6a8220-f56c-4485-b1e5-6c156a97e1f1}, !- Handle
-  2.8.0;                                  !- Version Identifier
-
-OS:SimulationControl,
-  {77057851-ada6-47bf-a28c-d5e6fee7ae61}, !- Handle
-=======
   {a923c7c1-e494-4696-a29c-1b58e6fe01e3}, !- Handle
   2.8.1;                                  !- Version Identifier
 
 OS:SimulationControl,
   {3648681b-56ef-4f2d-bbea-2452a00b78b9}, !- Handle
->>>>>>> 9fc7b4ca
   ,                                       !- Do Zone Sizing Calculation
   ,                                       !- Do System Sizing Calculation
   ,                                       !- Do Plant Sizing Calculation
   No;                                     !- Run Simulation for Sizing Periods
 
 OS:Timestep,
-<<<<<<< HEAD
-  {8df93f5e-d504-476f-bae1-51f985c06707}, !- Handle
-  6;                                      !- Number of Timesteps per Hour
-
-OS:ShadowCalculation,
-  {2d8c2678-a58f-4555-8e7c-e245ee1c9c26}, !- Handle
-=======
   {34a578ea-39b7-4eda-a7e5-f51abb188638}, !- Handle
   6;                                      !- Number of Timesteps per Hour
 
 OS:ShadowCalculation,
   {93873932-bb1c-490c-9a61-943252a86a85}, !- Handle
->>>>>>> 9fc7b4ca
   20,                                     !- Calculation Frequency
   200;                                    !- Maximum Figures in Shadow Overlap Calculations
 
 OS:SurfaceConvectionAlgorithm:Outside,
-<<<<<<< HEAD
-  {98841db1-3ab5-4c6f-a837-0e957f09ad79}, !- Handle
-  DOE-2;                                  !- Algorithm
-
-OS:SurfaceConvectionAlgorithm:Inside,
-  {4124fedc-9040-4c3e-b982-959a3ce37ff6}, !- Handle
-  TARP;                                   !- Algorithm
-
-OS:ZoneCapacitanceMultiplier:ResearchSpecial,
-  {dffabe85-cf17-4d8e-8699-2f935d52d62e}, !- Handle
-=======
   {4c5af165-5a78-4816-80dc-31da36045d09}, !- Handle
   DOE-2;                                  !- Algorithm
 
@@ -57,17 +30,12 @@
 
 OS:ZoneCapacitanceMultiplier:ResearchSpecial,
   {21bd28bf-4f89-44a2-87a8-f7306a259203}, !- Handle
->>>>>>> 9fc7b4ca
   ,                                       !- Temperature Capacity Multiplier
   15,                                     !- Humidity Capacity Multiplier
   ;                                       !- Carbon Dioxide Capacity Multiplier
 
 OS:RunPeriod,
-<<<<<<< HEAD
-  {7b8f891e-1649-47df-9da2-45cce84ecc96}, !- Handle
-=======
   {6319906f-45a6-4a71-841e-d7c3de221d9f}, !- Handle
->>>>>>> 9fc7b4ca
   Run Period 1,                           !- Name
   1,                                      !- Begin Month
   1,                                      !- Begin Day of Month
@@ -87,11 +55,7 @@
   ;                                       !- Is Leap Year
 
 OS:ThermalZone,
-<<<<<<< HEAD
-  {c9b838e2-8f40-4bc1-81e9-cd35563a4278}, !- Handle
-=======
   {f7c072c0-e055-49a8-ba5c-2223424b81eb}, !- Handle
->>>>>>> 9fc7b4ca
   living zone,                            !- Name
   ,                                       !- Multiplier
   ,                                       !- Ceiling Height {m}
@@ -100,17 +64,10 @@
   ,                                       !- Zone Inside Convection Algorithm
   ,                                       !- Zone Outside Convection Algorithm
   ,                                       !- Zone Conditioning Equipment List Name
-<<<<<<< HEAD
-  {459cf7df-dd2c-4552-9b56-8a67124f32bb}, !- Zone Air Inlet Port List
-  {11219e39-70ee-4edd-b1f9-7634c315de15}, !- Zone Air Exhaust Port List
-  {d1f6752e-fd3a-4ce3-a870-927c13028657}, !- Zone Air Node Name
-  {3c3e9197-0260-4ea5-b1c3-395cf9983fc9}, !- Zone Return Air Port List
-=======
   {e78deb09-1724-4fc7-abe6-b6af96788eeb}, !- Zone Air Inlet Port List
   {a4da75eb-5620-4a92-8c45-070699c7287e}, !- Zone Air Exhaust Port List
   {37c4da72-4602-4f62-b6f5-1a8d0a220378}, !- Zone Air Node Name
   {e04b6d83-9d2f-4422-9f0d-8b21ba9ea26d}, !- Zone Return Air Port List
->>>>>>> 9fc7b4ca
   ,                                       !- Primary Daylighting Control Name
   ,                                       !- Fraction of Zone Controlled by Primary Daylighting Control
   ,                                       !- Secondary Daylighting Control Name
@@ -121,39 +78,6 @@
   No;                                     !- Use Ideal Air Loads
 
 OS:Node,
-<<<<<<< HEAD
-  {387f68e8-c246-4859-8bb7-b5cc3539d725}, !- Handle
-  Node 1,                                 !- Name
-  {d1f6752e-fd3a-4ce3-a870-927c13028657}, !- Inlet Port
-  ;                                       !- Outlet Port
-
-OS:Connection,
-  {d1f6752e-fd3a-4ce3-a870-927c13028657}, !- Handle
-  {79f923b5-5cf8-4b50-80a4-7e2b2d14ad5f}, !- Name
-  {c9b838e2-8f40-4bc1-81e9-cd35563a4278}, !- Source Object
-  11,                                     !- Outlet Port
-  {387f68e8-c246-4859-8bb7-b5cc3539d725}, !- Target Object
-  2;                                      !- Inlet Port
-
-OS:PortList,
-  {459cf7df-dd2c-4552-9b56-8a67124f32bb}, !- Handle
-  {376e2a3f-4db6-48c3-861a-1df338846a1d}, !- Name
-  {c9b838e2-8f40-4bc1-81e9-cd35563a4278}; !- HVAC Component
-
-OS:PortList,
-  {11219e39-70ee-4edd-b1f9-7634c315de15}, !- Handle
-  {c8489047-b067-4fe9-a41d-d1b7bfd1ebdf}, !- Name
-  {c9b838e2-8f40-4bc1-81e9-cd35563a4278}; !- HVAC Component
-
-OS:PortList,
-  {3c3e9197-0260-4ea5-b1c3-395cf9983fc9}, !- Handle
-  {d92c9c4b-b3d4-4608-91a2-09287df25831}, !- Name
-  {c9b838e2-8f40-4bc1-81e9-cd35563a4278}; !- HVAC Component
-
-OS:Sizing:Zone,
-  {76e4c7b0-1f98-4a08-bbb0-9ec9ae99633e}, !- Handle
-  {c9b838e2-8f40-4bc1-81e9-cd35563a4278}, !- Zone or ZoneList Name
-=======
   {53491552-7b36-4bc4-8eba-84b41462da5e}, !- Handle
   Node 1,                                 !- Name
   {37c4da72-4602-4f62-b6f5-1a8d0a220378}, !- Inlet Port
@@ -185,7 +109,6 @@
 OS:Sizing:Zone,
   {ff8897d0-3790-47b2-8341-13b2fded0397}, !- Handle
   {f7c072c0-e055-49a8-ba5c-2223424b81eb}, !- Zone or ZoneList Name
->>>>>>> 9fc7b4ca
   SupplyAirTemperature,                   !- Zone Cooling Design Supply Air Temperature Input Method
   14,                                     !- Zone Cooling Design Supply Air Temperature {C}
   11.11,                                  !- Zone Cooling Design Supply Air Temperature Difference {deltaC}
@@ -214,16 +137,6 @@
   autosize;                               !- Dedicated Outdoor Air High Setpoint Temperature for Design {C}
 
 OS:ZoneHVAC:EquipmentList,
-<<<<<<< HEAD
-  {83684f58-77c4-4a2c-8727-085ee474c7f3}, !- Handle
-  Zone HVAC Equipment List 1,             !- Name
-  {c9b838e2-8f40-4bc1-81e9-cd35563a4278}; !- Thermal Zone
-
-OS:Space,
-  {c23b9aee-8c27-4d94-a31f-5e1dee8edd16}, !- Handle
-  living space,                           !- Name
-  {5c90f3be-0e36-4688-b4e6-001c4d3f0389}, !- Space Type Name
-=======
   {436d82a6-48fc-479e-a8d5-fd330a1f7f4c}, !- Handle
   Zone HVAC Equipment List 1,             !- Name
   {f7c072c0-e055-49a8-ba5c-2223424b81eb}; !- Thermal Zone
@@ -232,7 +145,6 @@
   {eb49956b-0f1b-49f0-9991-6ca6e1abc4ad}, !- Handle
   living space,                           !- Name
   {9d293467-9a31-4cd6-b59f-ade816469e78}, !- Space Type Name
->>>>>>> 9fc7b4ca
   ,                                       !- Default Construction Set Name
   ,                                       !- Default Schedule Set Name
   -0,                                     !- Direction of Relative North {deg}
@@ -240,19 +152,6 @@
   0,                                      !- Y Origin {m}
   0,                                      !- Z Origin {m}
   ,                                       !- Building Story Name
-<<<<<<< HEAD
-  {c9b838e2-8f40-4bc1-81e9-cd35563a4278}, !- Thermal Zone Name
-  ,                                       !- Part of Total Floor Area
-  ,                                       !- Design Specification Outdoor Air Object Name
-  {2663b01d-628c-4220-ad0f-ccc938ac0dc6}; !- Building Unit Name
-
-OS:Surface,
-  {d88cc7a4-e4bb-471f-871c-738ac8c16112}, !- Handle
-  Surface 1,                              !- Name
-  Floor,                                  !- Surface Type
-  ,                                       !- Construction Name
-  {c23b9aee-8c27-4d94-a31f-5e1dee8edd16}, !- Space Name
-=======
   {f7c072c0-e055-49a8-ba5c-2223424b81eb}, !- Thermal Zone Name
   ,                                       !- Part of Total Floor Area
   ,                                       !- Design Specification Outdoor Air Object Name
@@ -264,7 +163,6 @@
   Floor,                                  !- Surface Type
   ,                                       !- Construction Name
   {eb49956b-0f1b-49f0-9991-6ca6e1abc4ad}, !- Space Name
->>>>>>> 9fc7b4ca
   Foundation,                             !- Outside Boundary Condition
   ,                                       !- Outside Boundary Condition Object
   NoSun,                                  !- Sun Exposure
@@ -277,19 +175,11 @@
   13.6310703908387, 0, 0;                 !- X,Y,Z Vertex 4 {m}
 
 OS:Surface,
-<<<<<<< HEAD
-  {0b974b95-1ed8-42c8-9514-12765e2efb39}, !- Handle
-  Surface 2,                              !- Name
-  Wall,                                   !- Surface Type
-  ,                                       !- Construction Name
-  {c23b9aee-8c27-4d94-a31f-5e1dee8edd16}, !- Space Name
-=======
   {63df2d57-8cd7-4dd1-bbd1-20588ef242e5}, !- Handle
   Surface 2,                              !- Name
   Wall,                                   !- Surface Type
   ,                                       !- Construction Name
   {eb49956b-0f1b-49f0-9991-6ca6e1abc4ad}, !- Space Name
->>>>>>> 9fc7b4ca
   Outdoors,                               !- Outside Boundary Condition
   ,                                       !- Outside Boundary Condition Object
   SunExposed,                             !- Sun Exposure
@@ -302,19 +192,11 @@
   0, 0, 2.4384;                           !- X,Y,Z Vertex 4 {m}
 
 OS:Surface,
-<<<<<<< HEAD
-  {46f09c9f-c3a4-45db-847f-2502d21acae9}, !- Handle
-  Surface 3,                              !- Name
-  Wall,                                   !- Surface Type
-  ,                                       !- Construction Name
-  {c23b9aee-8c27-4d94-a31f-5e1dee8edd16}, !- Space Name
-=======
   {b031ae63-1245-47eb-b0bc-c17cddb5aa35}, !- Handle
   Surface 3,                              !- Name
   Wall,                                   !- Surface Type
   ,                                       !- Construction Name
   {eb49956b-0f1b-49f0-9991-6ca6e1abc4ad}, !- Space Name
->>>>>>> 9fc7b4ca
   Outdoors,                               !- Outside Boundary Condition
   ,                                       !- Outside Boundary Condition Object
   SunExposed,                             !- Sun Exposure
@@ -327,19 +209,11 @@
   0, 6.81553519541936, 2.4384;            !- X,Y,Z Vertex 4 {m}
 
 OS:Surface,
-<<<<<<< HEAD
-  {fba56cd2-a4af-44ca-8ef2-fdf1c6ec8ada}, !- Handle
-  Surface 4,                              !- Name
-  Wall,                                   !- Surface Type
-  ,                                       !- Construction Name
-  {c23b9aee-8c27-4d94-a31f-5e1dee8edd16}, !- Space Name
-=======
   {e824aa95-25f7-45ba-b6af-7c029fd56493}, !- Handle
   Surface 4,                              !- Name
   Wall,                                   !- Surface Type
   ,                                       !- Construction Name
   {eb49956b-0f1b-49f0-9991-6ca6e1abc4ad}, !- Space Name
->>>>>>> 9fc7b4ca
   Outdoors,                               !- Outside Boundary Condition
   ,                                       !- Outside Boundary Condition Object
   SunExposed,                             !- Sun Exposure
@@ -352,19 +226,11 @@
   13.6310703908387, 6.81553519541936, 2.4384; !- X,Y,Z Vertex 4 {m}
 
 OS:Surface,
-<<<<<<< HEAD
-  {27bf2147-db72-4a54-8be8-1b91b82b250b}, !- Handle
-  Surface 5,                              !- Name
-  Wall,                                   !- Surface Type
-  ,                                       !- Construction Name
-  {c23b9aee-8c27-4d94-a31f-5e1dee8edd16}, !- Space Name
-=======
   {96c733e0-eedd-4582-9e7e-aa9455c7e682}, !- Handle
   Surface 5,                              !- Name
   Wall,                                   !- Surface Type
   ,                                       !- Construction Name
   {eb49956b-0f1b-49f0-9991-6ca6e1abc4ad}, !- Space Name
->>>>>>> 9fc7b4ca
   Outdoors,                               !- Outside Boundary Condition
   ,                                       !- Outside Boundary Condition Object
   SunExposed,                             !- Sun Exposure
@@ -377,15 +243,6 @@
   13.6310703908387, 0, 2.4384;            !- X,Y,Z Vertex 4 {m}
 
 OS:Surface,
-<<<<<<< HEAD
-  {8e377fff-3d0c-4ea5-a992-d87135aea397}, !- Handle
-  Surface 6,                              !- Name
-  RoofCeiling,                            !- Surface Type
-  ,                                       !- Construction Name
-  {c23b9aee-8c27-4d94-a31f-5e1dee8edd16}, !- Space Name
-  Surface,                                !- Outside Boundary Condition
-  {7e201404-bc97-4b75-a620-0eb3de07e367}, !- Outside Boundary Condition Object
-=======
   {b02e95fb-f937-4db3-becf-8daf1609933b}, !- Handle
   Surface 6,                              !- Name
   RoofCeiling,                            !- Surface Type
@@ -393,7 +250,6 @@
   {eb49956b-0f1b-49f0-9991-6ca6e1abc4ad}, !- Space Name
   Surface,                                !- Outside Boundary Condition
   {4a231cee-3bb6-4336-81cb-bbbf035e5d50}, !- Outside Boundary Condition Object
->>>>>>> 9fc7b4ca
   NoSun,                                  !- Sun Exposure
   NoWind,                                 !- Wind Exposure
   ,                                       !- View Factor to Ground
@@ -404,11 +260,7 @@
   0, 0, 2.4384;                           !- X,Y,Z Vertex 4 {m}
 
 OS:SpaceType,
-<<<<<<< HEAD
-  {5c90f3be-0e36-4688-b4e6-001c4d3f0389}, !- Handle
-=======
   {9d293467-9a31-4cd6-b59f-ade816469e78}, !- Handle
->>>>>>> 9fc7b4ca
   Space Type 1,                           !- Name
   ,                                       !- Default Construction Set Name
   ,                                       !- Default Schedule Set Name
@@ -419,15 +271,9 @@
   living;                                 !- Standards Space Type
 
 OS:Space,
-<<<<<<< HEAD
-  {7950eea2-2886-4564-b855-5a7e8319f4bf}, !- Handle
-  living space|story 2,                   !- Name
-  {5c90f3be-0e36-4688-b4e6-001c4d3f0389}, !- Space Type Name
-=======
   {40f8ebf5-ca5b-48fe-9fdc-64a5302dd8ae}, !- Handle
   living space|story 2,                   !- Name
   {9d293467-9a31-4cd6-b59f-ade816469e78}, !- Space Type Name
->>>>>>> 9fc7b4ca
   ,                                       !- Default Construction Set Name
   ,                                       !- Default Schedule Set Name
   -0,                                     !- Direction of Relative North {deg}
@@ -435,21 +281,6 @@
   0,                                      !- Y Origin {m}
   2.4384,                                 !- Z Origin {m}
   ,                                       !- Building Story Name
-<<<<<<< HEAD
-  {c9b838e2-8f40-4bc1-81e9-cd35563a4278}, !- Thermal Zone Name
-  ,                                       !- Part of Total Floor Area
-  ,                                       !- Design Specification Outdoor Air Object Name
-  {2663b01d-628c-4220-ad0f-ccc938ac0dc6}; !- Building Unit Name
-
-OS:Surface,
-  {7e201404-bc97-4b75-a620-0eb3de07e367}, !- Handle
-  Surface 7,                              !- Name
-  Floor,                                  !- Surface Type
-  ,                                       !- Construction Name
-  {7950eea2-2886-4564-b855-5a7e8319f4bf}, !- Space Name
-  Surface,                                !- Outside Boundary Condition
-  {8e377fff-3d0c-4ea5-a992-d87135aea397}, !- Outside Boundary Condition Object
-=======
   {f7c072c0-e055-49a8-ba5c-2223424b81eb}, !- Thermal Zone Name
   ,                                       !- Part of Total Floor Area
   ,                                       !- Design Specification Outdoor Air Object Name
@@ -463,7 +294,6 @@
   {40f8ebf5-ca5b-48fe-9fdc-64a5302dd8ae}, !- Space Name
   Surface,                                !- Outside Boundary Condition
   {b02e95fb-f937-4db3-becf-8daf1609933b}, !- Outside Boundary Condition Object
->>>>>>> 9fc7b4ca
   NoSun,                                  !- Sun Exposure
   NoWind,                                 !- Wind Exposure
   ,                                       !- View Factor to Ground
@@ -474,19 +304,11 @@
   13.6310703908387, 0, 0;                 !- X,Y,Z Vertex 4 {m}
 
 OS:Surface,
-<<<<<<< HEAD
-  {9ac70baf-f87d-4f7f-b9db-80b794f80d01}, !- Handle
-  Surface 8,                              !- Name
-  Wall,                                   !- Surface Type
-  ,                                       !- Construction Name
-  {7950eea2-2886-4564-b855-5a7e8319f4bf}, !- Space Name
-=======
   {8bb0803c-2407-48fb-a565-3bd9842d7504}, !- Handle
   Surface 8,                              !- Name
   Wall,                                   !- Surface Type
   ,                                       !- Construction Name
   {40f8ebf5-ca5b-48fe-9fdc-64a5302dd8ae}, !- Space Name
->>>>>>> 9fc7b4ca
   Outdoors,                               !- Outside Boundary Condition
   ,                                       !- Outside Boundary Condition Object
   SunExposed,                             !- Sun Exposure
@@ -499,19 +321,11 @@
   0, 0, 2.4384;                           !- X,Y,Z Vertex 4 {m}
 
 OS:Surface,
-<<<<<<< HEAD
-  {6cb36ad0-02dc-446b-86b7-26364d6794b6}, !- Handle
-  Surface 9,                              !- Name
-  Wall,                                   !- Surface Type
-  ,                                       !- Construction Name
-  {7950eea2-2886-4564-b855-5a7e8319f4bf}, !- Space Name
-=======
   {5388b71b-b6e0-4aad-90ef-49082ed659c6}, !- Handle
   Surface 9,                              !- Name
   Wall,                                   !- Surface Type
   ,                                       !- Construction Name
   {40f8ebf5-ca5b-48fe-9fdc-64a5302dd8ae}, !- Space Name
->>>>>>> 9fc7b4ca
   Outdoors,                               !- Outside Boundary Condition
   ,                                       !- Outside Boundary Condition Object
   SunExposed,                             !- Sun Exposure
@@ -524,19 +338,11 @@
   0, 6.81553519541936, 2.4384;            !- X,Y,Z Vertex 4 {m}
 
 OS:Surface,
-<<<<<<< HEAD
-  {25c5361b-c47c-43b8-9198-82c64b15704d}, !- Handle
-  Surface 10,                             !- Name
-  Wall,                                   !- Surface Type
-  ,                                       !- Construction Name
-  {7950eea2-2886-4564-b855-5a7e8319f4bf}, !- Space Name
-=======
   {255ecc9d-0e80-4d2a-aa2c-32441d02cc24}, !- Handle
   Surface 10,                             !- Name
   Wall,                                   !- Surface Type
   ,                                       !- Construction Name
   {40f8ebf5-ca5b-48fe-9fdc-64a5302dd8ae}, !- Space Name
->>>>>>> 9fc7b4ca
   Outdoors,                               !- Outside Boundary Condition
   ,                                       !- Outside Boundary Condition Object
   SunExposed,                             !- Sun Exposure
@@ -549,19 +355,11 @@
   13.6310703908387, 6.81553519541936, 2.4384; !- X,Y,Z Vertex 4 {m}
 
 OS:Surface,
-<<<<<<< HEAD
-  {ec99d9f2-d3d1-4b8e-a495-3057dbae76f5}, !- Handle
-  Surface 11,                             !- Name
-  Wall,                                   !- Surface Type
-  ,                                       !- Construction Name
-  {7950eea2-2886-4564-b855-5a7e8319f4bf}, !- Space Name
-=======
   {22288dae-4798-4d5b-a237-13cc95e76f01}, !- Handle
   Surface 11,                             !- Name
   Wall,                                   !- Surface Type
   ,                                       !- Construction Name
   {40f8ebf5-ca5b-48fe-9fdc-64a5302dd8ae}, !- Space Name
->>>>>>> 9fc7b4ca
   Outdoors,                               !- Outside Boundary Condition
   ,                                       !- Outside Boundary Condition Object
   SunExposed,                             !- Sun Exposure
@@ -574,15 +372,6 @@
   13.6310703908387, 0, 2.4384;            !- X,Y,Z Vertex 4 {m}
 
 OS:Surface,
-<<<<<<< HEAD
-  {dc4c06ea-1253-450d-bdbe-f0bc5e4a1d71}, !- Handle
-  Surface 12,                             !- Name
-  RoofCeiling,                            !- Surface Type
-  ,                                       !- Construction Name
-  {7950eea2-2886-4564-b855-5a7e8319f4bf}, !- Space Name
-  Surface,                                !- Outside Boundary Condition
-  {70df7245-10ae-4999-9521-51c68d11bf14}, !- Outside Boundary Condition Object
-=======
   {4a806d0d-ea26-42d6-a034-a7188e27be07}, !- Handle
   Surface 12,                             !- Name
   RoofCeiling,                            !- Surface Type
@@ -590,7 +379,6 @@
   {40f8ebf5-ca5b-48fe-9fdc-64a5302dd8ae}, !- Space Name
   Surface,                                !- Outside Boundary Condition
   {af930a88-221a-438d-a67f-627bfcaa051e}, !- Outside Boundary Condition Object
->>>>>>> 9fc7b4ca
   NoSun,                                  !- Sun Exposure
   NoWind,                                 !- Wind Exposure
   ,                                       !- View Factor to Ground
@@ -601,15 +389,6 @@
   0, 0, 2.4384;                           !- X,Y,Z Vertex 4 {m}
 
 OS:Surface,
-<<<<<<< HEAD
-  {70df7245-10ae-4999-9521-51c68d11bf14}, !- Handle
-  Surface 13,                             !- Name
-  Floor,                                  !- Surface Type
-  ,                                       !- Construction Name
-  {c95ecdba-7eea-4b1f-ab57-9694ecc1a766}, !- Space Name
-  Surface,                                !- Outside Boundary Condition
-  {dc4c06ea-1253-450d-bdbe-f0bc5e4a1d71}, !- Outside Boundary Condition Object
-=======
   {af930a88-221a-438d-a67f-627bfcaa051e}, !- Handle
   Surface 13,                             !- Name
   Floor,                                  !- Surface Type
@@ -617,7 +396,6 @@
   {5fa66656-e42e-444a-aa96-ee5f24bbce8d}, !- Space Name
   Surface,                                !- Outside Boundary Condition
   {4a806d0d-ea26-42d6-a034-a7188e27be07}, !- Outside Boundary Condition Object
->>>>>>> 9fc7b4ca
   NoSun,                                  !- Sun Exposure
   NoWind,                                 !- Wind Exposure
   ,                                       !- View Factor to Ground
@@ -628,19 +406,11 @@
   0, 0, 0;                                !- X,Y,Z Vertex 4 {m}
 
 OS:Surface,
-<<<<<<< HEAD
-  {7b868091-12b0-4dfd-973f-38ceceb9e71d}, !- Handle
-  Surface 14,                             !- Name
-  RoofCeiling,                            !- Surface Type
-  ,                                       !- Construction Name
-  {c95ecdba-7eea-4b1f-ab57-9694ecc1a766}, !- Space Name
-=======
   {a3791d20-de74-4658-9364-f0f0ed61da0a}, !- Handle
   Surface 14,                             !- Name
   RoofCeiling,                            !- Surface Type
   ,                                       !- Construction Name
   {5fa66656-e42e-444a-aa96-ee5f24bbce8d}, !- Space Name
->>>>>>> 9fc7b4ca
   Outdoors,                               !- Outside Boundary Condition
   ,                                       !- Outside Boundary Condition Object
   SunExposed,                             !- Sun Exposure
@@ -653,19 +423,11 @@
   13.6310703908387, 0, 0;                 !- X,Y,Z Vertex 4 {m}
 
 OS:Surface,
-<<<<<<< HEAD
-  {f99c0462-7596-475f-8a05-7cb4e314ac57}, !- Handle
-  Surface 15,                             !- Name
-  RoofCeiling,                            !- Surface Type
-  ,                                       !- Construction Name
-  {c95ecdba-7eea-4b1f-ab57-9694ecc1a766}, !- Space Name
-=======
   {999574e1-3472-45e2-b02b-5de770c44574}, !- Handle
   Surface 15,                             !- Name
   RoofCeiling,                            !- Surface Type
   ,                                       !- Construction Name
   {5fa66656-e42e-444a-aa96-ee5f24bbce8d}, !- Space Name
->>>>>>> 9fc7b4ca
   Outdoors,                               !- Outside Boundary Condition
   ,                                       !- Outside Boundary Condition Object
   SunExposed,                             !- Sun Exposure
@@ -678,19 +440,11 @@
   0, 6.81553519541936, 0;                 !- X,Y,Z Vertex 4 {m}
 
 OS:Surface,
-<<<<<<< HEAD
-  {34787e73-d1bc-4001-a95c-bbac2dbbf11b}, !- Handle
-  Surface 16,                             !- Name
-  Wall,                                   !- Surface Type
-  ,                                       !- Construction Name
-  {c95ecdba-7eea-4b1f-ab57-9694ecc1a766}, !- Space Name
-=======
   {1bb60060-693b-46d2-ad2f-f0cf5049de8e}, !- Handle
   Surface 16,                             !- Name
   Wall,                                   !- Surface Type
   ,                                       !- Construction Name
   {5fa66656-e42e-444a-aa96-ee5f24bbce8d}, !- Space Name
->>>>>>> 9fc7b4ca
   Outdoors,                               !- Outside Boundary Condition
   ,                                       !- Outside Boundary Condition Object
   SunExposed,                             !- Sun Exposure
@@ -702,19 +456,11 @@
   0, 0, 0;                                !- X,Y,Z Vertex 3 {m}
 
 OS:Surface,
-<<<<<<< HEAD
-  {c6860892-a788-4e8a-b356-67d04ade9ba4}, !- Handle
-  Surface 17,                             !- Name
-  Wall,                                   !- Surface Type
-  ,                                       !- Construction Name
-  {c95ecdba-7eea-4b1f-ab57-9694ecc1a766}, !- Space Name
-=======
   {7d086f54-76b0-40ee-8c05-23cbbdc8c0d8}, !- Handle
   Surface 17,                             !- Name
   Wall,                                   !- Surface Type
   ,                                       !- Construction Name
   {5fa66656-e42e-444a-aa96-ee5f24bbce8d}, !- Space Name
->>>>>>> 9fc7b4ca
   Outdoors,                               !- Outside Boundary Condition
   ,                                       !- Outside Boundary Condition Object
   SunExposed,                             !- Sun Exposure
@@ -726,15 +472,9 @@
   13.6310703908387, 6.81553519541936, 0;  !- X,Y,Z Vertex 3 {m}
 
 OS:Space,
-<<<<<<< HEAD
-  {c95ecdba-7eea-4b1f-ab57-9694ecc1a766}, !- Handle
-  unfinished attic space,                 !- Name
-  {688a2442-4871-48bf-93c9-d7e57fbb89af}, !- Space Type Name
-=======
   {5fa66656-e42e-444a-aa96-ee5f24bbce8d}, !- Handle
   unfinished attic space,                 !- Name
   {5c47a50e-7093-4ede-903a-e2ad305a7477}, !- Space Type Name
->>>>>>> 9fc7b4ca
   ,                                       !- Default Construction Set Name
   ,                                       !- Default Schedule Set Name
   -0,                                     !- Direction of Relative North {deg}
@@ -742,17 +482,10 @@
   0,                                      !- Y Origin {m}
   4.8768,                                 !- Z Origin {m}
   ,                                       !- Building Story Name
-<<<<<<< HEAD
-  {36ca4463-2952-4315-8abe-24568fc7ed8c}; !- Thermal Zone Name
-
-OS:ThermalZone,
-  {36ca4463-2952-4315-8abe-24568fc7ed8c}, !- Handle
-=======
   {54531046-a533-4b6f-a5f0-e92a71b07483}; !- Thermal Zone Name
 
 OS:ThermalZone,
   {54531046-a533-4b6f-a5f0-e92a71b07483}, !- Handle
->>>>>>> 9fc7b4ca
   unfinished attic zone,                  !- Name
   ,                                       !- Multiplier
   ,                                       !- Ceiling Height {m}
@@ -761,17 +494,10 @@
   ,                                       !- Zone Inside Convection Algorithm
   ,                                       !- Zone Outside Convection Algorithm
   ,                                       !- Zone Conditioning Equipment List Name
-<<<<<<< HEAD
-  {64bc0ba9-4dcf-4af7-a235-92b677133328}, !- Zone Air Inlet Port List
-  {cec26558-d4c2-4cfe-a7ef-ba0a4588102c}, !- Zone Air Exhaust Port List
-  {446fad3d-b341-4aa9-b0f7-6eaad455f207}, !- Zone Air Node Name
-  {76d08940-2c87-4cd9-9113-c57ef80fbe71}, !- Zone Return Air Port List
-=======
   {e9217f21-cb12-4a84-82b9-c4f2b533a385}, !- Zone Air Inlet Port List
   {22ad58f9-135c-4f62-8e09-2835097ed674}, !- Zone Air Exhaust Port List
   {9656baf3-159e-4424-a345-a3538da8f90e}, !- Zone Air Node Name
   {0a9197c0-9765-48b0-9126-9027637e32f3}, !- Zone Return Air Port List
->>>>>>> 9fc7b4ca
   ,                                       !- Primary Daylighting Control Name
   ,                                       !- Fraction of Zone Controlled by Primary Daylighting Control
   ,                                       !- Secondary Daylighting Control Name
@@ -782,39 +508,6 @@
   No;                                     !- Use Ideal Air Loads
 
 OS:Node,
-<<<<<<< HEAD
-  {5b76e8b3-9c6e-48a0-ac9d-11905564ae07}, !- Handle
-  Node 2,                                 !- Name
-  {446fad3d-b341-4aa9-b0f7-6eaad455f207}, !- Inlet Port
-  ;                                       !- Outlet Port
-
-OS:Connection,
-  {446fad3d-b341-4aa9-b0f7-6eaad455f207}, !- Handle
-  {515137b3-4f6b-46a4-9579-eb52d34fe91f}, !- Name
-  {36ca4463-2952-4315-8abe-24568fc7ed8c}, !- Source Object
-  11,                                     !- Outlet Port
-  {5b76e8b3-9c6e-48a0-ac9d-11905564ae07}, !- Target Object
-  2;                                      !- Inlet Port
-
-OS:PortList,
-  {64bc0ba9-4dcf-4af7-a235-92b677133328}, !- Handle
-  {ebb2c4a0-8b3d-4335-bdcb-9cf904fe52e2}, !- Name
-  {36ca4463-2952-4315-8abe-24568fc7ed8c}; !- HVAC Component
-
-OS:PortList,
-  {cec26558-d4c2-4cfe-a7ef-ba0a4588102c}, !- Handle
-  {ef2f57ca-1747-48ac-b568-2d3d4aa0479d}, !- Name
-  {36ca4463-2952-4315-8abe-24568fc7ed8c}; !- HVAC Component
-
-OS:PortList,
-  {76d08940-2c87-4cd9-9113-c57ef80fbe71}, !- Handle
-  {9ba29d31-1bc7-4355-b0e2-90e8f7a5357f}, !- Name
-  {36ca4463-2952-4315-8abe-24568fc7ed8c}; !- HVAC Component
-
-OS:Sizing:Zone,
-  {361a7430-e2f6-407c-afe7-0db16550e37e}, !- Handle
-  {36ca4463-2952-4315-8abe-24568fc7ed8c}, !- Zone or ZoneList Name
-=======
   {2b1c1569-d720-4d15-86c2-e38659707ee8}, !- Handle
   Node 2,                                 !- Name
   {9656baf3-159e-4424-a345-a3538da8f90e}, !- Inlet Port
@@ -846,7 +539,6 @@
 OS:Sizing:Zone,
   {b132231a-129e-44aa-bd42-16c622c9c203}, !- Handle
   {54531046-a533-4b6f-a5f0-e92a71b07483}, !- Zone or ZoneList Name
->>>>>>> 9fc7b4ca
   SupplyAirTemperature,                   !- Zone Cooling Design Supply Air Temperature Input Method
   14,                                     !- Zone Cooling Design Supply Air Temperature {C}
   11.11,                                  !- Zone Cooling Design Supply Air Temperature Difference {deltaC}
@@ -875,21 +567,12 @@
   autosize;                               !- Dedicated Outdoor Air High Setpoint Temperature for Design {C}
 
 OS:ZoneHVAC:EquipmentList,
-<<<<<<< HEAD
-  {b796a647-5969-471e-9047-0db8d7a8615b}, !- Handle
-  Zone HVAC Equipment List 2,             !- Name
-  {36ca4463-2952-4315-8abe-24568fc7ed8c}; !- Thermal Zone
-
-OS:SpaceType,
-  {688a2442-4871-48bf-93c9-d7e57fbb89af}, !- Handle
-=======
   {9df39e8c-d0c8-4d14-b501-c0d8dd2cceaf}, !- Handle
   Zone HVAC Equipment List 2,             !- Name
   {54531046-a533-4b6f-a5f0-e92a71b07483}; !- Thermal Zone
 
 OS:SpaceType,
   {5c47a50e-7093-4ede-903a-e2ad305a7477}, !- Handle
->>>>>>> 9fc7b4ca
   Space Type 2,                           !- Name
   ,                                       !- Default Construction Set Name
   ,                                       !- Default Schedule Set Name
@@ -900,21 +583,13 @@
   unfinished attic;                       !- Standards Space Type
 
 OS:BuildingUnit,
-<<<<<<< HEAD
-  {2663b01d-628c-4220-ad0f-ccc938ac0dc6}, !- Handle
-=======
   {68b0f8d2-f270-4482-aff8-25ed2279b7de}, !- Handle
->>>>>>> 9fc7b4ca
   unit 1,                                 !- Name
   ,                                       !- Rendering Color
   Residential;                            !- Building Unit Type
 
 OS:Building,
-<<<<<<< HEAD
-  {a1f88eb2-7cea-4ffa-996d-33c0c3e71f50}, !- Handle
-=======
   {ea520470-0d77-4358-a5b1-67a40bfce0fa}, !- Handle
->>>>>>> 9fc7b4ca
   Building 1,                             !- Name
   ,                                       !- Building Sector Type
   270,                                    !- North Axis {deg}
@@ -929,13 +604,8 @@
   1;                                      !- Standards Number of Living Units
 
 OS:AdditionalProperties,
-<<<<<<< HEAD
-  {c62b889b-9848-40fd-88d3-454055083783}, !- Handle
-  {a1f88eb2-7cea-4ffa-996d-33c0c3e71f50}, !- Object Name
-=======
   {a2b027db-c001-46b1-bf7f-f2837c112d1d}, !- Handle
   {ea520470-0d77-4358-a5b1-67a40bfce0fa}, !- Object Name
->>>>>>> 9fc7b4ca
   Total Units Represented,                !- Feature Name 1
   Integer,                                !- Feature Data Type 1
   1,                                      !- Feature Value 1
@@ -944,13 +614,8 @@
   1;                                      !- Feature Value 2
 
 OS:AdditionalProperties,
-<<<<<<< HEAD
-  {6950ccd9-50bd-4a87-a88c-4376a4ba7a00}, !- Handle
-  {2663b01d-628c-4220-ad0f-ccc938ac0dc6}, !- Object Name
-=======
   {45333eae-2ee1-4a7f-bc27-f28f5a87f1ca}, !- Handle
   {68b0f8d2-f270-4482-aff8-25ed2279b7de}, !- Object Name
->>>>>>> 9fc7b4ca
   NumberOfBedrooms,                       !- Feature Name 1
   Integer,                                !- Feature Data Type 1
   3,                                      !- Feature Value 1
@@ -959,11 +624,7 @@
   2;                                      !- Feature Value 2
 
 OS:Schedule:Day,
-<<<<<<< HEAD
-  {be48d7fb-b55a-49b1-a1aa-c9e338fa6217}, !- Handle
-=======
   {6cbb44cf-d296-497f-b2d2-d57d6aa29319}, !- Handle
->>>>>>> 9fc7b4ca
   Schedule Day 1,                         !- Name
   ,                                       !- Schedule Type Limits Name
   ,                                       !- Interpolate to Timestep
@@ -972,11 +633,7 @@
   0;                                      !- Value Until Time 1
 
 OS:Schedule:Day,
-<<<<<<< HEAD
-  {c9a8d58e-171a-436c-b625-4bbb702fcc9b}, !- Handle
-=======
   {bbc458eb-d89e-494e-8c20-b796aef9c523}, !- Handle
->>>>>>> 9fc7b4ca
   Schedule Day 2,                         !- Name
   ,                                       !- Schedule Type Limits Name
   ,                                       !- Interpolate to Timestep
@@ -985,11 +642,7 @@
   1;                                      !- Value Until Time 1
 
 OS:WeatherFile,
-<<<<<<< HEAD
-  {e82795a5-dfd7-4e94-958f-01c4c4585ef1}, !- Handle
-=======
   {8e91acb0-f5ba-4a06-af86-4eaa8b2cc434}, !- Handle
->>>>>>> 9fc7b4ca
   Denver Intl Ap,                         !- City
   CO,                                     !- State Province Region
   USA,                                    !- Country
@@ -1003,13 +656,8 @@
   E23378AA;                               !- Checksum
 
 OS:AdditionalProperties,
-<<<<<<< HEAD
-  {9e867c5c-7706-4150-a0d2-d138eaae6fbf}, !- Handle
-  {e82795a5-dfd7-4e94-958f-01c4c4585ef1}, !- Object Name
-=======
   {5d78716e-59ad-47e1-9d15-7faa3c0c209f}, !- Handle
   {8e91acb0-f5ba-4a06-af86-4eaa8b2cc434}, !- Object Name
->>>>>>> 9fc7b4ca
   EPWHeaderCity,                          !- Feature Name 1
   String,                                 !- Feature Data Type 1
   Denver Intl Ap,                         !- Feature Value 1
@@ -1116,18 +764,8 @@
   Double,                                 !- Feature Data Type 35
   84;                                     !- Feature Value 35
 
-<<<<<<< HEAD
-OS:YearDescription,
-  {4bea419d-c02c-47ea-bb96-395e8b2be7c3}, !- Handle
-  ,                                       !- Calendar Year
-  Monday;                                 !- Day of Week for Start Day
-
-OS:Site,
-  {43ea9e9e-b97d-41b9-9ffe-20d3b275c631}, !- Handle
-=======
 OS:Site,
   {a6c09269-d8f3-4c1a-bfdd-04ffb390574b}, !- Handle
->>>>>>> 9fc7b4ca
   Denver Intl Ap_CO_USA,                  !- Name
   39.83,                                  !- Latitude {deg}
   -104.65,                                !- Longitude {deg}
@@ -1136,11 +774,7 @@
   ;                                       !- Terrain
 
 OS:ClimateZones,
-<<<<<<< HEAD
-  {42eae70c-f4a4-415b-af34-ccd824b09a4f}, !- Handle
-=======
   {9d62ffe6-d7b1-4d29-88ba-1c32284c7d44}, !- Handle
->>>>>>> 9fc7b4ca
   ,                                       !- Active Institution
   ,                                       !- Active Year
   ,                                       !- Climate Zone Institution Name 1
@@ -1153,31 +787,19 @@
   Cold;                                   !- Climate Zone Value 2
 
 OS:Site:WaterMainsTemperature,
-<<<<<<< HEAD
-  {770db776-fbe4-42c9-8832-0bac6959ad70}, !- Handle
-=======
   {f3751c56-b9d1-44ba-adb3-e2033e3bbbb0}, !- Handle
->>>>>>> 9fc7b4ca
   Correlation,                            !- Calculation Method
   ,                                       !- Temperature Schedule Name
   10.8753424657535,                       !- Annual Average Outdoor Air Temperature {C}
   23.1524007936508;                       !- Maximum Difference In Monthly Average Outdoor Air Temperatures {deltaC}
 
 OS:RunPeriodControl:DaylightSavingTime,
-<<<<<<< HEAD
-  {eee23646-0f2d-4809-bc9e-bfba688c780c}, !- Handle
-=======
   {b265a2b4-680e-4441-b375-3ffba59bf924}, !- Handle
->>>>>>> 9fc7b4ca
   4/7,                                    !- Start Date
   10/26;                                  !- End Date
 
 OS:Site:GroundTemperature:Deep,
-<<<<<<< HEAD
-  {78f104f8-0b93-42d7-aca1-6f5671d98785}, !- Handle
-=======
   {bf8495e7-81ca-47ac-a250-0ebac48b3bf3}, !- Handle
->>>>>>> 9fc7b4ca
   10.8753424657535,                       !- January Deep Ground Temperature {C}
   10.8753424657535,                       !- February Deep Ground Temperature {C}
   10.8753424657535,                       !- March Deep Ground Temperature {C}
