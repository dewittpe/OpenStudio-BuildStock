!- NOTE: Auto-generated from /test/osw_files/SFD_2000sqft_2story_SL_UA_Denver_East.osw

OS:Version,
<<<<<<< HEAD
  {d7cc017b-22c1-4f21-a69b-fe3a7ac8e359}, !- Handle
  2.8.1;                                  !- Version Identifier

OS:SimulationControl,
  {aeeed33f-74af-46c4-9e37-2cd73acb62e5}, !- Handle
=======
  {da17570f-d7c1-41f6-9756-d9487879a8b0}, !- Handle
  2.8.1;                                  !- Version Identifier

OS:SimulationControl,
  {4cd8a91a-5ef1-47c5-a80a-d63b69480417}, !- Handle
>>>>>>> f26890e6
  ,                                       !- Do Zone Sizing Calculation
  ,                                       !- Do System Sizing Calculation
  ,                                       !- Do Plant Sizing Calculation
  No;                                     !- Run Simulation for Sizing Periods

OS:Timestep,
<<<<<<< HEAD
  {ecd6345b-ff8b-4a74-a4dd-56863437a9eb}, !- Handle
  6;                                      !- Number of Timesteps per Hour

OS:ShadowCalculation,
  {58110f55-10cc-4d52-a7ea-6701f7a424ee}, !- Handle
=======
  {062563e4-9e18-4c00-bcfb-402cf7eaad5f}, !- Handle
  6;                                      !- Number of Timesteps per Hour

OS:ShadowCalculation,
  {50f7ba41-4f46-4752-9607-070f524be244}, !- Handle
>>>>>>> f26890e6
  20,                                     !- Calculation Frequency
  200;                                    !- Maximum Figures in Shadow Overlap Calculations

OS:SurfaceConvectionAlgorithm:Outside,
<<<<<<< HEAD
  {19755a6d-934b-4c15-83a3-492a109091bb}, !- Handle
  DOE-2;                                  !- Algorithm

OS:SurfaceConvectionAlgorithm:Inside,
  {b3b337f9-bb5d-497f-bbab-f78b95e6799d}, !- Handle
  TARP;                                   !- Algorithm

OS:ZoneCapacitanceMultiplier:ResearchSpecial,
  {50829da3-92f9-40af-aa38-aa37aef79417}, !- Handle
=======
  {23220093-84a7-48ed-8d32-7afd759f6462}, !- Handle
  DOE-2;                                  !- Algorithm

OS:SurfaceConvectionAlgorithm:Inside,
  {8de0410c-ded3-4d3d-a294-1bcb0838a1d0}, !- Handle
  TARP;                                   !- Algorithm

OS:ZoneCapacitanceMultiplier:ResearchSpecial,
  {0ffe3c3c-6432-4606-865d-fa9c348c84f7}, !- Handle
>>>>>>> f26890e6
  ,                                       !- Temperature Capacity Multiplier
  15,                                     !- Humidity Capacity Multiplier
  ;                                       !- Carbon Dioxide Capacity Multiplier

OS:RunPeriod,
<<<<<<< HEAD
  {c5bbe76d-3580-4c9f-a964-fd4c45d2854e}, !- Handle
=======
  {a0e47b49-680f-487a-ba8a-34db4b6292a8}, !- Handle
>>>>>>> f26890e6
  Run Period 1,                           !- Name
  1,                                      !- Begin Month
  1,                                      !- Begin Day of Month
  12,                                     !- End Month
  31,                                     !- End Day of Month
  ,                                       !- Use Weather File Holidays and Special Days
  ,                                       !- Use Weather File Daylight Saving Period
  ,                                       !- Apply Weekend Holiday Rule
  ,                                       !- Use Weather File Rain Indicators
  ,                                       !- Use Weather File Snow Indicators
  ;                                       !- Number of Times Runperiod to be Repeated

OS:YearDescription,
<<<<<<< HEAD
  {46459bb3-710c-431a-8b58-e42bdbf9d369}, !- Handle
=======
  {449a8af2-7243-43af-aadb-e676f86ef4f7}, !- Handle
>>>>>>> f26890e6
  2007,                                   !- Calendar Year
  ,                                       !- Day of Week for Start Day
  ;                                       !- Is Leap Year

OS:ThermalZone,
<<<<<<< HEAD
  {9a4f480a-d1f2-4af0-bd5c-a31a0c464e6b}, !- Handle
=======
  {7d26354f-490d-427c-b52b-4c42305530c0}, !- Handle
>>>>>>> f26890e6
  living zone,                            !- Name
  ,                                       !- Multiplier
  ,                                       !- Ceiling Height {m}
  ,                                       !- Volume {m3}
  ,                                       !- Floor Area {m2}
  ,                                       !- Zone Inside Convection Algorithm
  ,                                       !- Zone Outside Convection Algorithm
  ,                                       !- Zone Conditioning Equipment List Name
<<<<<<< HEAD
  {263ef07a-aaf1-4cae-94b7-49af9096566e}, !- Zone Air Inlet Port List
  {4370fd27-16bd-4702-b0f2-386088620211}, !- Zone Air Exhaust Port List
  {5a3ad992-d33d-4fcc-9b9e-2b4e7677da10}, !- Zone Air Node Name
  {1133a22a-e690-4acc-95a3-d809bacdfd2f}, !- Zone Return Air Port List
=======
  {cd70b8ac-45f7-416c-92c3-8a5ad4327869}, !- Zone Air Inlet Port List
  {ae56cb90-aab5-4b0d-b481-d668ca05f32d}, !- Zone Air Exhaust Port List
  {ca67154b-6e5d-4af9-85f4-9d88d9ab5bea}, !- Zone Air Node Name
  {47b610c9-e065-4055-a0c7-3c8d78a60e29}, !- Zone Return Air Port List
>>>>>>> f26890e6
  ,                                       !- Primary Daylighting Control Name
  ,                                       !- Fraction of Zone Controlled by Primary Daylighting Control
  ,                                       !- Secondary Daylighting Control Name
  ,                                       !- Fraction of Zone Controlled by Secondary Daylighting Control
  ,                                       !- Illuminance Map Name
  ,                                       !- Group Rendering Name
  ,                                       !- Thermostat Name
  No;                                     !- Use Ideal Air Loads

OS:Node,
<<<<<<< HEAD
  {c41662cf-bece-4122-acfb-c8d3f9cfbef3}, !- Handle
  Node 1,                                 !- Name
  {5a3ad992-d33d-4fcc-9b9e-2b4e7677da10}, !- Inlet Port
  ;                                       !- Outlet Port

OS:Connection,
  {5a3ad992-d33d-4fcc-9b9e-2b4e7677da10}, !- Handle
  {5c052393-ab14-468f-a27d-adc6ccea39ba}, !- Name
  {9a4f480a-d1f2-4af0-bd5c-a31a0c464e6b}, !- Source Object
  11,                                     !- Outlet Port
  {c41662cf-bece-4122-acfb-c8d3f9cfbef3}, !- Target Object
  2;                                      !- Inlet Port

OS:PortList,
  {263ef07a-aaf1-4cae-94b7-49af9096566e}, !- Handle
  {4f7a6ec6-75f2-4f38-99fd-6ab26fd8d9d3}, !- Name
  {9a4f480a-d1f2-4af0-bd5c-a31a0c464e6b}; !- HVAC Component

OS:PortList,
  {4370fd27-16bd-4702-b0f2-386088620211}, !- Handle
  {c8e60188-04c6-4591-9771-ede60efc8ef0}, !- Name
  {9a4f480a-d1f2-4af0-bd5c-a31a0c464e6b}; !- HVAC Component

OS:PortList,
  {1133a22a-e690-4acc-95a3-d809bacdfd2f}, !- Handle
  {aeafd4a9-a292-497f-9ccb-b40cf4db7666}, !- Name
  {9a4f480a-d1f2-4af0-bd5c-a31a0c464e6b}; !- HVAC Component

OS:Sizing:Zone,
  {cb7acb12-a175-4cc6-8ca9-8e8b63b08247}, !- Handle
  {9a4f480a-d1f2-4af0-bd5c-a31a0c464e6b}, !- Zone or ZoneList Name
=======
  {40d5925e-bc9e-41d1-99cb-58314b8eb737}, !- Handle
  Node 1,                                 !- Name
  {ca67154b-6e5d-4af9-85f4-9d88d9ab5bea}, !- Inlet Port
  ;                                       !- Outlet Port

OS:Connection,
  {ca67154b-6e5d-4af9-85f4-9d88d9ab5bea}, !- Handle
  {701796dd-9981-4f16-ae3b-287cda25c226}, !- Name
  {7d26354f-490d-427c-b52b-4c42305530c0}, !- Source Object
  11,                                     !- Outlet Port
  {40d5925e-bc9e-41d1-99cb-58314b8eb737}, !- Target Object
  2;                                      !- Inlet Port

OS:PortList,
  {cd70b8ac-45f7-416c-92c3-8a5ad4327869}, !- Handle
  {e33e19d1-84ea-4f77-a81f-dc35919019c7}, !- Name
  {7d26354f-490d-427c-b52b-4c42305530c0}; !- HVAC Component

OS:PortList,
  {ae56cb90-aab5-4b0d-b481-d668ca05f32d}, !- Handle
  {d77182ca-3088-4981-a642-f4693e49cfa9}, !- Name
  {7d26354f-490d-427c-b52b-4c42305530c0}; !- HVAC Component

OS:PortList,
  {47b610c9-e065-4055-a0c7-3c8d78a60e29}, !- Handle
  {399126ae-b9e9-4271-bfeb-00cf9ae660f4}, !- Name
  {7d26354f-490d-427c-b52b-4c42305530c0}; !- HVAC Component

OS:Sizing:Zone,
  {cb2fbd92-8df9-4e16-a1c4-8e31a01edc34}, !- Handle
  {7d26354f-490d-427c-b52b-4c42305530c0}, !- Zone or ZoneList Name
>>>>>>> f26890e6
  SupplyAirTemperature,                   !- Zone Cooling Design Supply Air Temperature Input Method
  14,                                     !- Zone Cooling Design Supply Air Temperature {C}
  11.11,                                  !- Zone Cooling Design Supply Air Temperature Difference {deltaC}
  SupplyAirTemperature,                   !- Zone Heating Design Supply Air Temperature Input Method
  40,                                     !- Zone Heating Design Supply Air Temperature {C}
  11.11,                                  !- Zone Heating Design Supply Air Temperature Difference {deltaC}
  0.0085,                                 !- Zone Cooling Design Supply Air Humidity Ratio {kg-H2O/kg-air}
  0.008,                                  !- Zone Heating Design Supply Air Humidity Ratio {kg-H2O/kg-air}
  ,                                       !- Zone Heating Sizing Factor
  ,                                       !- Zone Cooling Sizing Factor
  DesignDay,                              !- Cooling Design Air Flow Method
  ,                                       !- Cooling Design Air Flow Rate {m3/s}
  ,                                       !- Cooling Minimum Air Flow per Zone Floor Area {m3/s-m2}
  ,                                       !- Cooling Minimum Air Flow {m3/s}
  ,                                       !- Cooling Minimum Air Flow Fraction
  DesignDay,                              !- Heating Design Air Flow Method
  ,                                       !- Heating Design Air Flow Rate {m3/s}
  ,                                       !- Heating Maximum Air Flow per Zone Floor Area {m3/s-m2}
  ,                                       !- Heating Maximum Air Flow {m3/s}
  ,                                       !- Heating Maximum Air Flow Fraction
  ,                                       !- Design Zone Air Distribution Effectiveness in Cooling Mode
  ,                                       !- Design Zone Air Distribution Effectiveness in Heating Mode
  No,                                     !- Account for Dedicated Outdoor Air System
  NeutralSupplyAir,                       !- Dedicated Outdoor Air System Control Strategy
  autosize,                               !- Dedicated Outdoor Air Low Setpoint Temperature for Design {C}
  autosize;                               !- Dedicated Outdoor Air High Setpoint Temperature for Design {C}

OS:ZoneHVAC:EquipmentList,
<<<<<<< HEAD
  {a1ea9c86-bb93-470c-8cbb-23cd9658bb62}, !- Handle
  Zone HVAC Equipment List 1,             !- Name
  {9a4f480a-d1f2-4af0-bd5c-a31a0c464e6b}; !- Thermal Zone

OS:Space,
  {414ed564-9acf-401b-9cf5-4a3b1f54fb7b}, !- Handle
  living space,                           !- Name
  {36500465-0a16-426c-99dd-b8f5a9168a0e}, !- Space Type Name
=======
  {4cfd65d0-9e92-451f-85d6-c6d4ce3d8107}, !- Handle
  Zone HVAC Equipment List 1,             !- Name
  {7d26354f-490d-427c-b52b-4c42305530c0}; !- Thermal Zone

OS:Space,
  {ad0ec66d-dc60-4c58-9939-ed2d6f115c3a}, !- Handle
  living space,                           !- Name
  {aa5ba02f-d3bc-46fd-9a31-77f30c1ef1c4}, !- Space Type Name
>>>>>>> f26890e6
  ,                                       !- Default Construction Set Name
  ,                                       !- Default Schedule Set Name
  -0,                                     !- Direction of Relative North {deg}
  0,                                      !- X Origin {m}
  0,                                      !- Y Origin {m}
  0,                                      !- Z Origin {m}
  ,                                       !- Building Story Name
<<<<<<< HEAD
  {9a4f480a-d1f2-4af0-bd5c-a31a0c464e6b}, !- Thermal Zone Name
  ,                                       !- Part of Total Floor Area
  ,                                       !- Design Specification Outdoor Air Object Name
  {c8d64e34-0085-4064-96df-c0fa41831606}; !- Building Unit Name

OS:Surface,
  {e94e191f-c519-480b-a827-e9455959fe0d}, !- Handle
  Surface 1,                              !- Name
  Floor,                                  !- Surface Type
  ,                                       !- Construction Name
  {414ed564-9acf-401b-9cf5-4a3b1f54fb7b}, !- Space Name
=======
  {7d26354f-490d-427c-b52b-4c42305530c0}, !- Thermal Zone Name
  ,                                       !- Part of Total Floor Area
  ,                                       !- Design Specification Outdoor Air Object Name
  {cfc89672-521a-458d-b994-f43ed855cf4e}; !- Building Unit Name

OS:Surface,
  {d7b92f21-ef44-4509-85de-233fe0c91e4a}, !- Handle
  Surface 1,                              !- Name
  Floor,                                  !- Surface Type
  ,                                       !- Construction Name
  {ad0ec66d-dc60-4c58-9939-ed2d6f115c3a}, !- Space Name
>>>>>>> f26890e6
  Foundation,                             !- Outside Boundary Condition
  ,                                       !- Outside Boundary Condition Object
  NoSun,                                  !- Sun Exposure
  NoWind,                                 !- Wind Exposure
  ,                                       !- View Factor to Ground
  ,                                       !- Number of Vertices
  0, 0, 0,                                !- X,Y,Z Vertex 1 {m}
  0, 6.81553519541936, 0,                 !- X,Y,Z Vertex 2 {m}
  13.6310703908387, 6.81553519541936, 0,  !- X,Y,Z Vertex 3 {m}
  13.6310703908387, 0, 0;                 !- X,Y,Z Vertex 4 {m}

OS:Surface,
<<<<<<< HEAD
  {407574ae-6cab-4348-bce5-2bc09054b20e}, !- Handle
  Surface 2,                              !- Name
  Wall,                                   !- Surface Type
  ,                                       !- Construction Name
  {414ed564-9acf-401b-9cf5-4a3b1f54fb7b}, !- Space Name
=======
  {039dc7ee-c580-4b80-aca0-18c10e33c87c}, !- Handle
  Surface 2,                              !- Name
  Wall,                                   !- Surface Type
  ,                                       !- Construction Name
  {ad0ec66d-dc60-4c58-9939-ed2d6f115c3a}, !- Space Name
>>>>>>> f26890e6
  Outdoors,                               !- Outside Boundary Condition
  ,                                       !- Outside Boundary Condition Object
  SunExposed,                             !- Sun Exposure
  WindExposed,                            !- Wind Exposure
  ,                                       !- View Factor to Ground
  ,                                       !- Number of Vertices
  0, 6.81553519541936, 2.4384,            !- X,Y,Z Vertex 1 {m}
  0, 6.81553519541936, 0,                 !- X,Y,Z Vertex 2 {m}
  0, 0, 0,                                !- X,Y,Z Vertex 3 {m}
  0, 0, 2.4384;                           !- X,Y,Z Vertex 4 {m}

OS:Surface,
<<<<<<< HEAD
  {b4a18533-1208-489b-a5b3-30a983ce0f3e}, !- Handle
  Surface 3,                              !- Name
  Wall,                                   !- Surface Type
  ,                                       !- Construction Name
  {414ed564-9acf-401b-9cf5-4a3b1f54fb7b}, !- Space Name
=======
  {abe9e75c-4dc7-4bf1-be4f-234bf88cf5cd}, !- Handle
  Surface 3,                              !- Name
  Wall,                                   !- Surface Type
  ,                                       !- Construction Name
  {ad0ec66d-dc60-4c58-9939-ed2d6f115c3a}, !- Space Name
>>>>>>> f26890e6
  Outdoors,                               !- Outside Boundary Condition
  ,                                       !- Outside Boundary Condition Object
  SunExposed,                             !- Sun Exposure
  WindExposed,                            !- Wind Exposure
  ,                                       !- View Factor to Ground
  ,                                       !- Number of Vertices
  13.6310703908387, 6.81553519541936, 2.4384, !- X,Y,Z Vertex 1 {m}
  13.6310703908387, 6.81553519541936, 0,  !- X,Y,Z Vertex 2 {m}
  0, 6.81553519541936, 0,                 !- X,Y,Z Vertex 3 {m}
  0, 6.81553519541936, 2.4384;            !- X,Y,Z Vertex 4 {m}

OS:Surface,
<<<<<<< HEAD
  {2a8e20af-2b50-40a5-95ca-63efa8f87084}, !- Handle
  Surface 4,                              !- Name
  Wall,                                   !- Surface Type
  ,                                       !- Construction Name
  {414ed564-9acf-401b-9cf5-4a3b1f54fb7b}, !- Space Name
=======
  {41e0fb07-e98f-4fd4-be45-c263665bcb50}, !- Handle
  Surface 4,                              !- Name
  Wall,                                   !- Surface Type
  ,                                       !- Construction Name
  {ad0ec66d-dc60-4c58-9939-ed2d6f115c3a}, !- Space Name
>>>>>>> f26890e6
  Outdoors,                               !- Outside Boundary Condition
  ,                                       !- Outside Boundary Condition Object
  SunExposed,                             !- Sun Exposure
  WindExposed,                            !- Wind Exposure
  ,                                       !- View Factor to Ground
  ,                                       !- Number of Vertices
  13.6310703908387, 0, 2.4384,            !- X,Y,Z Vertex 1 {m}
  13.6310703908387, 0, 0,                 !- X,Y,Z Vertex 2 {m}
  13.6310703908387, 6.81553519541936, 0,  !- X,Y,Z Vertex 3 {m}
  13.6310703908387, 6.81553519541936, 2.4384; !- X,Y,Z Vertex 4 {m}

OS:Surface,
<<<<<<< HEAD
  {58775d9a-4912-4265-bac2-998df7badd47}, !- Handle
  Surface 5,                              !- Name
  Wall,                                   !- Surface Type
  ,                                       !- Construction Name
  {414ed564-9acf-401b-9cf5-4a3b1f54fb7b}, !- Space Name
=======
  {5b814dfe-5f36-455d-a018-c3a60cf8bc89}, !- Handle
  Surface 5,                              !- Name
  Wall,                                   !- Surface Type
  ,                                       !- Construction Name
  {ad0ec66d-dc60-4c58-9939-ed2d6f115c3a}, !- Space Name
>>>>>>> f26890e6
  Outdoors,                               !- Outside Boundary Condition
  ,                                       !- Outside Boundary Condition Object
  SunExposed,                             !- Sun Exposure
  WindExposed,                            !- Wind Exposure
  ,                                       !- View Factor to Ground
  ,                                       !- Number of Vertices
  0, 0, 2.4384,                           !- X,Y,Z Vertex 1 {m}
  0, 0, 0,                                !- X,Y,Z Vertex 2 {m}
  13.6310703908387, 0, 0,                 !- X,Y,Z Vertex 3 {m}
  13.6310703908387, 0, 2.4384;            !- X,Y,Z Vertex 4 {m}

OS:Surface,
<<<<<<< HEAD
  {94115765-b513-4d88-8b52-933d9856aa64}, !- Handle
  Surface 6,                              !- Name
  RoofCeiling,                            !- Surface Type
  ,                                       !- Construction Name
  {414ed564-9acf-401b-9cf5-4a3b1f54fb7b}, !- Space Name
  Surface,                                !- Outside Boundary Condition
  {92d60607-13c1-47ee-931b-e14c7cb172e0}, !- Outside Boundary Condition Object
=======
  {2787b3b0-686d-460e-8080-353889d86389}, !- Handle
  Surface 6,                              !- Name
  RoofCeiling,                            !- Surface Type
  ,                                       !- Construction Name
  {ad0ec66d-dc60-4c58-9939-ed2d6f115c3a}, !- Space Name
  Surface,                                !- Outside Boundary Condition
  {5a31e051-3660-4a0a-bbe8-9ae98c3a11a1}, !- Outside Boundary Condition Object
>>>>>>> f26890e6
  NoSun,                                  !- Sun Exposure
  NoWind,                                 !- Wind Exposure
  ,                                       !- View Factor to Ground
  ,                                       !- Number of Vertices
  13.6310703908387, 0, 2.4384,            !- X,Y,Z Vertex 1 {m}
  13.6310703908387, 6.81553519541936, 2.4384, !- X,Y,Z Vertex 2 {m}
  0, 6.81553519541936, 2.4384,            !- X,Y,Z Vertex 3 {m}
  0, 0, 2.4384;                           !- X,Y,Z Vertex 4 {m}

OS:SpaceType,
<<<<<<< HEAD
  {36500465-0a16-426c-99dd-b8f5a9168a0e}, !- Handle
=======
  {aa5ba02f-d3bc-46fd-9a31-77f30c1ef1c4}, !- Handle
>>>>>>> f26890e6
  Space Type 1,                           !- Name
  ,                                       !- Default Construction Set Name
  ,                                       !- Default Schedule Set Name
  ,                                       !- Group Rendering Name
  ,                                       !- Design Specification Outdoor Air Object Name
  ,                                       !- Standards Template
  ,                                       !- Standards Building Type
  living;                                 !- Standards Space Type

OS:Space,
<<<<<<< HEAD
  {125833e1-7021-4db7-b531-b880ddff66a6}, !- Handle
  living space|story 2,                   !- Name
  {36500465-0a16-426c-99dd-b8f5a9168a0e}, !- Space Type Name
=======
  {8f2a8ff7-8d52-4bc9-a3bc-c0dcaaec63e3}, !- Handle
  living space|story 2,                   !- Name
  {aa5ba02f-d3bc-46fd-9a31-77f30c1ef1c4}, !- Space Type Name
>>>>>>> f26890e6
  ,                                       !- Default Construction Set Name
  ,                                       !- Default Schedule Set Name
  -0,                                     !- Direction of Relative North {deg}
  0,                                      !- X Origin {m}
  0,                                      !- Y Origin {m}
  2.4384,                                 !- Z Origin {m}
  ,                                       !- Building Story Name
<<<<<<< HEAD
  {9a4f480a-d1f2-4af0-bd5c-a31a0c464e6b}, !- Thermal Zone Name
  ,                                       !- Part of Total Floor Area
  ,                                       !- Design Specification Outdoor Air Object Name
  {c8d64e34-0085-4064-96df-c0fa41831606}; !- Building Unit Name

OS:Surface,
  {92d60607-13c1-47ee-931b-e14c7cb172e0}, !- Handle
  Surface 7,                              !- Name
  Floor,                                  !- Surface Type
  ,                                       !- Construction Name
  {125833e1-7021-4db7-b531-b880ddff66a6}, !- Space Name
  Surface,                                !- Outside Boundary Condition
  {94115765-b513-4d88-8b52-933d9856aa64}, !- Outside Boundary Condition Object
=======
  {7d26354f-490d-427c-b52b-4c42305530c0}, !- Thermal Zone Name
  ,                                       !- Part of Total Floor Area
  ,                                       !- Design Specification Outdoor Air Object Name
  {cfc89672-521a-458d-b994-f43ed855cf4e}; !- Building Unit Name

OS:Surface,
  {5a31e051-3660-4a0a-bbe8-9ae98c3a11a1}, !- Handle
  Surface 7,                              !- Name
  Floor,                                  !- Surface Type
  ,                                       !- Construction Name
  {8f2a8ff7-8d52-4bc9-a3bc-c0dcaaec63e3}, !- Space Name
  Surface,                                !- Outside Boundary Condition
  {2787b3b0-686d-460e-8080-353889d86389}, !- Outside Boundary Condition Object
>>>>>>> f26890e6
  NoSun,                                  !- Sun Exposure
  NoWind,                                 !- Wind Exposure
  ,                                       !- View Factor to Ground
  ,                                       !- Number of Vertices
  0, 0, 0,                                !- X,Y,Z Vertex 1 {m}
  0, 6.81553519541936, 0,                 !- X,Y,Z Vertex 2 {m}
  13.6310703908387, 6.81553519541936, 0,  !- X,Y,Z Vertex 3 {m}
  13.6310703908387, 0, 0;                 !- X,Y,Z Vertex 4 {m}

OS:Surface,
<<<<<<< HEAD
  {19f39e1e-c0b3-4e41-94a2-17aad9af4a6f}, !- Handle
  Surface 8,                              !- Name
  Wall,                                   !- Surface Type
  ,                                       !- Construction Name
  {125833e1-7021-4db7-b531-b880ddff66a6}, !- Space Name
=======
  {5ad3ddb7-7a42-4cd7-b76e-518829aa2c18}, !- Handle
  Surface 8,                              !- Name
  Wall,                                   !- Surface Type
  ,                                       !- Construction Name
  {8f2a8ff7-8d52-4bc9-a3bc-c0dcaaec63e3}, !- Space Name
>>>>>>> f26890e6
  Outdoors,                               !- Outside Boundary Condition
  ,                                       !- Outside Boundary Condition Object
  SunExposed,                             !- Sun Exposure
  WindExposed,                            !- Wind Exposure
  ,                                       !- View Factor to Ground
  ,                                       !- Number of Vertices
  0, 6.81553519541936, 2.4384,            !- X,Y,Z Vertex 1 {m}
  0, 6.81553519541936, 0,                 !- X,Y,Z Vertex 2 {m}
  0, 0, 0,                                !- X,Y,Z Vertex 3 {m}
  0, 0, 2.4384;                           !- X,Y,Z Vertex 4 {m}

OS:Surface,
<<<<<<< HEAD
  {a6ded8e4-c276-451c-9dc0-5a5fac0b6866}, !- Handle
  Surface 9,                              !- Name
  Wall,                                   !- Surface Type
  ,                                       !- Construction Name
  {125833e1-7021-4db7-b531-b880ddff66a6}, !- Space Name
=======
  {40bdb0a9-53a5-4d4f-b0e9-0bab9732a2e9}, !- Handle
  Surface 9,                              !- Name
  Wall,                                   !- Surface Type
  ,                                       !- Construction Name
  {8f2a8ff7-8d52-4bc9-a3bc-c0dcaaec63e3}, !- Space Name
>>>>>>> f26890e6
  Outdoors,                               !- Outside Boundary Condition
  ,                                       !- Outside Boundary Condition Object
  SunExposed,                             !- Sun Exposure
  WindExposed,                            !- Wind Exposure
  ,                                       !- View Factor to Ground
  ,                                       !- Number of Vertices
  13.6310703908387, 6.81553519541936, 2.4384, !- X,Y,Z Vertex 1 {m}
  13.6310703908387, 6.81553519541936, 0,  !- X,Y,Z Vertex 2 {m}
  0, 6.81553519541936, 0,                 !- X,Y,Z Vertex 3 {m}
  0, 6.81553519541936, 2.4384;            !- X,Y,Z Vertex 4 {m}

OS:Surface,
<<<<<<< HEAD
  {83d27fc1-5175-43ca-a605-cbc8506c2163}, !- Handle
  Surface 10,                             !- Name
  Wall,                                   !- Surface Type
  ,                                       !- Construction Name
  {125833e1-7021-4db7-b531-b880ddff66a6}, !- Space Name
=======
  {4777919c-4887-4243-900b-cdb306708e8f}, !- Handle
  Surface 10,                             !- Name
  Wall,                                   !- Surface Type
  ,                                       !- Construction Name
  {8f2a8ff7-8d52-4bc9-a3bc-c0dcaaec63e3}, !- Space Name
>>>>>>> f26890e6
  Outdoors,                               !- Outside Boundary Condition
  ,                                       !- Outside Boundary Condition Object
  SunExposed,                             !- Sun Exposure
  WindExposed,                            !- Wind Exposure
  ,                                       !- View Factor to Ground
  ,                                       !- Number of Vertices
  13.6310703908387, 0, 2.4384,            !- X,Y,Z Vertex 1 {m}
  13.6310703908387, 0, 0,                 !- X,Y,Z Vertex 2 {m}
  13.6310703908387, 6.81553519541936, 0,  !- X,Y,Z Vertex 3 {m}
  13.6310703908387, 6.81553519541936, 2.4384; !- X,Y,Z Vertex 4 {m}

OS:Surface,
<<<<<<< HEAD
  {240f950f-1fe4-4708-9f92-a209251f24f4}, !- Handle
  Surface 11,                             !- Name
  Wall,                                   !- Surface Type
  ,                                       !- Construction Name
  {125833e1-7021-4db7-b531-b880ddff66a6}, !- Space Name
=======
  {41ee2991-36cf-4486-b12e-0022d13159e5}, !- Handle
  Surface 11,                             !- Name
  Wall,                                   !- Surface Type
  ,                                       !- Construction Name
  {8f2a8ff7-8d52-4bc9-a3bc-c0dcaaec63e3}, !- Space Name
>>>>>>> f26890e6
  Outdoors,                               !- Outside Boundary Condition
  ,                                       !- Outside Boundary Condition Object
  SunExposed,                             !- Sun Exposure
  WindExposed,                            !- Wind Exposure
  ,                                       !- View Factor to Ground
  ,                                       !- Number of Vertices
  0, 0, 2.4384,                           !- X,Y,Z Vertex 1 {m}
  0, 0, 0,                                !- X,Y,Z Vertex 2 {m}
  13.6310703908387, 0, 0,                 !- X,Y,Z Vertex 3 {m}
  13.6310703908387, 0, 2.4384;            !- X,Y,Z Vertex 4 {m}

OS:Surface,
<<<<<<< HEAD
  {3de47c51-e1c3-4f09-b903-8693f6a692d7}, !- Handle
  Surface 12,                             !- Name
  RoofCeiling,                            !- Surface Type
  ,                                       !- Construction Name
  {125833e1-7021-4db7-b531-b880ddff66a6}, !- Space Name
  Surface,                                !- Outside Boundary Condition
  {e3352c64-179d-4dea-84a2-e93b9daaf18d}, !- Outside Boundary Condition Object
=======
  {ffe67c5d-9ac4-42f4-8ebd-fd671a31fa43}, !- Handle
  Surface 12,                             !- Name
  RoofCeiling,                            !- Surface Type
  ,                                       !- Construction Name
  {8f2a8ff7-8d52-4bc9-a3bc-c0dcaaec63e3}, !- Space Name
  Surface,                                !- Outside Boundary Condition
  {f42ec73a-918d-40bb-8412-78003090af59}, !- Outside Boundary Condition Object
>>>>>>> f26890e6
  NoSun,                                  !- Sun Exposure
  NoWind,                                 !- Wind Exposure
  ,                                       !- View Factor to Ground
  ,                                       !- Number of Vertices
  13.6310703908387, 0, 2.4384,            !- X,Y,Z Vertex 1 {m}
  13.6310703908387, 6.81553519541936, 2.4384, !- X,Y,Z Vertex 2 {m}
  0, 6.81553519541936, 2.4384,            !- X,Y,Z Vertex 3 {m}
  0, 0, 2.4384;                           !- X,Y,Z Vertex 4 {m}

OS:Surface,
<<<<<<< HEAD
  {e3352c64-179d-4dea-84a2-e93b9daaf18d}, !- Handle
  Surface 13,                             !- Name
  Floor,                                  !- Surface Type
  ,                                       !- Construction Name
  {a6819733-719c-4604-82bc-ce1e82dfedde}, !- Space Name
  Surface,                                !- Outside Boundary Condition
  {3de47c51-e1c3-4f09-b903-8693f6a692d7}, !- Outside Boundary Condition Object
=======
  {f42ec73a-918d-40bb-8412-78003090af59}, !- Handle
  Surface 13,                             !- Name
  Floor,                                  !- Surface Type
  ,                                       !- Construction Name
  {e54a4737-64b1-414f-8a6a-a25071a24d5e}, !- Space Name
  Surface,                                !- Outside Boundary Condition
  {ffe67c5d-9ac4-42f4-8ebd-fd671a31fa43}, !- Outside Boundary Condition Object
>>>>>>> f26890e6
  NoSun,                                  !- Sun Exposure
  NoWind,                                 !- Wind Exposure
  ,                                       !- View Factor to Ground
  ,                                       !- Number of Vertices
  0, 6.81553519541936, 0,                 !- X,Y,Z Vertex 1 {m}
  13.6310703908387, 6.81553519541936, 0,  !- X,Y,Z Vertex 2 {m}
  13.6310703908387, 0, 0,                 !- X,Y,Z Vertex 3 {m}
  0, 0, 0;                                !- X,Y,Z Vertex 4 {m}

OS:Surface,
<<<<<<< HEAD
  {61b7cf78-7c89-4858-a124-11e3268d46fd}, !- Handle
  Surface 14,                             !- Name
  RoofCeiling,                            !- Surface Type
  ,                                       !- Construction Name
  {a6819733-719c-4604-82bc-ce1e82dfedde}, !- Space Name
=======
  {7b8fdf39-2bb0-4e8d-aab7-ea56c7e1ff8b}, !- Handle
  Surface 14,                             !- Name
  RoofCeiling,                            !- Surface Type
  ,                                       !- Construction Name
  {e54a4737-64b1-414f-8a6a-a25071a24d5e}, !- Space Name
>>>>>>> f26890e6
  Outdoors,                               !- Outside Boundary Condition
  ,                                       !- Outside Boundary Condition Object
  SunExposed,                             !- Sun Exposure
  WindExposed,                            !- Wind Exposure
  ,                                       !- View Factor to Ground
  ,                                       !- Number of Vertices
  13.6310703908387, 3.40776759770968, 1.70388379885484, !- X,Y,Z Vertex 1 {m}
  0, 3.40776759770968, 1.70388379885484,  !- X,Y,Z Vertex 2 {m}
  0, 0, 0,                                !- X,Y,Z Vertex 3 {m}
  13.6310703908387, 0, 0;                 !- X,Y,Z Vertex 4 {m}

OS:Surface,
<<<<<<< HEAD
  {74e8112b-1a89-46b0-853d-353e800fe5ff}, !- Handle
  Surface 15,                             !- Name
  RoofCeiling,                            !- Surface Type
  ,                                       !- Construction Name
  {a6819733-719c-4604-82bc-ce1e82dfedde}, !- Space Name
=======
  {06aff033-a7d7-4aed-a17f-4353a2d66956}, !- Handle
  Surface 15,                             !- Name
  RoofCeiling,                            !- Surface Type
  ,                                       !- Construction Name
  {e54a4737-64b1-414f-8a6a-a25071a24d5e}, !- Space Name
>>>>>>> f26890e6
  Outdoors,                               !- Outside Boundary Condition
  ,                                       !- Outside Boundary Condition Object
  SunExposed,                             !- Sun Exposure
  WindExposed,                            !- Wind Exposure
  ,                                       !- View Factor to Ground
  ,                                       !- Number of Vertices
  0, 3.40776759770968, 1.70388379885484,  !- X,Y,Z Vertex 1 {m}
  13.6310703908387, 3.40776759770968, 1.70388379885484, !- X,Y,Z Vertex 2 {m}
  13.6310703908387, 6.81553519541936, 0,  !- X,Y,Z Vertex 3 {m}
  0, 6.81553519541936, 0;                 !- X,Y,Z Vertex 4 {m}

OS:Surface,
<<<<<<< HEAD
  {a372fac5-8ef5-450e-bd32-51e177eda515}, !- Handle
  Surface 16,                             !- Name
  Wall,                                   !- Surface Type
  ,                                       !- Construction Name
  {a6819733-719c-4604-82bc-ce1e82dfedde}, !- Space Name
=======
  {5bf0376f-6a5d-4600-9fcd-b82d66d78b7c}, !- Handle
  Surface 16,                             !- Name
  Wall,                                   !- Surface Type
  ,                                       !- Construction Name
  {e54a4737-64b1-414f-8a6a-a25071a24d5e}, !- Space Name
>>>>>>> f26890e6
  Outdoors,                               !- Outside Boundary Condition
  ,                                       !- Outside Boundary Condition Object
  SunExposed,                             !- Sun Exposure
  WindExposed,                            !- Wind Exposure
  ,                                       !- View Factor to Ground
  ,                                       !- Number of Vertices
  0, 3.40776759770968, 1.70388379885484,  !- X,Y,Z Vertex 1 {m}
  0, 6.81553519541936, 0,                 !- X,Y,Z Vertex 2 {m}
  0, 0, 0;                                !- X,Y,Z Vertex 3 {m}

OS:Surface,
<<<<<<< HEAD
  {c372216a-456d-44f7-b28e-1eb3579aed91}, !- Handle
  Surface 17,                             !- Name
  Wall,                                   !- Surface Type
  ,                                       !- Construction Name
  {a6819733-719c-4604-82bc-ce1e82dfedde}, !- Space Name
=======
  {6304cb4c-0fbb-4e8f-9a05-c6a3ee558490}, !- Handle
  Surface 17,                             !- Name
  Wall,                                   !- Surface Type
  ,                                       !- Construction Name
  {e54a4737-64b1-414f-8a6a-a25071a24d5e}, !- Space Name
>>>>>>> f26890e6
  Outdoors,                               !- Outside Boundary Condition
  ,                                       !- Outside Boundary Condition Object
  SunExposed,                             !- Sun Exposure
  WindExposed,                            !- Wind Exposure
  ,                                       !- View Factor to Ground
  ,                                       !- Number of Vertices
  13.6310703908387, 3.40776759770968, 1.70388379885484, !- X,Y,Z Vertex 1 {m}
  13.6310703908387, 0, 0,                 !- X,Y,Z Vertex 2 {m}
  13.6310703908387, 6.81553519541936, 0;  !- X,Y,Z Vertex 3 {m}

OS:Space,
<<<<<<< HEAD
  {a6819733-719c-4604-82bc-ce1e82dfedde}, !- Handle
  unfinished attic space,                 !- Name
  {6052da9d-1f76-4322-be85-ebb3a0b66f88}, !- Space Type Name
=======
  {e54a4737-64b1-414f-8a6a-a25071a24d5e}, !- Handle
  unfinished attic space,                 !- Name
  {031a2a7d-8a41-43e1-909c-fbe137adf913}, !- Space Type Name
>>>>>>> f26890e6
  ,                                       !- Default Construction Set Name
  ,                                       !- Default Schedule Set Name
  -0,                                     !- Direction of Relative North {deg}
  0,                                      !- X Origin {m}
  0,                                      !- Y Origin {m}
  4.8768,                                 !- Z Origin {m}
  ,                                       !- Building Story Name
<<<<<<< HEAD
  {61c2bb22-6661-4964-b5c1-ab9ae248d81e}; !- Thermal Zone Name

OS:ThermalZone,
  {61c2bb22-6661-4964-b5c1-ab9ae248d81e}, !- Handle
=======
  {12f81ab7-6111-46cc-9f0b-273f62324b47}; !- Thermal Zone Name

OS:ThermalZone,
  {12f81ab7-6111-46cc-9f0b-273f62324b47}, !- Handle
>>>>>>> f26890e6
  unfinished attic zone,                  !- Name
  ,                                       !- Multiplier
  ,                                       !- Ceiling Height {m}
  ,                                       !- Volume {m3}
  ,                                       !- Floor Area {m2}
  ,                                       !- Zone Inside Convection Algorithm
  ,                                       !- Zone Outside Convection Algorithm
  ,                                       !- Zone Conditioning Equipment List Name
<<<<<<< HEAD
  {7e0dd3ef-8e1f-44d8-8ac3-6586e653e01c}, !- Zone Air Inlet Port List
  {45323e6a-afde-443c-a72c-b826afa3f070}, !- Zone Air Exhaust Port List
  {d508a1d8-a520-42af-af1e-f6027c6cd2c3}, !- Zone Air Node Name
  {8af0153e-35f9-4531-9d39-a39ef8b328f4}, !- Zone Return Air Port List
=======
  {4349a015-70d0-4266-a9e7-a8f4e9c36794}, !- Zone Air Inlet Port List
  {7d5d49b0-4034-4857-88c9-0b0cc1c35289}, !- Zone Air Exhaust Port List
  {6f37306c-a82f-4763-b63c-3a7b3b4f4ef0}, !- Zone Air Node Name
  {f8b1b989-320d-45c3-8da2-b6fe87403cf1}, !- Zone Return Air Port List
>>>>>>> f26890e6
  ,                                       !- Primary Daylighting Control Name
  ,                                       !- Fraction of Zone Controlled by Primary Daylighting Control
  ,                                       !- Secondary Daylighting Control Name
  ,                                       !- Fraction of Zone Controlled by Secondary Daylighting Control
  ,                                       !- Illuminance Map Name
  ,                                       !- Group Rendering Name
  ,                                       !- Thermostat Name
  No;                                     !- Use Ideal Air Loads

OS:Node,
<<<<<<< HEAD
  {4e6b3a5a-d53d-4856-aadc-032c3e6087b5}, !- Handle
  Node 2,                                 !- Name
  {d508a1d8-a520-42af-af1e-f6027c6cd2c3}, !- Inlet Port
  ;                                       !- Outlet Port

OS:Connection,
  {d508a1d8-a520-42af-af1e-f6027c6cd2c3}, !- Handle
  {5f8501c4-4444-4c42-ae02-e4b9da7047be}, !- Name
  {61c2bb22-6661-4964-b5c1-ab9ae248d81e}, !- Source Object
  11,                                     !- Outlet Port
  {4e6b3a5a-d53d-4856-aadc-032c3e6087b5}, !- Target Object
  2;                                      !- Inlet Port

OS:PortList,
  {7e0dd3ef-8e1f-44d8-8ac3-6586e653e01c}, !- Handle
  {e78c502d-5231-44bd-9285-39080546a784}, !- Name
  {61c2bb22-6661-4964-b5c1-ab9ae248d81e}; !- HVAC Component

OS:PortList,
  {45323e6a-afde-443c-a72c-b826afa3f070}, !- Handle
  {7d4607b3-8707-45a9-b53f-6fe2e8f58413}, !- Name
  {61c2bb22-6661-4964-b5c1-ab9ae248d81e}; !- HVAC Component

OS:PortList,
  {8af0153e-35f9-4531-9d39-a39ef8b328f4}, !- Handle
  {e7a862c2-ef38-456a-a311-d6d12a2f41db}, !- Name
  {61c2bb22-6661-4964-b5c1-ab9ae248d81e}; !- HVAC Component

OS:Sizing:Zone,
  {7c84fc44-f04c-4d02-8705-4ff37eff57a9}, !- Handle
  {61c2bb22-6661-4964-b5c1-ab9ae248d81e}, !- Zone or ZoneList Name
=======
  {985a5341-f2c4-45a3-903a-1a47a1c88706}, !- Handle
  Node 2,                                 !- Name
  {6f37306c-a82f-4763-b63c-3a7b3b4f4ef0}, !- Inlet Port
  ;                                       !- Outlet Port

OS:Connection,
  {6f37306c-a82f-4763-b63c-3a7b3b4f4ef0}, !- Handle
  {1e7acd8f-2304-4567-9b1d-f358af10f68b}, !- Name
  {12f81ab7-6111-46cc-9f0b-273f62324b47}, !- Source Object
  11,                                     !- Outlet Port
  {985a5341-f2c4-45a3-903a-1a47a1c88706}, !- Target Object
  2;                                      !- Inlet Port

OS:PortList,
  {4349a015-70d0-4266-a9e7-a8f4e9c36794}, !- Handle
  {ef0b1956-4648-42d3-ab7a-2b984f4ef4c8}, !- Name
  {12f81ab7-6111-46cc-9f0b-273f62324b47}; !- HVAC Component

OS:PortList,
  {7d5d49b0-4034-4857-88c9-0b0cc1c35289}, !- Handle
  {7da48b3d-ca72-44f8-9acf-18c5ff8aeee7}, !- Name
  {12f81ab7-6111-46cc-9f0b-273f62324b47}; !- HVAC Component

OS:PortList,
  {f8b1b989-320d-45c3-8da2-b6fe87403cf1}, !- Handle
  {28d60f8e-a341-47c7-8880-4d1d9c7a55cd}, !- Name
  {12f81ab7-6111-46cc-9f0b-273f62324b47}; !- HVAC Component

OS:Sizing:Zone,
  {a5eecc8d-adf7-4b7c-bf7b-053e9e006ab8}, !- Handle
  {12f81ab7-6111-46cc-9f0b-273f62324b47}, !- Zone or ZoneList Name
>>>>>>> f26890e6
  SupplyAirTemperature,                   !- Zone Cooling Design Supply Air Temperature Input Method
  14,                                     !- Zone Cooling Design Supply Air Temperature {C}
  11.11,                                  !- Zone Cooling Design Supply Air Temperature Difference {deltaC}
  SupplyAirTemperature,                   !- Zone Heating Design Supply Air Temperature Input Method
  40,                                     !- Zone Heating Design Supply Air Temperature {C}
  11.11,                                  !- Zone Heating Design Supply Air Temperature Difference {deltaC}
  0.0085,                                 !- Zone Cooling Design Supply Air Humidity Ratio {kg-H2O/kg-air}
  0.008,                                  !- Zone Heating Design Supply Air Humidity Ratio {kg-H2O/kg-air}
  ,                                       !- Zone Heating Sizing Factor
  ,                                       !- Zone Cooling Sizing Factor
  DesignDay,                              !- Cooling Design Air Flow Method
  ,                                       !- Cooling Design Air Flow Rate {m3/s}
  ,                                       !- Cooling Minimum Air Flow per Zone Floor Area {m3/s-m2}
  ,                                       !- Cooling Minimum Air Flow {m3/s}
  ,                                       !- Cooling Minimum Air Flow Fraction
  DesignDay,                              !- Heating Design Air Flow Method
  ,                                       !- Heating Design Air Flow Rate {m3/s}
  ,                                       !- Heating Maximum Air Flow per Zone Floor Area {m3/s-m2}
  ,                                       !- Heating Maximum Air Flow {m3/s}
  ,                                       !- Heating Maximum Air Flow Fraction
  ,                                       !- Design Zone Air Distribution Effectiveness in Cooling Mode
  ,                                       !- Design Zone Air Distribution Effectiveness in Heating Mode
  No,                                     !- Account for Dedicated Outdoor Air System
  NeutralSupplyAir,                       !- Dedicated Outdoor Air System Control Strategy
  autosize,                               !- Dedicated Outdoor Air Low Setpoint Temperature for Design {C}
  autosize;                               !- Dedicated Outdoor Air High Setpoint Temperature for Design {C}

OS:ZoneHVAC:EquipmentList,
<<<<<<< HEAD
  {088db04f-2b56-49ab-a3dc-30ce2025c819}, !- Handle
  Zone HVAC Equipment List 2,             !- Name
  {61c2bb22-6661-4964-b5c1-ab9ae248d81e}; !- Thermal Zone

OS:SpaceType,
  {6052da9d-1f76-4322-be85-ebb3a0b66f88}, !- Handle
=======
  {6e8e0950-9528-4ff2-b734-44e3d1f861b6}, !- Handle
  Zone HVAC Equipment List 2,             !- Name
  {12f81ab7-6111-46cc-9f0b-273f62324b47}; !- Thermal Zone

OS:SpaceType,
  {031a2a7d-8a41-43e1-909c-fbe137adf913}, !- Handle
>>>>>>> f26890e6
  Space Type 2,                           !- Name
  ,                                       !- Default Construction Set Name
  ,                                       !- Default Schedule Set Name
  ,                                       !- Group Rendering Name
  ,                                       !- Design Specification Outdoor Air Object Name
  ,                                       !- Standards Template
  ,                                       !- Standards Building Type
  unfinished attic;                       !- Standards Space Type

OS:BuildingUnit,
<<<<<<< HEAD
  {c8d64e34-0085-4064-96df-c0fa41831606}, !- Handle
=======
  {cfc89672-521a-458d-b994-f43ed855cf4e}, !- Handle
>>>>>>> f26890e6
  unit 1,                                 !- Name
  ,                                       !- Rendering Color
  Residential;                            !- Building Unit Type

OS:Building,
<<<<<<< HEAD
  {f9182494-17ac-4c98-90e0-e9068cc11f4c}, !- Handle
=======
  {069011a3-f281-4e44-af6b-38836c0c08c3}, !- Handle
>>>>>>> f26890e6
  Building 1,                             !- Name
  ,                                       !- Building Sector Type
  270,                                    !- North Axis {deg}
  ,                                       !- Nominal Floor to Floor Height {m}
  ,                                       !- Space Type Name
  ,                                       !- Default Construction Set Name
  ,                                       !- Default Schedule Set Name
  2,                                      !- Standards Number of Stories
  2,                                      !- Standards Number of Above Ground Stories
  ,                                       !- Standards Template
  singlefamilydetached,                   !- Standards Building Type
  1;                                      !- Standards Number of Living Units

OS:AdditionalProperties,
<<<<<<< HEAD
  {9a2aa88e-fff3-4221-92a4-80e9ec9b8c43}, !- Handle
  {f9182494-17ac-4c98-90e0-e9068cc11f4c}, !- Object Name
=======
  {4ca5f389-9fcc-4f08-942b-5c2ae321d7ed}, !- Handle
  {069011a3-f281-4e44-af6b-38836c0c08c3}, !- Object Name
>>>>>>> f26890e6
  Total Units Represented,                !- Feature Name 1
  Integer,                                !- Feature Data Type 1
  1,                                      !- Feature Value 1
  Total Units Modeled,                    !- Feature Name 2
  Integer,                                !- Feature Data Type 2
  1;                                      !- Feature Value 2

OS:AdditionalProperties,
<<<<<<< HEAD
  {3542cd0a-7e78-4ea1-a644-61c26f19f88c}, !- Handle
  {c8d64e34-0085-4064-96df-c0fa41831606}, !- Object Name
=======
  {e61a3cd5-848a-41cb-9aec-74461024268b}, !- Handle
  {cfc89672-521a-458d-b994-f43ed855cf4e}, !- Object Name
>>>>>>> f26890e6
  NumberOfBedrooms,                       !- Feature Name 1
  Integer,                                !- Feature Data Type 1
  3,                                      !- Feature Value 1
  NumberOfBathrooms,                      !- Feature Name 2
  Double,                                 !- Feature Data Type 2
  2;                                      !- Feature Value 2

OS:Schedule:Day,
<<<<<<< HEAD
  {3480da25-4a7c-4ebd-964b-15b50e097d60}, !- Handle
=======
  {dad0a48c-9af2-44bf-a1ef-35f2c7f62f26}, !- Handle
>>>>>>> f26890e6
  Schedule Day 1,                         !- Name
  ,                                       !- Schedule Type Limits Name
  ,                                       !- Interpolate to Timestep
  24,                                     !- Hour 1
  0,                                      !- Minute 1
  0;                                      !- Value Until Time 1

OS:Schedule:Day,
<<<<<<< HEAD
  {7f837137-fadf-4bf8-99ff-4c6cd6f5fba9}, !- Handle
=======
  {e288fb1d-a46b-4844-a674-fe234c74407b}, !- Handle
>>>>>>> f26890e6
  Schedule Day 2,                         !- Name
  ,                                       !- Schedule Type Limits Name
  ,                                       !- Interpolate to Timestep
  24,                                     !- Hour 1
  0,                                      !- Minute 1
  1;                                      !- Value Until Time 1

OS:WeatherFile,
<<<<<<< HEAD
  {9b4370c3-e11a-468b-88fc-66adbbfb3721}, !- Handle
=======
  {fa00f20f-477f-401e-8858-c0b31a685a38}, !- Handle
>>>>>>> f26890e6
  Denver Intl Ap,                         !- City
  CO,                                     !- State Province Region
  USA,                                    !- Country
  TMY3,                                   !- Data Source
  725650,                                 !- WMO Number
  39.83,                                  !- Latitude {deg}
  -104.65,                                !- Longitude {deg}
  -7,                                     !- Time Zone {hr}
  1650,                                   !- Elevation {m}
  file:../weather/USA_CO_Denver.Intl.AP.725650_TMY3.epw, !- Url
  E23378AA;                               !- Checksum

OS:AdditionalProperties,
<<<<<<< HEAD
  {f4a56a93-567d-4f39-a81f-9d37aade8a29}, !- Handle
  {9b4370c3-e11a-468b-88fc-66adbbfb3721}, !- Object Name
=======
  {bdcb43be-93b4-4876-83f6-d9ab410287d8}, !- Handle
  {fa00f20f-477f-401e-8858-c0b31a685a38}, !- Object Name
>>>>>>> f26890e6
  EPWHeaderCity,                          !- Feature Name 1
  String,                                 !- Feature Data Type 1
  Denver Intl Ap,                         !- Feature Value 1
  EPWHeaderState,                         !- Feature Name 2
  String,                                 !- Feature Data Type 2
  CO,                                     !- Feature Value 2
  EPWHeaderCountry,                       !- Feature Name 3
  String,                                 !- Feature Data Type 3
  USA,                                    !- Feature Value 3
  EPWHeaderDataSource,                    !- Feature Name 4
  String,                                 !- Feature Data Type 4
  TMY3,                                   !- Feature Value 4
  EPWHeaderStation,                       !- Feature Name 5
  String,                                 !- Feature Data Type 5
  725650,                                 !- Feature Value 5
  EPWHeaderLatitude,                      !- Feature Name 6
  Double,                                 !- Feature Data Type 6
  39.829999999999998,                     !- Feature Value 6
  EPWHeaderLongitude,                     !- Feature Name 7
  Double,                                 !- Feature Data Type 7
  -104.65000000000001,                    !- Feature Value 7
  EPWHeaderTimezone,                      !- Feature Name 8
  Double,                                 !- Feature Data Type 8
  -7,                                     !- Feature Value 8
  EPWHeaderAltitude,                      !- Feature Name 9
  Double,                                 !- Feature Data Type 9
  5413.3858267716532,                     !- Feature Value 9
  EPWHeaderLocalPressure,                 !- Feature Name 10
  Double,                                 !- Feature Data Type 10
  0.81937567683596546,                    !- Feature Value 10
  EPWHeaderRecordsPerHour,                !- Feature Name 11
  Double,                                 !- Feature Data Type 11
  0,                                      !- Feature Value 11
  EPWDataAnnualAvgDrybulb,                !- Feature Name 12
  Double,                                 !- Feature Data Type 12
  51.575616438356228,                     !- Feature Value 12
  EPWDataAnnualMinDrybulb,                !- Feature Name 13
  Double,                                 !- Feature Data Type 13
  -2.9200000000000017,                    !- Feature Value 13
  EPWDataAnnualMaxDrybulb,                !- Feature Name 14
  Double,                                 !- Feature Data Type 14
  104,                                    !- Feature Value 14
  EPWDataCDD50F,                          !- Feature Name 15
  Double,                                 !- Feature Data Type 15
  3072.2925000000005,                     !- Feature Value 15
  EPWDataCDD65F,                          !- Feature Name 16
  Double,                                 !- Feature Data Type 16
  883.62000000000035,                     !- Feature Value 16
  EPWDataHDD50F,                          !- Feature Name 17
  Double,                                 !- Feature Data Type 17
  2497.1925000000001,                     !- Feature Value 17
  EPWDataHDD65F,                          !- Feature Name 18
  Double,                                 !- Feature Data Type 18
  5783.5200000000013,                     !- Feature Value 18
  EPWDataAnnualAvgWindspeed,              !- Feature Name 19
  Double,                                 !- Feature Data Type 19
  3.9165296803649667,                     !- Feature Value 19
  EPWDataMonthlyAvgDrybulbs,              !- Feature Name 20
  String,                                 !- Feature Data Type 20
  33.4191935483871&#4431.90142857142857&#4443.02620967741937&#4442.48624999999999&#4459.877741935483854&#4473.57574999999997&#4472.07975806451608&#4472.70008064516134&#4466.49200000000006&#4450.079112903225806&#4437.218250000000005&#4434.582177419354835, !- Feature Value 20
  EPWDataGroundMonthlyTemps,              !- Feature Name 21
  String,                                 !- Feature Data Type 21
  44.08306285945173&#4440.89570904991865&#4440.64045432632048&#4442.153016571250646&#4448.225111118704206&#4454.268919273837525&#4459.508577937551024&#4462.82777283423508&#4463.10975667174995&#4460.41014950381947&#4455.304105212311526&#4449.445696474514364, !- Feature Value 21
  EPWDataWSF,                             !- Feature Name 22
  Double,                                 !- Feature Data Type 22
  0.58999999999999997,                    !- Feature Value 22
  EPWDataMonthlyAvgDailyHighDrybulbs,     !- Feature Name 23
  String,                                 !- Feature Data Type 23
  47.41032258064516&#4446.58642857142857&#4455.15032258064517&#4453.708&#4472.80193548387098&#4488.67600000000002&#4486.1858064516129&#4485.87225806451613&#4482.082&#4463.18064516129033&#4448.73400000000001&#4448.87935483870968, !- Feature Value 23
  EPWDataMonthlyAvgDailyLowDrybulbs,      !- Feature Name 24
  String,                                 !- Feature Data Type 24
  19.347741935483874&#4419.856428571428573&#4430.316129032258065&#4431.112&#4447.41612903225806&#4457.901999999999994&#4459.063870967741934&#4460.956774193548384&#4452.352000000000004&#4438.41612903225806&#4427.002000000000002&#4423.02903225806451, !- Feature Value 24
  EPWDesignHeatingDrybulb,                !- Feature Name 25
  Double,                                 !- Feature Data Type 25
  12.02,                                  !- Feature Value 25
  EPWDesignHeatingWindspeed,              !- Feature Name 26
  Double,                                 !- Feature Data Type 26
  2.8062500000000004,                     !- Feature Value 26
  EPWDesignCoolingDrybulb,                !- Feature Name 27
  Double,                                 !- Feature Data Type 27
  91.939999999999998,                     !- Feature Value 27
  EPWDesignCoolingWetbulb,                !- Feature Name 28
  Double,                                 !- Feature Data Type 28
  59.95131430195849,                      !- Feature Value 28
  EPWDesignCoolingHumidityRatio,          !- Feature Name 29
  Double,                                 !- Feature Data Type 29
  0.0059161086834698092,                  !- Feature Value 29
  EPWDesignCoolingWindspeed,              !- Feature Name 30
  Double,                                 !- Feature Data Type 30
  3.7999999999999989,                     !- Feature Value 30
  EPWDesignDailyTemperatureRange,         !- Feature Name 31
  Double,                                 !- Feature Data Type 31
  24.915483870967748,                     !- Feature Value 31
  EPWDesignDehumidDrybulb,                !- Feature Name 32
  Double,                                 !- Feature Data Type 32
  67.996785714285721,                     !- Feature Value 32
  EPWDesignDehumidHumidityRatio,          !- Feature Name 33
  Double,                                 !- Feature Data Type 33
  0.012133744170488724,                   !- Feature Value 33
  EPWDesignCoolingDirectNormal,           !- Feature Name 34
  Double,                                 !- Feature Data Type 34
  985,                                    !- Feature Value 34
  EPWDesignCoolingDiffuseHorizontal,      !- Feature Name 35
  Double,                                 !- Feature Data Type 35
  84;                                     !- Feature Value 35

OS:Site,
<<<<<<< HEAD
  {e89a8bb5-7a40-444b-b5ac-9ae87e98fb49}, !- Handle
=======
  {dc1ed497-6b16-4513-839a-8b9d9180b53c}, !- Handle
>>>>>>> f26890e6
  Denver Intl Ap_CO_USA,                  !- Name
  39.83,                                  !- Latitude {deg}
  -104.65,                                !- Longitude {deg}
  -7,                                     !- Time Zone {hr}
  1650,                                   !- Elevation {m}
  ;                                       !- Terrain

OS:ClimateZones,
<<<<<<< HEAD
  {dc17d310-2d27-4980-862e-de8f5a61b43a}, !- Handle
=======
  {3d960177-c244-4edc-90e0-cc6a14107750}, !- Handle
>>>>>>> f26890e6
  ,                                       !- Active Institution
  ,                                       !- Active Year
  ,                                       !- Climate Zone Institution Name 1
  ,                                       !- Climate Zone Document Name 1
  ,                                       !- Climate Zone Document Year 1
  ,                                       !- Climate Zone Value 1
  Building America,                       !- Climate Zone Institution Name 2
  ,                                       !- Climate Zone Document Name 2
  0,                                      !- Climate Zone Document Year 2
  Cold;                                   !- Climate Zone Value 2

OS:Site:WaterMainsTemperature,
<<<<<<< HEAD
  {1c63d9d7-5189-417b-b075-5ef07affb6e5}, !- Handle
=======
  {26d3da17-392c-4620-9f53-3c2b001bf2fd}, !- Handle
>>>>>>> f26890e6
  Correlation,                            !- Calculation Method
  ,                                       !- Temperature Schedule Name
  10.8753424657535,                       !- Annual Average Outdoor Air Temperature {C}
  23.1524007936508;                       !- Maximum Difference In Monthly Average Outdoor Air Temperatures {deltaC}

OS:RunPeriodControl:DaylightSavingTime,
<<<<<<< HEAD
  {d39ca0f5-f09b-448f-8740-151999854720}, !- Handle
=======
  {3d260101-6ba3-4244-9a0e-4197f8ddaab0}, !- Handle
>>>>>>> f26890e6
  4/7,                                    !- Start Date
  10/26;                                  !- End Date

OS:Site:GroundTemperature:Deep,
<<<<<<< HEAD
  {8a7037f2-e398-4a28-ad35-59f6c100e031}, !- Handle
=======
  {7e9e8b98-1c30-4311-be77-667b0074a678}, !- Handle
>>>>>>> f26890e6
  10.8753424657535,                       !- January Deep Ground Temperature {C}
  10.8753424657535,                       !- February Deep Ground Temperature {C}
  10.8753424657535,                       !- March Deep Ground Temperature {C}
  10.8753424657535,                       !- April Deep Ground Temperature {C}
  10.8753424657535,                       !- May Deep Ground Temperature {C}
  10.8753424657535,                       !- June Deep Ground Temperature {C}
  10.8753424657535,                       !- July Deep Ground Temperature {C}
  10.8753424657535,                       !- August Deep Ground Temperature {C}
  10.8753424657535,                       !- September Deep Ground Temperature {C}
  10.8753424657535,                       !- October Deep Ground Temperature {C}
  10.8753424657535,                       !- November Deep Ground Temperature {C}
  10.8753424657535;                       !- December Deep Ground Temperature {C}
<|MERGE_RESOLUTION|>--- conflicted
+++ resolved
@@ -1,53 +1,26 @@
 !- NOTE: Auto-generated from /test/osw_files/SFD_2000sqft_2story_SL_UA_Denver_East.osw
 
 OS:Version,
-<<<<<<< HEAD
-  {d7cc017b-22c1-4f21-a69b-fe3a7ac8e359}, !- Handle
-  2.8.1;                                  !- Version Identifier
-
-OS:SimulationControl,
-  {aeeed33f-74af-46c4-9e37-2cd73acb62e5}, !- Handle
-=======
   {da17570f-d7c1-41f6-9756-d9487879a8b0}, !- Handle
   2.8.1;                                  !- Version Identifier
 
 OS:SimulationControl,
   {4cd8a91a-5ef1-47c5-a80a-d63b69480417}, !- Handle
->>>>>>> f26890e6
   ,                                       !- Do Zone Sizing Calculation
   ,                                       !- Do System Sizing Calculation
   ,                                       !- Do Plant Sizing Calculation
   No;                                     !- Run Simulation for Sizing Periods
 
 OS:Timestep,
-<<<<<<< HEAD
-  {ecd6345b-ff8b-4a74-a4dd-56863437a9eb}, !- Handle
-  6;                                      !- Number of Timesteps per Hour
-
-OS:ShadowCalculation,
-  {58110f55-10cc-4d52-a7ea-6701f7a424ee}, !- Handle
-=======
   {062563e4-9e18-4c00-bcfb-402cf7eaad5f}, !- Handle
   6;                                      !- Number of Timesteps per Hour
 
 OS:ShadowCalculation,
   {50f7ba41-4f46-4752-9607-070f524be244}, !- Handle
->>>>>>> f26890e6
   20,                                     !- Calculation Frequency
   200;                                    !- Maximum Figures in Shadow Overlap Calculations
 
 OS:SurfaceConvectionAlgorithm:Outside,
-<<<<<<< HEAD
-  {19755a6d-934b-4c15-83a3-492a109091bb}, !- Handle
-  DOE-2;                                  !- Algorithm
-
-OS:SurfaceConvectionAlgorithm:Inside,
-  {b3b337f9-bb5d-497f-bbab-f78b95e6799d}, !- Handle
-  TARP;                                   !- Algorithm
-
-OS:ZoneCapacitanceMultiplier:ResearchSpecial,
-  {50829da3-92f9-40af-aa38-aa37aef79417}, !- Handle
-=======
   {23220093-84a7-48ed-8d32-7afd759f6462}, !- Handle
   DOE-2;                                  !- Algorithm
 
@@ -57,17 +30,12 @@
 
 OS:ZoneCapacitanceMultiplier:ResearchSpecial,
   {0ffe3c3c-6432-4606-865d-fa9c348c84f7}, !- Handle
->>>>>>> f26890e6
   ,                                       !- Temperature Capacity Multiplier
   15,                                     !- Humidity Capacity Multiplier
   ;                                       !- Carbon Dioxide Capacity Multiplier
 
 OS:RunPeriod,
-<<<<<<< HEAD
-  {c5bbe76d-3580-4c9f-a964-fd4c45d2854e}, !- Handle
-=======
   {a0e47b49-680f-487a-ba8a-34db4b6292a8}, !- Handle
->>>>>>> f26890e6
   Run Period 1,                           !- Name
   1,                                      !- Begin Month
   1,                                      !- Begin Day of Month
@@ -81,21 +49,13 @@
   ;                                       !- Number of Times Runperiod to be Repeated
 
 OS:YearDescription,
-<<<<<<< HEAD
-  {46459bb3-710c-431a-8b58-e42bdbf9d369}, !- Handle
-=======
   {449a8af2-7243-43af-aadb-e676f86ef4f7}, !- Handle
->>>>>>> f26890e6
   2007,                                   !- Calendar Year
   ,                                       !- Day of Week for Start Day
   ;                                       !- Is Leap Year
 
 OS:ThermalZone,
-<<<<<<< HEAD
-  {9a4f480a-d1f2-4af0-bd5c-a31a0c464e6b}, !- Handle
-=======
   {7d26354f-490d-427c-b52b-4c42305530c0}, !- Handle
->>>>>>> f26890e6
   living zone,                            !- Name
   ,                                       !- Multiplier
   ,                                       !- Ceiling Height {m}
@@ -104,17 +64,10 @@
   ,                                       !- Zone Inside Convection Algorithm
   ,                                       !- Zone Outside Convection Algorithm
   ,                                       !- Zone Conditioning Equipment List Name
-<<<<<<< HEAD
-  {263ef07a-aaf1-4cae-94b7-49af9096566e}, !- Zone Air Inlet Port List
-  {4370fd27-16bd-4702-b0f2-386088620211}, !- Zone Air Exhaust Port List
-  {5a3ad992-d33d-4fcc-9b9e-2b4e7677da10}, !- Zone Air Node Name
-  {1133a22a-e690-4acc-95a3-d809bacdfd2f}, !- Zone Return Air Port List
-=======
   {cd70b8ac-45f7-416c-92c3-8a5ad4327869}, !- Zone Air Inlet Port List
   {ae56cb90-aab5-4b0d-b481-d668ca05f32d}, !- Zone Air Exhaust Port List
   {ca67154b-6e5d-4af9-85f4-9d88d9ab5bea}, !- Zone Air Node Name
   {47b610c9-e065-4055-a0c7-3c8d78a60e29}, !- Zone Return Air Port List
->>>>>>> f26890e6
   ,                                       !- Primary Daylighting Control Name
   ,                                       !- Fraction of Zone Controlled by Primary Daylighting Control
   ,                                       !- Secondary Daylighting Control Name
@@ -125,39 +78,6 @@
   No;                                     !- Use Ideal Air Loads
 
 OS:Node,
-<<<<<<< HEAD
-  {c41662cf-bece-4122-acfb-c8d3f9cfbef3}, !- Handle
-  Node 1,                                 !- Name
-  {5a3ad992-d33d-4fcc-9b9e-2b4e7677da10}, !- Inlet Port
-  ;                                       !- Outlet Port
-
-OS:Connection,
-  {5a3ad992-d33d-4fcc-9b9e-2b4e7677da10}, !- Handle
-  {5c052393-ab14-468f-a27d-adc6ccea39ba}, !- Name
-  {9a4f480a-d1f2-4af0-bd5c-a31a0c464e6b}, !- Source Object
-  11,                                     !- Outlet Port
-  {c41662cf-bece-4122-acfb-c8d3f9cfbef3}, !- Target Object
-  2;                                      !- Inlet Port
-
-OS:PortList,
-  {263ef07a-aaf1-4cae-94b7-49af9096566e}, !- Handle
-  {4f7a6ec6-75f2-4f38-99fd-6ab26fd8d9d3}, !- Name
-  {9a4f480a-d1f2-4af0-bd5c-a31a0c464e6b}; !- HVAC Component
-
-OS:PortList,
-  {4370fd27-16bd-4702-b0f2-386088620211}, !- Handle
-  {c8e60188-04c6-4591-9771-ede60efc8ef0}, !- Name
-  {9a4f480a-d1f2-4af0-bd5c-a31a0c464e6b}; !- HVAC Component
-
-OS:PortList,
-  {1133a22a-e690-4acc-95a3-d809bacdfd2f}, !- Handle
-  {aeafd4a9-a292-497f-9ccb-b40cf4db7666}, !- Name
-  {9a4f480a-d1f2-4af0-bd5c-a31a0c464e6b}; !- HVAC Component
-
-OS:Sizing:Zone,
-  {cb7acb12-a175-4cc6-8ca9-8e8b63b08247}, !- Handle
-  {9a4f480a-d1f2-4af0-bd5c-a31a0c464e6b}, !- Zone or ZoneList Name
-=======
   {40d5925e-bc9e-41d1-99cb-58314b8eb737}, !- Handle
   Node 1,                                 !- Name
   {ca67154b-6e5d-4af9-85f4-9d88d9ab5bea}, !- Inlet Port
@@ -189,7 +109,6 @@
 OS:Sizing:Zone,
   {cb2fbd92-8df9-4e16-a1c4-8e31a01edc34}, !- Handle
   {7d26354f-490d-427c-b52b-4c42305530c0}, !- Zone or ZoneList Name
->>>>>>> f26890e6
   SupplyAirTemperature,                   !- Zone Cooling Design Supply Air Temperature Input Method
   14,                                     !- Zone Cooling Design Supply Air Temperature {C}
   11.11,                                  !- Zone Cooling Design Supply Air Temperature Difference {deltaC}
@@ -218,16 +137,6 @@
   autosize;                               !- Dedicated Outdoor Air High Setpoint Temperature for Design {C}
 
 OS:ZoneHVAC:EquipmentList,
-<<<<<<< HEAD
-  {a1ea9c86-bb93-470c-8cbb-23cd9658bb62}, !- Handle
-  Zone HVAC Equipment List 1,             !- Name
-  {9a4f480a-d1f2-4af0-bd5c-a31a0c464e6b}; !- Thermal Zone
-
-OS:Space,
-  {414ed564-9acf-401b-9cf5-4a3b1f54fb7b}, !- Handle
-  living space,                           !- Name
-  {36500465-0a16-426c-99dd-b8f5a9168a0e}, !- Space Type Name
-=======
   {4cfd65d0-9e92-451f-85d6-c6d4ce3d8107}, !- Handle
   Zone HVAC Equipment List 1,             !- Name
   {7d26354f-490d-427c-b52b-4c42305530c0}; !- Thermal Zone
@@ -236,7 +145,6 @@
   {ad0ec66d-dc60-4c58-9939-ed2d6f115c3a}, !- Handle
   living space,                           !- Name
   {aa5ba02f-d3bc-46fd-9a31-77f30c1ef1c4}, !- Space Type Name
->>>>>>> f26890e6
   ,                                       !- Default Construction Set Name
   ,                                       !- Default Schedule Set Name
   -0,                                     !- Direction of Relative North {deg}
@@ -244,19 +152,6 @@
   0,                                      !- Y Origin {m}
   0,                                      !- Z Origin {m}
   ,                                       !- Building Story Name
-<<<<<<< HEAD
-  {9a4f480a-d1f2-4af0-bd5c-a31a0c464e6b}, !- Thermal Zone Name
-  ,                                       !- Part of Total Floor Area
-  ,                                       !- Design Specification Outdoor Air Object Name
-  {c8d64e34-0085-4064-96df-c0fa41831606}; !- Building Unit Name
-
-OS:Surface,
-  {e94e191f-c519-480b-a827-e9455959fe0d}, !- Handle
-  Surface 1,                              !- Name
-  Floor,                                  !- Surface Type
-  ,                                       !- Construction Name
-  {414ed564-9acf-401b-9cf5-4a3b1f54fb7b}, !- Space Name
-=======
   {7d26354f-490d-427c-b52b-4c42305530c0}, !- Thermal Zone Name
   ,                                       !- Part of Total Floor Area
   ,                                       !- Design Specification Outdoor Air Object Name
@@ -268,7 +163,6 @@
   Floor,                                  !- Surface Type
   ,                                       !- Construction Name
   {ad0ec66d-dc60-4c58-9939-ed2d6f115c3a}, !- Space Name
->>>>>>> f26890e6
   Foundation,                             !- Outside Boundary Condition
   ,                                       !- Outside Boundary Condition Object
   NoSun,                                  !- Sun Exposure
@@ -281,19 +175,11 @@
   13.6310703908387, 0, 0;                 !- X,Y,Z Vertex 4 {m}
 
 OS:Surface,
-<<<<<<< HEAD
-  {407574ae-6cab-4348-bce5-2bc09054b20e}, !- Handle
-  Surface 2,                              !- Name
-  Wall,                                   !- Surface Type
-  ,                                       !- Construction Name
-  {414ed564-9acf-401b-9cf5-4a3b1f54fb7b}, !- Space Name
-=======
   {039dc7ee-c580-4b80-aca0-18c10e33c87c}, !- Handle
   Surface 2,                              !- Name
   Wall,                                   !- Surface Type
   ,                                       !- Construction Name
   {ad0ec66d-dc60-4c58-9939-ed2d6f115c3a}, !- Space Name
->>>>>>> f26890e6
   Outdoors,                               !- Outside Boundary Condition
   ,                                       !- Outside Boundary Condition Object
   SunExposed,                             !- Sun Exposure
@@ -306,19 +192,11 @@
   0, 0, 2.4384;                           !- X,Y,Z Vertex 4 {m}
 
 OS:Surface,
-<<<<<<< HEAD
-  {b4a18533-1208-489b-a5b3-30a983ce0f3e}, !- Handle
-  Surface 3,                              !- Name
-  Wall,                                   !- Surface Type
-  ,                                       !- Construction Name
-  {414ed564-9acf-401b-9cf5-4a3b1f54fb7b}, !- Space Name
-=======
   {abe9e75c-4dc7-4bf1-be4f-234bf88cf5cd}, !- Handle
   Surface 3,                              !- Name
   Wall,                                   !- Surface Type
   ,                                       !- Construction Name
   {ad0ec66d-dc60-4c58-9939-ed2d6f115c3a}, !- Space Name
->>>>>>> f26890e6
   Outdoors,                               !- Outside Boundary Condition
   ,                                       !- Outside Boundary Condition Object
   SunExposed,                             !- Sun Exposure
@@ -331,19 +209,11 @@
   0, 6.81553519541936, 2.4384;            !- X,Y,Z Vertex 4 {m}
 
 OS:Surface,
-<<<<<<< HEAD
-  {2a8e20af-2b50-40a5-95ca-63efa8f87084}, !- Handle
-  Surface 4,                              !- Name
-  Wall,                                   !- Surface Type
-  ,                                       !- Construction Name
-  {414ed564-9acf-401b-9cf5-4a3b1f54fb7b}, !- Space Name
-=======
   {41e0fb07-e98f-4fd4-be45-c263665bcb50}, !- Handle
   Surface 4,                              !- Name
   Wall,                                   !- Surface Type
   ,                                       !- Construction Name
   {ad0ec66d-dc60-4c58-9939-ed2d6f115c3a}, !- Space Name
->>>>>>> f26890e6
   Outdoors,                               !- Outside Boundary Condition
   ,                                       !- Outside Boundary Condition Object
   SunExposed,                             !- Sun Exposure
@@ -356,19 +226,11 @@
   13.6310703908387, 6.81553519541936, 2.4384; !- X,Y,Z Vertex 4 {m}
 
 OS:Surface,
-<<<<<<< HEAD
-  {58775d9a-4912-4265-bac2-998df7badd47}, !- Handle
-  Surface 5,                              !- Name
-  Wall,                                   !- Surface Type
-  ,                                       !- Construction Name
-  {414ed564-9acf-401b-9cf5-4a3b1f54fb7b}, !- Space Name
-=======
   {5b814dfe-5f36-455d-a018-c3a60cf8bc89}, !- Handle
   Surface 5,                              !- Name
   Wall,                                   !- Surface Type
   ,                                       !- Construction Name
   {ad0ec66d-dc60-4c58-9939-ed2d6f115c3a}, !- Space Name
->>>>>>> f26890e6
   Outdoors,                               !- Outside Boundary Condition
   ,                                       !- Outside Boundary Condition Object
   SunExposed,                             !- Sun Exposure
@@ -381,15 +243,6 @@
   13.6310703908387, 0, 2.4384;            !- X,Y,Z Vertex 4 {m}
 
 OS:Surface,
-<<<<<<< HEAD
-  {94115765-b513-4d88-8b52-933d9856aa64}, !- Handle
-  Surface 6,                              !- Name
-  RoofCeiling,                            !- Surface Type
-  ,                                       !- Construction Name
-  {414ed564-9acf-401b-9cf5-4a3b1f54fb7b}, !- Space Name
-  Surface,                                !- Outside Boundary Condition
-  {92d60607-13c1-47ee-931b-e14c7cb172e0}, !- Outside Boundary Condition Object
-=======
   {2787b3b0-686d-460e-8080-353889d86389}, !- Handle
   Surface 6,                              !- Name
   RoofCeiling,                            !- Surface Type
@@ -397,7 +250,6 @@
   {ad0ec66d-dc60-4c58-9939-ed2d6f115c3a}, !- Space Name
   Surface,                                !- Outside Boundary Condition
   {5a31e051-3660-4a0a-bbe8-9ae98c3a11a1}, !- Outside Boundary Condition Object
->>>>>>> f26890e6
   NoSun,                                  !- Sun Exposure
   NoWind,                                 !- Wind Exposure
   ,                                       !- View Factor to Ground
@@ -408,11 +260,7 @@
   0, 0, 2.4384;                           !- X,Y,Z Vertex 4 {m}
 
 OS:SpaceType,
-<<<<<<< HEAD
-  {36500465-0a16-426c-99dd-b8f5a9168a0e}, !- Handle
-=======
   {aa5ba02f-d3bc-46fd-9a31-77f30c1ef1c4}, !- Handle
->>>>>>> f26890e6
   Space Type 1,                           !- Name
   ,                                       !- Default Construction Set Name
   ,                                       !- Default Schedule Set Name
@@ -423,15 +271,9 @@
   living;                                 !- Standards Space Type
 
 OS:Space,
-<<<<<<< HEAD
-  {125833e1-7021-4db7-b531-b880ddff66a6}, !- Handle
-  living space|story 2,                   !- Name
-  {36500465-0a16-426c-99dd-b8f5a9168a0e}, !- Space Type Name
-=======
   {8f2a8ff7-8d52-4bc9-a3bc-c0dcaaec63e3}, !- Handle
   living space|story 2,                   !- Name
   {aa5ba02f-d3bc-46fd-9a31-77f30c1ef1c4}, !- Space Type Name
->>>>>>> f26890e6
   ,                                       !- Default Construction Set Name
   ,                                       !- Default Schedule Set Name
   -0,                                     !- Direction of Relative North {deg}
@@ -439,21 +281,6 @@
   0,                                      !- Y Origin {m}
   2.4384,                                 !- Z Origin {m}
   ,                                       !- Building Story Name
-<<<<<<< HEAD
-  {9a4f480a-d1f2-4af0-bd5c-a31a0c464e6b}, !- Thermal Zone Name
-  ,                                       !- Part of Total Floor Area
-  ,                                       !- Design Specification Outdoor Air Object Name
-  {c8d64e34-0085-4064-96df-c0fa41831606}; !- Building Unit Name
-
-OS:Surface,
-  {92d60607-13c1-47ee-931b-e14c7cb172e0}, !- Handle
-  Surface 7,                              !- Name
-  Floor,                                  !- Surface Type
-  ,                                       !- Construction Name
-  {125833e1-7021-4db7-b531-b880ddff66a6}, !- Space Name
-  Surface,                                !- Outside Boundary Condition
-  {94115765-b513-4d88-8b52-933d9856aa64}, !- Outside Boundary Condition Object
-=======
   {7d26354f-490d-427c-b52b-4c42305530c0}, !- Thermal Zone Name
   ,                                       !- Part of Total Floor Area
   ,                                       !- Design Specification Outdoor Air Object Name
@@ -467,7 +294,6 @@
   {8f2a8ff7-8d52-4bc9-a3bc-c0dcaaec63e3}, !- Space Name
   Surface,                                !- Outside Boundary Condition
   {2787b3b0-686d-460e-8080-353889d86389}, !- Outside Boundary Condition Object
->>>>>>> f26890e6
   NoSun,                                  !- Sun Exposure
   NoWind,                                 !- Wind Exposure
   ,                                       !- View Factor to Ground
@@ -478,19 +304,11 @@
   13.6310703908387, 0, 0;                 !- X,Y,Z Vertex 4 {m}
 
 OS:Surface,
-<<<<<<< HEAD
-  {19f39e1e-c0b3-4e41-94a2-17aad9af4a6f}, !- Handle
-  Surface 8,                              !- Name
-  Wall,                                   !- Surface Type
-  ,                                       !- Construction Name
-  {125833e1-7021-4db7-b531-b880ddff66a6}, !- Space Name
-=======
   {5ad3ddb7-7a42-4cd7-b76e-518829aa2c18}, !- Handle
   Surface 8,                              !- Name
   Wall,                                   !- Surface Type
   ,                                       !- Construction Name
   {8f2a8ff7-8d52-4bc9-a3bc-c0dcaaec63e3}, !- Space Name
->>>>>>> f26890e6
   Outdoors,                               !- Outside Boundary Condition
   ,                                       !- Outside Boundary Condition Object
   SunExposed,                             !- Sun Exposure
@@ -503,19 +321,11 @@
   0, 0, 2.4384;                           !- X,Y,Z Vertex 4 {m}
 
 OS:Surface,
-<<<<<<< HEAD
-  {a6ded8e4-c276-451c-9dc0-5a5fac0b6866}, !- Handle
-  Surface 9,                              !- Name
-  Wall,                                   !- Surface Type
-  ,                                       !- Construction Name
-  {125833e1-7021-4db7-b531-b880ddff66a6}, !- Space Name
-=======
   {40bdb0a9-53a5-4d4f-b0e9-0bab9732a2e9}, !- Handle
   Surface 9,                              !- Name
   Wall,                                   !- Surface Type
   ,                                       !- Construction Name
   {8f2a8ff7-8d52-4bc9-a3bc-c0dcaaec63e3}, !- Space Name
->>>>>>> f26890e6
   Outdoors,                               !- Outside Boundary Condition
   ,                                       !- Outside Boundary Condition Object
   SunExposed,                             !- Sun Exposure
@@ -528,19 +338,11 @@
   0, 6.81553519541936, 2.4384;            !- X,Y,Z Vertex 4 {m}
 
 OS:Surface,
-<<<<<<< HEAD
-  {83d27fc1-5175-43ca-a605-cbc8506c2163}, !- Handle
-  Surface 10,                             !- Name
-  Wall,                                   !- Surface Type
-  ,                                       !- Construction Name
-  {125833e1-7021-4db7-b531-b880ddff66a6}, !- Space Name
-=======
   {4777919c-4887-4243-900b-cdb306708e8f}, !- Handle
   Surface 10,                             !- Name
   Wall,                                   !- Surface Type
   ,                                       !- Construction Name
   {8f2a8ff7-8d52-4bc9-a3bc-c0dcaaec63e3}, !- Space Name
->>>>>>> f26890e6
   Outdoors,                               !- Outside Boundary Condition
   ,                                       !- Outside Boundary Condition Object
   SunExposed,                             !- Sun Exposure
@@ -553,19 +355,11 @@
   13.6310703908387, 6.81553519541936, 2.4384; !- X,Y,Z Vertex 4 {m}
 
 OS:Surface,
-<<<<<<< HEAD
-  {240f950f-1fe4-4708-9f92-a209251f24f4}, !- Handle
-  Surface 11,                             !- Name
-  Wall,                                   !- Surface Type
-  ,                                       !- Construction Name
-  {125833e1-7021-4db7-b531-b880ddff66a6}, !- Space Name
-=======
   {41ee2991-36cf-4486-b12e-0022d13159e5}, !- Handle
   Surface 11,                             !- Name
   Wall,                                   !- Surface Type
   ,                                       !- Construction Name
   {8f2a8ff7-8d52-4bc9-a3bc-c0dcaaec63e3}, !- Space Name
->>>>>>> f26890e6
   Outdoors,                               !- Outside Boundary Condition
   ,                                       !- Outside Boundary Condition Object
   SunExposed,                             !- Sun Exposure
@@ -578,15 +372,6 @@
   13.6310703908387, 0, 2.4384;            !- X,Y,Z Vertex 4 {m}
 
 OS:Surface,
-<<<<<<< HEAD
-  {3de47c51-e1c3-4f09-b903-8693f6a692d7}, !- Handle
-  Surface 12,                             !- Name
-  RoofCeiling,                            !- Surface Type
-  ,                                       !- Construction Name
-  {125833e1-7021-4db7-b531-b880ddff66a6}, !- Space Name
-  Surface,                                !- Outside Boundary Condition
-  {e3352c64-179d-4dea-84a2-e93b9daaf18d}, !- Outside Boundary Condition Object
-=======
   {ffe67c5d-9ac4-42f4-8ebd-fd671a31fa43}, !- Handle
   Surface 12,                             !- Name
   RoofCeiling,                            !- Surface Type
@@ -594,7 +379,6 @@
   {8f2a8ff7-8d52-4bc9-a3bc-c0dcaaec63e3}, !- Space Name
   Surface,                                !- Outside Boundary Condition
   {f42ec73a-918d-40bb-8412-78003090af59}, !- Outside Boundary Condition Object
->>>>>>> f26890e6
   NoSun,                                  !- Sun Exposure
   NoWind,                                 !- Wind Exposure
   ,                                       !- View Factor to Ground
@@ -605,15 +389,6 @@
   0, 0, 2.4384;                           !- X,Y,Z Vertex 4 {m}
 
 OS:Surface,
-<<<<<<< HEAD
-  {e3352c64-179d-4dea-84a2-e93b9daaf18d}, !- Handle
-  Surface 13,                             !- Name
-  Floor,                                  !- Surface Type
-  ,                                       !- Construction Name
-  {a6819733-719c-4604-82bc-ce1e82dfedde}, !- Space Name
-  Surface,                                !- Outside Boundary Condition
-  {3de47c51-e1c3-4f09-b903-8693f6a692d7}, !- Outside Boundary Condition Object
-=======
   {f42ec73a-918d-40bb-8412-78003090af59}, !- Handle
   Surface 13,                             !- Name
   Floor,                                  !- Surface Type
@@ -621,7 +396,6 @@
   {e54a4737-64b1-414f-8a6a-a25071a24d5e}, !- Space Name
   Surface,                                !- Outside Boundary Condition
   {ffe67c5d-9ac4-42f4-8ebd-fd671a31fa43}, !- Outside Boundary Condition Object
->>>>>>> f26890e6
   NoSun,                                  !- Sun Exposure
   NoWind,                                 !- Wind Exposure
   ,                                       !- View Factor to Ground
@@ -632,19 +406,11 @@
   0, 0, 0;                                !- X,Y,Z Vertex 4 {m}
 
 OS:Surface,
-<<<<<<< HEAD
-  {61b7cf78-7c89-4858-a124-11e3268d46fd}, !- Handle
-  Surface 14,                             !- Name
-  RoofCeiling,                            !- Surface Type
-  ,                                       !- Construction Name
-  {a6819733-719c-4604-82bc-ce1e82dfedde}, !- Space Name
-=======
   {7b8fdf39-2bb0-4e8d-aab7-ea56c7e1ff8b}, !- Handle
   Surface 14,                             !- Name
   RoofCeiling,                            !- Surface Type
   ,                                       !- Construction Name
   {e54a4737-64b1-414f-8a6a-a25071a24d5e}, !- Space Name
->>>>>>> f26890e6
   Outdoors,                               !- Outside Boundary Condition
   ,                                       !- Outside Boundary Condition Object
   SunExposed,                             !- Sun Exposure
@@ -657,19 +423,11 @@
   13.6310703908387, 0, 0;                 !- X,Y,Z Vertex 4 {m}
 
 OS:Surface,
-<<<<<<< HEAD
-  {74e8112b-1a89-46b0-853d-353e800fe5ff}, !- Handle
-  Surface 15,                             !- Name
-  RoofCeiling,                            !- Surface Type
-  ,                                       !- Construction Name
-  {a6819733-719c-4604-82bc-ce1e82dfedde}, !- Space Name
-=======
   {06aff033-a7d7-4aed-a17f-4353a2d66956}, !- Handle
   Surface 15,                             !- Name
   RoofCeiling,                            !- Surface Type
   ,                                       !- Construction Name
   {e54a4737-64b1-414f-8a6a-a25071a24d5e}, !- Space Name
->>>>>>> f26890e6
   Outdoors,                               !- Outside Boundary Condition
   ,                                       !- Outside Boundary Condition Object
   SunExposed,                             !- Sun Exposure
@@ -682,19 +440,11 @@
   0, 6.81553519541936, 0;                 !- X,Y,Z Vertex 4 {m}
 
 OS:Surface,
-<<<<<<< HEAD
-  {a372fac5-8ef5-450e-bd32-51e177eda515}, !- Handle
-  Surface 16,                             !- Name
-  Wall,                                   !- Surface Type
-  ,                                       !- Construction Name
-  {a6819733-719c-4604-82bc-ce1e82dfedde}, !- Space Name
-=======
   {5bf0376f-6a5d-4600-9fcd-b82d66d78b7c}, !- Handle
   Surface 16,                             !- Name
   Wall,                                   !- Surface Type
   ,                                       !- Construction Name
   {e54a4737-64b1-414f-8a6a-a25071a24d5e}, !- Space Name
->>>>>>> f26890e6
   Outdoors,                               !- Outside Boundary Condition
   ,                                       !- Outside Boundary Condition Object
   SunExposed,                             !- Sun Exposure
@@ -706,19 +456,11 @@
   0, 0, 0;                                !- X,Y,Z Vertex 3 {m}
 
 OS:Surface,
-<<<<<<< HEAD
-  {c372216a-456d-44f7-b28e-1eb3579aed91}, !- Handle
-  Surface 17,                             !- Name
-  Wall,                                   !- Surface Type
-  ,                                       !- Construction Name
-  {a6819733-719c-4604-82bc-ce1e82dfedde}, !- Space Name
-=======
   {6304cb4c-0fbb-4e8f-9a05-c6a3ee558490}, !- Handle
   Surface 17,                             !- Name
   Wall,                                   !- Surface Type
   ,                                       !- Construction Name
   {e54a4737-64b1-414f-8a6a-a25071a24d5e}, !- Space Name
->>>>>>> f26890e6
   Outdoors,                               !- Outside Boundary Condition
   ,                                       !- Outside Boundary Condition Object
   SunExposed,                             !- Sun Exposure
@@ -730,15 +472,9 @@
   13.6310703908387, 6.81553519541936, 0;  !- X,Y,Z Vertex 3 {m}
 
 OS:Space,
-<<<<<<< HEAD
-  {a6819733-719c-4604-82bc-ce1e82dfedde}, !- Handle
-  unfinished attic space,                 !- Name
-  {6052da9d-1f76-4322-be85-ebb3a0b66f88}, !- Space Type Name
-=======
   {e54a4737-64b1-414f-8a6a-a25071a24d5e}, !- Handle
   unfinished attic space,                 !- Name
   {031a2a7d-8a41-43e1-909c-fbe137adf913}, !- Space Type Name
->>>>>>> f26890e6
   ,                                       !- Default Construction Set Name
   ,                                       !- Default Schedule Set Name
   -0,                                     !- Direction of Relative North {deg}
@@ -746,17 +482,10 @@
   0,                                      !- Y Origin {m}
   4.8768,                                 !- Z Origin {m}
   ,                                       !- Building Story Name
-<<<<<<< HEAD
-  {61c2bb22-6661-4964-b5c1-ab9ae248d81e}; !- Thermal Zone Name
-
-OS:ThermalZone,
-  {61c2bb22-6661-4964-b5c1-ab9ae248d81e}, !- Handle
-=======
   {12f81ab7-6111-46cc-9f0b-273f62324b47}; !- Thermal Zone Name
 
 OS:ThermalZone,
   {12f81ab7-6111-46cc-9f0b-273f62324b47}, !- Handle
->>>>>>> f26890e6
   unfinished attic zone,                  !- Name
   ,                                       !- Multiplier
   ,                                       !- Ceiling Height {m}
@@ -765,17 +494,10 @@
   ,                                       !- Zone Inside Convection Algorithm
   ,                                       !- Zone Outside Convection Algorithm
   ,                                       !- Zone Conditioning Equipment List Name
-<<<<<<< HEAD
-  {7e0dd3ef-8e1f-44d8-8ac3-6586e653e01c}, !- Zone Air Inlet Port List
-  {45323e6a-afde-443c-a72c-b826afa3f070}, !- Zone Air Exhaust Port List
-  {d508a1d8-a520-42af-af1e-f6027c6cd2c3}, !- Zone Air Node Name
-  {8af0153e-35f9-4531-9d39-a39ef8b328f4}, !- Zone Return Air Port List
-=======
   {4349a015-70d0-4266-a9e7-a8f4e9c36794}, !- Zone Air Inlet Port List
   {7d5d49b0-4034-4857-88c9-0b0cc1c35289}, !- Zone Air Exhaust Port List
   {6f37306c-a82f-4763-b63c-3a7b3b4f4ef0}, !- Zone Air Node Name
   {f8b1b989-320d-45c3-8da2-b6fe87403cf1}, !- Zone Return Air Port List
->>>>>>> f26890e6
   ,                                       !- Primary Daylighting Control Name
   ,                                       !- Fraction of Zone Controlled by Primary Daylighting Control
   ,                                       !- Secondary Daylighting Control Name
@@ -786,39 +508,6 @@
   No;                                     !- Use Ideal Air Loads
 
 OS:Node,
-<<<<<<< HEAD
-  {4e6b3a5a-d53d-4856-aadc-032c3e6087b5}, !- Handle
-  Node 2,                                 !- Name
-  {d508a1d8-a520-42af-af1e-f6027c6cd2c3}, !- Inlet Port
-  ;                                       !- Outlet Port
-
-OS:Connection,
-  {d508a1d8-a520-42af-af1e-f6027c6cd2c3}, !- Handle
-  {5f8501c4-4444-4c42-ae02-e4b9da7047be}, !- Name
-  {61c2bb22-6661-4964-b5c1-ab9ae248d81e}, !- Source Object
-  11,                                     !- Outlet Port
-  {4e6b3a5a-d53d-4856-aadc-032c3e6087b5}, !- Target Object
-  2;                                      !- Inlet Port
-
-OS:PortList,
-  {7e0dd3ef-8e1f-44d8-8ac3-6586e653e01c}, !- Handle
-  {e78c502d-5231-44bd-9285-39080546a784}, !- Name
-  {61c2bb22-6661-4964-b5c1-ab9ae248d81e}; !- HVAC Component
-
-OS:PortList,
-  {45323e6a-afde-443c-a72c-b826afa3f070}, !- Handle
-  {7d4607b3-8707-45a9-b53f-6fe2e8f58413}, !- Name
-  {61c2bb22-6661-4964-b5c1-ab9ae248d81e}; !- HVAC Component
-
-OS:PortList,
-  {8af0153e-35f9-4531-9d39-a39ef8b328f4}, !- Handle
-  {e7a862c2-ef38-456a-a311-d6d12a2f41db}, !- Name
-  {61c2bb22-6661-4964-b5c1-ab9ae248d81e}; !- HVAC Component
-
-OS:Sizing:Zone,
-  {7c84fc44-f04c-4d02-8705-4ff37eff57a9}, !- Handle
-  {61c2bb22-6661-4964-b5c1-ab9ae248d81e}, !- Zone or ZoneList Name
-=======
   {985a5341-f2c4-45a3-903a-1a47a1c88706}, !- Handle
   Node 2,                                 !- Name
   {6f37306c-a82f-4763-b63c-3a7b3b4f4ef0}, !- Inlet Port
@@ -850,7 +539,6 @@
 OS:Sizing:Zone,
   {a5eecc8d-adf7-4b7c-bf7b-053e9e006ab8}, !- Handle
   {12f81ab7-6111-46cc-9f0b-273f62324b47}, !- Zone or ZoneList Name
->>>>>>> f26890e6
   SupplyAirTemperature,                   !- Zone Cooling Design Supply Air Temperature Input Method
   14,                                     !- Zone Cooling Design Supply Air Temperature {C}
   11.11,                                  !- Zone Cooling Design Supply Air Temperature Difference {deltaC}
@@ -879,21 +567,12 @@
   autosize;                               !- Dedicated Outdoor Air High Setpoint Temperature for Design {C}
 
 OS:ZoneHVAC:EquipmentList,
-<<<<<<< HEAD
-  {088db04f-2b56-49ab-a3dc-30ce2025c819}, !- Handle
-  Zone HVAC Equipment List 2,             !- Name
-  {61c2bb22-6661-4964-b5c1-ab9ae248d81e}; !- Thermal Zone
-
-OS:SpaceType,
-  {6052da9d-1f76-4322-be85-ebb3a0b66f88}, !- Handle
-=======
   {6e8e0950-9528-4ff2-b734-44e3d1f861b6}, !- Handle
   Zone HVAC Equipment List 2,             !- Name
   {12f81ab7-6111-46cc-9f0b-273f62324b47}; !- Thermal Zone
 
 OS:SpaceType,
   {031a2a7d-8a41-43e1-909c-fbe137adf913}, !- Handle
->>>>>>> f26890e6
   Space Type 2,                           !- Name
   ,                                       !- Default Construction Set Name
   ,                                       !- Default Schedule Set Name
@@ -904,21 +583,13 @@
   unfinished attic;                       !- Standards Space Type
 
 OS:BuildingUnit,
-<<<<<<< HEAD
-  {c8d64e34-0085-4064-96df-c0fa41831606}, !- Handle
-=======
   {cfc89672-521a-458d-b994-f43ed855cf4e}, !- Handle
->>>>>>> f26890e6
   unit 1,                                 !- Name
   ,                                       !- Rendering Color
   Residential;                            !- Building Unit Type
 
 OS:Building,
-<<<<<<< HEAD
-  {f9182494-17ac-4c98-90e0-e9068cc11f4c}, !- Handle
-=======
   {069011a3-f281-4e44-af6b-38836c0c08c3}, !- Handle
->>>>>>> f26890e6
   Building 1,                             !- Name
   ,                                       !- Building Sector Type
   270,                                    !- North Axis {deg}
@@ -933,13 +604,8 @@
   1;                                      !- Standards Number of Living Units
 
 OS:AdditionalProperties,
-<<<<<<< HEAD
-  {9a2aa88e-fff3-4221-92a4-80e9ec9b8c43}, !- Handle
-  {f9182494-17ac-4c98-90e0-e9068cc11f4c}, !- Object Name
-=======
   {4ca5f389-9fcc-4f08-942b-5c2ae321d7ed}, !- Handle
   {069011a3-f281-4e44-af6b-38836c0c08c3}, !- Object Name
->>>>>>> f26890e6
   Total Units Represented,                !- Feature Name 1
   Integer,                                !- Feature Data Type 1
   1,                                      !- Feature Value 1
@@ -948,13 +614,8 @@
   1;                                      !- Feature Value 2
 
 OS:AdditionalProperties,
-<<<<<<< HEAD
-  {3542cd0a-7e78-4ea1-a644-61c26f19f88c}, !- Handle
-  {c8d64e34-0085-4064-96df-c0fa41831606}, !- Object Name
-=======
   {e61a3cd5-848a-41cb-9aec-74461024268b}, !- Handle
   {cfc89672-521a-458d-b994-f43ed855cf4e}, !- Object Name
->>>>>>> f26890e6
   NumberOfBedrooms,                       !- Feature Name 1
   Integer,                                !- Feature Data Type 1
   3,                                      !- Feature Value 1
@@ -963,11 +624,7 @@
   2;                                      !- Feature Value 2
 
 OS:Schedule:Day,
-<<<<<<< HEAD
-  {3480da25-4a7c-4ebd-964b-15b50e097d60}, !- Handle
-=======
   {dad0a48c-9af2-44bf-a1ef-35f2c7f62f26}, !- Handle
->>>>>>> f26890e6
   Schedule Day 1,                         !- Name
   ,                                       !- Schedule Type Limits Name
   ,                                       !- Interpolate to Timestep
@@ -976,11 +633,7 @@
   0;                                      !- Value Until Time 1
 
 OS:Schedule:Day,
-<<<<<<< HEAD
-  {7f837137-fadf-4bf8-99ff-4c6cd6f5fba9}, !- Handle
-=======
   {e288fb1d-a46b-4844-a674-fe234c74407b}, !- Handle
->>>>>>> f26890e6
   Schedule Day 2,                         !- Name
   ,                                       !- Schedule Type Limits Name
   ,                                       !- Interpolate to Timestep
@@ -989,11 +642,7 @@
   1;                                      !- Value Until Time 1
 
 OS:WeatherFile,
-<<<<<<< HEAD
-  {9b4370c3-e11a-468b-88fc-66adbbfb3721}, !- Handle
-=======
   {fa00f20f-477f-401e-8858-c0b31a685a38}, !- Handle
->>>>>>> f26890e6
   Denver Intl Ap,                         !- City
   CO,                                     !- State Province Region
   USA,                                    !- Country
@@ -1007,13 +656,8 @@
   E23378AA;                               !- Checksum
 
 OS:AdditionalProperties,
-<<<<<<< HEAD
-  {f4a56a93-567d-4f39-a81f-9d37aade8a29}, !- Handle
-  {9b4370c3-e11a-468b-88fc-66adbbfb3721}, !- Object Name
-=======
   {bdcb43be-93b4-4876-83f6-d9ab410287d8}, !- Handle
   {fa00f20f-477f-401e-8858-c0b31a685a38}, !- Object Name
->>>>>>> f26890e6
   EPWHeaderCity,                          !- Feature Name 1
   String,                                 !- Feature Data Type 1
   Denver Intl Ap,                         !- Feature Value 1
@@ -1121,11 +765,7 @@
   84;                                     !- Feature Value 35
 
 OS:Site,
-<<<<<<< HEAD
-  {e89a8bb5-7a40-444b-b5ac-9ae87e98fb49}, !- Handle
-=======
   {dc1ed497-6b16-4513-839a-8b9d9180b53c}, !- Handle
->>>>>>> f26890e6
   Denver Intl Ap_CO_USA,                  !- Name
   39.83,                                  !- Latitude {deg}
   -104.65,                                !- Longitude {deg}
@@ -1134,11 +774,7 @@
   ;                                       !- Terrain
 
 OS:ClimateZones,
-<<<<<<< HEAD
-  {dc17d310-2d27-4980-862e-de8f5a61b43a}, !- Handle
-=======
   {3d960177-c244-4edc-90e0-cc6a14107750}, !- Handle
->>>>>>> f26890e6
   ,                                       !- Active Institution
   ,                                       !- Active Year
   ,                                       !- Climate Zone Institution Name 1
@@ -1151,31 +787,19 @@
   Cold;                                   !- Climate Zone Value 2
 
 OS:Site:WaterMainsTemperature,
-<<<<<<< HEAD
-  {1c63d9d7-5189-417b-b075-5ef07affb6e5}, !- Handle
-=======
   {26d3da17-392c-4620-9f53-3c2b001bf2fd}, !- Handle
->>>>>>> f26890e6
   Correlation,                            !- Calculation Method
   ,                                       !- Temperature Schedule Name
   10.8753424657535,                       !- Annual Average Outdoor Air Temperature {C}
   23.1524007936508;                       !- Maximum Difference In Monthly Average Outdoor Air Temperatures {deltaC}
 
 OS:RunPeriodControl:DaylightSavingTime,
-<<<<<<< HEAD
-  {d39ca0f5-f09b-448f-8740-151999854720}, !- Handle
-=======
   {3d260101-6ba3-4244-9a0e-4197f8ddaab0}, !- Handle
->>>>>>> f26890e6
   4/7,                                    !- Start Date
   10/26;                                  !- End Date
 
 OS:Site:GroundTemperature:Deep,
-<<<<<<< HEAD
-  {8a7037f2-e398-4a28-ad35-59f6c100e031}, !- Handle
-=======
   {7e9e8b98-1c30-4311-be77-667b0074a678}, !- Handle
->>>>>>> f26890e6
   10.8753424657535,                       !- January Deep Ground Temperature {C}
   10.8753424657535,                       !- February Deep Ground Temperature {C}
   10.8753424657535,                       !- March Deep Ground Temperature {C}
