!- NOTE: Auto-generated from /test/osw_files/SFD_2000sqft_2story_SL_UA_3Beds_2Baths_Denver.osw

OS:Version,
<<<<<<< HEAD
  {ce07e4ab-10e8-484c-8d32-6bf951a95f4d}, !- Handle
  2.8.0;                                  !- Version Identifier

OS:SimulationControl,
  {b4aedd52-c12e-4055-bf62-10703ab3019d}, !- Handle
=======
  {77fdb4e2-fa97-457e-b358-514cb1d36176}, !- Handle
  2.8.0;                                  !- Version Identifier

OS:SimulationControl,
  {eb065825-2bf2-4a19-b737-b8d2396bbf1a}, !- Handle
>>>>>>> 4b2e9d71
  ,                                       !- Do Zone Sizing Calculation
  ,                                       !- Do System Sizing Calculation
  ,                                       !- Do Plant Sizing Calculation
  No;                                     !- Run Simulation for Sizing Periods

OS:Timestep,
<<<<<<< HEAD
  {844385f4-ed7b-4c5e-be9e-7a03837ffbc9}, !- Handle
  6;                                      !- Number of Timesteps per Hour

OS:ShadowCalculation,
  {4b408ed7-e07f-46d6-a265-35771ff30939}, !- Handle
=======
  {ee69dfa4-f00b-44d4-a3ef-d0d03575ecc7}, !- Handle
  6;                                      !- Number of Timesteps per Hour

OS:ShadowCalculation,
  {00bb5d40-0a64-4cf5-a95f-858266ac9ab7}, !- Handle
>>>>>>> 4b2e9d71
  20,                                     !- Calculation Frequency
  200;                                    !- Maximum Figures in Shadow Overlap Calculations

OS:SurfaceConvectionAlgorithm:Outside,
<<<<<<< HEAD
  {a8ea483c-9712-4c4d-9b5a-ba1919ee46c7}, !- Handle
  DOE-2;                                  !- Algorithm

OS:SurfaceConvectionAlgorithm:Inside,
  {130429bc-5033-4ef9-9b70-62850f6f42d6}, !- Handle
  TARP;                                   !- Algorithm

OS:ZoneCapacitanceMultiplier:ResearchSpecial,
  {9300aacb-1bbf-450e-b74d-467f53da0f41}, !- Handle
=======
  {5406689e-dfd8-4c88-af06-23fe80f659d6}, !- Handle
  DOE-2;                                  !- Algorithm

OS:SurfaceConvectionAlgorithm:Inside,
  {9aca97e8-779d-4625-b881-0d520c0e8893}, !- Handle
  TARP;                                   !- Algorithm

OS:ZoneCapacitanceMultiplier:ResearchSpecial,
  {3961f9f7-a150-494b-a1f1-4560e56a0b5d}, !- Handle
>>>>>>> 4b2e9d71
  ,                                       !- Temperature Capacity Multiplier
  15,                                     !- Humidity Capacity Multiplier
  ;                                       !- Carbon Dioxide Capacity Multiplier

OS:RunPeriod,
<<<<<<< HEAD
  {8c44feb9-75b7-4e51-9c24-7207c22a8256}, !- Handle
=======
  {030da579-f5c3-4c6c-a035-f113ba8356a5}, !- Handle
>>>>>>> 4b2e9d71
  Run Period 1,                           !- Name
  1,                                      !- Begin Month
  1,                                      !- Begin Day of Month
  12,                                     !- End Month
  31,                                     !- End Day of Month
  ,                                       !- Use Weather File Holidays and Special Days
  ,                                       !- Use Weather File Daylight Saving Period
  ,                                       !- Apply Weekend Holiday Rule
  ,                                       !- Use Weather File Rain Indicators
  ,                                       !- Use Weather File Snow Indicators
  ;                                       !- Number of Times Runperiod to be Repeated

OS:YearDescription,
<<<<<<< HEAD
  {ed4037da-e19e-4112-b13d-87db287630e1}, !- Handle
=======
  {3673986c-e061-4c48-82b6-cc522e2bf7a9}, !- Handle
>>>>>>> 4b2e9d71
  2007,                                   !- Calendar Year
  ,                                       !- Day of Week for Start Day
  ;                                       !- Is Leap Year

OS:ThermalZone,
<<<<<<< HEAD
  {b17e242e-fe0d-4b43-adad-38d7f6be2719}, !- Handle
=======
  {3462f2a7-ccac-41f0-92a1-c9733512502f}, !- Handle
>>>>>>> 4b2e9d71
  living zone,                            !- Name
  ,                                       !- Multiplier
  ,                                       !- Ceiling Height {m}
  ,                                       !- Volume {m3}
  ,                                       !- Floor Area {m2}
  ,                                       !- Zone Inside Convection Algorithm
  ,                                       !- Zone Outside Convection Algorithm
  ,                                       !- Zone Conditioning Equipment List Name
<<<<<<< HEAD
  {80ca959d-6994-43bf-be8c-37f46235d659}, !- Zone Air Inlet Port List
  {cfd86373-2658-4550-b2dd-83dc431a304a}, !- Zone Air Exhaust Port List
  {165f6b7f-fe62-4b40-85a9-5e181baf025b}, !- Zone Air Node Name
  {9ad543b9-786f-4d1a-8191-c33c3c7de4fe}, !- Zone Return Air Port List
=======
  {5f82b399-619b-4b10-a12f-142d06d8a3e5}, !- Zone Air Inlet Port List
  {0b182440-df13-4d5b-9179-0c4399321723}, !- Zone Air Exhaust Port List
  {7ab71e7f-efe8-480e-90c5-f48fca4461f9}, !- Zone Air Node Name
  {e9a6d75d-61d1-4576-a85c-e3138013baef}, !- Zone Return Air Port List
>>>>>>> 4b2e9d71
  ,                                       !- Primary Daylighting Control Name
  ,                                       !- Fraction of Zone Controlled by Primary Daylighting Control
  ,                                       !- Secondary Daylighting Control Name
  ,                                       !- Fraction of Zone Controlled by Secondary Daylighting Control
  ,                                       !- Illuminance Map Name
  ,                                       !- Group Rendering Name
  ,                                       !- Thermostat Name
  No;                                     !- Use Ideal Air Loads

OS:Node,
<<<<<<< HEAD
  {f674fe93-191a-405f-9e69-55b80536c75f}, !- Handle
  Node 1,                                 !- Name
  {165f6b7f-fe62-4b40-85a9-5e181baf025b}, !- Inlet Port
  ;                                       !- Outlet Port

OS:Connection,
  {165f6b7f-fe62-4b40-85a9-5e181baf025b}, !- Handle
  {437dda5c-cc63-40f8-9a62-7e8453db0c30}, !- Name
  {b17e242e-fe0d-4b43-adad-38d7f6be2719}, !- Source Object
  11,                                     !- Outlet Port
  {f674fe93-191a-405f-9e69-55b80536c75f}, !- Target Object
  2;                                      !- Inlet Port

OS:PortList,
  {80ca959d-6994-43bf-be8c-37f46235d659}, !- Handle
  {ed6bfc07-b18b-4a43-8220-2f1abbc49505}, !- Name
  {b17e242e-fe0d-4b43-adad-38d7f6be2719}; !- HVAC Component

OS:PortList,
  {cfd86373-2658-4550-b2dd-83dc431a304a}, !- Handle
  {592c9f44-9429-40f4-8425-f0b2aaec500a}, !- Name
  {b17e242e-fe0d-4b43-adad-38d7f6be2719}; !- HVAC Component

OS:PortList,
  {9ad543b9-786f-4d1a-8191-c33c3c7de4fe}, !- Handle
  {99499b48-4d19-464e-a90e-9e5a34ab1da1}, !- Name
  {b17e242e-fe0d-4b43-adad-38d7f6be2719}; !- HVAC Component

OS:Sizing:Zone,
  {0e371be9-aa5a-42ac-b698-3389605abbba}, !- Handle
  {b17e242e-fe0d-4b43-adad-38d7f6be2719}, !- Zone or ZoneList Name
=======
  {87365636-dd69-4a05-8d95-61eadc53bf17}, !- Handle
  Node 1,                                 !- Name
  {7ab71e7f-efe8-480e-90c5-f48fca4461f9}, !- Inlet Port
  ;                                       !- Outlet Port

OS:Connection,
  {7ab71e7f-efe8-480e-90c5-f48fca4461f9}, !- Handle
  {09abd32d-ff1c-4427-9528-523ff1fb6bbb}, !- Name
  {3462f2a7-ccac-41f0-92a1-c9733512502f}, !- Source Object
  11,                                     !- Outlet Port
  {87365636-dd69-4a05-8d95-61eadc53bf17}, !- Target Object
  2;                                      !- Inlet Port

OS:PortList,
  {5f82b399-619b-4b10-a12f-142d06d8a3e5}, !- Handle
  {27aa0ca9-9d9b-43fc-b628-7866df33c72b}, !- Name
  {3462f2a7-ccac-41f0-92a1-c9733512502f}; !- HVAC Component

OS:PortList,
  {0b182440-df13-4d5b-9179-0c4399321723}, !- Handle
  {e684918e-7c26-450f-ab28-ca0384573346}, !- Name
  {3462f2a7-ccac-41f0-92a1-c9733512502f}; !- HVAC Component

OS:PortList,
  {e9a6d75d-61d1-4576-a85c-e3138013baef}, !- Handle
  {d594d8e2-9132-4133-b54c-94f4dad4d7d7}, !- Name
  {3462f2a7-ccac-41f0-92a1-c9733512502f}; !- HVAC Component

OS:Sizing:Zone,
  {d435e3dc-c67e-477b-8ed7-008256c225d8}, !- Handle
  {3462f2a7-ccac-41f0-92a1-c9733512502f}, !- Zone or ZoneList Name
>>>>>>> 4b2e9d71
  SupplyAirTemperature,                   !- Zone Cooling Design Supply Air Temperature Input Method
  14,                                     !- Zone Cooling Design Supply Air Temperature {C}
  11.11,                                  !- Zone Cooling Design Supply Air Temperature Difference {deltaC}
  SupplyAirTemperature,                   !- Zone Heating Design Supply Air Temperature Input Method
  40,                                     !- Zone Heating Design Supply Air Temperature {C}
  11.11,                                  !- Zone Heating Design Supply Air Temperature Difference {deltaC}
  0.0085,                                 !- Zone Cooling Design Supply Air Humidity Ratio {kg-H2O/kg-air}
  0.008,                                  !- Zone Heating Design Supply Air Humidity Ratio {kg-H2O/kg-air}
  ,                                       !- Zone Heating Sizing Factor
  ,                                       !- Zone Cooling Sizing Factor
  DesignDay,                              !- Cooling Design Air Flow Method
  ,                                       !- Cooling Design Air Flow Rate {m3/s}
  ,                                       !- Cooling Minimum Air Flow per Zone Floor Area {m3/s-m2}
  ,                                       !- Cooling Minimum Air Flow {m3/s}
  ,                                       !- Cooling Minimum Air Flow Fraction
  DesignDay,                              !- Heating Design Air Flow Method
  ,                                       !- Heating Design Air Flow Rate {m3/s}
  ,                                       !- Heating Maximum Air Flow per Zone Floor Area {m3/s-m2}
  ,                                       !- Heating Maximum Air Flow {m3/s}
  ,                                       !- Heating Maximum Air Flow Fraction
  ,                                       !- Design Zone Air Distribution Effectiveness in Cooling Mode
  ,                                       !- Design Zone Air Distribution Effectiveness in Heating Mode
  No,                                     !- Account for Dedicated Outdoor Air System
  NeutralSupplyAir,                       !- Dedicated Outdoor Air System Control Strategy
  autosize,                               !- Dedicated Outdoor Air Low Setpoint Temperature for Design {C}
  autosize;                               !- Dedicated Outdoor Air High Setpoint Temperature for Design {C}

OS:ZoneHVAC:EquipmentList,
<<<<<<< HEAD
  {e7d8fbb7-e5fb-473f-a12e-b99eebb45b60}, !- Handle
  Zone HVAC Equipment List 1,             !- Name
  {b17e242e-fe0d-4b43-adad-38d7f6be2719}; !- Thermal Zone

OS:Space,
  {9b4cdabb-eae6-4449-9ae8-4eb0608ea08a}, !- Handle
  living space,                           !- Name
  {0495ba77-a6ff-4683-8a45-fcb67d70070d}, !- Space Type Name
=======
  {de15d296-e6e5-4164-a59b-b037128011fd}, !- Handle
  Zone HVAC Equipment List 1,             !- Name
  {3462f2a7-ccac-41f0-92a1-c9733512502f}; !- Thermal Zone

OS:Space,
  {1b2aa5ed-3ad0-4021-945a-af8f4fa2a610}, !- Handle
  living space,                           !- Name
  {65c45e83-311c-418c-831b-31eb6274e3ce}, !- Space Type Name
>>>>>>> 4b2e9d71
  ,                                       !- Default Construction Set Name
  ,                                       !- Default Schedule Set Name
  -0,                                     !- Direction of Relative North {deg}
  0,                                      !- X Origin {m}
  0,                                      !- Y Origin {m}
  0,                                      !- Z Origin {m}
  ,                                       !- Building Story Name
<<<<<<< HEAD
  {b17e242e-fe0d-4b43-adad-38d7f6be2719}, !- Thermal Zone Name
  ,                                       !- Part of Total Floor Area
  ,                                       !- Design Specification Outdoor Air Object Name
  {fb92af27-44d7-47ab-985d-3f16278eb1ab}; !- Building Unit Name

OS:Surface,
  {373b5e1a-6391-47fb-9442-85f86c43be93}, !- Handle
  Surface 1,                              !- Name
  Floor,                                  !- Surface Type
  ,                                       !- Construction Name
  {9b4cdabb-eae6-4449-9ae8-4eb0608ea08a}, !- Space Name
=======
  {3462f2a7-ccac-41f0-92a1-c9733512502f}, !- Thermal Zone Name
  ,                                       !- Part of Total Floor Area
  ,                                       !- Design Specification Outdoor Air Object Name
  {f2d9791a-4b84-43aa-b2bb-3b46f81e4b6d}; !- Building Unit Name

OS:Surface,
  {ebfdab51-add8-4eee-be8f-ec3e6a4a649f}, !- Handle
  Surface 1,                              !- Name
  Floor,                                  !- Surface Type
  ,                                       !- Construction Name
  {1b2aa5ed-3ad0-4021-945a-af8f4fa2a610}, !- Space Name
>>>>>>> 4b2e9d71
  Foundation,                             !- Outside Boundary Condition
  ,                                       !- Outside Boundary Condition Object
  NoSun,                                  !- Sun Exposure
  NoWind,                                 !- Wind Exposure
  ,                                       !- View Factor to Ground
  ,                                       !- Number of Vertices
  0, 0, 0,                                !- X,Y,Z Vertex 1 {m}
  0, 6.81553519541936, 0,                 !- X,Y,Z Vertex 2 {m}
  13.6310703908387, 6.81553519541936, 0,  !- X,Y,Z Vertex 3 {m}
  13.6310703908387, 0, 0;                 !- X,Y,Z Vertex 4 {m}

OS:Surface,
<<<<<<< HEAD
  {e15fe5fb-333a-4301-bc29-d85c0de56478}, !- Handle
  Surface 2,                              !- Name
  Wall,                                   !- Surface Type
  ,                                       !- Construction Name
  {9b4cdabb-eae6-4449-9ae8-4eb0608ea08a}, !- Space Name
=======
  {ffff8f77-d880-46db-93d5-1fad4530dde0}, !- Handle
  Surface 2,                              !- Name
  Wall,                                   !- Surface Type
  ,                                       !- Construction Name
  {1b2aa5ed-3ad0-4021-945a-af8f4fa2a610}, !- Space Name
>>>>>>> 4b2e9d71
  Outdoors,                               !- Outside Boundary Condition
  ,                                       !- Outside Boundary Condition Object
  SunExposed,                             !- Sun Exposure
  WindExposed,                            !- Wind Exposure
  ,                                       !- View Factor to Ground
  ,                                       !- Number of Vertices
  0, 6.81553519541936, 2.4384,            !- X,Y,Z Vertex 1 {m}
  0, 6.81553519541936, 0,                 !- X,Y,Z Vertex 2 {m}
  0, 0, 0,                                !- X,Y,Z Vertex 3 {m}
  0, 0, 2.4384;                           !- X,Y,Z Vertex 4 {m}

OS:Surface,
<<<<<<< HEAD
  {e0182583-8d00-424e-9eaf-7f87653804c5}, !- Handle
  Surface 3,                              !- Name
  Wall,                                   !- Surface Type
  ,                                       !- Construction Name
  {9b4cdabb-eae6-4449-9ae8-4eb0608ea08a}, !- Space Name
=======
  {6f863da4-c57e-45f8-8fa6-e6f20bd669e3}, !- Handle
  Surface 3,                              !- Name
  Wall,                                   !- Surface Type
  ,                                       !- Construction Name
  {1b2aa5ed-3ad0-4021-945a-af8f4fa2a610}, !- Space Name
>>>>>>> 4b2e9d71
  Outdoors,                               !- Outside Boundary Condition
  ,                                       !- Outside Boundary Condition Object
  SunExposed,                             !- Sun Exposure
  WindExposed,                            !- Wind Exposure
  ,                                       !- View Factor to Ground
  ,                                       !- Number of Vertices
  13.6310703908387, 6.81553519541936, 2.4384, !- X,Y,Z Vertex 1 {m}
  13.6310703908387, 6.81553519541936, 0,  !- X,Y,Z Vertex 2 {m}
  0, 6.81553519541936, 0,                 !- X,Y,Z Vertex 3 {m}
  0, 6.81553519541936, 2.4384;            !- X,Y,Z Vertex 4 {m}

OS:Surface,
<<<<<<< HEAD
  {14cacf94-0af5-405d-a62e-886de77962e0}, !- Handle
  Surface 4,                              !- Name
  Wall,                                   !- Surface Type
  ,                                       !- Construction Name
  {9b4cdabb-eae6-4449-9ae8-4eb0608ea08a}, !- Space Name
=======
  {a0fb3c2b-c212-496a-be61-3067421fea87}, !- Handle
  Surface 4,                              !- Name
  Wall,                                   !- Surface Type
  ,                                       !- Construction Name
  {1b2aa5ed-3ad0-4021-945a-af8f4fa2a610}, !- Space Name
>>>>>>> 4b2e9d71
  Outdoors,                               !- Outside Boundary Condition
  ,                                       !- Outside Boundary Condition Object
  SunExposed,                             !- Sun Exposure
  WindExposed,                            !- Wind Exposure
  ,                                       !- View Factor to Ground
  ,                                       !- Number of Vertices
  13.6310703908387, 0, 2.4384,            !- X,Y,Z Vertex 1 {m}
  13.6310703908387, 0, 0,                 !- X,Y,Z Vertex 2 {m}
  13.6310703908387, 6.81553519541936, 0,  !- X,Y,Z Vertex 3 {m}
  13.6310703908387, 6.81553519541936, 2.4384; !- X,Y,Z Vertex 4 {m}

OS:Surface,
<<<<<<< HEAD
  {f6776027-731a-4b02-acad-566d22e3a8bb}, !- Handle
  Surface 5,                              !- Name
  Wall,                                   !- Surface Type
  ,                                       !- Construction Name
  {9b4cdabb-eae6-4449-9ae8-4eb0608ea08a}, !- Space Name
=======
  {6eb5bc1a-55ab-4910-bed2-0d26695bd57e}, !- Handle
  Surface 5,                              !- Name
  Wall,                                   !- Surface Type
  ,                                       !- Construction Name
  {1b2aa5ed-3ad0-4021-945a-af8f4fa2a610}, !- Space Name
>>>>>>> 4b2e9d71
  Outdoors,                               !- Outside Boundary Condition
  ,                                       !- Outside Boundary Condition Object
  SunExposed,                             !- Sun Exposure
  WindExposed,                            !- Wind Exposure
  ,                                       !- View Factor to Ground
  ,                                       !- Number of Vertices
  0, 0, 2.4384,                           !- X,Y,Z Vertex 1 {m}
  0, 0, 0,                                !- X,Y,Z Vertex 2 {m}
  13.6310703908387, 0, 0,                 !- X,Y,Z Vertex 3 {m}
  13.6310703908387, 0, 2.4384;            !- X,Y,Z Vertex 4 {m}

OS:Surface,
<<<<<<< HEAD
  {16389f62-d89b-49da-9aab-e7aa13510387}, !- Handle
  Surface 6,                              !- Name
  RoofCeiling,                            !- Surface Type
  ,                                       !- Construction Name
  {9b4cdabb-eae6-4449-9ae8-4eb0608ea08a}, !- Space Name
  Surface,                                !- Outside Boundary Condition
  {96d31064-d33e-42f4-b133-bc46fcc924fb}, !- Outside Boundary Condition Object
=======
  {f17275cc-d497-4e20-ab80-75d0a507f746}, !- Handle
  Surface 6,                              !- Name
  RoofCeiling,                            !- Surface Type
  ,                                       !- Construction Name
  {1b2aa5ed-3ad0-4021-945a-af8f4fa2a610}, !- Space Name
  Surface,                                !- Outside Boundary Condition
  {bce17a04-0dc4-45e8-aaa5-7f73fac7724f}, !- Outside Boundary Condition Object
>>>>>>> 4b2e9d71
  NoSun,                                  !- Sun Exposure
  NoWind,                                 !- Wind Exposure
  ,                                       !- View Factor to Ground
  ,                                       !- Number of Vertices
  13.6310703908387, 0, 2.4384,            !- X,Y,Z Vertex 1 {m}
  13.6310703908387, 6.81553519541936, 2.4384, !- X,Y,Z Vertex 2 {m}
  0, 6.81553519541936, 2.4384,            !- X,Y,Z Vertex 3 {m}
  0, 0, 2.4384;                           !- X,Y,Z Vertex 4 {m}

OS:SpaceType,
<<<<<<< HEAD
  {0495ba77-a6ff-4683-8a45-fcb67d70070d}, !- Handle
=======
  {65c45e83-311c-418c-831b-31eb6274e3ce}, !- Handle
>>>>>>> 4b2e9d71
  Space Type 1,                           !- Name
  ,                                       !- Default Construction Set Name
  ,                                       !- Default Schedule Set Name
  ,                                       !- Group Rendering Name
  ,                                       !- Design Specification Outdoor Air Object Name
  ,                                       !- Standards Template
  ,                                       !- Standards Building Type
  living;                                 !- Standards Space Type

OS:Space,
<<<<<<< HEAD
  {1012a315-dd84-41b0-8a2a-acaa54aef72e}, !- Handle
  living space|story 2,                   !- Name
  {0495ba77-a6ff-4683-8a45-fcb67d70070d}, !- Space Type Name
=======
  {30605ef0-b56b-4844-aa58-8735c39a1b71}, !- Handle
  living space|story 2,                   !- Name
  {65c45e83-311c-418c-831b-31eb6274e3ce}, !- Space Type Name
>>>>>>> 4b2e9d71
  ,                                       !- Default Construction Set Name
  ,                                       !- Default Schedule Set Name
  -0,                                     !- Direction of Relative North {deg}
  0,                                      !- X Origin {m}
  0,                                      !- Y Origin {m}
  2.4384,                                 !- Z Origin {m}
  ,                                       !- Building Story Name
<<<<<<< HEAD
  {b17e242e-fe0d-4b43-adad-38d7f6be2719}, !- Thermal Zone Name
  ,                                       !- Part of Total Floor Area
  ,                                       !- Design Specification Outdoor Air Object Name
  {fb92af27-44d7-47ab-985d-3f16278eb1ab}; !- Building Unit Name

OS:Surface,
  {96d31064-d33e-42f4-b133-bc46fcc924fb}, !- Handle
  Surface 7,                              !- Name
  Floor,                                  !- Surface Type
  ,                                       !- Construction Name
  {1012a315-dd84-41b0-8a2a-acaa54aef72e}, !- Space Name
  Surface,                                !- Outside Boundary Condition
  {16389f62-d89b-49da-9aab-e7aa13510387}, !- Outside Boundary Condition Object
=======
  {3462f2a7-ccac-41f0-92a1-c9733512502f}, !- Thermal Zone Name
  ,                                       !- Part of Total Floor Area
  ,                                       !- Design Specification Outdoor Air Object Name
  {f2d9791a-4b84-43aa-b2bb-3b46f81e4b6d}; !- Building Unit Name

OS:Surface,
  {bce17a04-0dc4-45e8-aaa5-7f73fac7724f}, !- Handle
  Surface 7,                              !- Name
  Floor,                                  !- Surface Type
  ,                                       !- Construction Name
  {30605ef0-b56b-4844-aa58-8735c39a1b71}, !- Space Name
  Surface,                                !- Outside Boundary Condition
  {f17275cc-d497-4e20-ab80-75d0a507f746}, !- Outside Boundary Condition Object
>>>>>>> 4b2e9d71
  NoSun,                                  !- Sun Exposure
  NoWind,                                 !- Wind Exposure
  ,                                       !- View Factor to Ground
  ,                                       !- Number of Vertices
  0, 0, 0,                                !- X,Y,Z Vertex 1 {m}
  0, 6.81553519541936, 0,                 !- X,Y,Z Vertex 2 {m}
  13.6310703908387, 6.81553519541936, 0,  !- X,Y,Z Vertex 3 {m}
  13.6310703908387, 0, 0;                 !- X,Y,Z Vertex 4 {m}

OS:Surface,
<<<<<<< HEAD
  {221a4a89-cfdd-42a6-9de6-6e9ac7f79119}, !- Handle
  Surface 8,                              !- Name
  Wall,                                   !- Surface Type
  ,                                       !- Construction Name
  {1012a315-dd84-41b0-8a2a-acaa54aef72e}, !- Space Name
=======
  {a09e177d-7819-45da-ba4c-65da24db7d63}, !- Handle
  Surface 8,                              !- Name
  Wall,                                   !- Surface Type
  ,                                       !- Construction Name
  {30605ef0-b56b-4844-aa58-8735c39a1b71}, !- Space Name
>>>>>>> 4b2e9d71
  Outdoors,                               !- Outside Boundary Condition
  ,                                       !- Outside Boundary Condition Object
  SunExposed,                             !- Sun Exposure
  WindExposed,                            !- Wind Exposure
  ,                                       !- View Factor to Ground
  ,                                       !- Number of Vertices
  0, 6.81553519541936, 2.4384,            !- X,Y,Z Vertex 1 {m}
  0, 6.81553519541936, 0,                 !- X,Y,Z Vertex 2 {m}
  0, 0, 0,                                !- X,Y,Z Vertex 3 {m}
  0, 0, 2.4384;                           !- X,Y,Z Vertex 4 {m}

OS:Surface,
<<<<<<< HEAD
  {3b48a6f0-c5a2-4725-823d-1996c1c2177c}, !- Handle
  Surface 9,                              !- Name
  Wall,                                   !- Surface Type
  ,                                       !- Construction Name
  {1012a315-dd84-41b0-8a2a-acaa54aef72e}, !- Space Name
=======
  {c599b7d8-b9f8-4ef6-ab72-03e8c36b2461}, !- Handle
  Surface 9,                              !- Name
  Wall,                                   !- Surface Type
  ,                                       !- Construction Name
  {30605ef0-b56b-4844-aa58-8735c39a1b71}, !- Space Name
>>>>>>> 4b2e9d71
  Outdoors,                               !- Outside Boundary Condition
  ,                                       !- Outside Boundary Condition Object
  SunExposed,                             !- Sun Exposure
  WindExposed,                            !- Wind Exposure
  ,                                       !- View Factor to Ground
  ,                                       !- Number of Vertices
  13.6310703908387, 6.81553519541936, 2.4384, !- X,Y,Z Vertex 1 {m}
  13.6310703908387, 6.81553519541936, 0,  !- X,Y,Z Vertex 2 {m}
  0, 6.81553519541936, 0,                 !- X,Y,Z Vertex 3 {m}
  0, 6.81553519541936, 2.4384;            !- X,Y,Z Vertex 4 {m}

OS:Surface,
<<<<<<< HEAD
  {44cded74-b128-426d-a8b7-459cce2a9dc5}, !- Handle
  Surface 10,                             !- Name
  Wall,                                   !- Surface Type
  ,                                       !- Construction Name
  {1012a315-dd84-41b0-8a2a-acaa54aef72e}, !- Space Name
=======
  {9a406f6b-4158-4e76-9fd8-5ca75c0d8d42}, !- Handle
  Surface 10,                             !- Name
  Wall,                                   !- Surface Type
  ,                                       !- Construction Name
  {30605ef0-b56b-4844-aa58-8735c39a1b71}, !- Space Name
>>>>>>> 4b2e9d71
  Outdoors,                               !- Outside Boundary Condition
  ,                                       !- Outside Boundary Condition Object
  SunExposed,                             !- Sun Exposure
  WindExposed,                            !- Wind Exposure
  ,                                       !- View Factor to Ground
  ,                                       !- Number of Vertices
  13.6310703908387, 0, 2.4384,            !- X,Y,Z Vertex 1 {m}
  13.6310703908387, 0, 0,                 !- X,Y,Z Vertex 2 {m}
  13.6310703908387, 6.81553519541936, 0,  !- X,Y,Z Vertex 3 {m}
  13.6310703908387, 6.81553519541936, 2.4384; !- X,Y,Z Vertex 4 {m}

OS:Surface,
<<<<<<< HEAD
  {146f242e-137a-47df-a1bf-9bf2f85bd3f5}, !- Handle
  Surface 11,                             !- Name
  Wall,                                   !- Surface Type
  ,                                       !- Construction Name
  {1012a315-dd84-41b0-8a2a-acaa54aef72e}, !- Space Name
=======
  {807b2c6f-4879-4716-a622-56d61091423c}, !- Handle
  Surface 11,                             !- Name
  Wall,                                   !- Surface Type
  ,                                       !- Construction Name
  {30605ef0-b56b-4844-aa58-8735c39a1b71}, !- Space Name
>>>>>>> 4b2e9d71
  Outdoors,                               !- Outside Boundary Condition
  ,                                       !- Outside Boundary Condition Object
  SunExposed,                             !- Sun Exposure
  WindExposed,                            !- Wind Exposure
  ,                                       !- View Factor to Ground
  ,                                       !- Number of Vertices
  0, 0, 2.4384,                           !- X,Y,Z Vertex 1 {m}
  0, 0, 0,                                !- X,Y,Z Vertex 2 {m}
  13.6310703908387, 0, 0,                 !- X,Y,Z Vertex 3 {m}
  13.6310703908387, 0, 2.4384;            !- X,Y,Z Vertex 4 {m}

OS:Surface,
<<<<<<< HEAD
  {f29d3495-d73b-442d-b9d5-b0bd1d185a02}, !- Handle
  Surface 12,                             !- Name
  RoofCeiling,                            !- Surface Type
  ,                                       !- Construction Name
  {1012a315-dd84-41b0-8a2a-acaa54aef72e}, !- Space Name
  Surface,                                !- Outside Boundary Condition
  {50e90830-9634-4069-8447-076c3e140da2}, !- Outside Boundary Condition Object
=======
  {c1609f80-928f-4b97-999a-8a9a2aadc553}, !- Handle
  Surface 12,                             !- Name
  RoofCeiling,                            !- Surface Type
  ,                                       !- Construction Name
  {30605ef0-b56b-4844-aa58-8735c39a1b71}, !- Space Name
  Surface,                                !- Outside Boundary Condition
  {0cec16ca-f93d-4474-8bdb-0efaf9291d5e}, !- Outside Boundary Condition Object
>>>>>>> 4b2e9d71
  NoSun,                                  !- Sun Exposure
  NoWind,                                 !- Wind Exposure
  ,                                       !- View Factor to Ground
  ,                                       !- Number of Vertices
  13.6310703908387, 0, 2.4384,            !- X,Y,Z Vertex 1 {m}
  13.6310703908387, 6.81553519541936, 2.4384, !- X,Y,Z Vertex 2 {m}
  0, 6.81553519541936, 2.4384,            !- X,Y,Z Vertex 3 {m}
  0, 0, 2.4384;                           !- X,Y,Z Vertex 4 {m}

OS:Surface,
<<<<<<< HEAD
  {50e90830-9634-4069-8447-076c3e140da2}, !- Handle
  Surface 13,                             !- Name
  Floor,                                  !- Surface Type
  ,                                       !- Construction Name
  {84b3a3d7-6354-4137-8d88-def235633f36}, !- Space Name
  Surface,                                !- Outside Boundary Condition
  {f29d3495-d73b-442d-b9d5-b0bd1d185a02}, !- Outside Boundary Condition Object
=======
  {0cec16ca-f93d-4474-8bdb-0efaf9291d5e}, !- Handle
  Surface 13,                             !- Name
  Floor,                                  !- Surface Type
  ,                                       !- Construction Name
  {e1635b37-c6c5-4b33-a4e7-996068f5fe36}, !- Space Name
  Surface,                                !- Outside Boundary Condition
  {c1609f80-928f-4b97-999a-8a9a2aadc553}, !- Outside Boundary Condition Object
>>>>>>> 4b2e9d71
  NoSun,                                  !- Sun Exposure
  NoWind,                                 !- Wind Exposure
  ,                                       !- View Factor to Ground
  ,                                       !- Number of Vertices
  0, 6.81553519541936, 0,                 !- X,Y,Z Vertex 1 {m}
  13.6310703908387, 6.81553519541936, 0,  !- X,Y,Z Vertex 2 {m}
  13.6310703908387, 0, 0,                 !- X,Y,Z Vertex 3 {m}
  0, 0, 0;                                !- X,Y,Z Vertex 4 {m}

OS:Surface,
<<<<<<< HEAD
  {23fec60c-9c56-4aa5-b7b1-5a14d1bf50db}, !- Handle
  Surface 14,                             !- Name
  RoofCeiling,                            !- Surface Type
  ,                                       !- Construction Name
  {84b3a3d7-6354-4137-8d88-def235633f36}, !- Space Name
=======
  {ae9af887-3354-4165-86fa-c2b456e77d7f}, !- Handle
  Surface 14,                             !- Name
  RoofCeiling,                            !- Surface Type
  ,                                       !- Construction Name
  {e1635b37-c6c5-4b33-a4e7-996068f5fe36}, !- Space Name
>>>>>>> 4b2e9d71
  Outdoors,                               !- Outside Boundary Condition
  ,                                       !- Outside Boundary Condition Object
  SunExposed,                             !- Sun Exposure
  WindExposed,                            !- Wind Exposure
  ,                                       !- View Factor to Ground
  ,                                       !- Number of Vertices
  13.6310703908387, 3.40776759770968, 1.70388379885484, !- X,Y,Z Vertex 1 {m}
  0, 3.40776759770968, 1.70388379885484,  !- X,Y,Z Vertex 2 {m}
  0, 0, 0,                                !- X,Y,Z Vertex 3 {m}
  13.6310703908387, 0, 0;                 !- X,Y,Z Vertex 4 {m}

OS:Surface,
<<<<<<< HEAD
  {b19f02b6-afb5-473b-9403-43a518cdc1b9}, !- Handle
  Surface 15,                             !- Name
  RoofCeiling,                            !- Surface Type
  ,                                       !- Construction Name
  {84b3a3d7-6354-4137-8d88-def235633f36}, !- Space Name
=======
  {d3a040cf-c75c-4dde-98bf-45546d1b8ad0}, !- Handle
  Surface 15,                             !- Name
  RoofCeiling,                            !- Surface Type
  ,                                       !- Construction Name
  {e1635b37-c6c5-4b33-a4e7-996068f5fe36}, !- Space Name
>>>>>>> 4b2e9d71
  Outdoors,                               !- Outside Boundary Condition
  ,                                       !- Outside Boundary Condition Object
  SunExposed,                             !- Sun Exposure
  WindExposed,                            !- Wind Exposure
  ,                                       !- View Factor to Ground
  ,                                       !- Number of Vertices
  0, 3.40776759770968, 1.70388379885484,  !- X,Y,Z Vertex 1 {m}
  13.6310703908387, 3.40776759770968, 1.70388379885484, !- X,Y,Z Vertex 2 {m}
  13.6310703908387, 6.81553519541936, 0,  !- X,Y,Z Vertex 3 {m}
  0, 6.81553519541936, 0;                 !- X,Y,Z Vertex 4 {m}

OS:Surface,
<<<<<<< HEAD
  {94ae07ed-614c-4c53-8fbd-7f27b145fa63}, !- Handle
  Surface 16,                             !- Name
  Wall,                                   !- Surface Type
  ,                                       !- Construction Name
  {84b3a3d7-6354-4137-8d88-def235633f36}, !- Space Name
=======
  {e01953c3-5964-4732-b222-0dbebfbc4323}, !- Handle
  Surface 16,                             !- Name
  Wall,                                   !- Surface Type
  ,                                       !- Construction Name
  {e1635b37-c6c5-4b33-a4e7-996068f5fe36}, !- Space Name
>>>>>>> 4b2e9d71
  Outdoors,                               !- Outside Boundary Condition
  ,                                       !- Outside Boundary Condition Object
  SunExposed,                             !- Sun Exposure
  WindExposed,                            !- Wind Exposure
  ,                                       !- View Factor to Ground
  ,                                       !- Number of Vertices
  0, 3.40776759770968, 1.70388379885484,  !- X,Y,Z Vertex 1 {m}
  0, 6.81553519541936, 0,                 !- X,Y,Z Vertex 2 {m}
  0, 0, 0;                                !- X,Y,Z Vertex 3 {m}

OS:Surface,
<<<<<<< HEAD
  {1b6027e9-7374-4971-a9f8-9f51d09823f7}, !- Handle
  Surface 17,                             !- Name
  Wall,                                   !- Surface Type
  ,                                       !- Construction Name
  {84b3a3d7-6354-4137-8d88-def235633f36}, !- Space Name
=======
  {ca9b0088-9317-43d2-8997-138bdd54a84d}, !- Handle
  Surface 17,                             !- Name
  Wall,                                   !- Surface Type
  ,                                       !- Construction Name
  {e1635b37-c6c5-4b33-a4e7-996068f5fe36}, !- Space Name
>>>>>>> 4b2e9d71
  Outdoors,                               !- Outside Boundary Condition
  ,                                       !- Outside Boundary Condition Object
  SunExposed,                             !- Sun Exposure
  WindExposed,                            !- Wind Exposure
  ,                                       !- View Factor to Ground
  ,                                       !- Number of Vertices
  13.6310703908387, 3.40776759770968, 1.70388379885484, !- X,Y,Z Vertex 1 {m}
  13.6310703908387, 0, 0,                 !- X,Y,Z Vertex 2 {m}
  13.6310703908387, 6.81553519541936, 0;  !- X,Y,Z Vertex 3 {m}

OS:Space,
<<<<<<< HEAD
  {84b3a3d7-6354-4137-8d88-def235633f36}, !- Handle
  unfinished attic space,                 !- Name
  {f15afc72-de4f-451e-bd0f-a104e8d0b8cb}, !- Space Type Name
=======
  {e1635b37-c6c5-4b33-a4e7-996068f5fe36}, !- Handle
  unfinished attic space,                 !- Name
  {0a5cc7af-52bb-451a-a577-311541acd7fc}, !- Space Type Name
>>>>>>> 4b2e9d71
  ,                                       !- Default Construction Set Name
  ,                                       !- Default Schedule Set Name
  -0,                                     !- Direction of Relative North {deg}
  0,                                      !- X Origin {m}
  0,                                      !- Y Origin {m}
  4.8768,                                 !- Z Origin {m}
  ,                                       !- Building Story Name
<<<<<<< HEAD
  {545c694d-ecf4-491a-ae86-ce451ab8a65b}; !- Thermal Zone Name

OS:ThermalZone,
  {545c694d-ecf4-491a-ae86-ce451ab8a65b}, !- Handle
=======
  {7ef1e0e5-cb3d-4945-9181-5372278b93d5}; !- Thermal Zone Name

OS:ThermalZone,
  {7ef1e0e5-cb3d-4945-9181-5372278b93d5}, !- Handle
>>>>>>> 4b2e9d71
  unfinished attic zone,                  !- Name
  ,                                       !- Multiplier
  ,                                       !- Ceiling Height {m}
  ,                                       !- Volume {m3}
  ,                                       !- Floor Area {m2}
  ,                                       !- Zone Inside Convection Algorithm
  ,                                       !- Zone Outside Convection Algorithm
  ,                                       !- Zone Conditioning Equipment List Name
<<<<<<< HEAD
  {1cae418e-87eb-444d-bfc2-79ffe9c29ab9}, !- Zone Air Inlet Port List
  {b53c55a2-cb78-41a2-8aa7-5f68e351bc3a}, !- Zone Air Exhaust Port List
  {179dbab7-50fe-4a64-bbdb-1103f0848ed4}, !- Zone Air Node Name
  {2da1c90d-1f9e-417e-9568-7d0566c5a1b7}, !- Zone Return Air Port List
=======
  {09eeab70-b6d6-4def-b620-5fa3e650d62c}, !- Zone Air Inlet Port List
  {5fd59e2c-da27-4a72-b4c5-d8b8ce1668ef}, !- Zone Air Exhaust Port List
  {9dd5bcd8-bbdd-4ecf-9a0a-b797e1d731a1}, !- Zone Air Node Name
  {8456cfba-97d9-4d40-87b8-6db6d32949de}, !- Zone Return Air Port List
>>>>>>> 4b2e9d71
  ,                                       !- Primary Daylighting Control Name
  ,                                       !- Fraction of Zone Controlled by Primary Daylighting Control
  ,                                       !- Secondary Daylighting Control Name
  ,                                       !- Fraction of Zone Controlled by Secondary Daylighting Control
  ,                                       !- Illuminance Map Name
  ,                                       !- Group Rendering Name
  ,                                       !- Thermostat Name
  No;                                     !- Use Ideal Air Loads

OS:Node,
<<<<<<< HEAD
  {2a3f0777-64a6-4fa9-a2e7-ddc0bb224f33}, !- Handle
  Node 2,                                 !- Name
  {179dbab7-50fe-4a64-bbdb-1103f0848ed4}, !- Inlet Port
  ;                                       !- Outlet Port

OS:Connection,
  {179dbab7-50fe-4a64-bbdb-1103f0848ed4}, !- Handle
  {bc96ce05-9b31-4cc9-a416-e8cdf255e8c3}, !- Name
  {545c694d-ecf4-491a-ae86-ce451ab8a65b}, !- Source Object
  11,                                     !- Outlet Port
  {2a3f0777-64a6-4fa9-a2e7-ddc0bb224f33}, !- Target Object
  2;                                      !- Inlet Port

OS:PortList,
  {1cae418e-87eb-444d-bfc2-79ffe9c29ab9}, !- Handle
  {5c7b5a78-a8e4-43fa-93e6-388083031b3e}, !- Name
  {545c694d-ecf4-491a-ae86-ce451ab8a65b}; !- HVAC Component

OS:PortList,
  {b53c55a2-cb78-41a2-8aa7-5f68e351bc3a}, !- Handle
  {1e9f4b35-213d-45b3-8ec1-22bfa854e9fe}, !- Name
  {545c694d-ecf4-491a-ae86-ce451ab8a65b}; !- HVAC Component

OS:PortList,
  {2da1c90d-1f9e-417e-9568-7d0566c5a1b7}, !- Handle
  {3d38423e-ef99-46ce-bbc4-f951e1c6f781}, !- Name
  {545c694d-ecf4-491a-ae86-ce451ab8a65b}; !- HVAC Component

OS:Sizing:Zone,
  {ee39871a-03f5-42c7-84c2-a40553f0fbcc}, !- Handle
  {545c694d-ecf4-491a-ae86-ce451ab8a65b}, !- Zone or ZoneList Name
=======
  {828c0476-b701-43ea-bf3f-ba919de3ea78}, !- Handle
  Node 2,                                 !- Name
  {9dd5bcd8-bbdd-4ecf-9a0a-b797e1d731a1}, !- Inlet Port
  ;                                       !- Outlet Port

OS:Connection,
  {9dd5bcd8-bbdd-4ecf-9a0a-b797e1d731a1}, !- Handle
  {1d5668af-6077-416a-8232-3aebe4d181c3}, !- Name
  {7ef1e0e5-cb3d-4945-9181-5372278b93d5}, !- Source Object
  11,                                     !- Outlet Port
  {828c0476-b701-43ea-bf3f-ba919de3ea78}, !- Target Object
  2;                                      !- Inlet Port

OS:PortList,
  {09eeab70-b6d6-4def-b620-5fa3e650d62c}, !- Handle
  {86bc015f-e055-4b77-8cbf-cd6a1c2fde6a}, !- Name
  {7ef1e0e5-cb3d-4945-9181-5372278b93d5}; !- HVAC Component

OS:PortList,
  {5fd59e2c-da27-4a72-b4c5-d8b8ce1668ef}, !- Handle
  {2cfad54e-e980-4a65-a8ee-618c9cd14cbc}, !- Name
  {7ef1e0e5-cb3d-4945-9181-5372278b93d5}; !- HVAC Component

OS:PortList,
  {8456cfba-97d9-4d40-87b8-6db6d32949de}, !- Handle
  {b47b2e23-4566-4248-8013-b92fd0b00418}, !- Name
  {7ef1e0e5-cb3d-4945-9181-5372278b93d5}; !- HVAC Component

OS:Sizing:Zone,
  {d193bee0-713b-4223-9261-2a32b25bec70}, !- Handle
  {7ef1e0e5-cb3d-4945-9181-5372278b93d5}, !- Zone or ZoneList Name
>>>>>>> 4b2e9d71
  SupplyAirTemperature,                   !- Zone Cooling Design Supply Air Temperature Input Method
  14,                                     !- Zone Cooling Design Supply Air Temperature {C}
  11.11,                                  !- Zone Cooling Design Supply Air Temperature Difference {deltaC}
  SupplyAirTemperature,                   !- Zone Heating Design Supply Air Temperature Input Method
  40,                                     !- Zone Heating Design Supply Air Temperature {C}
  11.11,                                  !- Zone Heating Design Supply Air Temperature Difference {deltaC}
  0.0085,                                 !- Zone Cooling Design Supply Air Humidity Ratio {kg-H2O/kg-air}
  0.008,                                  !- Zone Heating Design Supply Air Humidity Ratio {kg-H2O/kg-air}
  ,                                       !- Zone Heating Sizing Factor
  ,                                       !- Zone Cooling Sizing Factor
  DesignDay,                              !- Cooling Design Air Flow Method
  ,                                       !- Cooling Design Air Flow Rate {m3/s}
  ,                                       !- Cooling Minimum Air Flow per Zone Floor Area {m3/s-m2}
  ,                                       !- Cooling Minimum Air Flow {m3/s}
  ,                                       !- Cooling Minimum Air Flow Fraction
  DesignDay,                              !- Heating Design Air Flow Method
  ,                                       !- Heating Design Air Flow Rate {m3/s}
  ,                                       !- Heating Maximum Air Flow per Zone Floor Area {m3/s-m2}
  ,                                       !- Heating Maximum Air Flow {m3/s}
  ,                                       !- Heating Maximum Air Flow Fraction
  ,                                       !- Design Zone Air Distribution Effectiveness in Cooling Mode
  ,                                       !- Design Zone Air Distribution Effectiveness in Heating Mode
  No,                                     !- Account for Dedicated Outdoor Air System
  NeutralSupplyAir,                       !- Dedicated Outdoor Air System Control Strategy
  autosize,                               !- Dedicated Outdoor Air Low Setpoint Temperature for Design {C}
  autosize;                               !- Dedicated Outdoor Air High Setpoint Temperature for Design {C}

OS:ZoneHVAC:EquipmentList,
<<<<<<< HEAD
  {0bc252cb-4132-4287-b445-c705be60ea87}, !- Handle
  Zone HVAC Equipment List 2,             !- Name
  {545c694d-ecf4-491a-ae86-ce451ab8a65b}; !- Thermal Zone

OS:SpaceType,
  {f15afc72-de4f-451e-bd0f-a104e8d0b8cb}, !- Handle
=======
  {3c669b68-f484-4e91-ace0-fddb8f4ff8af}, !- Handle
  Zone HVAC Equipment List 2,             !- Name
  {7ef1e0e5-cb3d-4945-9181-5372278b93d5}; !- Thermal Zone

OS:SpaceType,
  {0a5cc7af-52bb-451a-a577-311541acd7fc}, !- Handle
>>>>>>> 4b2e9d71
  Space Type 2,                           !- Name
  ,                                       !- Default Construction Set Name
  ,                                       !- Default Schedule Set Name
  ,                                       !- Group Rendering Name
  ,                                       !- Design Specification Outdoor Air Object Name
  ,                                       !- Standards Template
  ,                                       !- Standards Building Type
  unfinished attic;                       !- Standards Space Type

OS:BuildingUnit,
<<<<<<< HEAD
  {fb92af27-44d7-47ab-985d-3f16278eb1ab}, !- Handle
=======
  {f2d9791a-4b84-43aa-b2bb-3b46f81e4b6d}, !- Handle
>>>>>>> 4b2e9d71
  unit 1,                                 !- Name
  ,                                       !- Rendering Color
  Residential;                            !- Building Unit Type

OS:Building,
<<<<<<< HEAD
  {db713d42-9f70-4ac6-90b0-da39a3969303}, !- Handle
=======
  {f2be8a25-7b1d-442b-b8f3-8053bb3dec51}, !- Handle
>>>>>>> 4b2e9d71
  Building 1,                             !- Name
  ,                                       !- Building Sector Type
  0,                                      !- North Axis {deg}
  ,                                       !- Nominal Floor to Floor Height {m}
  ,                                       !- Space Type Name
  ,                                       !- Default Construction Set Name
  ,                                       !- Default Schedule Set Name
  2,                                      !- Standards Number of Stories
  2,                                      !- Standards Number of Above Ground Stories
  ,                                       !- Standards Template
  singlefamilydetached,                   !- Standards Building Type
  1;                                      !- Standards Number of Living Units

OS:AdditionalProperties,
<<<<<<< HEAD
  {dacd1423-7a22-43fe-87ab-f0a2e7f77b28}, !- Handle
  {db713d42-9f70-4ac6-90b0-da39a3969303}, !- Object Name
=======
  {6e563e6c-8edb-47eb-be39-b08fb3dcd286}, !- Handle
  {f2be8a25-7b1d-442b-b8f3-8053bb3dec51}, !- Object Name
>>>>>>> 4b2e9d71
  Total Units Represented,                !- Feature Name 1
  Integer,                                !- Feature Data Type 1
  1,                                      !- Feature Value 1
  Total Units Modeled,                    !- Feature Name 2
  Integer,                                !- Feature Data Type 2
  1;                                      !- Feature Value 2

OS:AdditionalProperties,
<<<<<<< HEAD
  {5beb8f1d-b6ec-4b2a-ae03-4fdd36844bb4}, !- Handle
  {fb92af27-44d7-47ab-985d-3f16278eb1ab}, !- Object Name
=======
  {75242d60-3cbb-4e38-83af-6b524f6218b6}, !- Handle
  {f2d9791a-4b84-43aa-b2bb-3b46f81e4b6d}, !- Object Name
>>>>>>> 4b2e9d71
  NumberOfBedrooms,                       !- Feature Name 1
  Integer,                                !- Feature Data Type 1
  3,                                      !- Feature Value 1
  NumberOfBathrooms,                      !- Feature Name 2
  Double,                                 !- Feature Data Type 2
  2;                                      !- Feature Value 2

OS:Schedule:Day,
<<<<<<< HEAD
  {970140ef-d20a-4238-8787-33a152240192}, !- Handle
=======
  {c9eac3c4-ada6-4667-a61f-00f3dce99a06}, !- Handle
>>>>>>> 4b2e9d71
  Schedule Day 1,                         !- Name
  ,                                       !- Schedule Type Limits Name
  ,                                       !- Interpolate to Timestep
  24,                                     !- Hour 1
  0,                                      !- Minute 1
  0;                                      !- Value Until Time 1

OS:Schedule:Day,
<<<<<<< HEAD
  {dd318fef-4d72-497c-8c4d-b0c39497ef34}, !- Handle
=======
  {95d12a8a-194e-4957-becd-5b1f2ecafe01}, !- Handle
>>>>>>> 4b2e9d71
  Schedule Day 2,                         !- Name
  ,                                       !- Schedule Type Limits Name
  ,                                       !- Interpolate to Timestep
  24,                                     !- Hour 1
  0,                                      !- Minute 1
  1;                                      !- Value Until Time 1

OS:WeatherFile,
<<<<<<< HEAD
  {35384715-9a19-4287-a176-9ebba196e679}, !- Handle
=======
  {664a213a-9ef1-4042-9b67-ed27dfa28b53}, !- Handle
>>>>>>> 4b2e9d71
  Denver Intl Ap,                         !- City
  CO,                                     !- State Province Region
  USA,                                    !- Country
  TMY3,                                   !- Data Source
  725650,                                 !- WMO Number
  39.83,                                  !- Latitude {deg}
  -104.65,                                !- Longitude {deg}
  -7,                                     !- Time Zone {hr}
  1650,                                   !- Elevation {m}
  file:../weather/USA_CO_Denver.Intl.AP.725650_TMY3.epw, !- Url
  E23378AA;                               !- Checksum

OS:AdditionalProperties,
<<<<<<< HEAD
  {6e1cce41-dec0-4e79-bdba-745acf5ad11b}, !- Handle
  {35384715-9a19-4287-a176-9ebba196e679}, !- Object Name
=======
  {12e2ba86-f4db-4290-9c20-ca2cc9942169}, !- Handle
  {664a213a-9ef1-4042-9b67-ed27dfa28b53}, !- Object Name
>>>>>>> 4b2e9d71
  EPWHeaderCity,                          !- Feature Name 1
  String,                                 !- Feature Data Type 1
  Denver Intl Ap,                         !- Feature Value 1
  EPWHeaderState,                         !- Feature Name 2
  String,                                 !- Feature Data Type 2
  CO,                                     !- Feature Value 2
  EPWHeaderCountry,                       !- Feature Name 3
  String,                                 !- Feature Data Type 3
  USA,                                    !- Feature Value 3
  EPWHeaderDataSource,                    !- Feature Name 4
  String,                                 !- Feature Data Type 4
  TMY3,                                   !- Feature Value 4
  EPWHeaderStation,                       !- Feature Name 5
  String,                                 !- Feature Data Type 5
  725650,                                 !- Feature Value 5
  EPWHeaderLatitude,                      !- Feature Name 6
  Double,                                 !- Feature Data Type 6
  39.829999999999998,                     !- Feature Value 6
  EPWHeaderLongitude,                     !- Feature Name 7
  Double,                                 !- Feature Data Type 7
  -104.65000000000001,                    !- Feature Value 7
  EPWHeaderTimezone,                      !- Feature Name 8
  Double,                                 !- Feature Data Type 8
  -7,                                     !- Feature Value 8
  EPWHeaderAltitude,                      !- Feature Name 9
  Double,                                 !- Feature Data Type 9
  5413.3858267716532,                     !- Feature Value 9
  EPWHeaderLocalPressure,                 !- Feature Name 10
  Double,                                 !- Feature Data Type 10
  0.81937567683596546,                    !- Feature Value 10
  EPWHeaderRecordsPerHour,                !- Feature Name 11
  Double,                                 !- Feature Data Type 11
  0,                                      !- Feature Value 11
  EPWDataAnnualAvgDrybulb,                !- Feature Name 12
  Double,                                 !- Feature Data Type 12
  51.575616438356228,                     !- Feature Value 12
  EPWDataAnnualMinDrybulb,                !- Feature Name 13
  Double,                                 !- Feature Data Type 13
  -2.9200000000000017,                    !- Feature Value 13
  EPWDataAnnualMaxDrybulb,                !- Feature Name 14
  Double,                                 !- Feature Data Type 14
  104,                                    !- Feature Value 14
  EPWDataCDD50F,                          !- Feature Name 15
  Double,                                 !- Feature Data Type 15
  3072.2925000000005,                     !- Feature Value 15
  EPWDataCDD65F,                          !- Feature Name 16
  Double,                                 !- Feature Data Type 16
  883.62000000000035,                     !- Feature Value 16
  EPWDataHDD50F,                          !- Feature Name 17
  Double,                                 !- Feature Data Type 17
  2497.1925000000001,                     !- Feature Value 17
  EPWDataHDD65F,                          !- Feature Name 18
  Double,                                 !- Feature Data Type 18
  5783.5200000000013,                     !- Feature Value 18
  EPWDataAnnualAvgWindspeed,              !- Feature Name 19
  Double,                                 !- Feature Data Type 19
  3.9165296803649667,                     !- Feature Value 19
  EPWDataMonthlyAvgDrybulbs,              !- Feature Name 20
  String,                                 !- Feature Data Type 20
  33.4191935483871&#4431.90142857142857&#4443.02620967741937&#4442.48624999999999&#4459.877741935483854&#4473.57574999999997&#4472.07975806451608&#4472.70008064516134&#4466.49200000000006&#4450.079112903225806&#4437.218250000000005&#4434.582177419354835, !- Feature Value 20
  EPWDataGroundMonthlyTemps,              !- Feature Name 21
  String,                                 !- Feature Data Type 21
  44.08306285945173&#4440.89570904991865&#4440.64045432632048&#4442.153016571250646&#4448.225111118704206&#4454.268919273837525&#4459.508577937551024&#4462.82777283423508&#4463.10975667174995&#4460.41014950381947&#4455.304105212311526&#4449.445696474514364, !- Feature Value 21
  EPWDataWSF,                             !- Feature Name 22
  Double,                                 !- Feature Data Type 22
  0.58999999999999997,                    !- Feature Value 22
  EPWDataMonthlyAvgDailyHighDrybulbs,     !- Feature Name 23
  String,                                 !- Feature Data Type 23
  47.41032258064516&#4446.58642857142857&#4455.15032258064517&#4453.708&#4472.80193548387098&#4488.67600000000002&#4486.1858064516129&#4485.87225806451613&#4482.082&#4463.18064516129033&#4448.73400000000001&#4448.87935483870968, !- Feature Value 23
  EPWDataMonthlyAvgDailyLowDrybulbs,      !- Feature Name 24
  String,                                 !- Feature Data Type 24
  19.347741935483874&#4419.856428571428573&#4430.316129032258065&#4431.112&#4447.41612903225806&#4457.901999999999994&#4459.063870967741934&#4460.956774193548384&#4452.352000000000004&#4438.41612903225806&#4427.002000000000002&#4423.02903225806451, !- Feature Value 24
  EPWDesignHeatingDrybulb,                !- Feature Name 25
  Double,                                 !- Feature Data Type 25
  12.02,                                  !- Feature Value 25
  EPWDesignHeatingWindspeed,              !- Feature Name 26
  Double,                                 !- Feature Data Type 26
  2.8062500000000004,                     !- Feature Value 26
  EPWDesignCoolingDrybulb,                !- Feature Name 27
  Double,                                 !- Feature Data Type 27
  91.939999999999998,                     !- Feature Value 27
  EPWDesignCoolingWetbulb,                !- Feature Name 28
  Double,                                 !- Feature Data Type 28
  59.95131430195849,                      !- Feature Value 28
  EPWDesignCoolingHumidityRatio,          !- Feature Name 29
  Double,                                 !- Feature Data Type 29
  0.0059161086834698092,                  !- Feature Value 29
  EPWDesignCoolingWindspeed,              !- Feature Name 30
  Double,                                 !- Feature Data Type 30
  3.7999999999999989,                     !- Feature Value 30
  EPWDesignDailyTemperatureRange,         !- Feature Name 31
  Double,                                 !- Feature Data Type 31
  24.915483870967748,                     !- Feature Value 31
  EPWDesignDehumidDrybulb,                !- Feature Name 32
  Double,                                 !- Feature Data Type 32
  67.996785714285721,                     !- Feature Value 32
  EPWDesignDehumidHumidityRatio,          !- Feature Name 33
  Double,                                 !- Feature Data Type 33
  0.012133744170488724,                   !- Feature Value 33
  EPWDesignCoolingDirectNormal,           !- Feature Name 34
  Double,                                 !- Feature Data Type 34
  985,                                    !- Feature Value 34
  EPWDesignCoolingDiffuseHorizontal,      !- Feature Name 35
  Double,                                 !- Feature Data Type 35
  84;                                     !- Feature Value 35

OS:Site,
<<<<<<< HEAD
  {f6495e91-50df-4b9d-bafe-8144cd7b5303}, !- Handle
=======
  {c96cf3cd-f324-476e-858c-814aeb2c697e}, !- Handle
>>>>>>> 4b2e9d71
  Denver Intl Ap_CO_USA,                  !- Name
  39.83,                                  !- Latitude {deg}
  -104.65,                                !- Longitude {deg}
  -7,                                     !- Time Zone {hr}
  1650,                                   !- Elevation {m}
  ;                                       !- Terrain

OS:ClimateZones,
<<<<<<< HEAD
  {e6aaf9fb-5afa-4230-a238-95de87a0c895}, !- Handle
=======
  {dffd6397-662f-4172-a4d8-229b7582808b}, !- Handle
>>>>>>> 4b2e9d71
  ,                                       !- Active Institution
  ,                                       !- Active Year
  ,                                       !- Climate Zone Institution Name 1
  ,                                       !- Climate Zone Document Name 1
  ,                                       !- Climate Zone Document Year 1
  ,                                       !- Climate Zone Value 1
  Building America,                       !- Climate Zone Institution Name 2
  ,                                       !- Climate Zone Document Name 2
  0,                                      !- Climate Zone Document Year 2
  Cold;                                   !- Climate Zone Value 2

OS:Site:WaterMainsTemperature,
<<<<<<< HEAD
  {ff200e91-fd20-4dd6-8755-814a6f23cc82}, !- Handle
=======
  {c72b7092-b9fb-4df4-9620-b40c4888cb04}, !- Handle
>>>>>>> 4b2e9d71
  Correlation,                            !- Calculation Method
  ,                                       !- Temperature Schedule Name
  10.8753424657535,                       !- Annual Average Outdoor Air Temperature {C}
  23.1524007936508;                       !- Maximum Difference In Monthly Average Outdoor Air Temperatures {deltaC}

OS:RunPeriodControl:DaylightSavingTime,
<<<<<<< HEAD
  {63008d3f-ea1e-41b2-a04c-59595e15d3f6}, !- Handle
=======
  {c02d79a2-aec7-45d9-9d11-a243ff2645ff}, !- Handle
>>>>>>> 4b2e9d71
  4/7,                                    !- Start Date
  10/26;                                  !- End Date

OS:Site:GroundTemperature:Deep,
<<<<<<< HEAD
  {2973547a-a150-4619-bbf4-4bc92dfbc54b}, !- Handle
=======
  {c4611635-0198-49d0-85cb-d7e531a5c37e}, !- Handle
>>>>>>> 4b2e9d71
  10.8753424657535,                       !- January Deep Ground Temperature {C}
  10.8753424657535,                       !- February Deep Ground Temperature {C}
  10.8753424657535,                       !- March Deep Ground Temperature {C}
  10.8753424657535,                       !- April Deep Ground Temperature {C}
  10.8753424657535,                       !- May Deep Ground Temperature {C}
  10.8753424657535,                       !- June Deep Ground Temperature {C}
  10.8753424657535,                       !- July Deep Ground Temperature {C}
  10.8753424657535,                       !- August Deep Ground Temperature {C}
  10.8753424657535,                       !- September Deep Ground Temperature {C}
  10.8753424657535,                       !- October Deep Ground Temperature {C}
  10.8753424657535,                       !- November Deep Ground Temperature {C}
  10.8753424657535;                       !- December Deep Ground Temperature {C}
<|MERGE_RESOLUTION|>--- conflicted
+++ resolved
@@ -1,53 +1,26 @@
 !- NOTE: Auto-generated from /test/osw_files/SFD_2000sqft_2story_SL_UA_3Beds_2Baths_Denver.osw
 
 OS:Version,
-<<<<<<< HEAD
-  {ce07e4ab-10e8-484c-8d32-6bf951a95f4d}, !- Handle
-  2.8.0;                                  !- Version Identifier
-
-OS:SimulationControl,
-  {b4aedd52-c12e-4055-bf62-10703ab3019d}, !- Handle
-=======
   {77fdb4e2-fa97-457e-b358-514cb1d36176}, !- Handle
   2.8.0;                                  !- Version Identifier
 
 OS:SimulationControl,
   {eb065825-2bf2-4a19-b737-b8d2396bbf1a}, !- Handle
->>>>>>> 4b2e9d71
   ,                                       !- Do Zone Sizing Calculation
   ,                                       !- Do System Sizing Calculation
   ,                                       !- Do Plant Sizing Calculation
   No;                                     !- Run Simulation for Sizing Periods
 
 OS:Timestep,
-<<<<<<< HEAD
-  {844385f4-ed7b-4c5e-be9e-7a03837ffbc9}, !- Handle
-  6;                                      !- Number of Timesteps per Hour
-
-OS:ShadowCalculation,
-  {4b408ed7-e07f-46d6-a265-35771ff30939}, !- Handle
-=======
   {ee69dfa4-f00b-44d4-a3ef-d0d03575ecc7}, !- Handle
   6;                                      !- Number of Timesteps per Hour
 
 OS:ShadowCalculation,
   {00bb5d40-0a64-4cf5-a95f-858266ac9ab7}, !- Handle
->>>>>>> 4b2e9d71
   20,                                     !- Calculation Frequency
   200;                                    !- Maximum Figures in Shadow Overlap Calculations
 
 OS:SurfaceConvectionAlgorithm:Outside,
-<<<<<<< HEAD
-  {a8ea483c-9712-4c4d-9b5a-ba1919ee46c7}, !- Handle
-  DOE-2;                                  !- Algorithm
-
-OS:SurfaceConvectionAlgorithm:Inside,
-  {130429bc-5033-4ef9-9b70-62850f6f42d6}, !- Handle
-  TARP;                                   !- Algorithm
-
-OS:ZoneCapacitanceMultiplier:ResearchSpecial,
-  {9300aacb-1bbf-450e-b74d-467f53da0f41}, !- Handle
-=======
   {5406689e-dfd8-4c88-af06-23fe80f659d6}, !- Handle
   DOE-2;                                  !- Algorithm
 
@@ -57,17 +30,12 @@
 
 OS:ZoneCapacitanceMultiplier:ResearchSpecial,
   {3961f9f7-a150-494b-a1f1-4560e56a0b5d}, !- Handle
->>>>>>> 4b2e9d71
   ,                                       !- Temperature Capacity Multiplier
   15,                                     !- Humidity Capacity Multiplier
   ;                                       !- Carbon Dioxide Capacity Multiplier
 
 OS:RunPeriod,
-<<<<<<< HEAD
-  {8c44feb9-75b7-4e51-9c24-7207c22a8256}, !- Handle
-=======
   {030da579-f5c3-4c6c-a035-f113ba8356a5}, !- Handle
->>>>>>> 4b2e9d71
   Run Period 1,                           !- Name
   1,                                      !- Begin Month
   1,                                      !- Begin Day of Month
@@ -81,21 +49,13 @@
   ;                                       !- Number of Times Runperiod to be Repeated
 
 OS:YearDescription,
-<<<<<<< HEAD
-  {ed4037da-e19e-4112-b13d-87db287630e1}, !- Handle
-=======
   {3673986c-e061-4c48-82b6-cc522e2bf7a9}, !- Handle
->>>>>>> 4b2e9d71
   2007,                                   !- Calendar Year
   ,                                       !- Day of Week for Start Day
   ;                                       !- Is Leap Year
 
 OS:ThermalZone,
-<<<<<<< HEAD
-  {b17e242e-fe0d-4b43-adad-38d7f6be2719}, !- Handle
-=======
   {3462f2a7-ccac-41f0-92a1-c9733512502f}, !- Handle
->>>>>>> 4b2e9d71
   living zone,                            !- Name
   ,                                       !- Multiplier
   ,                                       !- Ceiling Height {m}
@@ -104,17 +64,10 @@
   ,                                       !- Zone Inside Convection Algorithm
   ,                                       !- Zone Outside Convection Algorithm
   ,                                       !- Zone Conditioning Equipment List Name
-<<<<<<< HEAD
-  {80ca959d-6994-43bf-be8c-37f46235d659}, !- Zone Air Inlet Port List
-  {cfd86373-2658-4550-b2dd-83dc431a304a}, !- Zone Air Exhaust Port List
-  {165f6b7f-fe62-4b40-85a9-5e181baf025b}, !- Zone Air Node Name
-  {9ad543b9-786f-4d1a-8191-c33c3c7de4fe}, !- Zone Return Air Port List
-=======
   {5f82b399-619b-4b10-a12f-142d06d8a3e5}, !- Zone Air Inlet Port List
   {0b182440-df13-4d5b-9179-0c4399321723}, !- Zone Air Exhaust Port List
   {7ab71e7f-efe8-480e-90c5-f48fca4461f9}, !- Zone Air Node Name
   {e9a6d75d-61d1-4576-a85c-e3138013baef}, !- Zone Return Air Port List
->>>>>>> 4b2e9d71
   ,                                       !- Primary Daylighting Control Name
   ,                                       !- Fraction of Zone Controlled by Primary Daylighting Control
   ,                                       !- Secondary Daylighting Control Name
@@ -125,39 +78,6 @@
   No;                                     !- Use Ideal Air Loads
 
 OS:Node,
-<<<<<<< HEAD
-  {f674fe93-191a-405f-9e69-55b80536c75f}, !- Handle
-  Node 1,                                 !- Name
-  {165f6b7f-fe62-4b40-85a9-5e181baf025b}, !- Inlet Port
-  ;                                       !- Outlet Port
-
-OS:Connection,
-  {165f6b7f-fe62-4b40-85a9-5e181baf025b}, !- Handle
-  {437dda5c-cc63-40f8-9a62-7e8453db0c30}, !- Name
-  {b17e242e-fe0d-4b43-adad-38d7f6be2719}, !- Source Object
-  11,                                     !- Outlet Port
-  {f674fe93-191a-405f-9e69-55b80536c75f}, !- Target Object
-  2;                                      !- Inlet Port
-
-OS:PortList,
-  {80ca959d-6994-43bf-be8c-37f46235d659}, !- Handle
-  {ed6bfc07-b18b-4a43-8220-2f1abbc49505}, !- Name
-  {b17e242e-fe0d-4b43-adad-38d7f6be2719}; !- HVAC Component
-
-OS:PortList,
-  {cfd86373-2658-4550-b2dd-83dc431a304a}, !- Handle
-  {592c9f44-9429-40f4-8425-f0b2aaec500a}, !- Name
-  {b17e242e-fe0d-4b43-adad-38d7f6be2719}; !- HVAC Component
-
-OS:PortList,
-  {9ad543b9-786f-4d1a-8191-c33c3c7de4fe}, !- Handle
-  {99499b48-4d19-464e-a90e-9e5a34ab1da1}, !- Name
-  {b17e242e-fe0d-4b43-adad-38d7f6be2719}; !- HVAC Component
-
-OS:Sizing:Zone,
-  {0e371be9-aa5a-42ac-b698-3389605abbba}, !- Handle
-  {b17e242e-fe0d-4b43-adad-38d7f6be2719}, !- Zone or ZoneList Name
-=======
   {87365636-dd69-4a05-8d95-61eadc53bf17}, !- Handle
   Node 1,                                 !- Name
   {7ab71e7f-efe8-480e-90c5-f48fca4461f9}, !- Inlet Port
@@ -189,7 +109,6 @@
 OS:Sizing:Zone,
   {d435e3dc-c67e-477b-8ed7-008256c225d8}, !- Handle
   {3462f2a7-ccac-41f0-92a1-c9733512502f}, !- Zone or ZoneList Name
->>>>>>> 4b2e9d71
   SupplyAirTemperature,                   !- Zone Cooling Design Supply Air Temperature Input Method
   14,                                     !- Zone Cooling Design Supply Air Temperature {C}
   11.11,                                  !- Zone Cooling Design Supply Air Temperature Difference {deltaC}
@@ -218,16 +137,6 @@
   autosize;                               !- Dedicated Outdoor Air High Setpoint Temperature for Design {C}
 
 OS:ZoneHVAC:EquipmentList,
-<<<<<<< HEAD
-  {e7d8fbb7-e5fb-473f-a12e-b99eebb45b60}, !- Handle
-  Zone HVAC Equipment List 1,             !- Name
-  {b17e242e-fe0d-4b43-adad-38d7f6be2719}; !- Thermal Zone
-
-OS:Space,
-  {9b4cdabb-eae6-4449-9ae8-4eb0608ea08a}, !- Handle
-  living space,                           !- Name
-  {0495ba77-a6ff-4683-8a45-fcb67d70070d}, !- Space Type Name
-=======
   {de15d296-e6e5-4164-a59b-b037128011fd}, !- Handle
   Zone HVAC Equipment List 1,             !- Name
   {3462f2a7-ccac-41f0-92a1-c9733512502f}; !- Thermal Zone
@@ -236,7 +145,6 @@
   {1b2aa5ed-3ad0-4021-945a-af8f4fa2a610}, !- Handle
   living space,                           !- Name
   {65c45e83-311c-418c-831b-31eb6274e3ce}, !- Space Type Name
->>>>>>> 4b2e9d71
   ,                                       !- Default Construction Set Name
   ,                                       !- Default Schedule Set Name
   -0,                                     !- Direction of Relative North {deg}
@@ -244,19 +152,6 @@
   0,                                      !- Y Origin {m}
   0,                                      !- Z Origin {m}
   ,                                       !- Building Story Name
-<<<<<<< HEAD
-  {b17e242e-fe0d-4b43-adad-38d7f6be2719}, !- Thermal Zone Name
-  ,                                       !- Part of Total Floor Area
-  ,                                       !- Design Specification Outdoor Air Object Name
-  {fb92af27-44d7-47ab-985d-3f16278eb1ab}; !- Building Unit Name
-
-OS:Surface,
-  {373b5e1a-6391-47fb-9442-85f86c43be93}, !- Handle
-  Surface 1,                              !- Name
-  Floor,                                  !- Surface Type
-  ,                                       !- Construction Name
-  {9b4cdabb-eae6-4449-9ae8-4eb0608ea08a}, !- Space Name
-=======
   {3462f2a7-ccac-41f0-92a1-c9733512502f}, !- Thermal Zone Name
   ,                                       !- Part of Total Floor Area
   ,                                       !- Design Specification Outdoor Air Object Name
@@ -268,7 +163,6 @@
   Floor,                                  !- Surface Type
   ,                                       !- Construction Name
   {1b2aa5ed-3ad0-4021-945a-af8f4fa2a610}, !- Space Name
->>>>>>> 4b2e9d71
   Foundation,                             !- Outside Boundary Condition
   ,                                       !- Outside Boundary Condition Object
   NoSun,                                  !- Sun Exposure
@@ -281,19 +175,11 @@
   13.6310703908387, 0, 0;                 !- X,Y,Z Vertex 4 {m}
 
 OS:Surface,
-<<<<<<< HEAD
-  {e15fe5fb-333a-4301-bc29-d85c0de56478}, !- Handle
-  Surface 2,                              !- Name
-  Wall,                                   !- Surface Type
-  ,                                       !- Construction Name
-  {9b4cdabb-eae6-4449-9ae8-4eb0608ea08a}, !- Space Name
-=======
   {ffff8f77-d880-46db-93d5-1fad4530dde0}, !- Handle
   Surface 2,                              !- Name
   Wall,                                   !- Surface Type
   ,                                       !- Construction Name
   {1b2aa5ed-3ad0-4021-945a-af8f4fa2a610}, !- Space Name
->>>>>>> 4b2e9d71
   Outdoors,                               !- Outside Boundary Condition
   ,                                       !- Outside Boundary Condition Object
   SunExposed,                             !- Sun Exposure
@@ -306,19 +192,11 @@
   0, 0, 2.4384;                           !- X,Y,Z Vertex 4 {m}
 
 OS:Surface,
-<<<<<<< HEAD
-  {e0182583-8d00-424e-9eaf-7f87653804c5}, !- Handle
-  Surface 3,                              !- Name
-  Wall,                                   !- Surface Type
-  ,                                       !- Construction Name
-  {9b4cdabb-eae6-4449-9ae8-4eb0608ea08a}, !- Space Name
-=======
   {6f863da4-c57e-45f8-8fa6-e6f20bd669e3}, !- Handle
   Surface 3,                              !- Name
   Wall,                                   !- Surface Type
   ,                                       !- Construction Name
   {1b2aa5ed-3ad0-4021-945a-af8f4fa2a610}, !- Space Name
->>>>>>> 4b2e9d71
   Outdoors,                               !- Outside Boundary Condition
   ,                                       !- Outside Boundary Condition Object
   SunExposed,                             !- Sun Exposure
@@ -331,19 +209,11 @@
   0, 6.81553519541936, 2.4384;            !- X,Y,Z Vertex 4 {m}
 
 OS:Surface,
-<<<<<<< HEAD
-  {14cacf94-0af5-405d-a62e-886de77962e0}, !- Handle
-  Surface 4,                              !- Name
-  Wall,                                   !- Surface Type
-  ,                                       !- Construction Name
-  {9b4cdabb-eae6-4449-9ae8-4eb0608ea08a}, !- Space Name
-=======
   {a0fb3c2b-c212-496a-be61-3067421fea87}, !- Handle
   Surface 4,                              !- Name
   Wall,                                   !- Surface Type
   ,                                       !- Construction Name
   {1b2aa5ed-3ad0-4021-945a-af8f4fa2a610}, !- Space Name
->>>>>>> 4b2e9d71
   Outdoors,                               !- Outside Boundary Condition
   ,                                       !- Outside Boundary Condition Object
   SunExposed,                             !- Sun Exposure
@@ -356,19 +226,11 @@
   13.6310703908387, 6.81553519541936, 2.4384; !- X,Y,Z Vertex 4 {m}
 
 OS:Surface,
-<<<<<<< HEAD
-  {f6776027-731a-4b02-acad-566d22e3a8bb}, !- Handle
-  Surface 5,                              !- Name
-  Wall,                                   !- Surface Type
-  ,                                       !- Construction Name
-  {9b4cdabb-eae6-4449-9ae8-4eb0608ea08a}, !- Space Name
-=======
   {6eb5bc1a-55ab-4910-bed2-0d26695bd57e}, !- Handle
   Surface 5,                              !- Name
   Wall,                                   !- Surface Type
   ,                                       !- Construction Name
   {1b2aa5ed-3ad0-4021-945a-af8f4fa2a610}, !- Space Name
->>>>>>> 4b2e9d71
   Outdoors,                               !- Outside Boundary Condition
   ,                                       !- Outside Boundary Condition Object
   SunExposed,                             !- Sun Exposure
@@ -381,15 +243,6 @@
   13.6310703908387, 0, 2.4384;            !- X,Y,Z Vertex 4 {m}
 
 OS:Surface,
-<<<<<<< HEAD
-  {16389f62-d89b-49da-9aab-e7aa13510387}, !- Handle
-  Surface 6,                              !- Name
-  RoofCeiling,                            !- Surface Type
-  ,                                       !- Construction Name
-  {9b4cdabb-eae6-4449-9ae8-4eb0608ea08a}, !- Space Name
-  Surface,                                !- Outside Boundary Condition
-  {96d31064-d33e-42f4-b133-bc46fcc924fb}, !- Outside Boundary Condition Object
-=======
   {f17275cc-d497-4e20-ab80-75d0a507f746}, !- Handle
   Surface 6,                              !- Name
   RoofCeiling,                            !- Surface Type
@@ -397,7 +250,6 @@
   {1b2aa5ed-3ad0-4021-945a-af8f4fa2a610}, !- Space Name
   Surface,                                !- Outside Boundary Condition
   {bce17a04-0dc4-45e8-aaa5-7f73fac7724f}, !- Outside Boundary Condition Object
->>>>>>> 4b2e9d71
   NoSun,                                  !- Sun Exposure
   NoWind,                                 !- Wind Exposure
   ,                                       !- View Factor to Ground
@@ -408,11 +260,7 @@
   0, 0, 2.4384;                           !- X,Y,Z Vertex 4 {m}
 
 OS:SpaceType,
-<<<<<<< HEAD
-  {0495ba77-a6ff-4683-8a45-fcb67d70070d}, !- Handle
-=======
   {65c45e83-311c-418c-831b-31eb6274e3ce}, !- Handle
->>>>>>> 4b2e9d71
   Space Type 1,                           !- Name
   ,                                       !- Default Construction Set Name
   ,                                       !- Default Schedule Set Name
@@ -423,15 +271,9 @@
   living;                                 !- Standards Space Type
 
 OS:Space,
-<<<<<<< HEAD
-  {1012a315-dd84-41b0-8a2a-acaa54aef72e}, !- Handle
-  living space|story 2,                   !- Name
-  {0495ba77-a6ff-4683-8a45-fcb67d70070d}, !- Space Type Name
-=======
   {30605ef0-b56b-4844-aa58-8735c39a1b71}, !- Handle
   living space|story 2,                   !- Name
   {65c45e83-311c-418c-831b-31eb6274e3ce}, !- Space Type Name
->>>>>>> 4b2e9d71
   ,                                       !- Default Construction Set Name
   ,                                       !- Default Schedule Set Name
   -0,                                     !- Direction of Relative North {deg}
@@ -439,21 +281,6 @@
   0,                                      !- Y Origin {m}
   2.4384,                                 !- Z Origin {m}
   ,                                       !- Building Story Name
-<<<<<<< HEAD
-  {b17e242e-fe0d-4b43-adad-38d7f6be2719}, !- Thermal Zone Name
-  ,                                       !- Part of Total Floor Area
-  ,                                       !- Design Specification Outdoor Air Object Name
-  {fb92af27-44d7-47ab-985d-3f16278eb1ab}; !- Building Unit Name
-
-OS:Surface,
-  {96d31064-d33e-42f4-b133-bc46fcc924fb}, !- Handle
-  Surface 7,                              !- Name
-  Floor,                                  !- Surface Type
-  ,                                       !- Construction Name
-  {1012a315-dd84-41b0-8a2a-acaa54aef72e}, !- Space Name
-  Surface,                                !- Outside Boundary Condition
-  {16389f62-d89b-49da-9aab-e7aa13510387}, !- Outside Boundary Condition Object
-=======
   {3462f2a7-ccac-41f0-92a1-c9733512502f}, !- Thermal Zone Name
   ,                                       !- Part of Total Floor Area
   ,                                       !- Design Specification Outdoor Air Object Name
@@ -467,7 +294,6 @@
   {30605ef0-b56b-4844-aa58-8735c39a1b71}, !- Space Name
   Surface,                                !- Outside Boundary Condition
   {f17275cc-d497-4e20-ab80-75d0a507f746}, !- Outside Boundary Condition Object
->>>>>>> 4b2e9d71
   NoSun,                                  !- Sun Exposure
   NoWind,                                 !- Wind Exposure
   ,                                       !- View Factor to Ground
@@ -478,19 +304,11 @@
   13.6310703908387, 0, 0;                 !- X,Y,Z Vertex 4 {m}
 
 OS:Surface,
-<<<<<<< HEAD
-  {221a4a89-cfdd-42a6-9de6-6e9ac7f79119}, !- Handle
-  Surface 8,                              !- Name
-  Wall,                                   !- Surface Type
-  ,                                       !- Construction Name
-  {1012a315-dd84-41b0-8a2a-acaa54aef72e}, !- Space Name
-=======
   {a09e177d-7819-45da-ba4c-65da24db7d63}, !- Handle
   Surface 8,                              !- Name
   Wall,                                   !- Surface Type
   ,                                       !- Construction Name
   {30605ef0-b56b-4844-aa58-8735c39a1b71}, !- Space Name
->>>>>>> 4b2e9d71
   Outdoors,                               !- Outside Boundary Condition
   ,                                       !- Outside Boundary Condition Object
   SunExposed,                             !- Sun Exposure
@@ -503,19 +321,11 @@
   0, 0, 2.4384;                           !- X,Y,Z Vertex 4 {m}
 
 OS:Surface,
-<<<<<<< HEAD
-  {3b48a6f0-c5a2-4725-823d-1996c1c2177c}, !- Handle
-  Surface 9,                              !- Name
-  Wall,                                   !- Surface Type
-  ,                                       !- Construction Name
-  {1012a315-dd84-41b0-8a2a-acaa54aef72e}, !- Space Name
-=======
   {c599b7d8-b9f8-4ef6-ab72-03e8c36b2461}, !- Handle
   Surface 9,                              !- Name
   Wall,                                   !- Surface Type
   ,                                       !- Construction Name
   {30605ef0-b56b-4844-aa58-8735c39a1b71}, !- Space Name
->>>>>>> 4b2e9d71
   Outdoors,                               !- Outside Boundary Condition
   ,                                       !- Outside Boundary Condition Object
   SunExposed,                             !- Sun Exposure
@@ -528,19 +338,11 @@
   0, 6.81553519541936, 2.4384;            !- X,Y,Z Vertex 4 {m}
 
 OS:Surface,
-<<<<<<< HEAD
-  {44cded74-b128-426d-a8b7-459cce2a9dc5}, !- Handle
-  Surface 10,                             !- Name
-  Wall,                                   !- Surface Type
-  ,                                       !- Construction Name
-  {1012a315-dd84-41b0-8a2a-acaa54aef72e}, !- Space Name
-=======
   {9a406f6b-4158-4e76-9fd8-5ca75c0d8d42}, !- Handle
   Surface 10,                             !- Name
   Wall,                                   !- Surface Type
   ,                                       !- Construction Name
   {30605ef0-b56b-4844-aa58-8735c39a1b71}, !- Space Name
->>>>>>> 4b2e9d71
   Outdoors,                               !- Outside Boundary Condition
   ,                                       !- Outside Boundary Condition Object
   SunExposed,                             !- Sun Exposure
@@ -553,19 +355,11 @@
   13.6310703908387, 6.81553519541936, 2.4384; !- X,Y,Z Vertex 4 {m}
 
 OS:Surface,
-<<<<<<< HEAD
-  {146f242e-137a-47df-a1bf-9bf2f85bd3f5}, !- Handle
-  Surface 11,                             !- Name
-  Wall,                                   !- Surface Type
-  ,                                       !- Construction Name
-  {1012a315-dd84-41b0-8a2a-acaa54aef72e}, !- Space Name
-=======
   {807b2c6f-4879-4716-a622-56d61091423c}, !- Handle
   Surface 11,                             !- Name
   Wall,                                   !- Surface Type
   ,                                       !- Construction Name
   {30605ef0-b56b-4844-aa58-8735c39a1b71}, !- Space Name
->>>>>>> 4b2e9d71
   Outdoors,                               !- Outside Boundary Condition
   ,                                       !- Outside Boundary Condition Object
   SunExposed,                             !- Sun Exposure
@@ -578,15 +372,6 @@
   13.6310703908387, 0, 2.4384;            !- X,Y,Z Vertex 4 {m}
 
 OS:Surface,
-<<<<<<< HEAD
-  {f29d3495-d73b-442d-b9d5-b0bd1d185a02}, !- Handle
-  Surface 12,                             !- Name
-  RoofCeiling,                            !- Surface Type
-  ,                                       !- Construction Name
-  {1012a315-dd84-41b0-8a2a-acaa54aef72e}, !- Space Name
-  Surface,                                !- Outside Boundary Condition
-  {50e90830-9634-4069-8447-076c3e140da2}, !- Outside Boundary Condition Object
-=======
   {c1609f80-928f-4b97-999a-8a9a2aadc553}, !- Handle
   Surface 12,                             !- Name
   RoofCeiling,                            !- Surface Type
@@ -594,7 +379,6 @@
   {30605ef0-b56b-4844-aa58-8735c39a1b71}, !- Space Name
   Surface,                                !- Outside Boundary Condition
   {0cec16ca-f93d-4474-8bdb-0efaf9291d5e}, !- Outside Boundary Condition Object
->>>>>>> 4b2e9d71
   NoSun,                                  !- Sun Exposure
   NoWind,                                 !- Wind Exposure
   ,                                       !- View Factor to Ground
@@ -605,15 +389,6 @@
   0, 0, 2.4384;                           !- X,Y,Z Vertex 4 {m}
 
 OS:Surface,
-<<<<<<< HEAD
-  {50e90830-9634-4069-8447-076c3e140da2}, !- Handle
-  Surface 13,                             !- Name
-  Floor,                                  !- Surface Type
-  ,                                       !- Construction Name
-  {84b3a3d7-6354-4137-8d88-def235633f36}, !- Space Name
-  Surface,                                !- Outside Boundary Condition
-  {f29d3495-d73b-442d-b9d5-b0bd1d185a02}, !- Outside Boundary Condition Object
-=======
   {0cec16ca-f93d-4474-8bdb-0efaf9291d5e}, !- Handle
   Surface 13,                             !- Name
   Floor,                                  !- Surface Type
@@ -621,7 +396,6 @@
   {e1635b37-c6c5-4b33-a4e7-996068f5fe36}, !- Space Name
   Surface,                                !- Outside Boundary Condition
   {c1609f80-928f-4b97-999a-8a9a2aadc553}, !- Outside Boundary Condition Object
->>>>>>> 4b2e9d71
   NoSun,                                  !- Sun Exposure
   NoWind,                                 !- Wind Exposure
   ,                                       !- View Factor to Ground
@@ -632,19 +406,11 @@
   0, 0, 0;                                !- X,Y,Z Vertex 4 {m}
 
 OS:Surface,
-<<<<<<< HEAD
-  {23fec60c-9c56-4aa5-b7b1-5a14d1bf50db}, !- Handle
-  Surface 14,                             !- Name
-  RoofCeiling,                            !- Surface Type
-  ,                                       !- Construction Name
-  {84b3a3d7-6354-4137-8d88-def235633f36}, !- Space Name
-=======
   {ae9af887-3354-4165-86fa-c2b456e77d7f}, !- Handle
   Surface 14,                             !- Name
   RoofCeiling,                            !- Surface Type
   ,                                       !- Construction Name
   {e1635b37-c6c5-4b33-a4e7-996068f5fe36}, !- Space Name
->>>>>>> 4b2e9d71
   Outdoors,                               !- Outside Boundary Condition
   ,                                       !- Outside Boundary Condition Object
   SunExposed,                             !- Sun Exposure
@@ -657,19 +423,11 @@
   13.6310703908387, 0, 0;                 !- X,Y,Z Vertex 4 {m}
 
 OS:Surface,
-<<<<<<< HEAD
-  {b19f02b6-afb5-473b-9403-43a518cdc1b9}, !- Handle
-  Surface 15,                             !- Name
-  RoofCeiling,                            !- Surface Type
-  ,                                       !- Construction Name
-  {84b3a3d7-6354-4137-8d88-def235633f36}, !- Space Name
-=======
   {d3a040cf-c75c-4dde-98bf-45546d1b8ad0}, !- Handle
   Surface 15,                             !- Name
   RoofCeiling,                            !- Surface Type
   ,                                       !- Construction Name
   {e1635b37-c6c5-4b33-a4e7-996068f5fe36}, !- Space Name
->>>>>>> 4b2e9d71
   Outdoors,                               !- Outside Boundary Condition
   ,                                       !- Outside Boundary Condition Object
   SunExposed,                             !- Sun Exposure
@@ -682,19 +440,11 @@
   0, 6.81553519541936, 0;                 !- X,Y,Z Vertex 4 {m}
 
 OS:Surface,
-<<<<<<< HEAD
-  {94ae07ed-614c-4c53-8fbd-7f27b145fa63}, !- Handle
-  Surface 16,                             !- Name
-  Wall,                                   !- Surface Type
-  ,                                       !- Construction Name
-  {84b3a3d7-6354-4137-8d88-def235633f36}, !- Space Name
-=======
   {e01953c3-5964-4732-b222-0dbebfbc4323}, !- Handle
   Surface 16,                             !- Name
   Wall,                                   !- Surface Type
   ,                                       !- Construction Name
   {e1635b37-c6c5-4b33-a4e7-996068f5fe36}, !- Space Name
->>>>>>> 4b2e9d71
   Outdoors,                               !- Outside Boundary Condition
   ,                                       !- Outside Boundary Condition Object
   SunExposed,                             !- Sun Exposure
@@ -706,19 +456,11 @@
   0, 0, 0;                                !- X,Y,Z Vertex 3 {m}
 
 OS:Surface,
-<<<<<<< HEAD
-  {1b6027e9-7374-4971-a9f8-9f51d09823f7}, !- Handle
-  Surface 17,                             !- Name
-  Wall,                                   !- Surface Type
-  ,                                       !- Construction Name
-  {84b3a3d7-6354-4137-8d88-def235633f36}, !- Space Name
-=======
   {ca9b0088-9317-43d2-8997-138bdd54a84d}, !- Handle
   Surface 17,                             !- Name
   Wall,                                   !- Surface Type
   ,                                       !- Construction Name
   {e1635b37-c6c5-4b33-a4e7-996068f5fe36}, !- Space Name
->>>>>>> 4b2e9d71
   Outdoors,                               !- Outside Boundary Condition
   ,                                       !- Outside Boundary Condition Object
   SunExposed,                             !- Sun Exposure
@@ -730,15 +472,9 @@
   13.6310703908387, 6.81553519541936, 0;  !- X,Y,Z Vertex 3 {m}
 
 OS:Space,
-<<<<<<< HEAD
-  {84b3a3d7-6354-4137-8d88-def235633f36}, !- Handle
-  unfinished attic space,                 !- Name
-  {f15afc72-de4f-451e-bd0f-a104e8d0b8cb}, !- Space Type Name
-=======
   {e1635b37-c6c5-4b33-a4e7-996068f5fe36}, !- Handle
   unfinished attic space,                 !- Name
   {0a5cc7af-52bb-451a-a577-311541acd7fc}, !- Space Type Name
->>>>>>> 4b2e9d71
   ,                                       !- Default Construction Set Name
   ,                                       !- Default Schedule Set Name
   -0,                                     !- Direction of Relative North {deg}
@@ -746,17 +482,10 @@
   0,                                      !- Y Origin {m}
   4.8768,                                 !- Z Origin {m}
   ,                                       !- Building Story Name
-<<<<<<< HEAD
-  {545c694d-ecf4-491a-ae86-ce451ab8a65b}; !- Thermal Zone Name
-
-OS:ThermalZone,
-  {545c694d-ecf4-491a-ae86-ce451ab8a65b}, !- Handle
-=======
   {7ef1e0e5-cb3d-4945-9181-5372278b93d5}; !- Thermal Zone Name
 
 OS:ThermalZone,
   {7ef1e0e5-cb3d-4945-9181-5372278b93d5}, !- Handle
->>>>>>> 4b2e9d71
   unfinished attic zone,                  !- Name
   ,                                       !- Multiplier
   ,                                       !- Ceiling Height {m}
@@ -765,17 +494,10 @@
   ,                                       !- Zone Inside Convection Algorithm
   ,                                       !- Zone Outside Convection Algorithm
   ,                                       !- Zone Conditioning Equipment List Name
-<<<<<<< HEAD
-  {1cae418e-87eb-444d-bfc2-79ffe9c29ab9}, !- Zone Air Inlet Port List
-  {b53c55a2-cb78-41a2-8aa7-5f68e351bc3a}, !- Zone Air Exhaust Port List
-  {179dbab7-50fe-4a64-bbdb-1103f0848ed4}, !- Zone Air Node Name
-  {2da1c90d-1f9e-417e-9568-7d0566c5a1b7}, !- Zone Return Air Port List
-=======
   {09eeab70-b6d6-4def-b620-5fa3e650d62c}, !- Zone Air Inlet Port List
   {5fd59e2c-da27-4a72-b4c5-d8b8ce1668ef}, !- Zone Air Exhaust Port List
   {9dd5bcd8-bbdd-4ecf-9a0a-b797e1d731a1}, !- Zone Air Node Name
   {8456cfba-97d9-4d40-87b8-6db6d32949de}, !- Zone Return Air Port List
->>>>>>> 4b2e9d71
   ,                                       !- Primary Daylighting Control Name
   ,                                       !- Fraction of Zone Controlled by Primary Daylighting Control
   ,                                       !- Secondary Daylighting Control Name
@@ -786,39 +508,6 @@
   No;                                     !- Use Ideal Air Loads
 
 OS:Node,
-<<<<<<< HEAD
-  {2a3f0777-64a6-4fa9-a2e7-ddc0bb224f33}, !- Handle
-  Node 2,                                 !- Name
-  {179dbab7-50fe-4a64-bbdb-1103f0848ed4}, !- Inlet Port
-  ;                                       !- Outlet Port
-
-OS:Connection,
-  {179dbab7-50fe-4a64-bbdb-1103f0848ed4}, !- Handle
-  {bc96ce05-9b31-4cc9-a416-e8cdf255e8c3}, !- Name
-  {545c694d-ecf4-491a-ae86-ce451ab8a65b}, !- Source Object
-  11,                                     !- Outlet Port
-  {2a3f0777-64a6-4fa9-a2e7-ddc0bb224f33}, !- Target Object
-  2;                                      !- Inlet Port
-
-OS:PortList,
-  {1cae418e-87eb-444d-bfc2-79ffe9c29ab9}, !- Handle
-  {5c7b5a78-a8e4-43fa-93e6-388083031b3e}, !- Name
-  {545c694d-ecf4-491a-ae86-ce451ab8a65b}; !- HVAC Component
-
-OS:PortList,
-  {b53c55a2-cb78-41a2-8aa7-5f68e351bc3a}, !- Handle
-  {1e9f4b35-213d-45b3-8ec1-22bfa854e9fe}, !- Name
-  {545c694d-ecf4-491a-ae86-ce451ab8a65b}; !- HVAC Component
-
-OS:PortList,
-  {2da1c90d-1f9e-417e-9568-7d0566c5a1b7}, !- Handle
-  {3d38423e-ef99-46ce-bbc4-f951e1c6f781}, !- Name
-  {545c694d-ecf4-491a-ae86-ce451ab8a65b}; !- HVAC Component
-
-OS:Sizing:Zone,
-  {ee39871a-03f5-42c7-84c2-a40553f0fbcc}, !- Handle
-  {545c694d-ecf4-491a-ae86-ce451ab8a65b}, !- Zone or ZoneList Name
-=======
   {828c0476-b701-43ea-bf3f-ba919de3ea78}, !- Handle
   Node 2,                                 !- Name
   {9dd5bcd8-bbdd-4ecf-9a0a-b797e1d731a1}, !- Inlet Port
@@ -850,7 +539,6 @@
 OS:Sizing:Zone,
   {d193bee0-713b-4223-9261-2a32b25bec70}, !- Handle
   {7ef1e0e5-cb3d-4945-9181-5372278b93d5}, !- Zone or ZoneList Name
->>>>>>> 4b2e9d71
   SupplyAirTemperature,                   !- Zone Cooling Design Supply Air Temperature Input Method
   14,                                     !- Zone Cooling Design Supply Air Temperature {C}
   11.11,                                  !- Zone Cooling Design Supply Air Temperature Difference {deltaC}
@@ -879,21 +567,12 @@
   autosize;                               !- Dedicated Outdoor Air High Setpoint Temperature for Design {C}
 
 OS:ZoneHVAC:EquipmentList,
-<<<<<<< HEAD
-  {0bc252cb-4132-4287-b445-c705be60ea87}, !- Handle
-  Zone HVAC Equipment List 2,             !- Name
-  {545c694d-ecf4-491a-ae86-ce451ab8a65b}; !- Thermal Zone
-
-OS:SpaceType,
-  {f15afc72-de4f-451e-bd0f-a104e8d0b8cb}, !- Handle
-=======
   {3c669b68-f484-4e91-ace0-fddb8f4ff8af}, !- Handle
   Zone HVAC Equipment List 2,             !- Name
   {7ef1e0e5-cb3d-4945-9181-5372278b93d5}; !- Thermal Zone
 
 OS:SpaceType,
   {0a5cc7af-52bb-451a-a577-311541acd7fc}, !- Handle
->>>>>>> 4b2e9d71
   Space Type 2,                           !- Name
   ,                                       !- Default Construction Set Name
   ,                                       !- Default Schedule Set Name
@@ -904,21 +583,13 @@
   unfinished attic;                       !- Standards Space Type
 
 OS:BuildingUnit,
-<<<<<<< HEAD
-  {fb92af27-44d7-47ab-985d-3f16278eb1ab}, !- Handle
-=======
   {f2d9791a-4b84-43aa-b2bb-3b46f81e4b6d}, !- Handle
->>>>>>> 4b2e9d71
   unit 1,                                 !- Name
   ,                                       !- Rendering Color
   Residential;                            !- Building Unit Type
 
 OS:Building,
-<<<<<<< HEAD
-  {db713d42-9f70-4ac6-90b0-da39a3969303}, !- Handle
-=======
   {f2be8a25-7b1d-442b-b8f3-8053bb3dec51}, !- Handle
->>>>>>> 4b2e9d71
   Building 1,                             !- Name
   ,                                       !- Building Sector Type
   0,                                      !- North Axis {deg}
@@ -933,13 +604,8 @@
   1;                                      !- Standards Number of Living Units
 
 OS:AdditionalProperties,
-<<<<<<< HEAD
-  {dacd1423-7a22-43fe-87ab-f0a2e7f77b28}, !- Handle
-  {db713d42-9f70-4ac6-90b0-da39a3969303}, !- Object Name
-=======
   {6e563e6c-8edb-47eb-be39-b08fb3dcd286}, !- Handle
   {f2be8a25-7b1d-442b-b8f3-8053bb3dec51}, !- Object Name
->>>>>>> 4b2e9d71
   Total Units Represented,                !- Feature Name 1
   Integer,                                !- Feature Data Type 1
   1,                                      !- Feature Value 1
@@ -948,13 +614,8 @@
   1;                                      !- Feature Value 2
 
 OS:AdditionalProperties,
-<<<<<<< HEAD
-  {5beb8f1d-b6ec-4b2a-ae03-4fdd36844bb4}, !- Handle
-  {fb92af27-44d7-47ab-985d-3f16278eb1ab}, !- Object Name
-=======
   {75242d60-3cbb-4e38-83af-6b524f6218b6}, !- Handle
   {f2d9791a-4b84-43aa-b2bb-3b46f81e4b6d}, !- Object Name
->>>>>>> 4b2e9d71
   NumberOfBedrooms,                       !- Feature Name 1
   Integer,                                !- Feature Data Type 1
   3,                                      !- Feature Value 1
@@ -963,11 +624,7 @@
   2;                                      !- Feature Value 2
 
 OS:Schedule:Day,
-<<<<<<< HEAD
-  {970140ef-d20a-4238-8787-33a152240192}, !- Handle
-=======
   {c9eac3c4-ada6-4667-a61f-00f3dce99a06}, !- Handle
->>>>>>> 4b2e9d71
   Schedule Day 1,                         !- Name
   ,                                       !- Schedule Type Limits Name
   ,                                       !- Interpolate to Timestep
@@ -976,11 +633,7 @@
   0;                                      !- Value Until Time 1
 
 OS:Schedule:Day,
-<<<<<<< HEAD
-  {dd318fef-4d72-497c-8c4d-b0c39497ef34}, !- Handle
-=======
   {95d12a8a-194e-4957-becd-5b1f2ecafe01}, !- Handle
->>>>>>> 4b2e9d71
   Schedule Day 2,                         !- Name
   ,                                       !- Schedule Type Limits Name
   ,                                       !- Interpolate to Timestep
@@ -989,11 +642,7 @@
   1;                                      !- Value Until Time 1
 
 OS:WeatherFile,
-<<<<<<< HEAD
-  {35384715-9a19-4287-a176-9ebba196e679}, !- Handle
-=======
   {664a213a-9ef1-4042-9b67-ed27dfa28b53}, !- Handle
->>>>>>> 4b2e9d71
   Denver Intl Ap,                         !- City
   CO,                                     !- State Province Region
   USA,                                    !- Country
@@ -1007,13 +656,8 @@
   E23378AA;                               !- Checksum
 
 OS:AdditionalProperties,
-<<<<<<< HEAD
-  {6e1cce41-dec0-4e79-bdba-745acf5ad11b}, !- Handle
-  {35384715-9a19-4287-a176-9ebba196e679}, !- Object Name
-=======
   {12e2ba86-f4db-4290-9c20-ca2cc9942169}, !- Handle
   {664a213a-9ef1-4042-9b67-ed27dfa28b53}, !- Object Name
->>>>>>> 4b2e9d71
   EPWHeaderCity,                          !- Feature Name 1
   String,                                 !- Feature Data Type 1
   Denver Intl Ap,                         !- Feature Value 1
@@ -1121,11 +765,7 @@
   84;                                     !- Feature Value 35
 
 OS:Site,
-<<<<<<< HEAD
-  {f6495e91-50df-4b9d-bafe-8144cd7b5303}, !- Handle
-=======
   {c96cf3cd-f324-476e-858c-814aeb2c697e}, !- Handle
->>>>>>> 4b2e9d71
   Denver Intl Ap_CO_USA,                  !- Name
   39.83,                                  !- Latitude {deg}
   -104.65,                                !- Longitude {deg}
@@ -1134,11 +774,7 @@
   ;                                       !- Terrain
 
 OS:ClimateZones,
-<<<<<<< HEAD
-  {e6aaf9fb-5afa-4230-a238-95de87a0c895}, !- Handle
-=======
   {dffd6397-662f-4172-a4d8-229b7582808b}, !- Handle
->>>>>>> 4b2e9d71
   ,                                       !- Active Institution
   ,                                       !- Active Year
   ,                                       !- Climate Zone Institution Name 1
@@ -1151,31 +787,19 @@
   Cold;                                   !- Climate Zone Value 2
 
 OS:Site:WaterMainsTemperature,
-<<<<<<< HEAD
-  {ff200e91-fd20-4dd6-8755-814a6f23cc82}, !- Handle
-=======
   {c72b7092-b9fb-4df4-9620-b40c4888cb04}, !- Handle
->>>>>>> 4b2e9d71
   Correlation,                            !- Calculation Method
   ,                                       !- Temperature Schedule Name
   10.8753424657535,                       !- Annual Average Outdoor Air Temperature {C}
   23.1524007936508;                       !- Maximum Difference In Monthly Average Outdoor Air Temperatures {deltaC}
 
 OS:RunPeriodControl:DaylightSavingTime,
-<<<<<<< HEAD
-  {63008d3f-ea1e-41b2-a04c-59595e15d3f6}, !- Handle
-=======
   {c02d79a2-aec7-45d9-9d11-a243ff2645ff}, !- Handle
->>>>>>> 4b2e9d71
   4/7,                                    !- Start Date
   10/26;                                  !- End Date
 
 OS:Site:GroundTemperature:Deep,
-<<<<<<< HEAD
-  {2973547a-a150-4619-bbf4-4bc92dfbc54b}, !- Handle
-=======
   {c4611635-0198-49d0-85cb-d7e531a5c37e}, !- Handle
->>>>>>> 4b2e9d71
   10.8753424657535,                       !- January Deep Ground Temperature {C}
   10.8753424657535,                       !- February Deep Ground Temperature {C}
   10.8753424657535,                       !- March Deep Ground Temperature {C}
