!- NOTE: Auto-generated from /test/osw_files/SFD_2000sqft_2story_SL_UA_3Beds_2Baths_Denver.osw

OS:Version,
<<<<<<< HEAD
  {5c0ae397-c207-4cc0-8b93-ac444edfd965}, !- Handle
  2.8.0;                                  !- Version Identifier

OS:Building,
  {f88074d5-08bb-44d5-a787-e357dfec6fc0}, !- Handle
  Building 1,                             !- Name
  ,                                       !- Building Sector Type
  0,                                      !- North Axis {deg}
  ,                                       !- Nominal Floor to Floor Height {m}
  ,                                       !- Space Type Name
  ,                                       !- Default Construction Set Name
  ,                                       !- Default Schedule Set Name
  2,                                      !- Standards Number of Stories
  2,                                      !- Standards Number of Above Ground Stories
  ,                                       !- Standards Template
  singlefamilydetached,                   !- Standards Building Type
  1;                                      !- Standards Number of Living Units

OS:Facility,
  {768417b5-7630-4738-8160-7b0a70dcc2eb}; !- Handle

OS:Site,
  {95725c07-f509-41fe-83a3-2f1b832f2fc7}, !- Handle
  Denver Intl Ap_CO_USA,                  !- Name
  39.83,                                  !- Latitude {deg}
  -104.65,                                !- Longitude {deg}
  -7,                                     !- Time Zone {hr}
  1650,                                   !- Elevation {m}
  ;                                       !- Terrain

OS:SimulationControl,
  {e6ecdd2b-ca75-4222-8191-9a7e6d14dfdf}, !- Handle
=======
  {24c05063-10d5-4c65-9fd0-5f56570627ab}, !- Handle
  2.8.0;                                  !- Version Identifier

OS:SimulationControl,
  {94138db2-fb18-4928-9092-dc7afbc117bf}, !- Handle
>>>>>>> 9eab78ed
  ,                                       !- Do Zone Sizing Calculation
  ,                                       !- Do System Sizing Calculation
  ,                                       !- Do Plant Sizing Calculation
  No;                                     !- Run Simulation for Sizing Periods

<<<<<<< HEAD
OS:Sizing:Parameters,
  {6fb630b6-51b8-415d-9a91-7e91c2e25362}, !- Handle
  1.25,                                   !- Heating Sizing Factor
  1.15;                                   !- Cooling Sizing Factor

OS:Timestep,
  {272eca0b-b07d-4ac1-b759-22fb4961edbb}, !- Handle
  6;                                      !- Number of Timesteps per Hour

OS:ShadowCalculation,
  {563011c0-55c5-49f7-a438-7be913903eb4}, !- Handle
  20,                                     !- Calculation Frequency
  200;                                    !- Maximum Figures in Shadow Overlap Calculations

OS:HeatBalanceAlgorithm,
  {3ac70666-8def-4092-9a5c-808e80c71904}, !- Handle
  ConductionTransferFunction,             !- Algorithm
  200;                                    !- Surface Temperature Upper Limit {C}

OS:RunPeriod,
  {f61ca59e-4ba1-40bd-b4a9-c5dfc5d2026b}, !- Handle
=======
OS:Timestep,
  {3026d05c-d665-471d-b413-46ca8787322b}, !- Handle
  6;                                      !- Number of Timesteps per Hour

OS:ShadowCalculation,
  {bf35f69a-e9bd-4a5a-9ddd-5aa533c94541}, !- Handle
  20,                                     !- Calculation Frequency
  200;                                    !- Maximum Figures in Shadow Overlap Calculations

OS:SurfaceConvectionAlgorithm:Outside,
  {4c545608-ace7-43f7-a554-8099ac07b55e}, !- Handle
  DOE-2;                                  !- Algorithm

OS:SurfaceConvectionAlgorithm:Inside,
  {d9d87dae-4b30-47f7-a2ae-0199567554e4}, !- Handle
  TARP;                                   !- Algorithm

OS:ZoneCapacitanceMultiplier:ResearchSpecial,
  {74c6284b-80dc-4150-9424-3eb013bba4e6}, !- Handle
  ,                                       !- Temperature Capacity Multiplier
  15,                                     !- Humidity Capacity Multiplier
  ;                                       !- Carbon Dioxide Capacity Multiplier

OS:RunPeriod,
  {bdc0250a-f46b-4ba9-bfbe-f8b4d7d1d6a8}, !- Handle
>>>>>>> 9eab78ed
  Run Period 1,                           !- Name
  1,                                      !- Begin Month
  1,                                      !- Begin Day of Month
  12,                                     !- End Month
  31,                                     !- End Day of Month
  ,                                       !- Use Weather File Holidays and Special Days
  ,                                       !- Use Weather File Daylight Saving Period
  ,                                       !- Apply Weekend Holiday Rule
  ,                                       !- Use Weather File Rain Indicators
  ,                                       !- Use Weather File Snow Indicators
  ;                                       !- Number of Times Runperiod to be Repeated

<<<<<<< HEAD
OS:LifeCycleCost:Parameters,
  {885ed5e9-6d67-4567-8422-a720f6e96d81}, !- Handle
  ,                                       !- Analysis Type
  ,                                       !- Discounting Convention
  ,                                       !- Inflation Approach
  ,                                       !- Real Discount Rate
  ,                                       !- Nominal Discount Rate
  ,                                       !- Inflation
  ,                                       !- Base Date Month
  ,                                       !- Base Date Year
  ,                                       !- Service Date Month
  ,                                       !- Service Date Year
  ;                                       !- Length of Study Period in Years

OS:SurfaceConvectionAlgorithm:Outside,
  {7dd95602-2bdb-404e-a91c-8c3b89ce65ae}, !- Handle
  DOE-2;                                  !- Algorithm

OS:SurfaceConvectionAlgorithm:Inside,
  {498215d1-5f2e-4089-9528-1d1cb8411a6e}, !- Handle
  TARP;                                   !- Algorithm

OS:ZoneCapacitanceMultiplier:ResearchSpecial,
  {36e3d19e-5910-4f1a-9bc4-0bda90b03752}, !- Handle
  ,                                       !- Temperature Capacity Multiplier
  15,                                     !- Humidity Capacity Multiplier
  ;                                       !- Carbon Dioxide Capacity Multiplier

OS:ThermalZone,
  {bc70f333-cf74-4140-a6c7-9660f8f4f1bf}, !- Handle
=======
OS:ThermalZone,
  {80695fa9-953e-4a18-8662-464aac7ce828}, !- Handle
>>>>>>> 9eab78ed
  living zone,                            !- Name
  ,                                       !- Multiplier
  ,                                       !- Ceiling Height {m}
  ,                                       !- Volume {m3}
  ,                                       !- Floor Area {m2}
  ,                                       !- Zone Inside Convection Algorithm
  ,                                       !- Zone Outside Convection Algorithm
  ,                                       !- Zone Conditioning Equipment List Name
<<<<<<< HEAD
  {b3569b67-77d8-49fd-a11a-ecc8b3caa554}, !- Zone Air Inlet Port List
  {1750c992-9307-475d-ba32-46ed1352ab0e}, !- Zone Air Exhaust Port List
  {c87141c3-196a-4af9-bef7-6aa8b646da4d}, !- Zone Air Node Name
  {0b51770a-1a8b-48e2-8137-f57915bf9bf5}, !- Zone Return Air Port List
=======
  {341282d5-1cae-422c-b148-0cbf37a01b5e}, !- Zone Air Inlet Port List
  {f29bd963-dc7d-43dd-808d-cf81c1dda55d}, !- Zone Air Exhaust Port List
  {ecd8bf0c-c6ee-47d4-ba76-6540c249c5cf}, !- Zone Air Node Name
  {2030ea61-1fb3-47b5-b1b6-1599a76fe0af}, !- Zone Return Air Port List
>>>>>>> 9eab78ed
  ,                                       !- Primary Daylighting Control Name
  ,                                       !- Fraction of Zone Controlled by Primary Daylighting Control
  ,                                       !- Secondary Daylighting Control Name
  ,                                       !- Fraction of Zone Controlled by Secondary Daylighting Control
  ,                                       !- Illuminance Map Name
  ,                                       !- Group Rendering Name
  ,                                       !- Thermostat Name
  No;                                     !- Use Ideal Air Loads

OS:Node,
<<<<<<< HEAD
  {c28e1bdf-fad7-4284-a170-1ca0e51a0283}, !- Handle
  Node 1,                                 !- Name
  {c87141c3-196a-4af9-bef7-6aa8b646da4d}, !- Inlet Port
  ;                                       !- Outlet Port

OS:Connection,
  {c87141c3-196a-4af9-bef7-6aa8b646da4d}, !- Handle
  {9d3badff-5688-4ae0-a0d2-4d2129eae90d}, !- Name
  {bc70f333-cf74-4140-a6c7-9660f8f4f1bf}, !- Source Object
  11,                                     !- Outlet Port
  {c28e1bdf-fad7-4284-a170-1ca0e51a0283}, !- Target Object
  2;                                      !- Inlet Port

OS:PortList,
  {b3569b67-77d8-49fd-a11a-ecc8b3caa554}, !- Handle
  {e315fea0-ea73-4e4b-b8ff-7679419cd542}, !- Name
  {bc70f333-cf74-4140-a6c7-9660f8f4f1bf}; !- HVAC Component

OS:PortList,
  {1750c992-9307-475d-ba32-46ed1352ab0e}, !- Handle
  {a90d7202-f5a5-40c4-94ac-84da1ba57212}, !- Name
  {bc70f333-cf74-4140-a6c7-9660f8f4f1bf}; !- HVAC Component

OS:PortList,
  {0b51770a-1a8b-48e2-8137-f57915bf9bf5}, !- Handle
  {34511b21-af26-4437-91a0-f65d1f4f7251}, !- Name
  {bc70f333-cf74-4140-a6c7-9660f8f4f1bf}; !- HVAC Component

OS:Sizing:Zone,
  {603f4725-7ccf-47e4-b621-fd537417b26a}, !- Handle
  {bc70f333-cf74-4140-a6c7-9660f8f4f1bf}, !- Zone or ZoneList Name
=======
  {7659202b-2eca-48b7-82dd-5236ac03ecbb}, !- Handle
  Node 1,                                 !- Name
  {ecd8bf0c-c6ee-47d4-ba76-6540c249c5cf}, !- Inlet Port
  ;                                       !- Outlet Port

OS:Connection,
  {ecd8bf0c-c6ee-47d4-ba76-6540c249c5cf}, !- Handle
  {b7315cb8-ee57-467c-a2d9-9de9c84baaab}, !- Name
  {80695fa9-953e-4a18-8662-464aac7ce828}, !- Source Object
  11,                                     !- Outlet Port
  {7659202b-2eca-48b7-82dd-5236ac03ecbb}, !- Target Object
  2;                                      !- Inlet Port

OS:PortList,
  {341282d5-1cae-422c-b148-0cbf37a01b5e}, !- Handle
  {662355d3-381a-45dd-881e-9ec18e61ce65}, !- Name
  {80695fa9-953e-4a18-8662-464aac7ce828}; !- HVAC Component

OS:PortList,
  {f29bd963-dc7d-43dd-808d-cf81c1dda55d}, !- Handle
  {4b7a3ea5-f544-4860-b03f-b6e1e90b2848}, !- Name
  {80695fa9-953e-4a18-8662-464aac7ce828}; !- HVAC Component

OS:PortList,
  {2030ea61-1fb3-47b5-b1b6-1599a76fe0af}, !- Handle
  {0a7c5974-7ba0-499a-9ab6-30f4e54030d3}, !- Name
  {80695fa9-953e-4a18-8662-464aac7ce828}; !- HVAC Component

OS:Sizing:Zone,
  {5d8743ee-9979-4f2c-aecf-9a17b89d09a5}, !- Handle
  {80695fa9-953e-4a18-8662-464aac7ce828}, !- Zone or ZoneList Name
>>>>>>> 9eab78ed
  SupplyAirTemperature,                   !- Zone Cooling Design Supply Air Temperature Input Method
  14,                                     !- Zone Cooling Design Supply Air Temperature {C}
  11.11,                                  !- Zone Cooling Design Supply Air Temperature Difference {deltaC}
  SupplyAirTemperature,                   !- Zone Heating Design Supply Air Temperature Input Method
  40,                                     !- Zone Heating Design Supply Air Temperature {C}
  11.11,                                  !- Zone Heating Design Supply Air Temperature Difference {deltaC}
  0.0085,                                 !- Zone Cooling Design Supply Air Humidity Ratio {kg-H2O/kg-air}
  0.008,                                  !- Zone Heating Design Supply Air Humidity Ratio {kg-H2O/kg-air}
  ,                                       !- Zone Heating Sizing Factor
  ,                                       !- Zone Cooling Sizing Factor
  DesignDay,                              !- Cooling Design Air Flow Method
  ,                                       !- Cooling Design Air Flow Rate {m3/s}
  ,                                       !- Cooling Minimum Air Flow per Zone Floor Area {m3/s-m2}
  ,                                       !- Cooling Minimum Air Flow {m3/s}
  ,                                       !- Cooling Minimum Air Flow Fraction
  DesignDay,                              !- Heating Design Air Flow Method
  ,                                       !- Heating Design Air Flow Rate {m3/s}
  ,                                       !- Heating Maximum Air Flow per Zone Floor Area {m3/s-m2}
  ,                                       !- Heating Maximum Air Flow {m3/s}
  ,                                       !- Heating Maximum Air Flow Fraction
  ,                                       !- Design Zone Air Distribution Effectiveness in Cooling Mode
  ,                                       !- Design Zone Air Distribution Effectiveness in Heating Mode
  No,                                     !- Account for Dedicated Outdoor Air System
  NeutralSupplyAir,                       !- Dedicated Outdoor Air System Control Strategy
  autosize,                               !- Dedicated Outdoor Air Low Setpoint Temperature for Design {C}
  autosize;                               !- Dedicated Outdoor Air High Setpoint Temperature for Design {C}

OS:ZoneHVAC:EquipmentList,
<<<<<<< HEAD
  {53651b29-f51d-4481-8867-9ab89cc3ba04}, !- Handle
  Zone HVAC Equipment List 1,             !- Name
  {bc70f333-cf74-4140-a6c7-9660f8f4f1bf}; !- Thermal Zone

OS:Space,
  {389357ae-0c55-4c95-9256-e1940ae0f1ad}, !- Handle
  living space,                           !- Name
  {a0e3b392-8d6f-4d05-9125-1e775ef7cb69}, !- Space Type Name
=======
  {53aaf4f1-0be1-4d5d-a124-79df473a8b47}, !- Handle
  Zone HVAC Equipment List 1,             !- Name
  {80695fa9-953e-4a18-8662-464aac7ce828}; !- Thermal Zone

OS:Space,
  {fb854b84-f9e3-4d5a-b85a-f2452087309b}, !- Handle
  living space,                           !- Name
  {9d1932ae-dea5-453b-9ff2-94feee6516b7}, !- Space Type Name
>>>>>>> 9eab78ed
  ,                                       !- Default Construction Set Name
  ,                                       !- Default Schedule Set Name
  -0,                                     !- Direction of Relative North {deg}
  0,                                      !- X Origin {m}
  0,                                      !- Y Origin {m}
  0,                                      !- Z Origin {m}
  ,                                       !- Building Story Name
<<<<<<< HEAD
  {bc70f333-cf74-4140-a6c7-9660f8f4f1bf}, !- Thermal Zone Name
  ,                                       !- Part of Total Floor Area
  ,                                       !- Design Specification Outdoor Air Object Name
  {f5113d2e-a062-4b33-923a-ce415b0e3b30}; !- Building Unit Name

OS:Surface,
  {fd3617e2-4324-4af9-aa77-dcc5d897a5f1}, !- Handle
  Surface 1,                              !- Name
  Floor,                                  !- Surface Type
  ,                                       !- Construction Name
  {389357ae-0c55-4c95-9256-e1940ae0f1ad}, !- Space Name
=======
  {80695fa9-953e-4a18-8662-464aac7ce828}, !- Thermal Zone Name
  ,                                       !- Part of Total Floor Area
  ,                                       !- Design Specification Outdoor Air Object Name
  {a7301323-3c06-4ca7-94a2-039654db4049}; !- Building Unit Name

OS:Surface,
  {b62ff4bd-6750-4043-9ee9-1589c3e1caa7}, !- Handle
  Surface 1,                              !- Name
  Floor,                                  !- Surface Type
  ,                                       !- Construction Name
  {fb854b84-f9e3-4d5a-b85a-f2452087309b}, !- Space Name
>>>>>>> 9eab78ed
  Foundation,                             !- Outside Boundary Condition
  ,                                       !- Outside Boundary Condition Object
  NoSun,                                  !- Sun Exposure
  NoWind,                                 !- Wind Exposure
  ,                                       !- View Factor to Ground
  ,                                       !- Number of Vertices
  0, 0, 0,                                !- X,Y,Z Vertex 1 {m}
  0, 6.81553519541936, 0,                 !- X,Y,Z Vertex 2 {m}
  13.6310703908387, 6.81553519541936, 0,  !- X,Y,Z Vertex 3 {m}
  13.6310703908387, 0, 0;                 !- X,Y,Z Vertex 4 {m}

OS:Surface,
<<<<<<< HEAD
  {2e917307-cdaf-46e5-ab84-a6b93ac62cac}, !- Handle
  Surface 2,                              !- Name
  Wall,                                   !- Surface Type
  ,                                       !- Construction Name
  {389357ae-0c55-4c95-9256-e1940ae0f1ad}, !- Space Name
=======
  {5444d8fa-32cc-4515-9b0e-b4b8c516c6f5}, !- Handle
  Surface 2,                              !- Name
  Wall,                                   !- Surface Type
  ,                                       !- Construction Name
  {fb854b84-f9e3-4d5a-b85a-f2452087309b}, !- Space Name
>>>>>>> 9eab78ed
  Outdoors,                               !- Outside Boundary Condition
  ,                                       !- Outside Boundary Condition Object
  SunExposed,                             !- Sun Exposure
  WindExposed,                            !- Wind Exposure
  ,                                       !- View Factor to Ground
  ,                                       !- Number of Vertices
  0, 6.81553519541936, 2.4384,            !- X,Y,Z Vertex 1 {m}
  0, 6.81553519541936, 0,                 !- X,Y,Z Vertex 2 {m}
  0, 0, 0,                                !- X,Y,Z Vertex 3 {m}
  0, 0, 2.4384;                           !- X,Y,Z Vertex 4 {m}

OS:Surface,
<<<<<<< HEAD
  {0e1f6714-0f6e-473e-99b8-bbfd1d428786}, !- Handle
  Surface 3,                              !- Name
  Wall,                                   !- Surface Type
  ,                                       !- Construction Name
  {389357ae-0c55-4c95-9256-e1940ae0f1ad}, !- Space Name
=======
  {7edf3e28-fd15-406d-bafa-77435cb984b6}, !- Handle
  Surface 3,                              !- Name
  Wall,                                   !- Surface Type
  ,                                       !- Construction Name
  {fb854b84-f9e3-4d5a-b85a-f2452087309b}, !- Space Name
>>>>>>> 9eab78ed
  Outdoors,                               !- Outside Boundary Condition
  ,                                       !- Outside Boundary Condition Object
  SunExposed,                             !- Sun Exposure
  WindExposed,                            !- Wind Exposure
  ,                                       !- View Factor to Ground
  ,                                       !- Number of Vertices
  13.6310703908387, 6.81553519541936, 2.4384, !- X,Y,Z Vertex 1 {m}
  13.6310703908387, 6.81553519541936, 0,  !- X,Y,Z Vertex 2 {m}
  0, 6.81553519541936, 0,                 !- X,Y,Z Vertex 3 {m}
  0, 6.81553519541936, 2.4384;            !- X,Y,Z Vertex 4 {m}

OS:Surface,
<<<<<<< HEAD
  {b1e66c4a-460d-4241-ac40-806bf00136b9}, !- Handle
  Surface 4,                              !- Name
  Wall,                                   !- Surface Type
  ,                                       !- Construction Name
  {389357ae-0c55-4c95-9256-e1940ae0f1ad}, !- Space Name
=======
  {120b6a93-8978-491e-9477-b2a7dc2b8729}, !- Handle
  Surface 4,                              !- Name
  Wall,                                   !- Surface Type
  ,                                       !- Construction Name
  {fb854b84-f9e3-4d5a-b85a-f2452087309b}, !- Space Name
>>>>>>> 9eab78ed
  Outdoors,                               !- Outside Boundary Condition
  ,                                       !- Outside Boundary Condition Object
  SunExposed,                             !- Sun Exposure
  WindExposed,                            !- Wind Exposure
  ,                                       !- View Factor to Ground
  ,                                       !- Number of Vertices
  13.6310703908387, 0, 2.4384,            !- X,Y,Z Vertex 1 {m}
  13.6310703908387, 0, 0,                 !- X,Y,Z Vertex 2 {m}
  13.6310703908387, 6.81553519541936, 0,  !- X,Y,Z Vertex 3 {m}
  13.6310703908387, 6.81553519541936, 2.4384; !- X,Y,Z Vertex 4 {m}

OS:Surface,
<<<<<<< HEAD
  {45bf123d-ee04-4873-ac17-f2614b699a93}, !- Handle
  Surface 5,                              !- Name
  Wall,                                   !- Surface Type
  ,                                       !- Construction Name
  {389357ae-0c55-4c95-9256-e1940ae0f1ad}, !- Space Name
=======
  {7ed1a5b5-b002-424d-909b-d62d0f7c4df8}, !- Handle
  Surface 5,                              !- Name
  Wall,                                   !- Surface Type
  ,                                       !- Construction Name
  {fb854b84-f9e3-4d5a-b85a-f2452087309b}, !- Space Name
>>>>>>> 9eab78ed
  Outdoors,                               !- Outside Boundary Condition
  ,                                       !- Outside Boundary Condition Object
  SunExposed,                             !- Sun Exposure
  WindExposed,                            !- Wind Exposure
  ,                                       !- View Factor to Ground
  ,                                       !- Number of Vertices
  0, 0, 2.4384,                           !- X,Y,Z Vertex 1 {m}
  0, 0, 0,                                !- X,Y,Z Vertex 2 {m}
  13.6310703908387, 0, 0,                 !- X,Y,Z Vertex 3 {m}
  13.6310703908387, 0, 2.4384;            !- X,Y,Z Vertex 4 {m}

OS:Surface,
<<<<<<< HEAD
  {181a09a8-c355-414e-b534-ea6ee1659bfb}, !- Handle
  Surface 6,                              !- Name
  RoofCeiling,                            !- Surface Type
  ,                                       !- Construction Name
  {389357ae-0c55-4c95-9256-e1940ae0f1ad}, !- Space Name
  Surface,                                !- Outside Boundary Condition
  {2e445e09-25eb-4b5f-94d4-85bd45c85e2b}, !- Outside Boundary Condition Object
=======
  {355b8a9a-82a7-4171-b469-6fd2f6bd9a2a}, !- Handle
  Surface 6,                              !- Name
  RoofCeiling,                            !- Surface Type
  ,                                       !- Construction Name
  {fb854b84-f9e3-4d5a-b85a-f2452087309b}, !- Space Name
  Surface,                                !- Outside Boundary Condition
  {057fe6f1-c470-4111-b177-f1dc35bafbc8}, !- Outside Boundary Condition Object
>>>>>>> 9eab78ed
  NoSun,                                  !- Sun Exposure
  NoWind,                                 !- Wind Exposure
  ,                                       !- View Factor to Ground
  ,                                       !- Number of Vertices
  13.6310703908387, 0, 2.4384,            !- X,Y,Z Vertex 1 {m}
  13.6310703908387, 6.81553519541936, 2.4384, !- X,Y,Z Vertex 2 {m}
  0, 6.81553519541936, 2.4384,            !- X,Y,Z Vertex 3 {m}
  0, 0, 2.4384;                           !- X,Y,Z Vertex 4 {m}

OS:SpaceType,
<<<<<<< HEAD
  {a0e3b392-8d6f-4d05-9125-1e775ef7cb69}, !- Handle
=======
  {9d1932ae-dea5-453b-9ff2-94feee6516b7}, !- Handle
>>>>>>> 9eab78ed
  Space Type 1,                           !- Name
  ,                                       !- Default Construction Set Name
  ,                                       !- Default Schedule Set Name
  ,                                       !- Group Rendering Name
  ,                                       !- Design Specification Outdoor Air Object Name
  ,                                       !- Standards Template
  ,                                       !- Standards Building Type
  living;                                 !- Standards Space Type

OS:Space,
<<<<<<< HEAD
  {d5ed8377-07cc-48e2-b793-d58bb15b9305}, !- Handle
  living space|story 2,                   !- Name
  {a0e3b392-8d6f-4d05-9125-1e775ef7cb69}, !- Space Type Name
=======
  {e00afe6f-e95d-4357-9e95-21c1d330145f}, !- Handle
  living space|story 2,                   !- Name
  {9d1932ae-dea5-453b-9ff2-94feee6516b7}, !- Space Type Name
>>>>>>> 9eab78ed
  ,                                       !- Default Construction Set Name
  ,                                       !- Default Schedule Set Name
  -0,                                     !- Direction of Relative North {deg}
  0,                                      !- X Origin {m}
  0,                                      !- Y Origin {m}
  2.4384,                                 !- Z Origin {m}
  ,                                       !- Building Story Name
<<<<<<< HEAD
  {bc70f333-cf74-4140-a6c7-9660f8f4f1bf}, !- Thermal Zone Name
  ,                                       !- Part of Total Floor Area
  ,                                       !- Design Specification Outdoor Air Object Name
  {f5113d2e-a062-4b33-923a-ce415b0e3b30}; !- Building Unit Name

OS:Surface,
  {2e445e09-25eb-4b5f-94d4-85bd45c85e2b}, !- Handle
  Surface 7,                              !- Name
  Floor,                                  !- Surface Type
  ,                                       !- Construction Name
  {d5ed8377-07cc-48e2-b793-d58bb15b9305}, !- Space Name
  Surface,                                !- Outside Boundary Condition
  {181a09a8-c355-414e-b534-ea6ee1659bfb}, !- Outside Boundary Condition Object
=======
  {80695fa9-953e-4a18-8662-464aac7ce828}, !- Thermal Zone Name
  ,                                       !- Part of Total Floor Area
  ,                                       !- Design Specification Outdoor Air Object Name
  {a7301323-3c06-4ca7-94a2-039654db4049}; !- Building Unit Name

OS:Surface,
  {057fe6f1-c470-4111-b177-f1dc35bafbc8}, !- Handle
  Surface 7,                              !- Name
  Floor,                                  !- Surface Type
  ,                                       !- Construction Name
  {e00afe6f-e95d-4357-9e95-21c1d330145f}, !- Space Name
  Surface,                                !- Outside Boundary Condition
  {355b8a9a-82a7-4171-b469-6fd2f6bd9a2a}, !- Outside Boundary Condition Object
>>>>>>> 9eab78ed
  NoSun,                                  !- Sun Exposure
  NoWind,                                 !- Wind Exposure
  ,                                       !- View Factor to Ground
  ,                                       !- Number of Vertices
  0, 0, 0,                                !- X,Y,Z Vertex 1 {m}
  0, 6.81553519541936, 0,                 !- X,Y,Z Vertex 2 {m}
  13.6310703908387, 6.81553519541936, 0,  !- X,Y,Z Vertex 3 {m}
  13.6310703908387, 0, 0;                 !- X,Y,Z Vertex 4 {m}

OS:Surface,
<<<<<<< HEAD
  {dbe6af39-5849-4113-aa8d-880838e8b1a5}, !- Handle
  Surface 8,                              !- Name
  Wall,                                   !- Surface Type
  ,                                       !- Construction Name
  {d5ed8377-07cc-48e2-b793-d58bb15b9305}, !- Space Name
=======
  {0c9bdc15-a166-4b0f-88f7-74d2a46cfdf2}, !- Handle
  Surface 8,                              !- Name
  Wall,                                   !- Surface Type
  ,                                       !- Construction Name
  {e00afe6f-e95d-4357-9e95-21c1d330145f}, !- Space Name
>>>>>>> 9eab78ed
  Outdoors,                               !- Outside Boundary Condition
  ,                                       !- Outside Boundary Condition Object
  SunExposed,                             !- Sun Exposure
  WindExposed,                            !- Wind Exposure
  ,                                       !- View Factor to Ground
  ,                                       !- Number of Vertices
  0, 6.81553519541936, 2.4384,            !- X,Y,Z Vertex 1 {m}
  0, 6.81553519541936, 0,                 !- X,Y,Z Vertex 2 {m}
  0, 0, 0,                                !- X,Y,Z Vertex 3 {m}
  0, 0, 2.4384;                           !- X,Y,Z Vertex 4 {m}

OS:Surface,
<<<<<<< HEAD
  {64a5d54f-99f8-49cb-ab32-91e815801cf2}, !- Handle
  Surface 9,                              !- Name
  Wall,                                   !- Surface Type
  ,                                       !- Construction Name
  {d5ed8377-07cc-48e2-b793-d58bb15b9305}, !- Space Name
=======
  {1680a90f-70de-4ae1-b11e-976bb33b8a68}, !- Handle
  Surface 9,                              !- Name
  Wall,                                   !- Surface Type
  ,                                       !- Construction Name
  {e00afe6f-e95d-4357-9e95-21c1d330145f}, !- Space Name
>>>>>>> 9eab78ed
  Outdoors,                               !- Outside Boundary Condition
  ,                                       !- Outside Boundary Condition Object
  SunExposed,                             !- Sun Exposure
  WindExposed,                            !- Wind Exposure
  ,                                       !- View Factor to Ground
  ,                                       !- Number of Vertices
  13.6310703908387, 6.81553519541936, 2.4384, !- X,Y,Z Vertex 1 {m}
  13.6310703908387, 6.81553519541936, 0,  !- X,Y,Z Vertex 2 {m}
  0, 6.81553519541936, 0,                 !- X,Y,Z Vertex 3 {m}
  0, 6.81553519541936, 2.4384;            !- X,Y,Z Vertex 4 {m}

OS:Surface,
<<<<<<< HEAD
  {dd1e55c2-1a46-4a20-8da7-5dd9e3dd25e1}, !- Handle
  Surface 10,                             !- Name
  Wall,                                   !- Surface Type
  ,                                       !- Construction Name
  {d5ed8377-07cc-48e2-b793-d58bb15b9305}, !- Space Name
=======
  {0cfcbf11-afaf-4e44-8f37-7538b9467206}, !- Handle
  Surface 10,                             !- Name
  Wall,                                   !- Surface Type
  ,                                       !- Construction Name
  {e00afe6f-e95d-4357-9e95-21c1d330145f}, !- Space Name
>>>>>>> 9eab78ed
  Outdoors,                               !- Outside Boundary Condition
  ,                                       !- Outside Boundary Condition Object
  SunExposed,                             !- Sun Exposure
  WindExposed,                            !- Wind Exposure
  ,                                       !- View Factor to Ground
  ,                                       !- Number of Vertices
  13.6310703908387, 0, 2.4384,            !- X,Y,Z Vertex 1 {m}
  13.6310703908387, 0, 0,                 !- X,Y,Z Vertex 2 {m}
  13.6310703908387, 6.81553519541936, 0,  !- X,Y,Z Vertex 3 {m}
  13.6310703908387, 6.81553519541936, 2.4384; !- X,Y,Z Vertex 4 {m}

OS:Surface,
<<<<<<< HEAD
  {d466b3eb-1fa8-4bc1-8998-58006aadfa2b}, !- Handle
  Surface 11,                             !- Name
  Wall,                                   !- Surface Type
  ,                                       !- Construction Name
  {d5ed8377-07cc-48e2-b793-d58bb15b9305}, !- Space Name
=======
  {33acc5f2-8273-4d29-bc6c-07620e1a8cce}, !- Handle
  Surface 11,                             !- Name
  Wall,                                   !- Surface Type
  ,                                       !- Construction Name
  {e00afe6f-e95d-4357-9e95-21c1d330145f}, !- Space Name
>>>>>>> 9eab78ed
  Outdoors,                               !- Outside Boundary Condition
  ,                                       !- Outside Boundary Condition Object
  SunExposed,                             !- Sun Exposure
  WindExposed,                            !- Wind Exposure
  ,                                       !- View Factor to Ground
  ,                                       !- Number of Vertices
  0, 0, 2.4384,                           !- X,Y,Z Vertex 1 {m}
  0, 0, 0,                                !- X,Y,Z Vertex 2 {m}
  13.6310703908387, 0, 0,                 !- X,Y,Z Vertex 3 {m}
  13.6310703908387, 0, 2.4384;            !- X,Y,Z Vertex 4 {m}

OS:Surface,
<<<<<<< HEAD
  {ba3d3237-6cc3-4d94-b218-a8f161144461}, !- Handle
  Surface 12,                             !- Name
  RoofCeiling,                            !- Surface Type
  ,                                       !- Construction Name
  {d5ed8377-07cc-48e2-b793-d58bb15b9305}, !- Space Name
  Surface,                                !- Outside Boundary Condition
  {5fc682b4-463d-4aa8-811c-3d50d3e21ceb}, !- Outside Boundary Condition Object
=======
  {2a3afba2-4914-455b-a3eb-26ea12490e24}, !- Handle
  Surface 12,                             !- Name
  RoofCeiling,                            !- Surface Type
  ,                                       !- Construction Name
  {e00afe6f-e95d-4357-9e95-21c1d330145f}, !- Space Name
  Surface,                                !- Outside Boundary Condition
  {1df2424f-96ae-42b1-ae44-04ab1790550c}, !- Outside Boundary Condition Object
>>>>>>> 9eab78ed
  NoSun,                                  !- Sun Exposure
  NoWind,                                 !- Wind Exposure
  ,                                       !- View Factor to Ground
  ,                                       !- Number of Vertices
  13.6310703908387, 0, 2.4384,            !- X,Y,Z Vertex 1 {m}
  13.6310703908387, 6.81553519541936, 2.4384, !- X,Y,Z Vertex 2 {m}
  0, 6.81553519541936, 2.4384,            !- X,Y,Z Vertex 3 {m}
  0, 0, 2.4384;                           !- X,Y,Z Vertex 4 {m}

OS:Surface,
<<<<<<< HEAD
  {5fc682b4-463d-4aa8-811c-3d50d3e21ceb}, !- Handle
  Surface 13,                             !- Name
  Floor,                                  !- Surface Type
  ,                                       !- Construction Name
  {1fa32a8b-9227-43be-b912-60fae1cac20e}, !- Space Name
  Surface,                                !- Outside Boundary Condition
  {ba3d3237-6cc3-4d94-b218-a8f161144461}, !- Outside Boundary Condition Object
=======
  {1df2424f-96ae-42b1-ae44-04ab1790550c}, !- Handle
  Surface 13,                             !- Name
  Floor,                                  !- Surface Type
  ,                                       !- Construction Name
  {e036c3dc-748f-4ab1-a3a2-071ba3c81e87}, !- Space Name
  Surface,                                !- Outside Boundary Condition
  {2a3afba2-4914-455b-a3eb-26ea12490e24}, !- Outside Boundary Condition Object
>>>>>>> 9eab78ed
  NoSun,                                  !- Sun Exposure
  NoWind,                                 !- Wind Exposure
  ,                                       !- View Factor to Ground
  ,                                       !- Number of Vertices
  0, 6.81553519541936, 0,                 !- X,Y,Z Vertex 1 {m}
  13.6310703908387, 6.81553519541936, 0,  !- X,Y,Z Vertex 2 {m}
  13.6310703908387, 0, 0,                 !- X,Y,Z Vertex 3 {m}
  0, 0, 0;                                !- X,Y,Z Vertex 4 {m}

OS:Surface,
<<<<<<< HEAD
  {cb66c175-1297-498a-b8c4-74ed0d85e57a}, !- Handle
  Surface 14,                             !- Name
  RoofCeiling,                            !- Surface Type
  ,                                       !- Construction Name
  {1fa32a8b-9227-43be-b912-60fae1cac20e}, !- Space Name
=======
  {b8e435a1-1308-48de-b637-75d3b5c679b8}, !- Handle
  Surface 14,                             !- Name
  RoofCeiling,                            !- Surface Type
  ,                                       !- Construction Name
  {e036c3dc-748f-4ab1-a3a2-071ba3c81e87}, !- Space Name
>>>>>>> 9eab78ed
  Outdoors,                               !- Outside Boundary Condition
  ,                                       !- Outside Boundary Condition Object
  SunExposed,                             !- Sun Exposure
  WindExposed,                            !- Wind Exposure
  ,                                       !- View Factor to Ground
  ,                                       !- Number of Vertices
  13.6310703908387, 3.40776759770968, 1.70388379885484, !- X,Y,Z Vertex 1 {m}
  0, 3.40776759770968, 1.70388379885484,  !- X,Y,Z Vertex 2 {m}
  0, 0, 0,                                !- X,Y,Z Vertex 3 {m}
  13.6310703908387, 0, 0;                 !- X,Y,Z Vertex 4 {m}

OS:Surface,
<<<<<<< HEAD
  {7616f24f-6b98-4af6-a586-a548329ef33f}, !- Handle
  Surface 15,                             !- Name
  RoofCeiling,                            !- Surface Type
  ,                                       !- Construction Name
  {1fa32a8b-9227-43be-b912-60fae1cac20e}, !- Space Name
=======
  {9048a45c-24b6-4a7f-9577-896a5f751ff7}, !- Handle
  Surface 15,                             !- Name
  RoofCeiling,                            !- Surface Type
  ,                                       !- Construction Name
  {e036c3dc-748f-4ab1-a3a2-071ba3c81e87}, !- Space Name
>>>>>>> 9eab78ed
  Outdoors,                               !- Outside Boundary Condition
  ,                                       !- Outside Boundary Condition Object
  SunExposed,                             !- Sun Exposure
  WindExposed,                            !- Wind Exposure
  ,                                       !- View Factor to Ground
  ,                                       !- Number of Vertices
  0, 3.40776759770968, 1.70388379885484,  !- X,Y,Z Vertex 1 {m}
  13.6310703908387, 3.40776759770968, 1.70388379885484, !- X,Y,Z Vertex 2 {m}
  13.6310703908387, 6.81553519541936, 0,  !- X,Y,Z Vertex 3 {m}
  0, 6.81553519541936, 0;                 !- X,Y,Z Vertex 4 {m}

OS:Surface,
<<<<<<< HEAD
  {af3457a3-4eb9-4fdc-ad1e-6cf7e5308501}, !- Handle
  Surface 16,                             !- Name
  Wall,                                   !- Surface Type
  ,                                       !- Construction Name
  {1fa32a8b-9227-43be-b912-60fae1cac20e}, !- Space Name
=======
  {38d5edbf-b40e-4f49-8ea0-7de9dfa82d88}, !- Handle
  Surface 16,                             !- Name
  Wall,                                   !- Surface Type
  ,                                       !- Construction Name
  {e036c3dc-748f-4ab1-a3a2-071ba3c81e87}, !- Space Name
>>>>>>> 9eab78ed
  Outdoors,                               !- Outside Boundary Condition
  ,                                       !- Outside Boundary Condition Object
  SunExposed,                             !- Sun Exposure
  WindExposed,                            !- Wind Exposure
  ,                                       !- View Factor to Ground
  ,                                       !- Number of Vertices
  0, 3.40776759770968, 1.70388379885484,  !- X,Y,Z Vertex 1 {m}
  0, 6.81553519541936, 0,                 !- X,Y,Z Vertex 2 {m}
  0, 0, 0;                                !- X,Y,Z Vertex 3 {m}

OS:Surface,
<<<<<<< HEAD
  {a4118d4e-59d0-4d62-9919-a2fbe128d1a4}, !- Handle
  Surface 17,                             !- Name
  Wall,                                   !- Surface Type
  ,                                       !- Construction Name
  {1fa32a8b-9227-43be-b912-60fae1cac20e}, !- Space Name
=======
  {47fd0a91-a009-4b94-b696-3af8787c3e6c}, !- Handle
  Surface 17,                             !- Name
  Wall,                                   !- Surface Type
  ,                                       !- Construction Name
  {e036c3dc-748f-4ab1-a3a2-071ba3c81e87}, !- Space Name
>>>>>>> 9eab78ed
  Outdoors,                               !- Outside Boundary Condition
  ,                                       !- Outside Boundary Condition Object
  SunExposed,                             !- Sun Exposure
  WindExposed,                            !- Wind Exposure
  ,                                       !- View Factor to Ground
  ,                                       !- Number of Vertices
  13.6310703908387, 3.40776759770968, 1.70388379885484, !- X,Y,Z Vertex 1 {m}
  13.6310703908387, 0, 0,                 !- X,Y,Z Vertex 2 {m}
  13.6310703908387, 6.81553519541936, 0;  !- X,Y,Z Vertex 3 {m}

OS:Space,
<<<<<<< HEAD
  {1fa32a8b-9227-43be-b912-60fae1cac20e}, !- Handle
  unfinished attic space,                 !- Name
  {3f2fd5e9-9b29-48dd-94d8-c808dd9953a7}, !- Space Type Name
=======
  {e036c3dc-748f-4ab1-a3a2-071ba3c81e87}, !- Handle
  unfinished attic space,                 !- Name
  {5015c0df-873d-4caa-813f-972c70a1f67c}, !- Space Type Name
>>>>>>> 9eab78ed
  ,                                       !- Default Construction Set Name
  ,                                       !- Default Schedule Set Name
  -0,                                     !- Direction of Relative North {deg}
  0,                                      !- X Origin {m}
  0,                                      !- Y Origin {m}
  4.8768,                                 !- Z Origin {m}
  ,                                       !- Building Story Name
<<<<<<< HEAD
  {88013c0e-ed17-414e-9079-67d4bce135ae}; !- Thermal Zone Name

OS:ThermalZone,
  {88013c0e-ed17-414e-9079-67d4bce135ae}, !- Handle
=======
  {4c503bd1-15d2-4164-91a2-506567be08d9}; !- Thermal Zone Name

OS:ThermalZone,
  {4c503bd1-15d2-4164-91a2-506567be08d9}, !- Handle
>>>>>>> 9eab78ed
  unfinished attic zone,                  !- Name
  ,                                       !- Multiplier
  ,                                       !- Ceiling Height {m}
  ,                                       !- Volume {m3}
  ,                                       !- Floor Area {m2}
  ,                                       !- Zone Inside Convection Algorithm
  ,                                       !- Zone Outside Convection Algorithm
  ,                                       !- Zone Conditioning Equipment List Name
<<<<<<< HEAD
  {8919e09d-2b5a-489f-b78b-6370042e385c}, !- Zone Air Inlet Port List
  {fbe9656f-83ef-4113-b4de-efa2b4f9eb3b}, !- Zone Air Exhaust Port List
  {2279f2f4-6727-4cc1-94dc-1549d02c015b}, !- Zone Air Node Name
  {817b8721-1b75-4607-bd79-a006fe6895fa}, !- Zone Return Air Port List
=======
  {c8019ffe-41dc-471d-98fe-e34c2ffeed52}, !- Zone Air Inlet Port List
  {4583adb5-e02b-41eb-9466-2284df14e195}, !- Zone Air Exhaust Port List
  {56012280-037e-4969-80f3-edf39c0931e5}, !- Zone Air Node Name
  {98350895-f760-4d6c-9afc-bbb67aed8a2e}, !- Zone Return Air Port List
>>>>>>> 9eab78ed
  ,                                       !- Primary Daylighting Control Name
  ,                                       !- Fraction of Zone Controlled by Primary Daylighting Control
  ,                                       !- Secondary Daylighting Control Name
  ,                                       !- Fraction of Zone Controlled by Secondary Daylighting Control
  ,                                       !- Illuminance Map Name
  ,                                       !- Group Rendering Name
  ,                                       !- Thermostat Name
  No;                                     !- Use Ideal Air Loads

OS:Node,
<<<<<<< HEAD
  {44962430-36e6-4c08-b66a-d8d64d5f53d0}, !- Handle
  Node 2,                                 !- Name
  {2279f2f4-6727-4cc1-94dc-1549d02c015b}, !- Inlet Port
  ;                                       !- Outlet Port

OS:Connection,
  {2279f2f4-6727-4cc1-94dc-1549d02c015b}, !- Handle
  {00a2d279-b5a5-47cf-a196-c81b5f52ab44}, !- Name
  {88013c0e-ed17-414e-9079-67d4bce135ae}, !- Source Object
  11,                                     !- Outlet Port
  {44962430-36e6-4c08-b66a-d8d64d5f53d0}, !- Target Object
  2;                                      !- Inlet Port

OS:PortList,
  {8919e09d-2b5a-489f-b78b-6370042e385c}, !- Handle
  {5eb2d660-eda8-43d9-8d10-18bf93fa0a1e}, !- Name
  {88013c0e-ed17-414e-9079-67d4bce135ae}; !- HVAC Component

OS:PortList,
  {fbe9656f-83ef-4113-b4de-efa2b4f9eb3b}, !- Handle
  {cbec8945-b52e-41da-bda6-796c980fdef8}, !- Name
  {88013c0e-ed17-414e-9079-67d4bce135ae}; !- HVAC Component

OS:PortList,
  {817b8721-1b75-4607-bd79-a006fe6895fa}, !- Handle
  {76419469-b624-4371-9dbb-6069cf503232}, !- Name
  {88013c0e-ed17-414e-9079-67d4bce135ae}; !- HVAC Component

OS:Sizing:Zone,
  {c29ba764-0187-4a28-bf0e-8f16c20469a4}, !- Handle
  {88013c0e-ed17-414e-9079-67d4bce135ae}, !- Zone or ZoneList Name
=======
  {96c47c07-49c4-4bf3-acf4-4c6a7e3e0f69}, !- Handle
  Node 2,                                 !- Name
  {56012280-037e-4969-80f3-edf39c0931e5}, !- Inlet Port
  ;                                       !- Outlet Port

OS:Connection,
  {56012280-037e-4969-80f3-edf39c0931e5}, !- Handle
  {b42ca03e-63f1-452b-9f02-84c226d477a6}, !- Name
  {4c503bd1-15d2-4164-91a2-506567be08d9}, !- Source Object
  11,                                     !- Outlet Port
  {96c47c07-49c4-4bf3-acf4-4c6a7e3e0f69}, !- Target Object
  2;                                      !- Inlet Port

OS:PortList,
  {c8019ffe-41dc-471d-98fe-e34c2ffeed52}, !- Handle
  {4575238c-9fa6-4025-b3c0-7d17ee437c07}, !- Name
  {4c503bd1-15d2-4164-91a2-506567be08d9}; !- HVAC Component

OS:PortList,
  {4583adb5-e02b-41eb-9466-2284df14e195}, !- Handle
  {849964cc-ceaf-4a61-a9f6-12760d288c86}, !- Name
  {4c503bd1-15d2-4164-91a2-506567be08d9}; !- HVAC Component

OS:PortList,
  {98350895-f760-4d6c-9afc-bbb67aed8a2e}, !- Handle
  {c2847a23-5f08-49ff-a233-381da27b24eb}, !- Name
  {4c503bd1-15d2-4164-91a2-506567be08d9}; !- HVAC Component

OS:Sizing:Zone,
  {763c2cfe-2c22-4543-a333-832f5c242127}, !- Handle
  {4c503bd1-15d2-4164-91a2-506567be08d9}, !- Zone or ZoneList Name
>>>>>>> 9eab78ed
  SupplyAirTemperature,                   !- Zone Cooling Design Supply Air Temperature Input Method
  14,                                     !- Zone Cooling Design Supply Air Temperature {C}
  11.11,                                  !- Zone Cooling Design Supply Air Temperature Difference {deltaC}
  SupplyAirTemperature,                   !- Zone Heating Design Supply Air Temperature Input Method
  40,                                     !- Zone Heating Design Supply Air Temperature {C}
  11.11,                                  !- Zone Heating Design Supply Air Temperature Difference {deltaC}
  0.0085,                                 !- Zone Cooling Design Supply Air Humidity Ratio {kg-H2O/kg-air}
  0.008,                                  !- Zone Heating Design Supply Air Humidity Ratio {kg-H2O/kg-air}
  ,                                       !- Zone Heating Sizing Factor
  ,                                       !- Zone Cooling Sizing Factor
  DesignDay,                              !- Cooling Design Air Flow Method
  ,                                       !- Cooling Design Air Flow Rate {m3/s}
  ,                                       !- Cooling Minimum Air Flow per Zone Floor Area {m3/s-m2}
  ,                                       !- Cooling Minimum Air Flow {m3/s}
  ,                                       !- Cooling Minimum Air Flow Fraction
  DesignDay,                              !- Heating Design Air Flow Method
  ,                                       !- Heating Design Air Flow Rate {m3/s}
  ,                                       !- Heating Maximum Air Flow per Zone Floor Area {m3/s-m2}
  ,                                       !- Heating Maximum Air Flow {m3/s}
  ,                                       !- Heating Maximum Air Flow Fraction
  ,                                       !- Design Zone Air Distribution Effectiveness in Cooling Mode
  ,                                       !- Design Zone Air Distribution Effectiveness in Heating Mode
  No,                                     !- Account for Dedicated Outdoor Air System
  NeutralSupplyAir,                       !- Dedicated Outdoor Air System Control Strategy
  autosize,                               !- Dedicated Outdoor Air Low Setpoint Temperature for Design {C}
  autosize;                               !- Dedicated Outdoor Air High Setpoint Temperature for Design {C}

OS:ZoneHVAC:EquipmentList,
<<<<<<< HEAD
  {4e6af2ad-be6a-4a0d-b39f-f876e1c18ce8}, !- Handle
  Zone HVAC Equipment List 2,             !- Name
  {88013c0e-ed17-414e-9079-67d4bce135ae}; !- Thermal Zone

OS:SpaceType,
  {3f2fd5e9-9b29-48dd-94d8-c808dd9953a7}, !- Handle
=======
  {055e796a-ae35-44c6-995e-e6974ea5e101}, !- Handle
  Zone HVAC Equipment List 2,             !- Name
  {4c503bd1-15d2-4164-91a2-506567be08d9}; !- Thermal Zone

OS:SpaceType,
  {5015c0df-873d-4caa-813f-972c70a1f67c}, !- Handle
>>>>>>> 9eab78ed
  Space Type 2,                           !- Name
  ,                                       !- Default Construction Set Name
  ,                                       !- Default Schedule Set Name
  ,                                       !- Group Rendering Name
  ,                                       !- Design Specification Outdoor Air Object Name
  ,                                       !- Standards Template
  ,                                       !- Standards Building Type
  unfinished attic;                       !- Standards Space Type

OS:BuildingUnit,
<<<<<<< HEAD
  {f5113d2e-a062-4b33-923a-ce415b0e3b30}, !- Handle
=======
  {a7301323-3c06-4ca7-94a2-039654db4049}, !- Handle
>>>>>>> 9eab78ed
  unit 1,                                 !- Name
  ,                                       !- Rendering Color
  Residential;                            !- Building Unit Type

OS:Building,
  {af9c156e-2b03-4035-a6eb-234a7d64be3b}, !- Handle
  Building 1,                             !- Name
  ,                                       !- Building Sector Type
  0,                                      !- North Axis {deg}
  ,                                       !- Nominal Floor to Floor Height {m}
  ,                                       !- Space Type Name
  ,                                       !- Default Construction Set Name
  ,                                       !- Default Schedule Set Name
  2,                                      !- Standards Number of Stories
  2,                                      !- Standards Number of Above Ground Stories
  ,                                       !- Standards Template
  singlefamilydetached,                   !- Standards Building Type
  1;                                      !- Standards Number of Living Units

OS:AdditionalProperties,
<<<<<<< HEAD
  {4a3d2c7c-1d0a-4ed6-a9e2-66071f3a3ba6}, !- Handle
  {f88074d5-08bb-44d5-a787-e357dfec6fc0}, !- Object Name
=======
  {384ca9b2-c900-41d1-aad6-b524f766530d}, !- Handle
  {af9c156e-2b03-4035-a6eb-234a7d64be3b}, !- Object Name
>>>>>>> 9eab78ed
  Total Units Represented,                !- Feature Name 1
  Integer,                                !- Feature Data Type 1
  1,                                      !- Feature Value 1
  Total Units Modeled,                    !- Feature Name 2
  Integer,                                !- Feature Data Type 2
  1;                                      !- Feature Value 2

OS:AdditionalProperties,
<<<<<<< HEAD
  {1c6c1ffa-6b4f-42ea-be55-c951a57738b1}, !- Handle
  {f5113d2e-a062-4b33-923a-ce415b0e3b30}, !- Object Name
=======
  {c266bd5f-ecf3-490c-b3bc-0c7b61085a60}, !- Handle
  {a7301323-3c06-4ca7-94a2-039654db4049}, !- Object Name
>>>>>>> 9eab78ed
  NumberOfBedrooms,                       !- Feature Name 1
  Integer,                                !- Feature Data Type 1
  3,                                      !- Feature Value 1
  NumberOfBathrooms,                      !- Feature Name 2
  Double,                                 !- Feature Data Type 2
  2;                                      !- Feature Value 2

OS:Schedule:Day,
<<<<<<< HEAD
  {671b5144-cce2-404a-910c-ea42269794e0}, !- Handle
=======
  {171afb01-971c-426a-b97f-734b66a2aa0d}, !- Handle
>>>>>>> 9eab78ed
  Schedule Day 1,                         !- Name
  ,                                       !- Schedule Type Limits Name
  ,                                       !- Interpolate to Timestep
  24,                                     !- Hour 1
  0,                                      !- Minute 1
  0;                                      !- Value Until Time 1

OS:Schedule:Day,
<<<<<<< HEAD
  {2a3e74e5-c5ea-4233-b85e-f3213c966550}, !- Handle
=======
  {49ee8759-517c-4ad5-b801-1d8f3726d87c}, !- Handle
>>>>>>> 9eab78ed
  Schedule Day 2,                         !- Name
  ,                                       !- Schedule Type Limits Name
  ,                                       !- Interpolate to Timestep
  24,                                     !- Hour 1
  0,                                      !- Minute 1
  1;                                      !- Value Until Time 1

OS:WeatherFile,
<<<<<<< HEAD
  {3dd15494-40c0-427f-9221-737430cde68a}, !- Handle
=======
  {7219fad7-0bfc-4b53-bcb1-22180d418d9c}, !- Handle
>>>>>>> 9eab78ed
  Denver Intl Ap,                         !- City
  CO,                                     !- State Province Region
  USA,                                    !- Country
  TMY3,                                   !- Data Source
  725650,                                 !- WMO Number
  39.83,                                  !- Latitude {deg}
  -104.65,                                !- Longitude {deg}
  -7,                                     !- Time Zone {hr}
  1650,                                   !- Elevation {m}
  file:../weather/USA_CO_Denver.Intl.AP.725650_TMY3.epw, !- Url
  E23378AA;                               !- Checksum

OS:AdditionalProperties,
<<<<<<< HEAD
  {e41a7072-f9be-4ed0-bdcd-aa34b0064409}, !- Handle
  {3dd15494-40c0-427f-9221-737430cde68a}, !- Object Name
=======
  {263ef350-cae1-4b6d-a1af-c1335df63b2c}, !- Handle
  {7219fad7-0bfc-4b53-bcb1-22180d418d9c}, !- Object Name
>>>>>>> 9eab78ed
  EPWHeaderCity,                          !- Feature Name 1
  String,                                 !- Feature Data Type 1
  Denver Intl Ap,                         !- Feature Value 1
  EPWHeaderState,                         !- Feature Name 2
  String,                                 !- Feature Data Type 2
  CO,                                     !- Feature Value 2
  EPWHeaderCountry,                       !- Feature Name 3
  String,                                 !- Feature Data Type 3
  USA,                                    !- Feature Value 3
  EPWHeaderDataSource,                    !- Feature Name 4
  String,                                 !- Feature Data Type 4
  TMY3,                                   !- Feature Value 4
  EPWHeaderStation,                       !- Feature Name 5
  String,                                 !- Feature Data Type 5
  725650,                                 !- Feature Value 5
  EPWHeaderLatitude,                      !- Feature Name 6
  Double,                                 !- Feature Data Type 6
  39.829999999999998,                     !- Feature Value 6
  EPWHeaderLongitude,                     !- Feature Name 7
  Double,                                 !- Feature Data Type 7
  -104.65000000000001,                    !- Feature Value 7
  EPWHeaderTimezone,                      !- Feature Name 8
  Double,                                 !- Feature Data Type 8
  -7,                                     !- Feature Value 8
  EPWHeaderAltitude,                      !- Feature Name 9
  Double,                                 !- Feature Data Type 9
  5413.3858267716532,                     !- Feature Value 9
  EPWHeaderLocalPressure,                 !- Feature Name 10
  Double,                                 !- Feature Data Type 10
  0.81937567683596546,                    !- Feature Value 10
  EPWHeaderRecordsPerHour,                !- Feature Name 11
  Double,                                 !- Feature Data Type 11
  0,                                      !- Feature Value 11
  EPWDataAnnualAvgDrybulb,                !- Feature Name 12
  Double,                                 !- Feature Data Type 12
  51.575616438356228,                     !- Feature Value 12
  EPWDataAnnualMinDrybulb,                !- Feature Name 13
  Double,                                 !- Feature Data Type 13
  -2.9200000000000017,                    !- Feature Value 13
  EPWDataAnnualMaxDrybulb,                !- Feature Name 14
  Double,                                 !- Feature Data Type 14
  104,                                    !- Feature Value 14
  EPWDataCDD50F,                          !- Feature Name 15
  Double,                                 !- Feature Data Type 15
  3072.2925000000005,                     !- Feature Value 15
  EPWDataCDD65F,                          !- Feature Name 16
  Double,                                 !- Feature Data Type 16
  883.62000000000035,                     !- Feature Value 16
  EPWDataHDD50F,                          !- Feature Name 17
  Double,                                 !- Feature Data Type 17
  2497.1925000000001,                     !- Feature Value 17
  EPWDataHDD65F,                          !- Feature Name 18
  Double,                                 !- Feature Data Type 18
  5783.5200000000013,                     !- Feature Value 18
  EPWDataAnnualAvgWindspeed,              !- Feature Name 19
  Double,                                 !- Feature Data Type 19
  3.9165296803649667,                     !- Feature Value 19
  EPWDataMonthlyAvgDrybulbs,              !- Feature Name 20
  String,                                 !- Feature Data Type 20
  33.4191935483871&#4431.90142857142857&#4443.02620967741937&#4442.48624999999999&#4459.877741935483854&#4473.57574999999997&#4472.07975806451608&#4472.70008064516134&#4466.49200000000006&#4450.079112903225806&#4437.218250000000005&#4434.582177419354835, !- Feature Value 20
  EPWDataGroundMonthlyTemps,              !- Feature Name 21
  String,                                 !- Feature Data Type 21
  44.08306285945173&#4440.89570904991865&#4440.64045432632048&#4442.153016571250646&#4448.225111118704206&#4454.268919273837525&#4459.508577937551024&#4462.82777283423508&#4463.10975667174995&#4460.41014950381947&#4455.304105212311526&#4449.445696474514364, !- Feature Value 21
  EPWDataWSF,                             !- Feature Name 22
  Double,                                 !- Feature Data Type 22
  0.58999999999999997,                    !- Feature Value 22
  EPWDataMonthlyAvgDailyHighDrybulbs,     !- Feature Name 23
  String,                                 !- Feature Data Type 23
  47.41032258064516&#4446.58642857142857&#4455.15032258064517&#4453.708&#4472.80193548387098&#4488.67600000000002&#4486.1858064516129&#4485.87225806451613&#4482.082&#4463.18064516129033&#4448.73400000000001&#4448.87935483870968, !- Feature Value 23
  EPWDataMonthlyAvgDailyLowDrybulbs,      !- Feature Name 24
  String,                                 !- Feature Data Type 24
  19.347741935483874&#4419.856428571428573&#4430.316129032258065&#4431.112&#4447.41612903225806&#4457.901999999999994&#4459.063870967741934&#4460.956774193548384&#4452.352000000000004&#4438.41612903225806&#4427.002000000000002&#4423.02903225806451, !- Feature Value 24
  EPWDesignHeatingDrybulb,                !- Feature Name 25
  Double,                                 !- Feature Data Type 25
  12.02,                                  !- Feature Value 25
  EPWDesignHeatingWindspeed,              !- Feature Name 26
  Double,                                 !- Feature Data Type 26
  2.8062500000000004,                     !- Feature Value 26
  EPWDesignCoolingDrybulb,                !- Feature Name 27
  Double,                                 !- Feature Data Type 27
  91.939999999999998,                     !- Feature Value 27
  EPWDesignCoolingWetbulb,                !- Feature Name 28
  Double,                                 !- Feature Data Type 28
  59.95131430195849,                      !- Feature Value 28
  EPWDesignCoolingHumidityRatio,          !- Feature Name 29
  Double,                                 !- Feature Data Type 29
  0.0059161086834698092,                  !- Feature Value 29
  EPWDesignCoolingWindspeed,              !- Feature Name 30
  Double,                                 !- Feature Data Type 30
  3.7999999999999989,                     !- Feature Value 30
  EPWDesignDailyTemperatureRange,         !- Feature Name 31
  Double,                                 !- Feature Data Type 31
  24.915483870967748,                     !- Feature Value 31
  EPWDesignDehumidDrybulb,                !- Feature Name 32
  Double,                                 !- Feature Data Type 32
  67.996785714285721,                     !- Feature Value 32
  EPWDesignDehumidHumidityRatio,          !- Feature Name 33
  Double,                                 !- Feature Data Type 33
  0.012133744170488724,                   !- Feature Value 33
  EPWDesignCoolingDirectNormal,           !- Feature Name 34
  Double,                                 !- Feature Data Type 34
  985,                                    !- Feature Value 34
  EPWDesignCoolingDiffuseHorizontal,      !- Feature Name 35
  Double,                                 !- Feature Data Type 35
  84;                                     !- Feature Value 35

OS:YearDescription,
<<<<<<< HEAD
  {00eb26a6-f8d5-4ff1-a314-1345b45b4452}, !- Handle
=======
  {696820be-7846-4fde-a145-2854112dfdfa}, !- Handle
>>>>>>> 9eab78ed
  ,                                       !- Calendar Year
  Monday;                                 !- Day of Week for Start Day

OS:Site,
  {f44712f4-db62-4665-9805-dbac05012996}, !- Handle
  Denver Intl Ap_CO_USA,                  !- Name
  39.83,                                  !- Latitude {deg}
  -104.65,                                !- Longitude {deg}
  -7,                                     !- Time Zone {hr}
  1650,                                   !- Elevation {m}
  ;                                       !- Terrain

OS:ClimateZones,
<<<<<<< HEAD
  {91558fab-b5a5-4389-a385-51aeef54a152}, !- Handle
=======
  {0e971e29-8cc4-40fb-9aef-faf02faa6249}, !- Handle
>>>>>>> 9eab78ed
  ,                                       !- Active Institution
  ,                                       !- Active Year
  ,                                       !- Climate Zone Institution Name 1
  ,                                       !- Climate Zone Document Name 1
  ,                                       !- Climate Zone Document Year 1
  ,                                       !- Climate Zone Value 1
  Building America,                       !- Climate Zone Institution Name 2
  ,                                       !- Climate Zone Document Name 2
  0,                                      !- Climate Zone Document Year 2
  Cold;                                   !- Climate Zone Value 2

OS:Site:WaterMainsTemperature,
<<<<<<< HEAD
  {14849f01-6e79-43b1-bdeb-d8498453bf0c}, !- Handle
=======
  {a7ce5ce3-5b92-4253-bb4d-4779fe685ef9}, !- Handle
>>>>>>> 9eab78ed
  Correlation,                            !- Calculation Method
  ,                                       !- Temperature Schedule Name
  10.8753424657535,                       !- Annual Average Outdoor Air Temperature {C}
  23.1524007936508;                       !- Maximum Difference In Monthly Average Outdoor Air Temperatures {deltaC}

OS:RunPeriodControl:DaylightSavingTime,
<<<<<<< HEAD
  {4ce5fcaf-74be-4687-b586-261ce691a704}, !- Handle
=======
  {1c047bcc-2c5e-4358-af4b-7e0e26a3fe72}, !- Handle
>>>>>>> 9eab78ed
  4/7,                                    !- Start Date
  10/26;                                  !- End Date

OS:Site:GroundTemperature:Deep,
<<<<<<< HEAD
  {80562407-0702-46dd-9047-2bc380de130d}, !- Handle
=======
  {e49db9ab-586f-42cc-bec7-1d913555fc00}, !- Handle
>>>>>>> 9eab78ed
  10.8753424657535,                       !- January Deep Ground Temperature {C}
  10.8753424657535,                       !- February Deep Ground Temperature {C}
  10.8753424657535,                       !- March Deep Ground Temperature {C}
  10.8753424657535,                       !- April Deep Ground Temperature {C}
  10.8753424657535,                       !- May Deep Ground Temperature {C}
  10.8753424657535,                       !- June Deep Ground Temperature {C}
  10.8753424657535,                       !- July Deep Ground Temperature {C}
  10.8753424657535,                       !- August Deep Ground Temperature {C}
  10.8753424657535,                       !- September Deep Ground Temperature {C}
  10.8753424657535,                       !- October Deep Ground Temperature {C}
  10.8753424657535,                       !- November Deep Ground Temperature {C}
  10.8753424657535;                       !- December Deep Ground Temperature {C}
<|MERGE_RESOLUTION|>--- conflicted
+++ resolved
@@ -1,74 +1,16 @@
 !- NOTE: Auto-generated from /test/osw_files/SFD_2000sqft_2story_SL_UA_3Beds_2Baths_Denver.osw
 
 OS:Version,
-<<<<<<< HEAD
-  {5c0ae397-c207-4cc0-8b93-ac444edfd965}, !- Handle
-  2.8.0;                                  !- Version Identifier
-
-OS:Building,
-  {f88074d5-08bb-44d5-a787-e357dfec6fc0}, !- Handle
-  Building 1,                             !- Name
-  ,                                       !- Building Sector Type
-  0,                                      !- North Axis {deg}
-  ,                                       !- Nominal Floor to Floor Height {m}
-  ,                                       !- Space Type Name
-  ,                                       !- Default Construction Set Name
-  ,                                       !- Default Schedule Set Name
-  2,                                      !- Standards Number of Stories
-  2,                                      !- Standards Number of Above Ground Stories
-  ,                                       !- Standards Template
-  singlefamilydetached,                   !- Standards Building Type
-  1;                                      !- Standards Number of Living Units
-
-OS:Facility,
-  {768417b5-7630-4738-8160-7b0a70dcc2eb}; !- Handle
-
-OS:Site,
-  {95725c07-f509-41fe-83a3-2f1b832f2fc7}, !- Handle
-  Denver Intl Ap_CO_USA,                  !- Name
-  39.83,                                  !- Latitude {deg}
-  -104.65,                                !- Longitude {deg}
-  -7,                                     !- Time Zone {hr}
-  1650,                                   !- Elevation {m}
-  ;                                       !- Terrain
-
-OS:SimulationControl,
-  {e6ecdd2b-ca75-4222-8191-9a7e6d14dfdf}, !- Handle
-=======
   {24c05063-10d5-4c65-9fd0-5f56570627ab}, !- Handle
   2.8.0;                                  !- Version Identifier
 
 OS:SimulationControl,
   {94138db2-fb18-4928-9092-dc7afbc117bf}, !- Handle
->>>>>>> 9eab78ed
   ,                                       !- Do Zone Sizing Calculation
   ,                                       !- Do System Sizing Calculation
   ,                                       !- Do Plant Sizing Calculation
   No;                                     !- Run Simulation for Sizing Periods
 
-<<<<<<< HEAD
-OS:Sizing:Parameters,
-  {6fb630b6-51b8-415d-9a91-7e91c2e25362}, !- Handle
-  1.25,                                   !- Heating Sizing Factor
-  1.15;                                   !- Cooling Sizing Factor
-
-OS:Timestep,
-  {272eca0b-b07d-4ac1-b759-22fb4961edbb}, !- Handle
-  6;                                      !- Number of Timesteps per Hour
-
-OS:ShadowCalculation,
-  {563011c0-55c5-49f7-a438-7be913903eb4}, !- Handle
-  20,                                     !- Calculation Frequency
-  200;                                    !- Maximum Figures in Shadow Overlap Calculations
-
-OS:HeatBalanceAlgorithm,
-  {3ac70666-8def-4092-9a5c-808e80c71904}, !- Handle
-  ConductionTransferFunction,             !- Algorithm
-  200;                                    !- Surface Temperature Upper Limit {C}
-
-OS:RunPeriod,
-  {f61ca59e-4ba1-40bd-b4a9-c5dfc5d2026b}, !- Handle
-=======
 OS:Timestep,
   {3026d05c-d665-471d-b413-46ca8787322b}, !- Handle
   6;                                      !- Number of Timesteps per Hour
@@ -94,7 +36,6 @@
 
 OS:RunPeriod,
   {bdc0250a-f46b-4ba9-bfbe-f8b4d7d1d6a8}, !- Handle
->>>>>>> 9eab78ed
   Run Period 1,                           !- Name
   1,                                      !- Begin Month
   1,                                      !- Begin Day of Month
@@ -107,41 +48,8 @@
   ,                                       !- Use Weather File Snow Indicators
   ;                                       !- Number of Times Runperiod to be Repeated
 
-<<<<<<< HEAD
-OS:LifeCycleCost:Parameters,
-  {885ed5e9-6d67-4567-8422-a720f6e96d81}, !- Handle
-  ,                                       !- Analysis Type
-  ,                                       !- Discounting Convention
-  ,                                       !- Inflation Approach
-  ,                                       !- Real Discount Rate
-  ,                                       !- Nominal Discount Rate
-  ,                                       !- Inflation
-  ,                                       !- Base Date Month
-  ,                                       !- Base Date Year
-  ,                                       !- Service Date Month
-  ,                                       !- Service Date Year
-  ;                                       !- Length of Study Period in Years
-
-OS:SurfaceConvectionAlgorithm:Outside,
-  {7dd95602-2bdb-404e-a91c-8c3b89ce65ae}, !- Handle
-  DOE-2;                                  !- Algorithm
-
-OS:SurfaceConvectionAlgorithm:Inside,
-  {498215d1-5f2e-4089-9528-1d1cb8411a6e}, !- Handle
-  TARP;                                   !- Algorithm
-
-OS:ZoneCapacitanceMultiplier:ResearchSpecial,
-  {36e3d19e-5910-4f1a-9bc4-0bda90b03752}, !- Handle
-  ,                                       !- Temperature Capacity Multiplier
-  15,                                     !- Humidity Capacity Multiplier
-  ;                                       !- Carbon Dioxide Capacity Multiplier
-
-OS:ThermalZone,
-  {bc70f333-cf74-4140-a6c7-9660f8f4f1bf}, !- Handle
-=======
 OS:ThermalZone,
   {80695fa9-953e-4a18-8662-464aac7ce828}, !- Handle
->>>>>>> 9eab78ed
   living zone,                            !- Name
   ,                                       !- Multiplier
   ,                                       !- Ceiling Height {m}
@@ -150,17 +58,10 @@
   ,                                       !- Zone Inside Convection Algorithm
   ,                                       !- Zone Outside Convection Algorithm
   ,                                       !- Zone Conditioning Equipment List Name
-<<<<<<< HEAD
-  {b3569b67-77d8-49fd-a11a-ecc8b3caa554}, !- Zone Air Inlet Port List
-  {1750c992-9307-475d-ba32-46ed1352ab0e}, !- Zone Air Exhaust Port List
-  {c87141c3-196a-4af9-bef7-6aa8b646da4d}, !- Zone Air Node Name
-  {0b51770a-1a8b-48e2-8137-f57915bf9bf5}, !- Zone Return Air Port List
-=======
   {341282d5-1cae-422c-b148-0cbf37a01b5e}, !- Zone Air Inlet Port List
   {f29bd963-dc7d-43dd-808d-cf81c1dda55d}, !- Zone Air Exhaust Port List
   {ecd8bf0c-c6ee-47d4-ba76-6540c249c5cf}, !- Zone Air Node Name
   {2030ea61-1fb3-47b5-b1b6-1599a76fe0af}, !- Zone Return Air Port List
->>>>>>> 9eab78ed
   ,                                       !- Primary Daylighting Control Name
   ,                                       !- Fraction of Zone Controlled by Primary Daylighting Control
   ,                                       !- Secondary Daylighting Control Name
@@ -171,39 +72,6 @@
   No;                                     !- Use Ideal Air Loads
 
 OS:Node,
-<<<<<<< HEAD
-  {c28e1bdf-fad7-4284-a170-1ca0e51a0283}, !- Handle
-  Node 1,                                 !- Name
-  {c87141c3-196a-4af9-bef7-6aa8b646da4d}, !- Inlet Port
-  ;                                       !- Outlet Port
-
-OS:Connection,
-  {c87141c3-196a-4af9-bef7-6aa8b646da4d}, !- Handle
-  {9d3badff-5688-4ae0-a0d2-4d2129eae90d}, !- Name
-  {bc70f333-cf74-4140-a6c7-9660f8f4f1bf}, !- Source Object
-  11,                                     !- Outlet Port
-  {c28e1bdf-fad7-4284-a170-1ca0e51a0283}, !- Target Object
-  2;                                      !- Inlet Port
-
-OS:PortList,
-  {b3569b67-77d8-49fd-a11a-ecc8b3caa554}, !- Handle
-  {e315fea0-ea73-4e4b-b8ff-7679419cd542}, !- Name
-  {bc70f333-cf74-4140-a6c7-9660f8f4f1bf}; !- HVAC Component
-
-OS:PortList,
-  {1750c992-9307-475d-ba32-46ed1352ab0e}, !- Handle
-  {a90d7202-f5a5-40c4-94ac-84da1ba57212}, !- Name
-  {bc70f333-cf74-4140-a6c7-9660f8f4f1bf}; !- HVAC Component
-
-OS:PortList,
-  {0b51770a-1a8b-48e2-8137-f57915bf9bf5}, !- Handle
-  {34511b21-af26-4437-91a0-f65d1f4f7251}, !- Name
-  {bc70f333-cf74-4140-a6c7-9660f8f4f1bf}; !- HVAC Component
-
-OS:Sizing:Zone,
-  {603f4725-7ccf-47e4-b621-fd537417b26a}, !- Handle
-  {bc70f333-cf74-4140-a6c7-9660f8f4f1bf}, !- Zone or ZoneList Name
-=======
   {7659202b-2eca-48b7-82dd-5236ac03ecbb}, !- Handle
   Node 1,                                 !- Name
   {ecd8bf0c-c6ee-47d4-ba76-6540c249c5cf}, !- Inlet Port
@@ -235,7 +103,6 @@
 OS:Sizing:Zone,
   {5d8743ee-9979-4f2c-aecf-9a17b89d09a5}, !- Handle
   {80695fa9-953e-4a18-8662-464aac7ce828}, !- Zone or ZoneList Name
->>>>>>> 9eab78ed
   SupplyAirTemperature,                   !- Zone Cooling Design Supply Air Temperature Input Method
   14,                                     !- Zone Cooling Design Supply Air Temperature {C}
   11.11,                                  !- Zone Cooling Design Supply Air Temperature Difference {deltaC}
@@ -264,16 +131,6 @@
   autosize;                               !- Dedicated Outdoor Air High Setpoint Temperature for Design {C}
 
 OS:ZoneHVAC:EquipmentList,
-<<<<<<< HEAD
-  {53651b29-f51d-4481-8867-9ab89cc3ba04}, !- Handle
-  Zone HVAC Equipment List 1,             !- Name
-  {bc70f333-cf74-4140-a6c7-9660f8f4f1bf}; !- Thermal Zone
-
-OS:Space,
-  {389357ae-0c55-4c95-9256-e1940ae0f1ad}, !- Handle
-  living space,                           !- Name
-  {a0e3b392-8d6f-4d05-9125-1e775ef7cb69}, !- Space Type Name
-=======
   {53aaf4f1-0be1-4d5d-a124-79df473a8b47}, !- Handle
   Zone HVAC Equipment List 1,             !- Name
   {80695fa9-953e-4a18-8662-464aac7ce828}; !- Thermal Zone
@@ -282,7 +139,6 @@
   {fb854b84-f9e3-4d5a-b85a-f2452087309b}, !- Handle
   living space,                           !- Name
   {9d1932ae-dea5-453b-9ff2-94feee6516b7}, !- Space Type Name
->>>>>>> 9eab78ed
   ,                                       !- Default Construction Set Name
   ,                                       !- Default Schedule Set Name
   -0,                                     !- Direction of Relative North {deg}
@@ -290,19 +146,6 @@
   0,                                      !- Y Origin {m}
   0,                                      !- Z Origin {m}
   ,                                       !- Building Story Name
-<<<<<<< HEAD
-  {bc70f333-cf74-4140-a6c7-9660f8f4f1bf}, !- Thermal Zone Name
-  ,                                       !- Part of Total Floor Area
-  ,                                       !- Design Specification Outdoor Air Object Name
-  {f5113d2e-a062-4b33-923a-ce415b0e3b30}; !- Building Unit Name
-
-OS:Surface,
-  {fd3617e2-4324-4af9-aa77-dcc5d897a5f1}, !- Handle
-  Surface 1,                              !- Name
-  Floor,                                  !- Surface Type
-  ,                                       !- Construction Name
-  {389357ae-0c55-4c95-9256-e1940ae0f1ad}, !- Space Name
-=======
   {80695fa9-953e-4a18-8662-464aac7ce828}, !- Thermal Zone Name
   ,                                       !- Part of Total Floor Area
   ,                                       !- Design Specification Outdoor Air Object Name
@@ -314,7 +157,6 @@
   Floor,                                  !- Surface Type
   ,                                       !- Construction Name
   {fb854b84-f9e3-4d5a-b85a-f2452087309b}, !- Space Name
->>>>>>> 9eab78ed
   Foundation,                             !- Outside Boundary Condition
   ,                                       !- Outside Boundary Condition Object
   NoSun,                                  !- Sun Exposure
@@ -327,19 +169,11 @@
   13.6310703908387, 0, 0;                 !- X,Y,Z Vertex 4 {m}
 
 OS:Surface,
-<<<<<<< HEAD
-  {2e917307-cdaf-46e5-ab84-a6b93ac62cac}, !- Handle
-  Surface 2,                              !- Name
-  Wall,                                   !- Surface Type
-  ,                                       !- Construction Name
-  {389357ae-0c55-4c95-9256-e1940ae0f1ad}, !- Space Name
-=======
   {5444d8fa-32cc-4515-9b0e-b4b8c516c6f5}, !- Handle
   Surface 2,                              !- Name
   Wall,                                   !- Surface Type
   ,                                       !- Construction Name
   {fb854b84-f9e3-4d5a-b85a-f2452087309b}, !- Space Name
->>>>>>> 9eab78ed
   Outdoors,                               !- Outside Boundary Condition
   ,                                       !- Outside Boundary Condition Object
   SunExposed,                             !- Sun Exposure
@@ -352,19 +186,11 @@
   0, 0, 2.4384;                           !- X,Y,Z Vertex 4 {m}
 
 OS:Surface,
-<<<<<<< HEAD
-  {0e1f6714-0f6e-473e-99b8-bbfd1d428786}, !- Handle
-  Surface 3,                              !- Name
-  Wall,                                   !- Surface Type
-  ,                                       !- Construction Name
-  {389357ae-0c55-4c95-9256-e1940ae0f1ad}, !- Space Name
-=======
   {7edf3e28-fd15-406d-bafa-77435cb984b6}, !- Handle
   Surface 3,                              !- Name
   Wall,                                   !- Surface Type
   ,                                       !- Construction Name
   {fb854b84-f9e3-4d5a-b85a-f2452087309b}, !- Space Name
->>>>>>> 9eab78ed
   Outdoors,                               !- Outside Boundary Condition
   ,                                       !- Outside Boundary Condition Object
   SunExposed,                             !- Sun Exposure
@@ -377,19 +203,11 @@
   0, 6.81553519541936, 2.4384;            !- X,Y,Z Vertex 4 {m}
 
 OS:Surface,
-<<<<<<< HEAD
-  {b1e66c4a-460d-4241-ac40-806bf00136b9}, !- Handle
-  Surface 4,                              !- Name
-  Wall,                                   !- Surface Type
-  ,                                       !- Construction Name
-  {389357ae-0c55-4c95-9256-e1940ae0f1ad}, !- Space Name
-=======
   {120b6a93-8978-491e-9477-b2a7dc2b8729}, !- Handle
   Surface 4,                              !- Name
   Wall,                                   !- Surface Type
   ,                                       !- Construction Name
   {fb854b84-f9e3-4d5a-b85a-f2452087309b}, !- Space Name
->>>>>>> 9eab78ed
   Outdoors,                               !- Outside Boundary Condition
   ,                                       !- Outside Boundary Condition Object
   SunExposed,                             !- Sun Exposure
@@ -402,19 +220,11 @@
   13.6310703908387, 6.81553519541936, 2.4384; !- X,Y,Z Vertex 4 {m}
 
 OS:Surface,
-<<<<<<< HEAD
-  {45bf123d-ee04-4873-ac17-f2614b699a93}, !- Handle
-  Surface 5,                              !- Name
-  Wall,                                   !- Surface Type
-  ,                                       !- Construction Name
-  {389357ae-0c55-4c95-9256-e1940ae0f1ad}, !- Space Name
-=======
   {7ed1a5b5-b002-424d-909b-d62d0f7c4df8}, !- Handle
   Surface 5,                              !- Name
   Wall,                                   !- Surface Type
   ,                                       !- Construction Name
   {fb854b84-f9e3-4d5a-b85a-f2452087309b}, !- Space Name
->>>>>>> 9eab78ed
   Outdoors,                               !- Outside Boundary Condition
   ,                                       !- Outside Boundary Condition Object
   SunExposed,                             !- Sun Exposure
@@ -427,15 +237,6 @@
   13.6310703908387, 0, 2.4384;            !- X,Y,Z Vertex 4 {m}
 
 OS:Surface,
-<<<<<<< HEAD
-  {181a09a8-c355-414e-b534-ea6ee1659bfb}, !- Handle
-  Surface 6,                              !- Name
-  RoofCeiling,                            !- Surface Type
-  ,                                       !- Construction Name
-  {389357ae-0c55-4c95-9256-e1940ae0f1ad}, !- Space Name
-  Surface,                                !- Outside Boundary Condition
-  {2e445e09-25eb-4b5f-94d4-85bd45c85e2b}, !- Outside Boundary Condition Object
-=======
   {355b8a9a-82a7-4171-b469-6fd2f6bd9a2a}, !- Handle
   Surface 6,                              !- Name
   RoofCeiling,                            !- Surface Type
@@ -443,7 +244,6 @@
   {fb854b84-f9e3-4d5a-b85a-f2452087309b}, !- Space Name
   Surface,                                !- Outside Boundary Condition
   {057fe6f1-c470-4111-b177-f1dc35bafbc8}, !- Outside Boundary Condition Object
->>>>>>> 9eab78ed
   NoSun,                                  !- Sun Exposure
   NoWind,                                 !- Wind Exposure
   ,                                       !- View Factor to Ground
@@ -454,11 +254,7 @@
   0, 0, 2.4384;                           !- X,Y,Z Vertex 4 {m}
 
 OS:SpaceType,
-<<<<<<< HEAD
-  {a0e3b392-8d6f-4d05-9125-1e775ef7cb69}, !- Handle
-=======
   {9d1932ae-dea5-453b-9ff2-94feee6516b7}, !- Handle
->>>>>>> 9eab78ed
   Space Type 1,                           !- Name
   ,                                       !- Default Construction Set Name
   ,                                       !- Default Schedule Set Name
@@ -469,15 +265,9 @@
   living;                                 !- Standards Space Type
 
 OS:Space,
-<<<<<<< HEAD
-  {d5ed8377-07cc-48e2-b793-d58bb15b9305}, !- Handle
-  living space|story 2,                   !- Name
-  {a0e3b392-8d6f-4d05-9125-1e775ef7cb69}, !- Space Type Name
-=======
   {e00afe6f-e95d-4357-9e95-21c1d330145f}, !- Handle
   living space|story 2,                   !- Name
   {9d1932ae-dea5-453b-9ff2-94feee6516b7}, !- Space Type Name
->>>>>>> 9eab78ed
   ,                                       !- Default Construction Set Name
   ,                                       !- Default Schedule Set Name
   -0,                                     !- Direction of Relative North {deg}
@@ -485,21 +275,6 @@
   0,                                      !- Y Origin {m}
   2.4384,                                 !- Z Origin {m}
   ,                                       !- Building Story Name
-<<<<<<< HEAD
-  {bc70f333-cf74-4140-a6c7-9660f8f4f1bf}, !- Thermal Zone Name
-  ,                                       !- Part of Total Floor Area
-  ,                                       !- Design Specification Outdoor Air Object Name
-  {f5113d2e-a062-4b33-923a-ce415b0e3b30}; !- Building Unit Name
-
-OS:Surface,
-  {2e445e09-25eb-4b5f-94d4-85bd45c85e2b}, !- Handle
-  Surface 7,                              !- Name
-  Floor,                                  !- Surface Type
-  ,                                       !- Construction Name
-  {d5ed8377-07cc-48e2-b793-d58bb15b9305}, !- Space Name
-  Surface,                                !- Outside Boundary Condition
-  {181a09a8-c355-414e-b534-ea6ee1659bfb}, !- Outside Boundary Condition Object
-=======
   {80695fa9-953e-4a18-8662-464aac7ce828}, !- Thermal Zone Name
   ,                                       !- Part of Total Floor Area
   ,                                       !- Design Specification Outdoor Air Object Name
@@ -513,7 +288,6 @@
   {e00afe6f-e95d-4357-9e95-21c1d330145f}, !- Space Name
   Surface,                                !- Outside Boundary Condition
   {355b8a9a-82a7-4171-b469-6fd2f6bd9a2a}, !- Outside Boundary Condition Object
->>>>>>> 9eab78ed
   NoSun,                                  !- Sun Exposure
   NoWind,                                 !- Wind Exposure
   ,                                       !- View Factor to Ground
@@ -524,19 +298,11 @@
   13.6310703908387, 0, 0;                 !- X,Y,Z Vertex 4 {m}
 
 OS:Surface,
-<<<<<<< HEAD
-  {dbe6af39-5849-4113-aa8d-880838e8b1a5}, !- Handle
-  Surface 8,                              !- Name
-  Wall,                                   !- Surface Type
-  ,                                       !- Construction Name
-  {d5ed8377-07cc-48e2-b793-d58bb15b9305}, !- Space Name
-=======
   {0c9bdc15-a166-4b0f-88f7-74d2a46cfdf2}, !- Handle
   Surface 8,                              !- Name
   Wall,                                   !- Surface Type
   ,                                       !- Construction Name
   {e00afe6f-e95d-4357-9e95-21c1d330145f}, !- Space Name
->>>>>>> 9eab78ed
   Outdoors,                               !- Outside Boundary Condition
   ,                                       !- Outside Boundary Condition Object
   SunExposed,                             !- Sun Exposure
@@ -549,19 +315,11 @@
   0, 0, 2.4384;                           !- X,Y,Z Vertex 4 {m}
 
 OS:Surface,
-<<<<<<< HEAD
-  {64a5d54f-99f8-49cb-ab32-91e815801cf2}, !- Handle
-  Surface 9,                              !- Name
-  Wall,                                   !- Surface Type
-  ,                                       !- Construction Name
-  {d5ed8377-07cc-48e2-b793-d58bb15b9305}, !- Space Name
-=======
   {1680a90f-70de-4ae1-b11e-976bb33b8a68}, !- Handle
   Surface 9,                              !- Name
   Wall,                                   !- Surface Type
   ,                                       !- Construction Name
   {e00afe6f-e95d-4357-9e95-21c1d330145f}, !- Space Name
->>>>>>> 9eab78ed
   Outdoors,                               !- Outside Boundary Condition
   ,                                       !- Outside Boundary Condition Object
   SunExposed,                             !- Sun Exposure
@@ -574,19 +332,11 @@
   0, 6.81553519541936, 2.4384;            !- X,Y,Z Vertex 4 {m}
 
 OS:Surface,
-<<<<<<< HEAD
-  {dd1e55c2-1a46-4a20-8da7-5dd9e3dd25e1}, !- Handle
-  Surface 10,                             !- Name
-  Wall,                                   !- Surface Type
-  ,                                       !- Construction Name
-  {d5ed8377-07cc-48e2-b793-d58bb15b9305}, !- Space Name
-=======
   {0cfcbf11-afaf-4e44-8f37-7538b9467206}, !- Handle
   Surface 10,                             !- Name
   Wall,                                   !- Surface Type
   ,                                       !- Construction Name
   {e00afe6f-e95d-4357-9e95-21c1d330145f}, !- Space Name
->>>>>>> 9eab78ed
   Outdoors,                               !- Outside Boundary Condition
   ,                                       !- Outside Boundary Condition Object
   SunExposed,                             !- Sun Exposure
@@ -599,19 +349,11 @@
   13.6310703908387, 6.81553519541936, 2.4384; !- X,Y,Z Vertex 4 {m}
 
 OS:Surface,
-<<<<<<< HEAD
-  {d466b3eb-1fa8-4bc1-8998-58006aadfa2b}, !- Handle
-  Surface 11,                             !- Name
-  Wall,                                   !- Surface Type
-  ,                                       !- Construction Name
-  {d5ed8377-07cc-48e2-b793-d58bb15b9305}, !- Space Name
-=======
   {33acc5f2-8273-4d29-bc6c-07620e1a8cce}, !- Handle
   Surface 11,                             !- Name
   Wall,                                   !- Surface Type
   ,                                       !- Construction Name
   {e00afe6f-e95d-4357-9e95-21c1d330145f}, !- Space Name
->>>>>>> 9eab78ed
   Outdoors,                               !- Outside Boundary Condition
   ,                                       !- Outside Boundary Condition Object
   SunExposed,                             !- Sun Exposure
@@ -624,15 +366,6 @@
   13.6310703908387, 0, 2.4384;            !- X,Y,Z Vertex 4 {m}
 
 OS:Surface,
-<<<<<<< HEAD
-  {ba3d3237-6cc3-4d94-b218-a8f161144461}, !- Handle
-  Surface 12,                             !- Name
-  RoofCeiling,                            !- Surface Type
-  ,                                       !- Construction Name
-  {d5ed8377-07cc-48e2-b793-d58bb15b9305}, !- Space Name
-  Surface,                                !- Outside Boundary Condition
-  {5fc682b4-463d-4aa8-811c-3d50d3e21ceb}, !- Outside Boundary Condition Object
-=======
   {2a3afba2-4914-455b-a3eb-26ea12490e24}, !- Handle
   Surface 12,                             !- Name
   RoofCeiling,                            !- Surface Type
@@ -640,7 +373,6 @@
   {e00afe6f-e95d-4357-9e95-21c1d330145f}, !- Space Name
   Surface,                                !- Outside Boundary Condition
   {1df2424f-96ae-42b1-ae44-04ab1790550c}, !- Outside Boundary Condition Object
->>>>>>> 9eab78ed
   NoSun,                                  !- Sun Exposure
   NoWind,                                 !- Wind Exposure
   ,                                       !- View Factor to Ground
@@ -651,15 +383,6 @@
   0, 0, 2.4384;                           !- X,Y,Z Vertex 4 {m}
 
 OS:Surface,
-<<<<<<< HEAD
-  {5fc682b4-463d-4aa8-811c-3d50d3e21ceb}, !- Handle
-  Surface 13,                             !- Name
-  Floor,                                  !- Surface Type
-  ,                                       !- Construction Name
-  {1fa32a8b-9227-43be-b912-60fae1cac20e}, !- Space Name
-  Surface,                                !- Outside Boundary Condition
-  {ba3d3237-6cc3-4d94-b218-a8f161144461}, !- Outside Boundary Condition Object
-=======
   {1df2424f-96ae-42b1-ae44-04ab1790550c}, !- Handle
   Surface 13,                             !- Name
   Floor,                                  !- Surface Type
@@ -667,7 +390,6 @@
   {e036c3dc-748f-4ab1-a3a2-071ba3c81e87}, !- Space Name
   Surface,                                !- Outside Boundary Condition
   {2a3afba2-4914-455b-a3eb-26ea12490e24}, !- Outside Boundary Condition Object
->>>>>>> 9eab78ed
   NoSun,                                  !- Sun Exposure
   NoWind,                                 !- Wind Exposure
   ,                                       !- View Factor to Ground
@@ -678,19 +400,11 @@
   0, 0, 0;                                !- X,Y,Z Vertex 4 {m}
 
 OS:Surface,
-<<<<<<< HEAD
-  {cb66c175-1297-498a-b8c4-74ed0d85e57a}, !- Handle
-  Surface 14,                             !- Name
-  RoofCeiling,                            !- Surface Type
-  ,                                       !- Construction Name
-  {1fa32a8b-9227-43be-b912-60fae1cac20e}, !- Space Name
-=======
   {b8e435a1-1308-48de-b637-75d3b5c679b8}, !- Handle
   Surface 14,                             !- Name
   RoofCeiling,                            !- Surface Type
   ,                                       !- Construction Name
   {e036c3dc-748f-4ab1-a3a2-071ba3c81e87}, !- Space Name
->>>>>>> 9eab78ed
   Outdoors,                               !- Outside Boundary Condition
   ,                                       !- Outside Boundary Condition Object
   SunExposed,                             !- Sun Exposure
@@ -703,19 +417,11 @@
   13.6310703908387, 0, 0;                 !- X,Y,Z Vertex 4 {m}
 
 OS:Surface,
-<<<<<<< HEAD
-  {7616f24f-6b98-4af6-a586-a548329ef33f}, !- Handle
-  Surface 15,                             !- Name
-  RoofCeiling,                            !- Surface Type
-  ,                                       !- Construction Name
-  {1fa32a8b-9227-43be-b912-60fae1cac20e}, !- Space Name
-=======
   {9048a45c-24b6-4a7f-9577-896a5f751ff7}, !- Handle
   Surface 15,                             !- Name
   RoofCeiling,                            !- Surface Type
   ,                                       !- Construction Name
   {e036c3dc-748f-4ab1-a3a2-071ba3c81e87}, !- Space Name
->>>>>>> 9eab78ed
   Outdoors,                               !- Outside Boundary Condition
   ,                                       !- Outside Boundary Condition Object
   SunExposed,                             !- Sun Exposure
@@ -728,19 +434,11 @@
   0, 6.81553519541936, 0;                 !- X,Y,Z Vertex 4 {m}
 
 OS:Surface,
-<<<<<<< HEAD
-  {af3457a3-4eb9-4fdc-ad1e-6cf7e5308501}, !- Handle
-  Surface 16,                             !- Name
-  Wall,                                   !- Surface Type
-  ,                                       !- Construction Name
-  {1fa32a8b-9227-43be-b912-60fae1cac20e}, !- Space Name
-=======
   {38d5edbf-b40e-4f49-8ea0-7de9dfa82d88}, !- Handle
   Surface 16,                             !- Name
   Wall,                                   !- Surface Type
   ,                                       !- Construction Name
   {e036c3dc-748f-4ab1-a3a2-071ba3c81e87}, !- Space Name
->>>>>>> 9eab78ed
   Outdoors,                               !- Outside Boundary Condition
   ,                                       !- Outside Boundary Condition Object
   SunExposed,                             !- Sun Exposure
@@ -752,19 +450,11 @@
   0, 0, 0;                                !- X,Y,Z Vertex 3 {m}
 
 OS:Surface,
-<<<<<<< HEAD
-  {a4118d4e-59d0-4d62-9919-a2fbe128d1a4}, !- Handle
-  Surface 17,                             !- Name
-  Wall,                                   !- Surface Type
-  ,                                       !- Construction Name
-  {1fa32a8b-9227-43be-b912-60fae1cac20e}, !- Space Name
-=======
   {47fd0a91-a009-4b94-b696-3af8787c3e6c}, !- Handle
   Surface 17,                             !- Name
   Wall,                                   !- Surface Type
   ,                                       !- Construction Name
   {e036c3dc-748f-4ab1-a3a2-071ba3c81e87}, !- Space Name
->>>>>>> 9eab78ed
   Outdoors,                               !- Outside Boundary Condition
   ,                                       !- Outside Boundary Condition Object
   SunExposed,                             !- Sun Exposure
@@ -776,15 +466,9 @@
   13.6310703908387, 6.81553519541936, 0;  !- X,Y,Z Vertex 3 {m}
 
 OS:Space,
-<<<<<<< HEAD
-  {1fa32a8b-9227-43be-b912-60fae1cac20e}, !- Handle
-  unfinished attic space,                 !- Name
-  {3f2fd5e9-9b29-48dd-94d8-c808dd9953a7}, !- Space Type Name
-=======
   {e036c3dc-748f-4ab1-a3a2-071ba3c81e87}, !- Handle
   unfinished attic space,                 !- Name
   {5015c0df-873d-4caa-813f-972c70a1f67c}, !- Space Type Name
->>>>>>> 9eab78ed
   ,                                       !- Default Construction Set Name
   ,                                       !- Default Schedule Set Name
   -0,                                     !- Direction of Relative North {deg}
@@ -792,17 +476,10 @@
   0,                                      !- Y Origin {m}
   4.8768,                                 !- Z Origin {m}
   ,                                       !- Building Story Name
-<<<<<<< HEAD
-  {88013c0e-ed17-414e-9079-67d4bce135ae}; !- Thermal Zone Name
-
-OS:ThermalZone,
-  {88013c0e-ed17-414e-9079-67d4bce135ae}, !- Handle
-=======
   {4c503bd1-15d2-4164-91a2-506567be08d9}; !- Thermal Zone Name
 
 OS:ThermalZone,
   {4c503bd1-15d2-4164-91a2-506567be08d9}, !- Handle
->>>>>>> 9eab78ed
   unfinished attic zone,                  !- Name
   ,                                       !- Multiplier
   ,                                       !- Ceiling Height {m}
@@ -811,17 +488,10 @@
   ,                                       !- Zone Inside Convection Algorithm
   ,                                       !- Zone Outside Convection Algorithm
   ,                                       !- Zone Conditioning Equipment List Name
-<<<<<<< HEAD
-  {8919e09d-2b5a-489f-b78b-6370042e385c}, !- Zone Air Inlet Port List
-  {fbe9656f-83ef-4113-b4de-efa2b4f9eb3b}, !- Zone Air Exhaust Port List
-  {2279f2f4-6727-4cc1-94dc-1549d02c015b}, !- Zone Air Node Name
-  {817b8721-1b75-4607-bd79-a006fe6895fa}, !- Zone Return Air Port List
-=======
   {c8019ffe-41dc-471d-98fe-e34c2ffeed52}, !- Zone Air Inlet Port List
   {4583adb5-e02b-41eb-9466-2284df14e195}, !- Zone Air Exhaust Port List
   {56012280-037e-4969-80f3-edf39c0931e5}, !- Zone Air Node Name
   {98350895-f760-4d6c-9afc-bbb67aed8a2e}, !- Zone Return Air Port List
->>>>>>> 9eab78ed
   ,                                       !- Primary Daylighting Control Name
   ,                                       !- Fraction of Zone Controlled by Primary Daylighting Control
   ,                                       !- Secondary Daylighting Control Name
@@ -832,39 +502,6 @@
   No;                                     !- Use Ideal Air Loads
 
 OS:Node,
-<<<<<<< HEAD
-  {44962430-36e6-4c08-b66a-d8d64d5f53d0}, !- Handle
-  Node 2,                                 !- Name
-  {2279f2f4-6727-4cc1-94dc-1549d02c015b}, !- Inlet Port
-  ;                                       !- Outlet Port
-
-OS:Connection,
-  {2279f2f4-6727-4cc1-94dc-1549d02c015b}, !- Handle
-  {00a2d279-b5a5-47cf-a196-c81b5f52ab44}, !- Name
-  {88013c0e-ed17-414e-9079-67d4bce135ae}, !- Source Object
-  11,                                     !- Outlet Port
-  {44962430-36e6-4c08-b66a-d8d64d5f53d0}, !- Target Object
-  2;                                      !- Inlet Port
-
-OS:PortList,
-  {8919e09d-2b5a-489f-b78b-6370042e385c}, !- Handle
-  {5eb2d660-eda8-43d9-8d10-18bf93fa0a1e}, !- Name
-  {88013c0e-ed17-414e-9079-67d4bce135ae}; !- HVAC Component
-
-OS:PortList,
-  {fbe9656f-83ef-4113-b4de-efa2b4f9eb3b}, !- Handle
-  {cbec8945-b52e-41da-bda6-796c980fdef8}, !- Name
-  {88013c0e-ed17-414e-9079-67d4bce135ae}; !- HVAC Component
-
-OS:PortList,
-  {817b8721-1b75-4607-bd79-a006fe6895fa}, !- Handle
-  {76419469-b624-4371-9dbb-6069cf503232}, !- Name
-  {88013c0e-ed17-414e-9079-67d4bce135ae}; !- HVAC Component
-
-OS:Sizing:Zone,
-  {c29ba764-0187-4a28-bf0e-8f16c20469a4}, !- Handle
-  {88013c0e-ed17-414e-9079-67d4bce135ae}, !- Zone or ZoneList Name
-=======
   {96c47c07-49c4-4bf3-acf4-4c6a7e3e0f69}, !- Handle
   Node 2,                                 !- Name
   {56012280-037e-4969-80f3-edf39c0931e5}, !- Inlet Port
@@ -896,7 +533,6 @@
 OS:Sizing:Zone,
   {763c2cfe-2c22-4543-a333-832f5c242127}, !- Handle
   {4c503bd1-15d2-4164-91a2-506567be08d9}, !- Zone or ZoneList Name
->>>>>>> 9eab78ed
   SupplyAirTemperature,                   !- Zone Cooling Design Supply Air Temperature Input Method
   14,                                     !- Zone Cooling Design Supply Air Temperature {C}
   11.11,                                  !- Zone Cooling Design Supply Air Temperature Difference {deltaC}
@@ -925,21 +561,12 @@
   autosize;                               !- Dedicated Outdoor Air High Setpoint Temperature for Design {C}
 
 OS:ZoneHVAC:EquipmentList,
-<<<<<<< HEAD
-  {4e6af2ad-be6a-4a0d-b39f-f876e1c18ce8}, !- Handle
-  Zone HVAC Equipment List 2,             !- Name
-  {88013c0e-ed17-414e-9079-67d4bce135ae}; !- Thermal Zone
-
-OS:SpaceType,
-  {3f2fd5e9-9b29-48dd-94d8-c808dd9953a7}, !- Handle
-=======
   {055e796a-ae35-44c6-995e-e6974ea5e101}, !- Handle
   Zone HVAC Equipment List 2,             !- Name
   {4c503bd1-15d2-4164-91a2-506567be08d9}; !- Thermal Zone
 
 OS:SpaceType,
   {5015c0df-873d-4caa-813f-972c70a1f67c}, !- Handle
->>>>>>> 9eab78ed
   Space Type 2,                           !- Name
   ,                                       !- Default Construction Set Name
   ,                                       !- Default Schedule Set Name
@@ -950,11 +577,7 @@
   unfinished attic;                       !- Standards Space Type
 
 OS:BuildingUnit,
-<<<<<<< HEAD
-  {f5113d2e-a062-4b33-923a-ce415b0e3b30}, !- Handle
-=======
   {a7301323-3c06-4ca7-94a2-039654db4049}, !- Handle
->>>>>>> 9eab78ed
   unit 1,                                 !- Name
   ,                                       !- Rendering Color
   Residential;                            !- Building Unit Type
@@ -975,13 +598,8 @@
   1;                                      !- Standards Number of Living Units
 
 OS:AdditionalProperties,
-<<<<<<< HEAD
-  {4a3d2c7c-1d0a-4ed6-a9e2-66071f3a3ba6}, !- Handle
-  {f88074d5-08bb-44d5-a787-e357dfec6fc0}, !- Object Name
-=======
   {384ca9b2-c900-41d1-aad6-b524f766530d}, !- Handle
   {af9c156e-2b03-4035-a6eb-234a7d64be3b}, !- Object Name
->>>>>>> 9eab78ed
   Total Units Represented,                !- Feature Name 1
   Integer,                                !- Feature Data Type 1
   1,                                      !- Feature Value 1
@@ -990,13 +608,8 @@
   1;                                      !- Feature Value 2
 
 OS:AdditionalProperties,
-<<<<<<< HEAD
-  {1c6c1ffa-6b4f-42ea-be55-c951a57738b1}, !- Handle
-  {f5113d2e-a062-4b33-923a-ce415b0e3b30}, !- Object Name
-=======
   {c266bd5f-ecf3-490c-b3bc-0c7b61085a60}, !- Handle
   {a7301323-3c06-4ca7-94a2-039654db4049}, !- Object Name
->>>>>>> 9eab78ed
   NumberOfBedrooms,                       !- Feature Name 1
   Integer,                                !- Feature Data Type 1
   3,                                      !- Feature Value 1
@@ -1005,11 +618,7 @@
   2;                                      !- Feature Value 2
 
 OS:Schedule:Day,
-<<<<<<< HEAD
-  {671b5144-cce2-404a-910c-ea42269794e0}, !- Handle
-=======
   {171afb01-971c-426a-b97f-734b66a2aa0d}, !- Handle
->>>>>>> 9eab78ed
   Schedule Day 1,                         !- Name
   ,                                       !- Schedule Type Limits Name
   ,                                       !- Interpolate to Timestep
@@ -1018,11 +627,7 @@
   0;                                      !- Value Until Time 1
 
 OS:Schedule:Day,
-<<<<<<< HEAD
-  {2a3e74e5-c5ea-4233-b85e-f3213c966550}, !- Handle
-=======
   {49ee8759-517c-4ad5-b801-1d8f3726d87c}, !- Handle
->>>>>>> 9eab78ed
   Schedule Day 2,                         !- Name
   ,                                       !- Schedule Type Limits Name
   ,                                       !- Interpolate to Timestep
@@ -1031,11 +636,7 @@
   1;                                      !- Value Until Time 1
 
 OS:WeatherFile,
-<<<<<<< HEAD
-  {3dd15494-40c0-427f-9221-737430cde68a}, !- Handle
-=======
   {7219fad7-0bfc-4b53-bcb1-22180d418d9c}, !- Handle
->>>>>>> 9eab78ed
   Denver Intl Ap,                         !- City
   CO,                                     !- State Province Region
   USA,                                    !- Country
@@ -1049,13 +650,8 @@
   E23378AA;                               !- Checksum
 
 OS:AdditionalProperties,
-<<<<<<< HEAD
-  {e41a7072-f9be-4ed0-bdcd-aa34b0064409}, !- Handle
-  {3dd15494-40c0-427f-9221-737430cde68a}, !- Object Name
-=======
   {263ef350-cae1-4b6d-a1af-c1335df63b2c}, !- Handle
   {7219fad7-0bfc-4b53-bcb1-22180d418d9c}, !- Object Name
->>>>>>> 9eab78ed
   EPWHeaderCity,                          !- Feature Name 1
   String,                                 !- Feature Data Type 1
   Denver Intl Ap,                         !- Feature Value 1
@@ -1163,11 +759,7 @@
   84;                                     !- Feature Value 35
 
 OS:YearDescription,
-<<<<<<< HEAD
-  {00eb26a6-f8d5-4ff1-a314-1345b45b4452}, !- Handle
-=======
   {696820be-7846-4fde-a145-2854112dfdfa}, !- Handle
->>>>>>> 9eab78ed
   ,                                       !- Calendar Year
   Monday;                                 !- Day of Week for Start Day
 
@@ -1181,11 +773,7 @@
   ;                                       !- Terrain
 
 OS:ClimateZones,
-<<<<<<< HEAD
-  {91558fab-b5a5-4389-a385-51aeef54a152}, !- Handle
-=======
   {0e971e29-8cc4-40fb-9aef-faf02faa6249}, !- Handle
->>>>>>> 9eab78ed
   ,                                       !- Active Institution
   ,                                       !- Active Year
   ,                                       !- Climate Zone Institution Name 1
@@ -1198,31 +786,19 @@
   Cold;                                   !- Climate Zone Value 2
 
 OS:Site:WaterMainsTemperature,
-<<<<<<< HEAD
-  {14849f01-6e79-43b1-bdeb-d8498453bf0c}, !- Handle
-=======
   {a7ce5ce3-5b92-4253-bb4d-4779fe685ef9}, !- Handle
->>>>>>> 9eab78ed
   Correlation,                            !- Calculation Method
   ,                                       !- Temperature Schedule Name
   10.8753424657535,                       !- Annual Average Outdoor Air Temperature {C}
   23.1524007936508;                       !- Maximum Difference In Monthly Average Outdoor Air Temperatures {deltaC}
 
 OS:RunPeriodControl:DaylightSavingTime,
-<<<<<<< HEAD
-  {4ce5fcaf-74be-4687-b586-261ce691a704}, !- Handle
-=======
   {1c047bcc-2c5e-4358-af4b-7e0e26a3fe72}, !- Handle
->>>>>>> 9eab78ed
   4/7,                                    !- Start Date
   10/26;                                  !- End Date
 
 OS:Site:GroundTemperature:Deep,
-<<<<<<< HEAD
-  {80562407-0702-46dd-9047-2bc380de130d}, !- Handle
-=======
   {e49db9ab-586f-42cc-bec7-1d913555fc00}, !- Handle
->>>>>>> 9eab78ed
   10.8753424657535,                       !- January Deep Ground Temperature {C}
   10.8753424657535,                       !- February Deep Ground Temperature {C}
   10.8753424657535,                       !- March Deep Ground Temperature {C}
