--- conflicted
+++ resolved
@@ -1,53 +1,26 @@
 !- NOTE: Auto-generated from /test/osw_files/SFD_2000sqft_2story_SL_UA_3Beds_2Baths_Denver.osw
 
 OS:Version,
-<<<<<<< HEAD
-  {b90f433a-06eb-4c3b-9dfc-413e5b1a79d8}, !- Handle
-  2.8.1;                                  !- Version Identifier
-
-OS:SimulationControl,
-  {7fe4264e-b993-4cf2-81ef-c82eb9dbc02a}, !- Handle
-=======
   {4ca6abaa-920d-4c58-b130-a6fee6cc66ed}, !- Handle
   2.8.1;                                  !- Version Identifier
 
 OS:SimulationControl,
   {a18a606d-dfa6-44ad-b54b-3b990c188a07}, !- Handle
->>>>>>> fea197d5
   ,                                       !- Do Zone Sizing Calculation
   ,                                       !- Do System Sizing Calculation
   ,                                       !- Do Plant Sizing Calculation
   No;                                     !- Run Simulation for Sizing Periods
 
 OS:Timestep,
-<<<<<<< HEAD
-  {02d9835c-1a59-434f-ba24-5fb009384625}, !- Handle
-  6;                                      !- Number of Timesteps per Hour
-
-OS:ShadowCalculation,
-  {78bf8714-d447-4057-9831-d15aa382ab6b}, !- Handle
-=======
   {a907f1e4-a052-45a7-88d6-892443d1bfe8}, !- Handle
   6;                                      !- Number of Timesteps per Hour
 
 OS:ShadowCalculation,
   {ea490328-3469-4d29-85ed-2584aef391d3}, !- Handle
->>>>>>> fea197d5
   20,                                     !- Calculation Frequency
   200;                                    !- Maximum Figures in Shadow Overlap Calculations
 
 OS:SurfaceConvectionAlgorithm:Outside,
-<<<<<<< HEAD
-  {1d8b038b-bf5e-4a0b-b11e-bd97951f3bc9}, !- Handle
-  DOE-2;                                  !- Algorithm
-
-OS:SurfaceConvectionAlgorithm:Inside,
-  {556ef8cc-90a2-4d4e-b732-a9171a126f59}, !- Handle
-  TARP;                                   !- Algorithm
-
-OS:ZoneCapacitanceMultiplier:ResearchSpecial,
-  {2f6ce7e7-b470-4078-9298-9b9a5d858d69}, !- Handle
-=======
   {8c0f3190-eae6-45b3-bf50-8ea565365559}, !- Handle
   DOE-2;                                  !- Algorithm
 
@@ -57,17 +30,12 @@
 
 OS:ZoneCapacitanceMultiplier:ResearchSpecial,
   {315a544c-1418-46aa-9b70-4323191247ea}, !- Handle
->>>>>>> fea197d5
   ,                                       !- Temperature Capacity Multiplier
   15,                                     !- Humidity Capacity Multiplier
   ;                                       !- Carbon Dioxide Capacity Multiplier
 
 OS:RunPeriod,
-<<<<<<< HEAD
-  {839f4391-9191-4f34-ae19-5267df1f2351}, !- Handle
-=======
   {5ff38671-f56c-4277-81da-b8932ee62a48}, !- Handle
->>>>>>> fea197d5
   Run Period 1,                           !- Name
   1,                                      !- Begin Month
   1,                                      !- Begin Day of Month
@@ -81,21 +49,13 @@
   ;                                       !- Number of Times Runperiod to be Repeated
 
 OS:YearDescription,
-<<<<<<< HEAD
-  {6b4688c5-b642-4d87-9a93-acdf1dc8fb06}, !- Handle
-=======
   {14396d7d-9e54-4c17-a5c8-195329f8afb6}, !- Handle
->>>>>>> fea197d5
   2007,                                   !- Calendar Year
   ,                                       !- Day of Week for Start Day
   ;                                       !- Is Leap Year
 
 OS:ThermalZone,
-<<<<<<< HEAD
-  {823c71ba-65a1-4918-8eb1-e3e637aaf7a6}, !- Handle
-=======
   {5591a275-89c9-4fb9-899c-be4f67ec3c85}, !- Handle
->>>>>>> fea197d5
   living zone,                            !- Name
   ,                                       !- Multiplier
   ,                                       !- Ceiling Height {m}
@@ -104,17 +64,10 @@
   ,                                       !- Zone Inside Convection Algorithm
   ,                                       !- Zone Outside Convection Algorithm
   ,                                       !- Zone Conditioning Equipment List Name
-<<<<<<< HEAD
-  {893b1807-2f97-4197-9595-52c07adea1b1}, !- Zone Air Inlet Port List
-  {37f53acc-5778-448b-918a-eb6645e0569b}, !- Zone Air Exhaust Port List
-  {309d12d1-ac24-4275-a4f8-a3d8bbebbf54}, !- Zone Air Node Name
-  {5cb26b79-3067-4db4-baad-59ff534832bb}, !- Zone Return Air Port List
-=======
   {aa3de26a-956c-4585-8884-bdfe8b49c6e2}, !- Zone Air Inlet Port List
   {bacbba9e-04ab-42d7-b1b0-cbb5a8b479e3}, !- Zone Air Exhaust Port List
   {d206100a-44b5-4f39-8e9b-d83c08900c2c}, !- Zone Air Node Name
   {a4f39c97-bd56-44ef-b974-7e28a5214fa3}, !- Zone Return Air Port List
->>>>>>> fea197d5
   ,                                       !- Primary Daylighting Control Name
   ,                                       !- Fraction of Zone Controlled by Primary Daylighting Control
   ,                                       !- Secondary Daylighting Control Name
@@ -125,39 +78,6 @@
   No;                                     !- Use Ideal Air Loads
 
 OS:Node,
-<<<<<<< HEAD
-  {7d08ea5d-b6ed-4855-a3ce-b9262ddf51f3}, !- Handle
-  Node 1,                                 !- Name
-  {309d12d1-ac24-4275-a4f8-a3d8bbebbf54}, !- Inlet Port
-  ;                                       !- Outlet Port
-
-OS:Connection,
-  {309d12d1-ac24-4275-a4f8-a3d8bbebbf54}, !- Handle
-  {f7479752-f7a2-4e2b-929b-be647a39c9cc}, !- Name
-  {823c71ba-65a1-4918-8eb1-e3e637aaf7a6}, !- Source Object
-  11,                                     !- Outlet Port
-  {7d08ea5d-b6ed-4855-a3ce-b9262ddf51f3}, !- Target Object
-  2;                                      !- Inlet Port
-
-OS:PortList,
-  {893b1807-2f97-4197-9595-52c07adea1b1}, !- Handle
-  {48ac5ab9-8c88-41eb-b285-fe989bd4471c}, !- Name
-  {823c71ba-65a1-4918-8eb1-e3e637aaf7a6}; !- HVAC Component
-
-OS:PortList,
-  {37f53acc-5778-448b-918a-eb6645e0569b}, !- Handle
-  {5b4c7999-278e-410e-9a82-f770df27320e}, !- Name
-  {823c71ba-65a1-4918-8eb1-e3e637aaf7a6}; !- HVAC Component
-
-OS:PortList,
-  {5cb26b79-3067-4db4-baad-59ff534832bb}, !- Handle
-  {9a6f6279-2ad6-4edc-81fc-59db5088136f}, !- Name
-  {823c71ba-65a1-4918-8eb1-e3e637aaf7a6}; !- HVAC Component
-
-OS:Sizing:Zone,
-  {e18dcd0c-d872-425f-bf4f-c7941928d7f9}, !- Handle
-  {823c71ba-65a1-4918-8eb1-e3e637aaf7a6}, !- Zone or ZoneList Name
-=======
   {d2a1ec5d-cc26-4bda-bea6-806e7e4741d0}, !- Handle
   Node 1,                                 !- Name
   {d206100a-44b5-4f39-8e9b-d83c08900c2c}, !- Inlet Port
@@ -189,7 +109,6 @@
 OS:Sizing:Zone,
   {d9955c6f-0346-4f9b-aadf-ad011cda8569}, !- Handle
   {5591a275-89c9-4fb9-899c-be4f67ec3c85}, !- Zone or ZoneList Name
->>>>>>> fea197d5
   SupplyAirTemperature,                   !- Zone Cooling Design Supply Air Temperature Input Method
   14,                                     !- Zone Cooling Design Supply Air Temperature {C}
   11.11,                                  !- Zone Cooling Design Supply Air Temperature Difference {deltaC}
@@ -218,16 +137,6 @@
   autosize;                               !- Dedicated Outdoor Air High Setpoint Temperature for Design {C}
 
 OS:ZoneHVAC:EquipmentList,
-<<<<<<< HEAD
-  {c391ccd5-bca6-4d0f-b951-c9db6dfda2cb}, !- Handle
-  Zone HVAC Equipment List 1,             !- Name
-  {823c71ba-65a1-4918-8eb1-e3e637aaf7a6}; !- Thermal Zone
-
-OS:Space,
-  {4a681059-486f-4afd-870d-4471c9f1d022}, !- Handle
-  living space,                           !- Name
-  {f246af6b-2993-4884-8987-ba6058c5098d}, !- Space Type Name
-=======
   {7575fc8a-536e-4b79-9762-668496b75a76}, !- Handle
   Zone HVAC Equipment List 1,             !- Name
   {5591a275-89c9-4fb9-899c-be4f67ec3c85}; !- Thermal Zone
@@ -236,7 +145,6 @@
   {6f296f2f-4c79-49de-80db-68fed8ca24cb}, !- Handle
   living space,                           !- Name
   {24d30f7c-c624-4b76-b23a-adc87cb0ccc7}, !- Space Type Name
->>>>>>> fea197d5
   ,                                       !- Default Construction Set Name
   ,                                       !- Default Schedule Set Name
   -0,                                     !- Direction of Relative North {deg}
@@ -244,19 +152,6 @@
   0,                                      !- Y Origin {m}
   0,                                      !- Z Origin {m}
   ,                                       !- Building Story Name
-<<<<<<< HEAD
-  {823c71ba-65a1-4918-8eb1-e3e637aaf7a6}, !- Thermal Zone Name
-  ,                                       !- Part of Total Floor Area
-  ,                                       !- Design Specification Outdoor Air Object Name
-  {bc2c1dd0-2ae6-4f65-98eb-c2123707b542}; !- Building Unit Name
-
-OS:Surface,
-  {395a2193-73e8-43ee-ab0c-929ee0eacad8}, !- Handle
-  Surface 1,                              !- Name
-  Floor,                                  !- Surface Type
-  ,                                       !- Construction Name
-  {4a681059-486f-4afd-870d-4471c9f1d022}, !- Space Name
-=======
   {5591a275-89c9-4fb9-899c-be4f67ec3c85}, !- Thermal Zone Name
   ,                                       !- Part of Total Floor Area
   ,                                       !- Design Specification Outdoor Air Object Name
@@ -268,7 +163,6 @@
   Floor,                                  !- Surface Type
   ,                                       !- Construction Name
   {6f296f2f-4c79-49de-80db-68fed8ca24cb}, !- Space Name
->>>>>>> fea197d5
   Foundation,                             !- Outside Boundary Condition
   ,                                       !- Outside Boundary Condition Object
   NoSun,                                  !- Sun Exposure
@@ -281,19 +175,11 @@
   13.6310703908387, 0, 0;                 !- X,Y,Z Vertex 4 {m}
 
 OS:Surface,
-<<<<<<< HEAD
-  {c1b86768-e746-422e-a095-7cb70e87aff5}, !- Handle
-  Surface 2,                              !- Name
-  Wall,                                   !- Surface Type
-  ,                                       !- Construction Name
-  {4a681059-486f-4afd-870d-4471c9f1d022}, !- Space Name
-=======
   {6aae5880-19c1-411a-b514-43b766344313}, !- Handle
   Surface 2,                              !- Name
   Wall,                                   !- Surface Type
   ,                                       !- Construction Name
   {6f296f2f-4c79-49de-80db-68fed8ca24cb}, !- Space Name
->>>>>>> fea197d5
   Outdoors,                               !- Outside Boundary Condition
   ,                                       !- Outside Boundary Condition Object
   SunExposed,                             !- Sun Exposure
@@ -306,19 +192,11 @@
   0, 0, 2.4384;                           !- X,Y,Z Vertex 4 {m}
 
 OS:Surface,
-<<<<<<< HEAD
-  {7469a710-e314-4980-8e76-81a27943db39}, !- Handle
-  Surface 3,                              !- Name
-  Wall,                                   !- Surface Type
-  ,                                       !- Construction Name
-  {4a681059-486f-4afd-870d-4471c9f1d022}, !- Space Name
-=======
   {b632361e-1fb7-4320-ba49-b84fc5d76501}, !- Handle
   Surface 3,                              !- Name
   Wall,                                   !- Surface Type
   ,                                       !- Construction Name
   {6f296f2f-4c79-49de-80db-68fed8ca24cb}, !- Space Name
->>>>>>> fea197d5
   Outdoors,                               !- Outside Boundary Condition
   ,                                       !- Outside Boundary Condition Object
   SunExposed,                             !- Sun Exposure
@@ -331,19 +209,11 @@
   0, 6.81553519541936, 2.4384;            !- X,Y,Z Vertex 4 {m}
 
 OS:Surface,
-<<<<<<< HEAD
-  {b80e67c0-d781-4399-bd9c-2bde74b5dae3}, !- Handle
-  Surface 4,                              !- Name
-  Wall,                                   !- Surface Type
-  ,                                       !- Construction Name
-  {4a681059-486f-4afd-870d-4471c9f1d022}, !- Space Name
-=======
   {b4b13428-74b5-4705-9597-69c0998a13e4}, !- Handle
   Surface 4,                              !- Name
   Wall,                                   !- Surface Type
   ,                                       !- Construction Name
   {6f296f2f-4c79-49de-80db-68fed8ca24cb}, !- Space Name
->>>>>>> fea197d5
   Outdoors,                               !- Outside Boundary Condition
   ,                                       !- Outside Boundary Condition Object
   SunExposed,                             !- Sun Exposure
@@ -356,19 +226,11 @@
   13.6310703908387, 6.81553519541936, 2.4384; !- X,Y,Z Vertex 4 {m}
 
 OS:Surface,
-<<<<<<< HEAD
-  {095a2e32-a6c6-44bf-b69d-c7fb15ef6807}, !- Handle
-  Surface 5,                              !- Name
-  Wall,                                   !- Surface Type
-  ,                                       !- Construction Name
-  {4a681059-486f-4afd-870d-4471c9f1d022}, !- Space Name
-=======
   {3228a31a-4cd2-4f25-b03e-da1b88e64d97}, !- Handle
   Surface 5,                              !- Name
   Wall,                                   !- Surface Type
   ,                                       !- Construction Name
   {6f296f2f-4c79-49de-80db-68fed8ca24cb}, !- Space Name
->>>>>>> fea197d5
   Outdoors,                               !- Outside Boundary Condition
   ,                                       !- Outside Boundary Condition Object
   SunExposed,                             !- Sun Exposure
@@ -381,15 +243,6 @@
   13.6310703908387, 0, 2.4384;            !- X,Y,Z Vertex 4 {m}
 
 OS:Surface,
-<<<<<<< HEAD
-  {bcbbf5f7-cb2d-4b74-a3dc-c3f3e4c27369}, !- Handle
-  Surface 6,                              !- Name
-  RoofCeiling,                            !- Surface Type
-  ,                                       !- Construction Name
-  {4a681059-486f-4afd-870d-4471c9f1d022}, !- Space Name
-  Surface,                                !- Outside Boundary Condition
-  {8df44055-d6d8-4ec5-a1f0-9ecc601dabb6}, !- Outside Boundary Condition Object
-=======
   {dfeb9b82-6aff-4437-8c97-9d29cb4d036e}, !- Handle
   Surface 6,                              !- Name
   RoofCeiling,                            !- Surface Type
@@ -397,7 +250,6 @@
   {6f296f2f-4c79-49de-80db-68fed8ca24cb}, !- Space Name
   Surface,                                !- Outside Boundary Condition
   {cb36d901-2355-4314-b641-fcbce549ca00}, !- Outside Boundary Condition Object
->>>>>>> fea197d5
   NoSun,                                  !- Sun Exposure
   NoWind,                                 !- Wind Exposure
   ,                                       !- View Factor to Ground
@@ -408,11 +260,7 @@
   0, 0, 2.4384;                           !- X,Y,Z Vertex 4 {m}
 
 OS:SpaceType,
-<<<<<<< HEAD
-  {f246af6b-2993-4884-8987-ba6058c5098d}, !- Handle
-=======
   {24d30f7c-c624-4b76-b23a-adc87cb0ccc7}, !- Handle
->>>>>>> fea197d5
   Space Type 1,                           !- Name
   ,                                       !- Default Construction Set Name
   ,                                       !- Default Schedule Set Name
@@ -423,15 +271,9 @@
   living;                                 !- Standards Space Type
 
 OS:Space,
-<<<<<<< HEAD
-  {cf456b85-82bc-407b-9cad-c6f8d5ee87f0}, !- Handle
-  living space|story 2,                   !- Name
-  {f246af6b-2993-4884-8987-ba6058c5098d}, !- Space Type Name
-=======
   {5948244f-8112-4a7d-9d18-cb39f8e6f730}, !- Handle
   living space|story 2,                   !- Name
   {24d30f7c-c624-4b76-b23a-adc87cb0ccc7}, !- Space Type Name
->>>>>>> fea197d5
   ,                                       !- Default Construction Set Name
   ,                                       !- Default Schedule Set Name
   -0,                                     !- Direction of Relative North {deg}
@@ -439,21 +281,6 @@
   0,                                      !- Y Origin {m}
   2.4384,                                 !- Z Origin {m}
   ,                                       !- Building Story Name
-<<<<<<< HEAD
-  {823c71ba-65a1-4918-8eb1-e3e637aaf7a6}, !- Thermal Zone Name
-  ,                                       !- Part of Total Floor Area
-  ,                                       !- Design Specification Outdoor Air Object Name
-  {bc2c1dd0-2ae6-4f65-98eb-c2123707b542}; !- Building Unit Name
-
-OS:Surface,
-  {8df44055-d6d8-4ec5-a1f0-9ecc601dabb6}, !- Handle
-  Surface 7,                              !- Name
-  Floor,                                  !- Surface Type
-  ,                                       !- Construction Name
-  {cf456b85-82bc-407b-9cad-c6f8d5ee87f0}, !- Space Name
-  Surface,                                !- Outside Boundary Condition
-  {bcbbf5f7-cb2d-4b74-a3dc-c3f3e4c27369}, !- Outside Boundary Condition Object
-=======
   {5591a275-89c9-4fb9-899c-be4f67ec3c85}, !- Thermal Zone Name
   ,                                       !- Part of Total Floor Area
   ,                                       !- Design Specification Outdoor Air Object Name
@@ -467,7 +294,6 @@
   {5948244f-8112-4a7d-9d18-cb39f8e6f730}, !- Space Name
   Surface,                                !- Outside Boundary Condition
   {dfeb9b82-6aff-4437-8c97-9d29cb4d036e}, !- Outside Boundary Condition Object
->>>>>>> fea197d5
   NoSun,                                  !- Sun Exposure
   NoWind,                                 !- Wind Exposure
   ,                                       !- View Factor to Ground
@@ -478,19 +304,11 @@
   13.6310703908387, 0, 0;                 !- X,Y,Z Vertex 4 {m}
 
 OS:Surface,
-<<<<<<< HEAD
-  {e15939ec-8baf-4402-ae47-17ed886a1da0}, !- Handle
-  Surface 8,                              !- Name
-  Wall,                                   !- Surface Type
-  ,                                       !- Construction Name
-  {cf456b85-82bc-407b-9cad-c6f8d5ee87f0}, !- Space Name
-=======
   {6ff53951-ac95-4e44-92c7-d737cc81ddd0}, !- Handle
   Surface 8,                              !- Name
   Wall,                                   !- Surface Type
   ,                                       !- Construction Name
   {5948244f-8112-4a7d-9d18-cb39f8e6f730}, !- Space Name
->>>>>>> fea197d5
   Outdoors,                               !- Outside Boundary Condition
   ,                                       !- Outside Boundary Condition Object
   SunExposed,                             !- Sun Exposure
@@ -503,19 +321,11 @@
   0, 0, 2.4384;                           !- X,Y,Z Vertex 4 {m}
 
 OS:Surface,
-<<<<<<< HEAD
-  {6535fa77-d1e7-4957-ab25-bd78ba7c2f66}, !- Handle
-  Surface 9,                              !- Name
-  Wall,                                   !- Surface Type
-  ,                                       !- Construction Name
-  {cf456b85-82bc-407b-9cad-c6f8d5ee87f0}, !- Space Name
-=======
   {a8dc3619-04f0-4737-bd49-5af5a38074dc}, !- Handle
   Surface 9,                              !- Name
   Wall,                                   !- Surface Type
   ,                                       !- Construction Name
   {5948244f-8112-4a7d-9d18-cb39f8e6f730}, !- Space Name
->>>>>>> fea197d5
   Outdoors,                               !- Outside Boundary Condition
   ,                                       !- Outside Boundary Condition Object
   SunExposed,                             !- Sun Exposure
@@ -528,19 +338,11 @@
   0, 6.81553519541936, 2.4384;            !- X,Y,Z Vertex 4 {m}
 
 OS:Surface,
-<<<<<<< HEAD
-  {546d8319-a362-4eab-b5a7-6ae6ac8dc2b2}, !- Handle
-  Surface 10,                             !- Name
-  Wall,                                   !- Surface Type
-  ,                                       !- Construction Name
-  {cf456b85-82bc-407b-9cad-c6f8d5ee87f0}, !- Space Name
-=======
   {33b72575-f160-4a87-a4fa-5c4496741848}, !- Handle
   Surface 10,                             !- Name
   Wall,                                   !- Surface Type
   ,                                       !- Construction Name
   {5948244f-8112-4a7d-9d18-cb39f8e6f730}, !- Space Name
->>>>>>> fea197d5
   Outdoors,                               !- Outside Boundary Condition
   ,                                       !- Outside Boundary Condition Object
   SunExposed,                             !- Sun Exposure
@@ -553,19 +355,11 @@
   13.6310703908387, 6.81553519541936, 2.4384; !- X,Y,Z Vertex 4 {m}
 
 OS:Surface,
-<<<<<<< HEAD
-  {63cad38a-a476-4b03-a91d-5c445286cf1b}, !- Handle
-  Surface 11,                             !- Name
-  Wall,                                   !- Surface Type
-  ,                                       !- Construction Name
-  {cf456b85-82bc-407b-9cad-c6f8d5ee87f0}, !- Space Name
-=======
   {7aa116ad-8489-4f70-a1c8-4a9e9d336de8}, !- Handle
   Surface 11,                             !- Name
   Wall,                                   !- Surface Type
   ,                                       !- Construction Name
   {5948244f-8112-4a7d-9d18-cb39f8e6f730}, !- Space Name
->>>>>>> fea197d5
   Outdoors,                               !- Outside Boundary Condition
   ,                                       !- Outside Boundary Condition Object
   SunExposed,                             !- Sun Exposure
@@ -578,15 +372,6 @@
   13.6310703908387, 0, 2.4384;            !- X,Y,Z Vertex 4 {m}
 
 OS:Surface,
-<<<<<<< HEAD
-  {7f981ecb-4dbd-4a2d-9e0f-09547171bc6d}, !- Handle
-  Surface 12,                             !- Name
-  RoofCeiling,                            !- Surface Type
-  ,                                       !- Construction Name
-  {cf456b85-82bc-407b-9cad-c6f8d5ee87f0}, !- Space Name
-  Surface,                                !- Outside Boundary Condition
-  {f3263e3d-d4bb-48c9-a80b-29957a6e95a2}, !- Outside Boundary Condition Object
-=======
   {7a907ade-c761-44da-8791-5519dc3a87ec}, !- Handle
   Surface 12,                             !- Name
   RoofCeiling,                            !- Surface Type
@@ -594,7 +379,6 @@
   {5948244f-8112-4a7d-9d18-cb39f8e6f730}, !- Space Name
   Surface,                                !- Outside Boundary Condition
   {6fc3d877-2cfb-4603-a1de-87a069b8e0a9}, !- Outside Boundary Condition Object
->>>>>>> fea197d5
   NoSun,                                  !- Sun Exposure
   NoWind,                                 !- Wind Exposure
   ,                                       !- View Factor to Ground
@@ -605,15 +389,6 @@
   0, 0, 2.4384;                           !- X,Y,Z Vertex 4 {m}
 
 OS:Surface,
-<<<<<<< HEAD
-  {f3263e3d-d4bb-48c9-a80b-29957a6e95a2}, !- Handle
-  Surface 13,                             !- Name
-  Floor,                                  !- Surface Type
-  ,                                       !- Construction Name
-  {f3409d2a-af29-4ef9-aafc-bcac0dd119ae}, !- Space Name
-  Surface,                                !- Outside Boundary Condition
-  {7f981ecb-4dbd-4a2d-9e0f-09547171bc6d}, !- Outside Boundary Condition Object
-=======
   {6fc3d877-2cfb-4603-a1de-87a069b8e0a9}, !- Handle
   Surface 13,                             !- Name
   Floor,                                  !- Surface Type
@@ -621,7 +396,6 @@
   {d14dd0e5-61fe-429d-a2bb-b8ea2a4bab44}, !- Space Name
   Surface,                                !- Outside Boundary Condition
   {7a907ade-c761-44da-8791-5519dc3a87ec}, !- Outside Boundary Condition Object
->>>>>>> fea197d5
   NoSun,                                  !- Sun Exposure
   NoWind,                                 !- Wind Exposure
   ,                                       !- View Factor to Ground
@@ -632,19 +406,11 @@
   0, 0, 0;                                !- X,Y,Z Vertex 4 {m}
 
 OS:Surface,
-<<<<<<< HEAD
-  {9d5b8aeb-6e64-4a41-8b95-69c03cb9c48c}, !- Handle
-  Surface 14,                             !- Name
-  RoofCeiling,                            !- Surface Type
-  ,                                       !- Construction Name
-  {f3409d2a-af29-4ef9-aafc-bcac0dd119ae}, !- Space Name
-=======
   {50b76792-d87d-45b6-9b72-1a15156567ee}, !- Handle
   Surface 14,                             !- Name
   RoofCeiling,                            !- Surface Type
   ,                                       !- Construction Name
   {d14dd0e5-61fe-429d-a2bb-b8ea2a4bab44}, !- Space Name
->>>>>>> fea197d5
   Outdoors,                               !- Outside Boundary Condition
   ,                                       !- Outside Boundary Condition Object
   SunExposed,                             !- Sun Exposure
@@ -657,19 +423,11 @@
   13.6310703908387, 0, 0;                 !- X,Y,Z Vertex 4 {m}
 
 OS:Surface,
-<<<<<<< HEAD
-  {0b87b49a-6e15-4083-be0f-2800b60c7d60}, !- Handle
-  Surface 15,                             !- Name
-  RoofCeiling,                            !- Surface Type
-  ,                                       !- Construction Name
-  {f3409d2a-af29-4ef9-aafc-bcac0dd119ae}, !- Space Name
-=======
   {832ba074-a78b-4af6-be04-6554c3dbd4ae}, !- Handle
   Surface 15,                             !- Name
   RoofCeiling,                            !- Surface Type
   ,                                       !- Construction Name
   {d14dd0e5-61fe-429d-a2bb-b8ea2a4bab44}, !- Space Name
->>>>>>> fea197d5
   Outdoors,                               !- Outside Boundary Condition
   ,                                       !- Outside Boundary Condition Object
   SunExposed,                             !- Sun Exposure
@@ -682,19 +440,11 @@
   0, 6.81553519541936, 0;                 !- X,Y,Z Vertex 4 {m}
 
 OS:Surface,
-<<<<<<< HEAD
-  {35c87334-7e94-4c36-8c2d-2a67a89e457f}, !- Handle
-  Surface 16,                             !- Name
-  Wall,                                   !- Surface Type
-  ,                                       !- Construction Name
-  {f3409d2a-af29-4ef9-aafc-bcac0dd119ae}, !- Space Name
-=======
   {cd2539b8-f56c-4978-937b-c51570137f19}, !- Handle
   Surface 16,                             !- Name
   Wall,                                   !- Surface Type
   ,                                       !- Construction Name
   {d14dd0e5-61fe-429d-a2bb-b8ea2a4bab44}, !- Space Name
->>>>>>> fea197d5
   Outdoors,                               !- Outside Boundary Condition
   ,                                       !- Outside Boundary Condition Object
   SunExposed,                             !- Sun Exposure
@@ -706,19 +456,11 @@
   0, 0, 0;                                !- X,Y,Z Vertex 3 {m}
 
 OS:Surface,
-<<<<<<< HEAD
-  {77bad281-4019-4f44-b76d-44be26a47783}, !- Handle
-  Surface 17,                             !- Name
-  Wall,                                   !- Surface Type
-  ,                                       !- Construction Name
-  {f3409d2a-af29-4ef9-aafc-bcac0dd119ae}, !- Space Name
-=======
   {5ac9c239-1af8-42c1-a738-337eaec30bfe}, !- Handle
   Surface 17,                             !- Name
   Wall,                                   !- Surface Type
   ,                                       !- Construction Name
   {d14dd0e5-61fe-429d-a2bb-b8ea2a4bab44}, !- Space Name
->>>>>>> fea197d5
   Outdoors,                               !- Outside Boundary Condition
   ,                                       !- Outside Boundary Condition Object
   SunExposed,                             !- Sun Exposure
@@ -730,15 +472,9 @@
   13.6310703908387, 6.81553519541936, 0;  !- X,Y,Z Vertex 3 {m}
 
 OS:Space,
-<<<<<<< HEAD
-  {f3409d2a-af29-4ef9-aafc-bcac0dd119ae}, !- Handle
-  unfinished attic space,                 !- Name
-  {d7b5ebaa-b918-4228-ab38-aef6c34f5e09}, !- Space Type Name
-=======
   {d14dd0e5-61fe-429d-a2bb-b8ea2a4bab44}, !- Handle
   unfinished attic space,                 !- Name
   {aa977e2b-2555-4075-919f-a63162aed1b7}, !- Space Type Name
->>>>>>> fea197d5
   ,                                       !- Default Construction Set Name
   ,                                       !- Default Schedule Set Name
   -0,                                     !- Direction of Relative North {deg}
@@ -746,17 +482,10 @@
   0,                                      !- Y Origin {m}
   4.8768,                                 !- Z Origin {m}
   ,                                       !- Building Story Name
-<<<<<<< HEAD
-  {80275465-b0b4-493d-87b3-d283426198b9}; !- Thermal Zone Name
-
-OS:ThermalZone,
-  {80275465-b0b4-493d-87b3-d283426198b9}, !- Handle
-=======
   {449c8835-0251-43a7-b543-726bb43cfee5}; !- Thermal Zone Name
 
 OS:ThermalZone,
   {449c8835-0251-43a7-b543-726bb43cfee5}, !- Handle
->>>>>>> fea197d5
   unfinished attic zone,                  !- Name
   ,                                       !- Multiplier
   ,                                       !- Ceiling Height {m}
@@ -765,17 +494,10 @@
   ,                                       !- Zone Inside Convection Algorithm
   ,                                       !- Zone Outside Convection Algorithm
   ,                                       !- Zone Conditioning Equipment List Name
-<<<<<<< HEAD
-  {0504803c-2f1b-4e5a-8288-62f5c44a8f8d}, !- Zone Air Inlet Port List
-  {39c31362-6b87-40c2-9827-b175e55baaae}, !- Zone Air Exhaust Port List
-  {cd529eb1-f6fc-4c0f-9ae5-c6733988df5d}, !- Zone Air Node Name
-  {c2ac7b14-0a3b-4493-a7a9-15ca6bb2cb1a}, !- Zone Return Air Port List
-=======
   {e2aa1c63-f9e2-4045-9a9c-538994f3b7ad}, !- Zone Air Inlet Port List
   {80ab35bc-fa24-4006-85c5-37724cfdc50d}, !- Zone Air Exhaust Port List
   {23ea7a47-f66a-4369-b0dd-b3ba5752c93e}, !- Zone Air Node Name
   {6839ef3e-b731-4b2b-80b3-a6910989f239}, !- Zone Return Air Port List
->>>>>>> fea197d5
   ,                                       !- Primary Daylighting Control Name
   ,                                       !- Fraction of Zone Controlled by Primary Daylighting Control
   ,                                       !- Secondary Daylighting Control Name
@@ -786,39 +508,6 @@
   No;                                     !- Use Ideal Air Loads
 
 OS:Node,
-<<<<<<< HEAD
-  {c91e1508-974e-4327-aee6-76e5205ff628}, !- Handle
-  Node 2,                                 !- Name
-  {cd529eb1-f6fc-4c0f-9ae5-c6733988df5d}, !- Inlet Port
-  ;                                       !- Outlet Port
-
-OS:Connection,
-  {cd529eb1-f6fc-4c0f-9ae5-c6733988df5d}, !- Handle
-  {2c0aa719-02bf-4086-9fa2-1b13f5c39e9c}, !- Name
-  {80275465-b0b4-493d-87b3-d283426198b9}, !- Source Object
-  11,                                     !- Outlet Port
-  {c91e1508-974e-4327-aee6-76e5205ff628}, !- Target Object
-  2;                                      !- Inlet Port
-
-OS:PortList,
-  {0504803c-2f1b-4e5a-8288-62f5c44a8f8d}, !- Handle
-  {1672f724-050d-4052-9bdb-cb858fa284fa}, !- Name
-  {80275465-b0b4-493d-87b3-d283426198b9}; !- HVAC Component
-
-OS:PortList,
-  {39c31362-6b87-40c2-9827-b175e55baaae}, !- Handle
-  {05f54aa5-83c7-4e49-8841-8e1141989f03}, !- Name
-  {80275465-b0b4-493d-87b3-d283426198b9}; !- HVAC Component
-
-OS:PortList,
-  {c2ac7b14-0a3b-4493-a7a9-15ca6bb2cb1a}, !- Handle
-  {3a121555-b70b-4662-bfc8-5889a83dcb94}, !- Name
-  {80275465-b0b4-493d-87b3-d283426198b9}; !- HVAC Component
-
-OS:Sizing:Zone,
-  {9f5a7eb2-85c9-4b9b-b550-d10d440e7350}, !- Handle
-  {80275465-b0b4-493d-87b3-d283426198b9}, !- Zone or ZoneList Name
-=======
   {5576b4cf-5ed7-443b-8cc7-82328515ab6a}, !- Handle
   Node 2,                                 !- Name
   {23ea7a47-f66a-4369-b0dd-b3ba5752c93e}, !- Inlet Port
@@ -850,7 +539,6 @@
 OS:Sizing:Zone,
   {fe633ff6-5bf5-4971-84fc-15e2be422433}, !- Handle
   {449c8835-0251-43a7-b543-726bb43cfee5}, !- Zone or ZoneList Name
->>>>>>> fea197d5
   SupplyAirTemperature,                   !- Zone Cooling Design Supply Air Temperature Input Method
   14,                                     !- Zone Cooling Design Supply Air Temperature {C}
   11.11,                                  !- Zone Cooling Design Supply Air Temperature Difference {deltaC}
@@ -879,21 +567,12 @@
   autosize;                               !- Dedicated Outdoor Air High Setpoint Temperature for Design {C}
 
 OS:ZoneHVAC:EquipmentList,
-<<<<<<< HEAD
-  {991b2838-443a-4a7d-b77d-53b82a260df1}, !- Handle
-  Zone HVAC Equipment List 2,             !- Name
-  {80275465-b0b4-493d-87b3-d283426198b9}; !- Thermal Zone
-
-OS:SpaceType,
-  {d7b5ebaa-b918-4228-ab38-aef6c34f5e09}, !- Handle
-=======
   {d3302dd3-dfab-4d7f-80f1-c51bf1f14573}, !- Handle
   Zone HVAC Equipment List 2,             !- Name
   {449c8835-0251-43a7-b543-726bb43cfee5}; !- Thermal Zone
 
 OS:SpaceType,
   {aa977e2b-2555-4075-919f-a63162aed1b7}, !- Handle
->>>>>>> fea197d5
   Space Type 2,                           !- Name
   ,                                       !- Default Construction Set Name
   ,                                       !- Default Schedule Set Name
@@ -904,21 +583,13 @@
   unfinished attic;                       !- Standards Space Type
 
 OS:BuildingUnit,
-<<<<<<< HEAD
-  {bc2c1dd0-2ae6-4f65-98eb-c2123707b542}, !- Handle
-=======
   {64bb17de-85a6-45e6-ae6e-d3a40d67f9f6}, !- Handle
->>>>>>> fea197d5
   unit 1,                                 !- Name
   ,                                       !- Rendering Color
   Residential;                            !- Building Unit Type
 
 OS:Building,
-<<<<<<< HEAD
-  {4a81e1a1-4ea6-47ee-adf1-b4d68e339358}, !- Handle
-=======
   {2c049126-e9c8-4c12-85bf-19d8bad97647}, !- Handle
->>>>>>> fea197d5
   Building 1,                             !- Name
   ,                                       !- Building Sector Type
   0,                                      !- North Axis {deg}
@@ -933,13 +604,8 @@
   1;                                      !- Standards Number of Living Units
 
 OS:AdditionalProperties,
-<<<<<<< HEAD
-  {6150a4fe-9bb9-461b-8b6d-650aea771b1e}, !- Handle
-  {4a81e1a1-4ea6-47ee-adf1-b4d68e339358}, !- Object Name
-=======
   {c64a8e8e-64c8-4fb0-bf05-c9b9bd4bf40b}, !- Handle
   {2c049126-e9c8-4c12-85bf-19d8bad97647}, !- Object Name
->>>>>>> fea197d5
   Total Units Represented,                !- Feature Name 1
   Integer,                                !- Feature Data Type 1
   1,                                      !- Feature Value 1
@@ -948,13 +614,8 @@
   1;                                      !- Feature Value 2
 
 OS:AdditionalProperties,
-<<<<<<< HEAD
-  {e6babef6-20a0-45ec-acd7-7682ea4720b3}, !- Handle
-  {bc2c1dd0-2ae6-4f65-98eb-c2123707b542}, !- Object Name
-=======
   {8a4335ba-6aa1-4e9f-956d-491fadf7d1db}, !- Handle
   {64bb17de-85a6-45e6-ae6e-d3a40d67f9f6}, !- Object Name
->>>>>>> fea197d5
   NumberOfBedrooms,                       !- Feature Name 1
   Integer,                                !- Feature Data Type 1
   3,                                      !- Feature Value 1
@@ -963,11 +624,7 @@
   2;                                      !- Feature Value 2
 
 OS:Schedule:Day,
-<<<<<<< HEAD
-  {3d0bd375-09e3-42bf-9f79-5fdcc441f0a0}, !- Handle
-=======
   {4aa9d46d-f413-41f3-bc61-85f223882de2}, !- Handle
->>>>>>> fea197d5
   Schedule Day 1,                         !- Name
   ,                                       !- Schedule Type Limits Name
   ,                                       !- Interpolate to Timestep
@@ -976,11 +633,7 @@
   0;                                      !- Value Until Time 1
 
 OS:Schedule:Day,
-<<<<<<< HEAD
-  {49d1128f-1de9-4c2f-bba2-303ce61c80b8}, !- Handle
-=======
   {76ffdf4a-b7a2-400d-99c5-c1db7d82be2e}, !- Handle
->>>>>>> fea197d5
   Schedule Day 2,                         !- Name
   ,                                       !- Schedule Type Limits Name
   ,                                       !- Interpolate to Timestep
@@ -989,11 +642,7 @@
   1;                                      !- Value Until Time 1
 
 OS:WeatherFile,
-<<<<<<< HEAD
-  {d49121f0-c250-4ab1-af43-1fd744c2fca6}, !- Handle
-=======
   {72e4ad67-2fd5-498a-928b-f952a683499a}, !- Handle
->>>>>>> fea197d5
   Denver Intl Ap,                         !- City
   CO,                                     !- State Province Region
   USA,                                    !- Country
@@ -1007,13 +656,8 @@
   E23378AA;                               !- Checksum
 
 OS:AdditionalProperties,
-<<<<<<< HEAD
-  {29040607-4088-4acd-ae49-d120c83f42b3}, !- Handle
-  {d49121f0-c250-4ab1-af43-1fd744c2fca6}, !- Object Name
-=======
   {45ce3891-bf7b-4312-9dae-4f4c363dd104}, !- Handle
   {72e4ad67-2fd5-498a-928b-f952a683499a}, !- Object Name
->>>>>>> fea197d5
   EPWHeaderCity,                          !- Feature Name 1
   String,                                 !- Feature Data Type 1
   Denver Intl Ap,                         !- Feature Value 1
@@ -1121,11 +765,7 @@
   84;                                     !- Feature Value 35
 
 OS:Site,
-<<<<<<< HEAD
-  {965f775e-6b5c-4087-909d-07ae03337a2a}, !- Handle
-=======
   {3ca12e0d-3082-4264-887f-016ca05a4a05}, !- Handle
->>>>>>> fea197d5
   Denver Intl Ap_CO_USA,                  !- Name
   39.83,                                  !- Latitude {deg}
   -104.65,                                !- Longitude {deg}
@@ -1134,11 +774,7 @@
   ;                                       !- Terrain
 
 OS:ClimateZones,
-<<<<<<< HEAD
-  {34d5c2b4-528b-40b3-8152-5999f63ae264}, !- Handle
-=======
   {16835953-145a-43e8-94b5-b8caf6b41b8b}, !- Handle
->>>>>>> fea197d5
   ,                                       !- Active Institution
   ,                                       !- Active Year
   ,                                       !- Climate Zone Institution Name 1
@@ -1151,31 +787,19 @@
   Cold;                                   !- Climate Zone Value 2
 
 OS:Site:WaterMainsTemperature,
-<<<<<<< HEAD
-  {c85f2153-1071-4c8f-a937-42202bbb3af0}, !- Handle
-=======
   {9b8dcbc8-1a2d-4944-b61a-ce7eed52f3c8}, !- Handle
->>>>>>> fea197d5
   Correlation,                            !- Calculation Method
   ,                                       !- Temperature Schedule Name
   10.8753424657535,                       !- Annual Average Outdoor Air Temperature {C}
   23.1524007936508;                       !- Maximum Difference In Monthly Average Outdoor Air Temperatures {deltaC}
 
 OS:RunPeriodControl:DaylightSavingTime,
-<<<<<<< HEAD
-  {2760b2d2-4950-4239-84d1-23673f3ef39e}, !- Handle
-=======
   {5a6db540-3c2a-4dd9-9203-36b54602b136}, !- Handle
->>>>>>> fea197d5
   4/7,                                    !- Start Date
   10/26;                                  !- End Date
 
 OS:Site:GroundTemperature:Deep,
-<<<<<<< HEAD
-  {c8d90563-7894-4325-ac8a-3dfdbfbcc9b7}, !- Handle
-=======
   {872464da-ede9-460b-9ced-01775c1c89e7}, !- Handle
->>>>>>> fea197d5
   10.8753424657535,                       !- January Deep Ground Temperature {C}
   10.8753424657535,                       !- February Deep Ground Temperature {C}
   10.8753424657535,                       !- March Deep Ground Temperature {C}
