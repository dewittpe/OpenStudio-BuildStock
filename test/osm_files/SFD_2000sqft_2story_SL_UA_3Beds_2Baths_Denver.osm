!- NOTE: Auto-generated from /test/osw_files/SFD_2000sqft_2story_SL_UA_3Beds_2Baths_Denver.osw

OS:Version,
<<<<<<< HEAD
  {83fbc0e9-d874-45c6-a137-be944b46b024}, !- Handle
  2.8.0;                                  !- Version Identifier

OS:SimulationControl,
  {31904962-c064-4dcf-88b0-2a3a99fc27bf}, !- Handle
=======
  {70b4afd6-8000-4e28-8128-30a64740666f}, !- Handle
  2.8.1;                                  !- Version Identifier

OS:SimulationControl,
  {3f10f2ee-96d2-44a9-903e-ef278e0e7e86}, !- Handle
>>>>>>> 9fc7b4ca
  ,                                       !- Do Zone Sizing Calculation
  ,                                       !- Do System Sizing Calculation
  ,                                       !- Do Plant Sizing Calculation
  No;                                     !- Run Simulation for Sizing Periods

OS:Timestep,
<<<<<<< HEAD
  {06f038af-f3ae-4e26-8649-d9049e31ea67}, !- Handle
  6;                                      !- Number of Timesteps per Hour

OS:ShadowCalculation,
  {c61d8dd1-4f5a-4e7b-852d-398cdf54cadc}, !- Handle
=======
  {44a17864-3655-451e-bd71-fb5f37aa6d2f}, !- Handle
  6;                                      !- Number of Timesteps per Hour

OS:ShadowCalculation,
  {3e6f944a-3acc-497e-a628-40efd73c00ac}, !- Handle
>>>>>>> 9fc7b4ca
  20,                                     !- Calculation Frequency
  200;                                    !- Maximum Figures in Shadow Overlap Calculations

OS:SurfaceConvectionAlgorithm:Outside,
<<<<<<< HEAD
  {5a6ee506-d6f8-44b3-99a1-7a64e7e9ffdf}, !- Handle
  DOE-2;                                  !- Algorithm

OS:SurfaceConvectionAlgorithm:Inside,
  {8bff9373-1c57-49e3-8f09-790a78f07b6d}, !- Handle
  TARP;                                   !- Algorithm

OS:ZoneCapacitanceMultiplier:ResearchSpecial,
  {fe216074-b961-47b7-a6e0-777cba0c5343}, !- Handle
=======
  {a464354c-b195-4637-bdcd-e7d24d95b5ae}, !- Handle
  DOE-2;                                  !- Algorithm

OS:SurfaceConvectionAlgorithm:Inside,
  {5ab14936-5761-4ca5-9f77-9e6d51a9237e}, !- Handle
  TARP;                                   !- Algorithm

OS:ZoneCapacitanceMultiplier:ResearchSpecial,
  {b90ec3f3-1cfb-465b-9264-1f40e3726528}, !- Handle
>>>>>>> 9fc7b4ca
  ,                                       !- Temperature Capacity Multiplier
  15,                                     !- Humidity Capacity Multiplier
  ;                                       !- Carbon Dioxide Capacity Multiplier

OS:RunPeriod,
<<<<<<< HEAD
  {bc750b7d-2aad-4a7f-bd45-7a8f1d3fba59}, !- Handle
=======
  {ec2170f6-7664-4138-91e5-4d39ea192c7e}, !- Handle
>>>>>>> 9fc7b4ca
  Run Period 1,                           !- Name
  1,                                      !- Begin Month
  1,                                      !- Begin Day of Month
  12,                                     !- End Month
  31,                                     !- End Day of Month
  ,                                       !- Use Weather File Holidays and Special Days
  ,                                       !- Use Weather File Daylight Saving Period
  ,                                       !- Apply Weekend Holiday Rule
  ,                                       !- Use Weather File Rain Indicators
  ,                                       !- Use Weather File Snow Indicators
  ;                                       !- Number of Times Runperiod to be Repeated

OS:YearDescription,
  {b6400769-b3ef-4660-ae9e-67893333d8f1}, !- Handle
  2007,                                   !- Calendar Year
  ,                                       !- Day of Week for Start Day
  ;                                       !- Is Leap Year

OS:ThermalZone,
<<<<<<< HEAD
  {3f84e0f5-c041-4271-b7ec-4e12e9a483f1}, !- Handle
=======
  {8bb43767-e177-4b47-b982-f17861b190e9}, !- Handle
>>>>>>> 9fc7b4ca
  living zone,                            !- Name
  ,                                       !- Multiplier
  ,                                       !- Ceiling Height {m}
  ,                                       !- Volume {m3}
  ,                                       !- Floor Area {m2}
  ,                                       !- Zone Inside Convection Algorithm
  ,                                       !- Zone Outside Convection Algorithm
  ,                                       !- Zone Conditioning Equipment List Name
<<<<<<< HEAD
  {8568cd6b-dd07-4fe6-968c-a6cffddbd7dc}, !- Zone Air Inlet Port List
  {2f8467ee-82c6-4352-88d5-640247d3ba82}, !- Zone Air Exhaust Port List
  {7e2409f7-0876-444f-9028-87da635dc5e7}, !- Zone Air Node Name
  {e3029bd4-19fc-45c0-868c-4b9255532b2b}, !- Zone Return Air Port List
=======
  {c3571180-6716-4eff-9c1c-98a07c8b80da}, !- Zone Air Inlet Port List
  {494e43a1-11e8-48bf-b480-5e17b3bf4407}, !- Zone Air Exhaust Port List
  {e1624dc1-d6c1-4810-be82-80d04284c670}, !- Zone Air Node Name
  {321c4d53-baa2-4be5-afdf-c67300db0557}, !- Zone Return Air Port List
>>>>>>> 9fc7b4ca
  ,                                       !- Primary Daylighting Control Name
  ,                                       !- Fraction of Zone Controlled by Primary Daylighting Control
  ,                                       !- Secondary Daylighting Control Name
  ,                                       !- Fraction of Zone Controlled by Secondary Daylighting Control
  ,                                       !- Illuminance Map Name
  ,                                       !- Group Rendering Name
  ,                                       !- Thermostat Name
  No;                                     !- Use Ideal Air Loads

OS:Node,
<<<<<<< HEAD
  {d6daae2c-e469-4df4-b143-859f63890ddc}, !- Handle
  Node 1,                                 !- Name
  {7e2409f7-0876-444f-9028-87da635dc5e7}, !- Inlet Port
  ;                                       !- Outlet Port

OS:Connection,
  {7e2409f7-0876-444f-9028-87da635dc5e7}, !- Handle
  {734865ba-c617-4514-bc2d-be14c3326d51}, !- Name
  {3f84e0f5-c041-4271-b7ec-4e12e9a483f1}, !- Source Object
  11,                                     !- Outlet Port
  {d6daae2c-e469-4df4-b143-859f63890ddc}, !- Target Object
  2;                                      !- Inlet Port

OS:PortList,
  {8568cd6b-dd07-4fe6-968c-a6cffddbd7dc}, !- Handle
  {721aded8-6163-4255-8613-d8185f9456cf}, !- Name
  {3f84e0f5-c041-4271-b7ec-4e12e9a483f1}; !- HVAC Component

OS:PortList,
  {2f8467ee-82c6-4352-88d5-640247d3ba82}, !- Handle
  {e067a0b6-910f-418d-80ce-b260a5865597}, !- Name
  {3f84e0f5-c041-4271-b7ec-4e12e9a483f1}; !- HVAC Component

OS:PortList,
  {e3029bd4-19fc-45c0-868c-4b9255532b2b}, !- Handle
  {47951878-3b08-46fc-8250-7ea7863e8768}, !- Name
  {3f84e0f5-c041-4271-b7ec-4e12e9a483f1}; !- HVAC Component

OS:Sizing:Zone,
  {b657a6d2-dc40-414d-8d27-b2d86b25008c}, !- Handle
  {3f84e0f5-c041-4271-b7ec-4e12e9a483f1}, !- Zone or ZoneList Name
=======
  {1cc40264-e7c6-4578-8bc6-17ff9ec63ad7}, !- Handle
  Node 1,                                 !- Name
  {e1624dc1-d6c1-4810-be82-80d04284c670}, !- Inlet Port
  ;                                       !- Outlet Port

OS:Connection,
  {e1624dc1-d6c1-4810-be82-80d04284c670}, !- Handle
  {d0338131-3155-4a49-8a3d-2843c4e039c3}, !- Name
  {8bb43767-e177-4b47-b982-f17861b190e9}, !- Source Object
  11,                                     !- Outlet Port
  {1cc40264-e7c6-4578-8bc6-17ff9ec63ad7}, !- Target Object
  2;                                      !- Inlet Port

OS:PortList,
  {c3571180-6716-4eff-9c1c-98a07c8b80da}, !- Handle
  {8fbce7ab-3673-4474-849b-eb1cd364155b}, !- Name
  {8bb43767-e177-4b47-b982-f17861b190e9}; !- HVAC Component

OS:PortList,
  {494e43a1-11e8-48bf-b480-5e17b3bf4407}, !- Handle
  {297be443-7578-4875-b75b-556e4a5f4497}, !- Name
  {8bb43767-e177-4b47-b982-f17861b190e9}; !- HVAC Component

OS:PortList,
  {321c4d53-baa2-4be5-afdf-c67300db0557}, !- Handle
  {9953c936-717e-41f6-a002-a27fcedf821a}, !- Name
  {8bb43767-e177-4b47-b982-f17861b190e9}; !- HVAC Component

OS:Sizing:Zone,
  {62aaeeee-cd52-474e-831b-f0fae8a131a1}, !- Handle
  {8bb43767-e177-4b47-b982-f17861b190e9}, !- Zone or ZoneList Name
>>>>>>> 9fc7b4ca
  SupplyAirTemperature,                   !- Zone Cooling Design Supply Air Temperature Input Method
  14,                                     !- Zone Cooling Design Supply Air Temperature {C}
  11.11,                                  !- Zone Cooling Design Supply Air Temperature Difference {deltaC}
  SupplyAirTemperature,                   !- Zone Heating Design Supply Air Temperature Input Method
  40,                                     !- Zone Heating Design Supply Air Temperature {C}
  11.11,                                  !- Zone Heating Design Supply Air Temperature Difference {deltaC}
  0.0085,                                 !- Zone Cooling Design Supply Air Humidity Ratio {kg-H2O/kg-air}
  0.008,                                  !- Zone Heating Design Supply Air Humidity Ratio {kg-H2O/kg-air}
  ,                                       !- Zone Heating Sizing Factor
  ,                                       !- Zone Cooling Sizing Factor
  DesignDay,                              !- Cooling Design Air Flow Method
  ,                                       !- Cooling Design Air Flow Rate {m3/s}
  ,                                       !- Cooling Minimum Air Flow per Zone Floor Area {m3/s-m2}
  ,                                       !- Cooling Minimum Air Flow {m3/s}
  ,                                       !- Cooling Minimum Air Flow Fraction
  DesignDay,                              !- Heating Design Air Flow Method
  ,                                       !- Heating Design Air Flow Rate {m3/s}
  ,                                       !- Heating Maximum Air Flow per Zone Floor Area {m3/s-m2}
  ,                                       !- Heating Maximum Air Flow {m3/s}
  ,                                       !- Heating Maximum Air Flow Fraction
  ,                                       !- Design Zone Air Distribution Effectiveness in Cooling Mode
  ,                                       !- Design Zone Air Distribution Effectiveness in Heating Mode
  No,                                     !- Account for Dedicated Outdoor Air System
  NeutralSupplyAir,                       !- Dedicated Outdoor Air System Control Strategy
  autosize,                               !- Dedicated Outdoor Air Low Setpoint Temperature for Design {C}
  autosize;                               !- Dedicated Outdoor Air High Setpoint Temperature for Design {C}

OS:ZoneHVAC:EquipmentList,
<<<<<<< HEAD
  {d5f31563-e493-4524-af8d-0bbae0c04ed7}, !- Handle
  Zone HVAC Equipment List 1,             !- Name
  {3f84e0f5-c041-4271-b7ec-4e12e9a483f1}; !- Thermal Zone

OS:Space,
  {990b7743-9ae3-47a3-b4da-bc68418aab5d}, !- Handle
  living space,                           !- Name
  {bb3c7d21-940d-44ec-9a85-1632de53d6ce}, !- Space Type Name
=======
  {b49e3ea8-e139-4b19-a915-d502849b6a02}, !- Handle
  Zone HVAC Equipment List 1,             !- Name
  {8bb43767-e177-4b47-b982-f17861b190e9}; !- Thermal Zone

OS:Space,
  {299869a4-3d4d-45d3-a54f-d317b910d0a9}, !- Handle
  living space,                           !- Name
  {5a470200-15b5-4175-8604-eb555ea3d9be}, !- Space Type Name
>>>>>>> 9fc7b4ca
  ,                                       !- Default Construction Set Name
  ,                                       !- Default Schedule Set Name
  -0,                                     !- Direction of Relative North {deg}
  0,                                      !- X Origin {m}
  0,                                      !- Y Origin {m}
  0,                                      !- Z Origin {m}
  ,                                       !- Building Story Name
<<<<<<< HEAD
  {3f84e0f5-c041-4271-b7ec-4e12e9a483f1}, !- Thermal Zone Name
  ,                                       !- Part of Total Floor Area
  ,                                       !- Design Specification Outdoor Air Object Name
  {735fd667-3bf3-4cbe-847a-1667b35027bd}; !- Building Unit Name

OS:Surface,
  {8bc97f01-67e5-41d8-b25f-63542364135c}, !- Handle
  Surface 1,                              !- Name
  Floor,                                  !- Surface Type
  ,                                       !- Construction Name
  {990b7743-9ae3-47a3-b4da-bc68418aab5d}, !- Space Name
=======
  {8bb43767-e177-4b47-b982-f17861b190e9}, !- Thermal Zone Name
  ,                                       !- Part of Total Floor Area
  ,                                       !- Design Specification Outdoor Air Object Name
  {3d2c1e2a-36ac-4a6b-9a32-ce27481df0cb}; !- Building Unit Name

OS:Surface,
  {230ea8a5-699f-4e21-abc6-bbcd3100a363}, !- Handle
  Surface 1,                              !- Name
  Floor,                                  !- Surface Type
  ,                                       !- Construction Name
  {299869a4-3d4d-45d3-a54f-d317b910d0a9}, !- Space Name
>>>>>>> 9fc7b4ca
  Foundation,                             !- Outside Boundary Condition
  ,                                       !- Outside Boundary Condition Object
  NoSun,                                  !- Sun Exposure
  NoWind,                                 !- Wind Exposure
  ,                                       !- View Factor to Ground
  ,                                       !- Number of Vertices
  0, 0, 0,                                !- X,Y,Z Vertex 1 {m}
  0, 6.81553519541936, 0,                 !- X,Y,Z Vertex 2 {m}
  13.6310703908387, 6.81553519541936, 0,  !- X,Y,Z Vertex 3 {m}
  13.6310703908387, 0, 0;                 !- X,Y,Z Vertex 4 {m}

OS:Surface,
<<<<<<< HEAD
  {5b057336-cbcf-491b-985c-30e552770da1}, !- Handle
  Surface 2,                              !- Name
  Wall,                                   !- Surface Type
  ,                                       !- Construction Name
  {990b7743-9ae3-47a3-b4da-bc68418aab5d}, !- Space Name
=======
  {c59a2849-109b-4da9-b109-a14916a707eb}, !- Handle
  Surface 2,                              !- Name
  Wall,                                   !- Surface Type
  ,                                       !- Construction Name
  {299869a4-3d4d-45d3-a54f-d317b910d0a9}, !- Space Name
>>>>>>> 9fc7b4ca
  Outdoors,                               !- Outside Boundary Condition
  ,                                       !- Outside Boundary Condition Object
  SunExposed,                             !- Sun Exposure
  WindExposed,                            !- Wind Exposure
  ,                                       !- View Factor to Ground
  ,                                       !- Number of Vertices
  0, 6.81553519541936, 2.4384,            !- X,Y,Z Vertex 1 {m}
  0, 6.81553519541936, 0,                 !- X,Y,Z Vertex 2 {m}
  0, 0, 0,                                !- X,Y,Z Vertex 3 {m}
  0, 0, 2.4384;                           !- X,Y,Z Vertex 4 {m}

OS:Surface,
<<<<<<< HEAD
  {6169e352-3192-4b97-a1df-d95fe5dca027}, !- Handle
  Surface 3,                              !- Name
  Wall,                                   !- Surface Type
  ,                                       !- Construction Name
  {990b7743-9ae3-47a3-b4da-bc68418aab5d}, !- Space Name
=======
  {00c0d9a9-1c4e-44fb-86e0-b835c52986c5}, !- Handle
  Surface 3,                              !- Name
  Wall,                                   !- Surface Type
  ,                                       !- Construction Name
  {299869a4-3d4d-45d3-a54f-d317b910d0a9}, !- Space Name
>>>>>>> 9fc7b4ca
  Outdoors,                               !- Outside Boundary Condition
  ,                                       !- Outside Boundary Condition Object
  SunExposed,                             !- Sun Exposure
  WindExposed,                            !- Wind Exposure
  ,                                       !- View Factor to Ground
  ,                                       !- Number of Vertices
  13.6310703908387, 6.81553519541936, 2.4384, !- X,Y,Z Vertex 1 {m}
  13.6310703908387, 6.81553519541936, 0,  !- X,Y,Z Vertex 2 {m}
  0, 6.81553519541936, 0,                 !- X,Y,Z Vertex 3 {m}
  0, 6.81553519541936, 2.4384;            !- X,Y,Z Vertex 4 {m}

OS:Surface,
<<<<<<< HEAD
  {6ae42f16-241f-4357-9c92-9fb556106a4e}, !- Handle
  Surface 4,                              !- Name
  Wall,                                   !- Surface Type
  ,                                       !- Construction Name
  {990b7743-9ae3-47a3-b4da-bc68418aab5d}, !- Space Name
=======
  {52dce99d-8eec-4d6d-be76-f4ae06791290}, !- Handle
  Surface 4,                              !- Name
  Wall,                                   !- Surface Type
  ,                                       !- Construction Name
  {299869a4-3d4d-45d3-a54f-d317b910d0a9}, !- Space Name
>>>>>>> 9fc7b4ca
  Outdoors,                               !- Outside Boundary Condition
  ,                                       !- Outside Boundary Condition Object
  SunExposed,                             !- Sun Exposure
  WindExposed,                            !- Wind Exposure
  ,                                       !- View Factor to Ground
  ,                                       !- Number of Vertices
  13.6310703908387, 0, 2.4384,            !- X,Y,Z Vertex 1 {m}
  13.6310703908387, 0, 0,                 !- X,Y,Z Vertex 2 {m}
  13.6310703908387, 6.81553519541936, 0,  !- X,Y,Z Vertex 3 {m}
  13.6310703908387, 6.81553519541936, 2.4384; !- X,Y,Z Vertex 4 {m}

OS:Surface,
<<<<<<< HEAD
  {b64bb23c-1b7a-4268-9314-bb681785ca52}, !- Handle
  Surface 5,                              !- Name
  Wall,                                   !- Surface Type
  ,                                       !- Construction Name
  {990b7743-9ae3-47a3-b4da-bc68418aab5d}, !- Space Name
=======
  {fe2a971c-1bf8-40b3-9dd5-1ae260a3100f}, !- Handle
  Surface 5,                              !- Name
  Wall,                                   !- Surface Type
  ,                                       !- Construction Name
  {299869a4-3d4d-45d3-a54f-d317b910d0a9}, !- Space Name
>>>>>>> 9fc7b4ca
  Outdoors,                               !- Outside Boundary Condition
  ,                                       !- Outside Boundary Condition Object
  SunExposed,                             !- Sun Exposure
  WindExposed,                            !- Wind Exposure
  ,                                       !- View Factor to Ground
  ,                                       !- Number of Vertices
  0, 0, 2.4384,                           !- X,Y,Z Vertex 1 {m}
  0, 0, 0,                                !- X,Y,Z Vertex 2 {m}
  13.6310703908387, 0, 0,                 !- X,Y,Z Vertex 3 {m}
  13.6310703908387, 0, 2.4384;            !- X,Y,Z Vertex 4 {m}

OS:Surface,
<<<<<<< HEAD
  {2fa4783d-1a5f-4fe4-9cde-843d04842b31}, !- Handle
  Surface 6,                              !- Name
  RoofCeiling,                            !- Surface Type
  ,                                       !- Construction Name
  {990b7743-9ae3-47a3-b4da-bc68418aab5d}, !- Space Name
  Surface,                                !- Outside Boundary Condition
  {3d6250e7-3d39-47f6-9e57-39b3e2247b36}, !- Outside Boundary Condition Object
=======
  {dd382e7e-e7ad-4ba5-b343-37562c0996cd}, !- Handle
  Surface 6,                              !- Name
  RoofCeiling,                            !- Surface Type
  ,                                       !- Construction Name
  {299869a4-3d4d-45d3-a54f-d317b910d0a9}, !- Space Name
  Surface,                                !- Outside Boundary Condition
  {2856ef82-8252-4ac5-a064-6f0abcc781ff}, !- Outside Boundary Condition Object
>>>>>>> 9fc7b4ca
  NoSun,                                  !- Sun Exposure
  NoWind,                                 !- Wind Exposure
  ,                                       !- View Factor to Ground
  ,                                       !- Number of Vertices
  13.6310703908387, 0, 2.4384,            !- X,Y,Z Vertex 1 {m}
  13.6310703908387, 6.81553519541936, 2.4384, !- X,Y,Z Vertex 2 {m}
  0, 6.81553519541936, 2.4384,            !- X,Y,Z Vertex 3 {m}
  0, 0, 2.4384;                           !- X,Y,Z Vertex 4 {m}

OS:SpaceType,
<<<<<<< HEAD
  {bb3c7d21-940d-44ec-9a85-1632de53d6ce}, !- Handle
=======
  {5a470200-15b5-4175-8604-eb555ea3d9be}, !- Handle
>>>>>>> 9fc7b4ca
  Space Type 1,                           !- Name
  ,                                       !- Default Construction Set Name
  ,                                       !- Default Schedule Set Name
  ,                                       !- Group Rendering Name
  ,                                       !- Design Specification Outdoor Air Object Name
  ,                                       !- Standards Template
  ,                                       !- Standards Building Type
  living;                                 !- Standards Space Type

OS:Space,
<<<<<<< HEAD
  {a4e6bbd4-0198-4af8-a014-d80424bec33c}, !- Handle
  living space|story 2,                   !- Name
  {bb3c7d21-940d-44ec-9a85-1632de53d6ce}, !- Space Type Name
=======
  {e66b6a2f-d5ce-4d6e-b3a8-17c2de9bc142}, !- Handle
  living space|story 2,                   !- Name
  {5a470200-15b5-4175-8604-eb555ea3d9be}, !- Space Type Name
>>>>>>> 9fc7b4ca
  ,                                       !- Default Construction Set Name
  ,                                       !- Default Schedule Set Name
  -0,                                     !- Direction of Relative North {deg}
  0,                                      !- X Origin {m}
  0,                                      !- Y Origin {m}
  2.4384,                                 !- Z Origin {m}
  ,                                       !- Building Story Name
<<<<<<< HEAD
  {3f84e0f5-c041-4271-b7ec-4e12e9a483f1}, !- Thermal Zone Name
  ,                                       !- Part of Total Floor Area
  ,                                       !- Design Specification Outdoor Air Object Name
  {735fd667-3bf3-4cbe-847a-1667b35027bd}; !- Building Unit Name

OS:Surface,
  {3d6250e7-3d39-47f6-9e57-39b3e2247b36}, !- Handle
  Surface 7,                              !- Name
  Floor,                                  !- Surface Type
  ,                                       !- Construction Name
  {a4e6bbd4-0198-4af8-a014-d80424bec33c}, !- Space Name
  Surface,                                !- Outside Boundary Condition
  {2fa4783d-1a5f-4fe4-9cde-843d04842b31}, !- Outside Boundary Condition Object
=======
  {8bb43767-e177-4b47-b982-f17861b190e9}, !- Thermal Zone Name
  ,                                       !- Part of Total Floor Area
  ,                                       !- Design Specification Outdoor Air Object Name
  {3d2c1e2a-36ac-4a6b-9a32-ce27481df0cb}; !- Building Unit Name

OS:Surface,
  {2856ef82-8252-4ac5-a064-6f0abcc781ff}, !- Handle
  Surface 7,                              !- Name
  Floor,                                  !- Surface Type
  ,                                       !- Construction Name
  {e66b6a2f-d5ce-4d6e-b3a8-17c2de9bc142}, !- Space Name
  Surface,                                !- Outside Boundary Condition
  {dd382e7e-e7ad-4ba5-b343-37562c0996cd}, !- Outside Boundary Condition Object
>>>>>>> 9fc7b4ca
  NoSun,                                  !- Sun Exposure
  NoWind,                                 !- Wind Exposure
  ,                                       !- View Factor to Ground
  ,                                       !- Number of Vertices
  0, 0, 0,                                !- X,Y,Z Vertex 1 {m}
  0, 6.81553519541936, 0,                 !- X,Y,Z Vertex 2 {m}
  13.6310703908387, 6.81553519541936, 0,  !- X,Y,Z Vertex 3 {m}
  13.6310703908387, 0, 0;                 !- X,Y,Z Vertex 4 {m}

OS:Surface,
<<<<<<< HEAD
  {13b59854-f561-4180-8ad2-05931cb0aebf}, !- Handle
  Surface 8,                              !- Name
  Wall,                                   !- Surface Type
  ,                                       !- Construction Name
  {a4e6bbd4-0198-4af8-a014-d80424bec33c}, !- Space Name
=======
  {05b50881-b14b-4f36-91bd-693b1c4f75db}, !- Handle
  Surface 8,                              !- Name
  Wall,                                   !- Surface Type
  ,                                       !- Construction Name
  {e66b6a2f-d5ce-4d6e-b3a8-17c2de9bc142}, !- Space Name
>>>>>>> 9fc7b4ca
  Outdoors,                               !- Outside Boundary Condition
  ,                                       !- Outside Boundary Condition Object
  SunExposed,                             !- Sun Exposure
  WindExposed,                            !- Wind Exposure
  ,                                       !- View Factor to Ground
  ,                                       !- Number of Vertices
  0, 6.81553519541936, 2.4384,            !- X,Y,Z Vertex 1 {m}
  0, 6.81553519541936, 0,                 !- X,Y,Z Vertex 2 {m}
  0, 0, 0,                                !- X,Y,Z Vertex 3 {m}
  0, 0, 2.4384;                           !- X,Y,Z Vertex 4 {m}

OS:Surface,
<<<<<<< HEAD
  {14fd7979-b2ab-420f-84b8-bd905423e182}, !- Handle
  Surface 9,                              !- Name
  Wall,                                   !- Surface Type
  ,                                       !- Construction Name
  {a4e6bbd4-0198-4af8-a014-d80424bec33c}, !- Space Name
=======
  {38b534da-b9b9-4883-b35c-ee85578815d0}, !- Handle
  Surface 9,                              !- Name
  Wall,                                   !- Surface Type
  ,                                       !- Construction Name
  {e66b6a2f-d5ce-4d6e-b3a8-17c2de9bc142}, !- Space Name
>>>>>>> 9fc7b4ca
  Outdoors,                               !- Outside Boundary Condition
  ,                                       !- Outside Boundary Condition Object
  SunExposed,                             !- Sun Exposure
  WindExposed,                            !- Wind Exposure
  ,                                       !- View Factor to Ground
  ,                                       !- Number of Vertices
  13.6310703908387, 6.81553519541936, 2.4384, !- X,Y,Z Vertex 1 {m}
  13.6310703908387, 6.81553519541936, 0,  !- X,Y,Z Vertex 2 {m}
  0, 6.81553519541936, 0,                 !- X,Y,Z Vertex 3 {m}
  0, 6.81553519541936, 2.4384;            !- X,Y,Z Vertex 4 {m}

OS:Surface,
<<<<<<< HEAD
  {58dbb9cf-4292-4774-8c9d-2e77ae5b4414}, !- Handle
  Surface 10,                             !- Name
  Wall,                                   !- Surface Type
  ,                                       !- Construction Name
  {a4e6bbd4-0198-4af8-a014-d80424bec33c}, !- Space Name
=======
  {1cbba594-73ca-45e8-8e46-839179eb7158}, !- Handle
  Surface 10,                             !- Name
  Wall,                                   !- Surface Type
  ,                                       !- Construction Name
  {e66b6a2f-d5ce-4d6e-b3a8-17c2de9bc142}, !- Space Name
>>>>>>> 9fc7b4ca
  Outdoors,                               !- Outside Boundary Condition
  ,                                       !- Outside Boundary Condition Object
  SunExposed,                             !- Sun Exposure
  WindExposed,                            !- Wind Exposure
  ,                                       !- View Factor to Ground
  ,                                       !- Number of Vertices
  13.6310703908387, 0, 2.4384,            !- X,Y,Z Vertex 1 {m}
  13.6310703908387, 0, 0,                 !- X,Y,Z Vertex 2 {m}
  13.6310703908387, 6.81553519541936, 0,  !- X,Y,Z Vertex 3 {m}
  13.6310703908387, 6.81553519541936, 2.4384; !- X,Y,Z Vertex 4 {m}

OS:Surface,
<<<<<<< HEAD
  {c9848c43-f3f0-4307-8df0-c293464588fd}, !- Handle
  Surface 11,                             !- Name
  Wall,                                   !- Surface Type
  ,                                       !- Construction Name
  {a4e6bbd4-0198-4af8-a014-d80424bec33c}, !- Space Name
=======
  {989ba075-9063-47a9-af2e-5293cf82ea07}, !- Handle
  Surface 11,                             !- Name
  Wall,                                   !- Surface Type
  ,                                       !- Construction Name
  {e66b6a2f-d5ce-4d6e-b3a8-17c2de9bc142}, !- Space Name
>>>>>>> 9fc7b4ca
  Outdoors,                               !- Outside Boundary Condition
  ,                                       !- Outside Boundary Condition Object
  SunExposed,                             !- Sun Exposure
  WindExposed,                            !- Wind Exposure
  ,                                       !- View Factor to Ground
  ,                                       !- Number of Vertices
  0, 0, 2.4384,                           !- X,Y,Z Vertex 1 {m}
  0, 0, 0,                                !- X,Y,Z Vertex 2 {m}
  13.6310703908387, 0, 0,                 !- X,Y,Z Vertex 3 {m}
  13.6310703908387, 0, 2.4384;            !- X,Y,Z Vertex 4 {m}

OS:Surface,
<<<<<<< HEAD
  {5f281943-96d9-4ac0-a447-a4bfbc00407a}, !- Handle
  Surface 12,                             !- Name
  RoofCeiling,                            !- Surface Type
  ,                                       !- Construction Name
  {a4e6bbd4-0198-4af8-a014-d80424bec33c}, !- Space Name
  Surface,                                !- Outside Boundary Condition
  {2c5f7646-3e66-4b8b-b3c2-04f46283cd02}, !- Outside Boundary Condition Object
=======
  {c195a1e6-a65e-4dba-b79c-736ab32f4329}, !- Handle
  Surface 12,                             !- Name
  RoofCeiling,                            !- Surface Type
  ,                                       !- Construction Name
  {e66b6a2f-d5ce-4d6e-b3a8-17c2de9bc142}, !- Space Name
  Surface,                                !- Outside Boundary Condition
  {c3e8e0ea-28ce-4b3d-bc6c-4014b69f5515}, !- Outside Boundary Condition Object
>>>>>>> 9fc7b4ca
  NoSun,                                  !- Sun Exposure
  NoWind,                                 !- Wind Exposure
  ,                                       !- View Factor to Ground
  ,                                       !- Number of Vertices
  13.6310703908387, 0, 2.4384,            !- X,Y,Z Vertex 1 {m}
  13.6310703908387, 6.81553519541936, 2.4384, !- X,Y,Z Vertex 2 {m}
  0, 6.81553519541936, 2.4384,            !- X,Y,Z Vertex 3 {m}
  0, 0, 2.4384;                           !- X,Y,Z Vertex 4 {m}

OS:Surface,
<<<<<<< HEAD
  {2c5f7646-3e66-4b8b-b3c2-04f46283cd02}, !- Handle
  Surface 13,                             !- Name
  Floor,                                  !- Surface Type
  ,                                       !- Construction Name
  {c2d71779-887c-4df9-ab51-149b7450c244}, !- Space Name
  Surface,                                !- Outside Boundary Condition
  {5f281943-96d9-4ac0-a447-a4bfbc00407a}, !- Outside Boundary Condition Object
=======
  {c3e8e0ea-28ce-4b3d-bc6c-4014b69f5515}, !- Handle
  Surface 13,                             !- Name
  Floor,                                  !- Surface Type
  ,                                       !- Construction Name
  {2ccdbdad-eda3-4d00-9fe1-a8ded824cbbd}, !- Space Name
  Surface,                                !- Outside Boundary Condition
  {c195a1e6-a65e-4dba-b79c-736ab32f4329}, !- Outside Boundary Condition Object
>>>>>>> 9fc7b4ca
  NoSun,                                  !- Sun Exposure
  NoWind,                                 !- Wind Exposure
  ,                                       !- View Factor to Ground
  ,                                       !- Number of Vertices
  0, 6.81553519541936, 0,                 !- X,Y,Z Vertex 1 {m}
  13.6310703908387, 6.81553519541936, 0,  !- X,Y,Z Vertex 2 {m}
  13.6310703908387, 0, 0,                 !- X,Y,Z Vertex 3 {m}
  0, 0, 0;                                !- X,Y,Z Vertex 4 {m}

OS:Surface,
<<<<<<< HEAD
  {4d8c9dcc-1b9b-4756-b1a3-b415252b0895}, !- Handle
  Surface 14,                             !- Name
  RoofCeiling,                            !- Surface Type
  ,                                       !- Construction Name
  {c2d71779-887c-4df9-ab51-149b7450c244}, !- Space Name
=======
  {e2de9a6b-f135-4150-a5e3-70e777fb19a2}, !- Handle
  Surface 14,                             !- Name
  RoofCeiling,                            !- Surface Type
  ,                                       !- Construction Name
  {2ccdbdad-eda3-4d00-9fe1-a8ded824cbbd}, !- Space Name
>>>>>>> 9fc7b4ca
  Outdoors,                               !- Outside Boundary Condition
  ,                                       !- Outside Boundary Condition Object
  SunExposed,                             !- Sun Exposure
  WindExposed,                            !- Wind Exposure
  ,                                       !- View Factor to Ground
  ,                                       !- Number of Vertices
  13.6310703908387, 3.40776759770968, 1.70388379885484, !- X,Y,Z Vertex 1 {m}
  0, 3.40776759770968, 1.70388379885484,  !- X,Y,Z Vertex 2 {m}
  0, 0, 0,                                !- X,Y,Z Vertex 3 {m}
  13.6310703908387, 0, 0;                 !- X,Y,Z Vertex 4 {m}

OS:Surface,
<<<<<<< HEAD
  {f437ad5a-42c2-4109-ab6c-b63ca6fb79e4}, !- Handle
  Surface 15,                             !- Name
  RoofCeiling,                            !- Surface Type
  ,                                       !- Construction Name
  {c2d71779-887c-4df9-ab51-149b7450c244}, !- Space Name
=======
  {0c15e9f3-39f9-479a-86f7-350f14ac747f}, !- Handle
  Surface 15,                             !- Name
  RoofCeiling,                            !- Surface Type
  ,                                       !- Construction Name
  {2ccdbdad-eda3-4d00-9fe1-a8ded824cbbd}, !- Space Name
>>>>>>> 9fc7b4ca
  Outdoors,                               !- Outside Boundary Condition
  ,                                       !- Outside Boundary Condition Object
  SunExposed,                             !- Sun Exposure
  WindExposed,                            !- Wind Exposure
  ,                                       !- View Factor to Ground
  ,                                       !- Number of Vertices
  0, 3.40776759770968, 1.70388379885484,  !- X,Y,Z Vertex 1 {m}
  13.6310703908387, 3.40776759770968, 1.70388379885484, !- X,Y,Z Vertex 2 {m}
  13.6310703908387, 6.81553519541936, 0,  !- X,Y,Z Vertex 3 {m}
  0, 6.81553519541936, 0;                 !- X,Y,Z Vertex 4 {m}

OS:Surface,
<<<<<<< HEAD
  {087867b7-24f2-46cf-937a-22070a9c1d2c}, !- Handle
  Surface 16,                             !- Name
  Wall,                                   !- Surface Type
  ,                                       !- Construction Name
  {c2d71779-887c-4df9-ab51-149b7450c244}, !- Space Name
=======
  {0e459464-db88-4092-a04f-6fbe014b08a9}, !- Handle
  Surface 16,                             !- Name
  Wall,                                   !- Surface Type
  ,                                       !- Construction Name
  {2ccdbdad-eda3-4d00-9fe1-a8ded824cbbd}, !- Space Name
>>>>>>> 9fc7b4ca
  Outdoors,                               !- Outside Boundary Condition
  ,                                       !- Outside Boundary Condition Object
  SunExposed,                             !- Sun Exposure
  WindExposed,                            !- Wind Exposure
  ,                                       !- View Factor to Ground
  ,                                       !- Number of Vertices
  0, 3.40776759770968, 1.70388379885484,  !- X,Y,Z Vertex 1 {m}
  0, 6.81553519541936, 0,                 !- X,Y,Z Vertex 2 {m}
  0, 0, 0;                                !- X,Y,Z Vertex 3 {m}

OS:Surface,
<<<<<<< HEAD
  {dd8a4bcd-136d-4ead-a101-e9095b7060e4}, !- Handle
  Surface 17,                             !- Name
  Wall,                                   !- Surface Type
  ,                                       !- Construction Name
  {c2d71779-887c-4df9-ab51-149b7450c244}, !- Space Name
=======
  {de872ded-25c6-486e-a429-f7f9202a77d3}, !- Handle
  Surface 17,                             !- Name
  Wall,                                   !- Surface Type
  ,                                       !- Construction Name
  {2ccdbdad-eda3-4d00-9fe1-a8ded824cbbd}, !- Space Name
>>>>>>> 9fc7b4ca
  Outdoors,                               !- Outside Boundary Condition
  ,                                       !- Outside Boundary Condition Object
  SunExposed,                             !- Sun Exposure
  WindExposed,                            !- Wind Exposure
  ,                                       !- View Factor to Ground
  ,                                       !- Number of Vertices
  13.6310703908387, 3.40776759770968, 1.70388379885484, !- X,Y,Z Vertex 1 {m}
  13.6310703908387, 0, 0,                 !- X,Y,Z Vertex 2 {m}
  13.6310703908387, 6.81553519541936, 0;  !- X,Y,Z Vertex 3 {m}

OS:Space,
<<<<<<< HEAD
  {c2d71779-887c-4df9-ab51-149b7450c244}, !- Handle
  unfinished attic space,                 !- Name
  {29804b8d-e2b9-439d-9c93-2bbc192e7fd7}, !- Space Type Name
=======
  {2ccdbdad-eda3-4d00-9fe1-a8ded824cbbd}, !- Handle
  unfinished attic space,                 !- Name
  {9c09c03d-2f10-4713-8106-6e23116b768d}, !- Space Type Name
>>>>>>> 9fc7b4ca
  ,                                       !- Default Construction Set Name
  ,                                       !- Default Schedule Set Name
  -0,                                     !- Direction of Relative North {deg}
  0,                                      !- X Origin {m}
  0,                                      !- Y Origin {m}
  4.8768,                                 !- Z Origin {m}
  ,                                       !- Building Story Name
<<<<<<< HEAD
  {afe3c373-6346-4f01-84ec-e5ced3b4b48b}; !- Thermal Zone Name

OS:ThermalZone,
  {afe3c373-6346-4f01-84ec-e5ced3b4b48b}, !- Handle
=======
  {abaf078b-783a-4c3f-a4f7-88b6fba744f6}; !- Thermal Zone Name

OS:ThermalZone,
  {abaf078b-783a-4c3f-a4f7-88b6fba744f6}, !- Handle
>>>>>>> 9fc7b4ca
  unfinished attic zone,                  !- Name
  ,                                       !- Multiplier
  ,                                       !- Ceiling Height {m}
  ,                                       !- Volume {m3}
  ,                                       !- Floor Area {m2}
  ,                                       !- Zone Inside Convection Algorithm
  ,                                       !- Zone Outside Convection Algorithm
  ,                                       !- Zone Conditioning Equipment List Name
<<<<<<< HEAD
  {438bf2c5-54bb-4bdd-8e43-ee4ad7f343c9}, !- Zone Air Inlet Port List
  {aea0f08a-b91f-4f1f-b439-cba06c6ebb9c}, !- Zone Air Exhaust Port List
  {024a846b-7966-44a9-89f4-e48680384a07}, !- Zone Air Node Name
  {e248c212-c5ff-4995-bc50-e9efb6090950}, !- Zone Return Air Port List
=======
  {40858ce2-8e80-4174-bdfe-942878bd5456}, !- Zone Air Inlet Port List
  {f7cf941f-c37c-46af-b8d2-a22ee41ca250}, !- Zone Air Exhaust Port List
  {bac58872-8bff-4575-bc0a-13ab9a1f0804}, !- Zone Air Node Name
  {ac23d326-e563-4dd8-9b3e-dd75aff9e65c}, !- Zone Return Air Port List
>>>>>>> 9fc7b4ca
  ,                                       !- Primary Daylighting Control Name
  ,                                       !- Fraction of Zone Controlled by Primary Daylighting Control
  ,                                       !- Secondary Daylighting Control Name
  ,                                       !- Fraction of Zone Controlled by Secondary Daylighting Control
  ,                                       !- Illuminance Map Name
  ,                                       !- Group Rendering Name
  ,                                       !- Thermostat Name
  No;                                     !- Use Ideal Air Loads

OS:Node,
<<<<<<< HEAD
  {87c0ea7f-951e-4dc1-b96c-acd536382b48}, !- Handle
  Node 2,                                 !- Name
  {024a846b-7966-44a9-89f4-e48680384a07}, !- Inlet Port
  ;                                       !- Outlet Port

OS:Connection,
  {024a846b-7966-44a9-89f4-e48680384a07}, !- Handle
  {4195b498-21ad-48c4-ac74-8bad1befd699}, !- Name
  {afe3c373-6346-4f01-84ec-e5ced3b4b48b}, !- Source Object
  11,                                     !- Outlet Port
  {87c0ea7f-951e-4dc1-b96c-acd536382b48}, !- Target Object
  2;                                      !- Inlet Port

OS:PortList,
  {438bf2c5-54bb-4bdd-8e43-ee4ad7f343c9}, !- Handle
  {83a8dd74-e2a6-428c-b1f7-bbde5160749c}, !- Name
  {afe3c373-6346-4f01-84ec-e5ced3b4b48b}; !- HVAC Component

OS:PortList,
  {aea0f08a-b91f-4f1f-b439-cba06c6ebb9c}, !- Handle
  {6c608479-33cb-4bec-b170-ba4b9657de9f}, !- Name
  {afe3c373-6346-4f01-84ec-e5ced3b4b48b}; !- HVAC Component

OS:PortList,
  {e248c212-c5ff-4995-bc50-e9efb6090950}, !- Handle
  {bace8eb4-c8d1-4ffe-b321-a008ab2a8713}, !- Name
  {afe3c373-6346-4f01-84ec-e5ced3b4b48b}; !- HVAC Component

OS:Sizing:Zone,
  {54a583d9-57d1-4c48-b002-738b2b0a6413}, !- Handle
  {afe3c373-6346-4f01-84ec-e5ced3b4b48b}, !- Zone or ZoneList Name
=======
  {c3334555-795c-4dd8-8fb1-16544fb57945}, !- Handle
  Node 2,                                 !- Name
  {bac58872-8bff-4575-bc0a-13ab9a1f0804}, !- Inlet Port
  ;                                       !- Outlet Port

OS:Connection,
  {bac58872-8bff-4575-bc0a-13ab9a1f0804}, !- Handle
  {cd60ab6f-ac6c-4467-b7d5-67931eeffd62}, !- Name
  {abaf078b-783a-4c3f-a4f7-88b6fba744f6}, !- Source Object
  11,                                     !- Outlet Port
  {c3334555-795c-4dd8-8fb1-16544fb57945}, !- Target Object
  2;                                      !- Inlet Port

OS:PortList,
  {40858ce2-8e80-4174-bdfe-942878bd5456}, !- Handle
  {533775ec-f13d-49e1-a02c-8cbb7843747a}, !- Name
  {abaf078b-783a-4c3f-a4f7-88b6fba744f6}; !- HVAC Component

OS:PortList,
  {f7cf941f-c37c-46af-b8d2-a22ee41ca250}, !- Handle
  {76435a3b-c668-4745-af7e-d4428f30e60f}, !- Name
  {abaf078b-783a-4c3f-a4f7-88b6fba744f6}; !- HVAC Component

OS:PortList,
  {ac23d326-e563-4dd8-9b3e-dd75aff9e65c}, !- Handle
  {9b661689-9b90-4bc0-99ff-9ad07e32cd8f}, !- Name
  {abaf078b-783a-4c3f-a4f7-88b6fba744f6}; !- HVAC Component

OS:Sizing:Zone,
  {541d29c3-79ad-413e-93d4-fb0a51d67aa3}, !- Handle
  {abaf078b-783a-4c3f-a4f7-88b6fba744f6}, !- Zone or ZoneList Name
>>>>>>> 9fc7b4ca
  SupplyAirTemperature,                   !- Zone Cooling Design Supply Air Temperature Input Method
  14,                                     !- Zone Cooling Design Supply Air Temperature {C}
  11.11,                                  !- Zone Cooling Design Supply Air Temperature Difference {deltaC}
  SupplyAirTemperature,                   !- Zone Heating Design Supply Air Temperature Input Method
  40,                                     !- Zone Heating Design Supply Air Temperature {C}
  11.11,                                  !- Zone Heating Design Supply Air Temperature Difference {deltaC}
  0.0085,                                 !- Zone Cooling Design Supply Air Humidity Ratio {kg-H2O/kg-air}
  0.008,                                  !- Zone Heating Design Supply Air Humidity Ratio {kg-H2O/kg-air}
  ,                                       !- Zone Heating Sizing Factor
  ,                                       !- Zone Cooling Sizing Factor
  DesignDay,                              !- Cooling Design Air Flow Method
  ,                                       !- Cooling Design Air Flow Rate {m3/s}
  ,                                       !- Cooling Minimum Air Flow per Zone Floor Area {m3/s-m2}
  ,                                       !- Cooling Minimum Air Flow {m3/s}
  ,                                       !- Cooling Minimum Air Flow Fraction
  DesignDay,                              !- Heating Design Air Flow Method
  ,                                       !- Heating Design Air Flow Rate {m3/s}
  ,                                       !- Heating Maximum Air Flow per Zone Floor Area {m3/s-m2}
  ,                                       !- Heating Maximum Air Flow {m3/s}
  ,                                       !- Heating Maximum Air Flow Fraction
  ,                                       !- Design Zone Air Distribution Effectiveness in Cooling Mode
  ,                                       !- Design Zone Air Distribution Effectiveness in Heating Mode
  No,                                     !- Account for Dedicated Outdoor Air System
  NeutralSupplyAir,                       !- Dedicated Outdoor Air System Control Strategy
  autosize,                               !- Dedicated Outdoor Air Low Setpoint Temperature for Design {C}
  autosize;                               !- Dedicated Outdoor Air High Setpoint Temperature for Design {C}

OS:ZoneHVAC:EquipmentList,
<<<<<<< HEAD
  {8615f26b-d9ea-4cdf-b4d1-e02c10b4bf1e}, !- Handle
  Zone HVAC Equipment List 2,             !- Name
  {afe3c373-6346-4f01-84ec-e5ced3b4b48b}; !- Thermal Zone

OS:SpaceType,
  {29804b8d-e2b9-439d-9c93-2bbc192e7fd7}, !- Handle
=======
  {8222a13b-5839-403d-be70-fc727717cad4}, !- Handle
  Zone HVAC Equipment List 2,             !- Name
  {abaf078b-783a-4c3f-a4f7-88b6fba744f6}; !- Thermal Zone

OS:SpaceType,
  {9c09c03d-2f10-4713-8106-6e23116b768d}, !- Handle
>>>>>>> 9fc7b4ca
  Space Type 2,                           !- Name
  ,                                       !- Default Construction Set Name
  ,                                       !- Default Schedule Set Name
  ,                                       !- Group Rendering Name
  ,                                       !- Design Specification Outdoor Air Object Name
  ,                                       !- Standards Template
  ,                                       !- Standards Building Type
  unfinished attic;                       !- Standards Space Type

OS:BuildingUnit,
<<<<<<< HEAD
  {735fd667-3bf3-4cbe-847a-1667b35027bd}, !- Handle
=======
  {3d2c1e2a-36ac-4a6b-9a32-ce27481df0cb}, !- Handle
>>>>>>> 9fc7b4ca
  unit 1,                                 !- Name
  ,                                       !- Rendering Color
  Residential;                            !- Building Unit Type

OS:Building,
<<<<<<< HEAD
  {319cc49c-63a2-4f84-a0e8-38d6ca6a95df}, !- Handle
=======
  {14bfa0a8-5e0a-48fe-9313-2e4af6db2a97}, !- Handle
>>>>>>> 9fc7b4ca
  Building 1,                             !- Name
  ,                                       !- Building Sector Type
  0,                                      !- North Axis {deg}
  ,                                       !- Nominal Floor to Floor Height {m}
  ,                                       !- Space Type Name
  ,                                       !- Default Construction Set Name
  ,                                       !- Default Schedule Set Name
  2,                                      !- Standards Number of Stories
  2,                                      !- Standards Number of Above Ground Stories
  ,                                       !- Standards Template
  singlefamilydetached,                   !- Standards Building Type
  1;                                      !- Standards Number of Living Units

OS:AdditionalProperties,
<<<<<<< HEAD
  {3f54c22e-a92e-4336-8b60-a974052d1d96}, !- Handle
  {319cc49c-63a2-4f84-a0e8-38d6ca6a95df}, !- Object Name
=======
  {491f3359-9f42-4e5b-b4f2-fe29a1203c0c}, !- Handle
  {14bfa0a8-5e0a-48fe-9313-2e4af6db2a97}, !- Object Name
>>>>>>> 9fc7b4ca
  Total Units Represented,                !- Feature Name 1
  Integer,                                !- Feature Data Type 1
  1,                                      !- Feature Value 1
  Total Units Modeled,                    !- Feature Name 2
  Integer,                                !- Feature Data Type 2
  1;                                      !- Feature Value 2

OS:AdditionalProperties,
<<<<<<< HEAD
  {8122e82e-0550-46ee-a57d-35e98fb99789}, !- Handle
  {735fd667-3bf3-4cbe-847a-1667b35027bd}, !- Object Name
=======
  {716e3e55-b94c-44b5-91f8-2d063ead455c}, !- Handle
  {3d2c1e2a-36ac-4a6b-9a32-ce27481df0cb}, !- Object Name
>>>>>>> 9fc7b4ca
  NumberOfBedrooms,                       !- Feature Name 1
  Integer,                                !- Feature Data Type 1
  3,                                      !- Feature Value 1
  NumberOfBathrooms,                      !- Feature Name 2
  Double,                                 !- Feature Data Type 2
  2;                                      !- Feature Value 2

OS:Schedule:Day,
<<<<<<< HEAD
  {1b3af7c6-354f-403c-abcc-645c5216e4ac}, !- Handle
=======
  {2cd997e8-3495-4abc-a21d-67094d99b419}, !- Handle
>>>>>>> 9fc7b4ca
  Schedule Day 1,                         !- Name
  ,                                       !- Schedule Type Limits Name
  ,                                       !- Interpolate to Timestep
  24,                                     !- Hour 1
  0,                                      !- Minute 1
  0;                                      !- Value Until Time 1

OS:Schedule:Day,
<<<<<<< HEAD
  {7c43e007-27d6-4f04-966a-0aeeb239bb00}, !- Handle
=======
  {223e5b77-1236-4fe6-906c-3e69688f224c}, !- Handle
>>>>>>> 9fc7b4ca
  Schedule Day 2,                         !- Name
  ,                                       !- Schedule Type Limits Name
  ,                                       !- Interpolate to Timestep
  24,                                     !- Hour 1
  0,                                      !- Minute 1
  1;                                      !- Value Until Time 1

OS:WeatherFile,
<<<<<<< HEAD
  {2d081e48-e933-407e-9e29-1d31a98eaea3}, !- Handle
=======
  {44cba4bd-d773-4d6e-9d19-89bfc2194265}, !- Handle
>>>>>>> 9fc7b4ca
  Denver Intl Ap,                         !- City
  CO,                                     !- State Province Region
  USA,                                    !- Country
  TMY3,                                   !- Data Source
  725650,                                 !- WMO Number
  39.83,                                  !- Latitude {deg}
  -104.65,                                !- Longitude {deg}
  -7,                                     !- Time Zone {hr}
  1650,                                   !- Elevation {m}
  file:../weather/USA_CO_Denver.Intl.AP.725650_TMY3.epw, !- Url
  E23378AA;                               !- Checksum

OS:AdditionalProperties,
<<<<<<< HEAD
  {39161597-5d73-45e9-bb62-79ca64c589d2}, !- Handle
  {2d081e48-e933-407e-9e29-1d31a98eaea3}, !- Object Name
=======
  {fc42e724-8b45-4ccc-85de-f021b04ce9e1}, !- Handle
  {44cba4bd-d773-4d6e-9d19-89bfc2194265}, !- Object Name
>>>>>>> 9fc7b4ca
  EPWHeaderCity,                          !- Feature Name 1
  String,                                 !- Feature Data Type 1
  Denver Intl Ap,                         !- Feature Value 1
  EPWHeaderState,                         !- Feature Name 2
  String,                                 !- Feature Data Type 2
  CO,                                     !- Feature Value 2
  EPWHeaderCountry,                       !- Feature Name 3
  String,                                 !- Feature Data Type 3
  USA,                                    !- Feature Value 3
  EPWHeaderDataSource,                    !- Feature Name 4
  String,                                 !- Feature Data Type 4
  TMY3,                                   !- Feature Value 4
  EPWHeaderStation,                       !- Feature Name 5
  String,                                 !- Feature Data Type 5
  725650,                                 !- Feature Value 5
  EPWHeaderLatitude,                      !- Feature Name 6
  Double,                                 !- Feature Data Type 6
  39.829999999999998,                     !- Feature Value 6
  EPWHeaderLongitude,                     !- Feature Name 7
  Double,                                 !- Feature Data Type 7
  -104.65000000000001,                    !- Feature Value 7
  EPWHeaderTimezone,                      !- Feature Name 8
  Double,                                 !- Feature Data Type 8
  -7,                                     !- Feature Value 8
  EPWHeaderAltitude,                      !- Feature Name 9
  Double,                                 !- Feature Data Type 9
  5413.3858267716532,                     !- Feature Value 9
  EPWHeaderLocalPressure,                 !- Feature Name 10
  Double,                                 !- Feature Data Type 10
  0.81937567683596546,                    !- Feature Value 10
  EPWHeaderRecordsPerHour,                !- Feature Name 11
  Double,                                 !- Feature Data Type 11
  0,                                      !- Feature Value 11
  EPWDataAnnualAvgDrybulb,                !- Feature Name 12
  Double,                                 !- Feature Data Type 12
  51.575616438356228,                     !- Feature Value 12
  EPWDataAnnualMinDrybulb,                !- Feature Name 13
  Double,                                 !- Feature Data Type 13
  -2.9200000000000017,                    !- Feature Value 13
  EPWDataAnnualMaxDrybulb,                !- Feature Name 14
  Double,                                 !- Feature Data Type 14
  104,                                    !- Feature Value 14
  EPWDataCDD50F,                          !- Feature Name 15
  Double,                                 !- Feature Data Type 15
  3072.2925000000005,                     !- Feature Value 15
  EPWDataCDD65F,                          !- Feature Name 16
  Double,                                 !- Feature Data Type 16
  883.62000000000035,                     !- Feature Value 16
  EPWDataHDD50F,                          !- Feature Name 17
  Double,                                 !- Feature Data Type 17
  2497.1925000000001,                     !- Feature Value 17
  EPWDataHDD65F,                          !- Feature Name 18
  Double,                                 !- Feature Data Type 18
  5783.5200000000013,                     !- Feature Value 18
  EPWDataAnnualAvgWindspeed,              !- Feature Name 19
  Double,                                 !- Feature Data Type 19
  3.9165296803649667,                     !- Feature Value 19
  EPWDataMonthlyAvgDrybulbs,              !- Feature Name 20
  String,                                 !- Feature Data Type 20
  33.4191935483871&#4431.90142857142857&#4443.02620967741937&#4442.48624999999999&#4459.877741935483854&#4473.57574999999997&#4472.07975806451608&#4472.70008064516134&#4466.49200000000006&#4450.079112903225806&#4437.218250000000005&#4434.582177419354835, !- Feature Value 20
  EPWDataGroundMonthlyTemps,              !- Feature Name 21
  String,                                 !- Feature Data Type 21
  44.08306285945173&#4440.89570904991865&#4440.64045432632048&#4442.153016571250646&#4448.225111118704206&#4454.268919273837525&#4459.508577937551024&#4462.82777283423508&#4463.10975667174995&#4460.41014950381947&#4455.304105212311526&#4449.445696474514364, !- Feature Value 21
  EPWDataWSF,                             !- Feature Name 22
  Double,                                 !- Feature Data Type 22
  0.58999999999999997,                    !- Feature Value 22
  EPWDataMonthlyAvgDailyHighDrybulbs,     !- Feature Name 23
  String,                                 !- Feature Data Type 23
  47.41032258064516&#4446.58642857142857&#4455.15032258064517&#4453.708&#4472.80193548387098&#4488.67600000000002&#4486.1858064516129&#4485.87225806451613&#4482.082&#4463.18064516129033&#4448.73400000000001&#4448.87935483870968, !- Feature Value 23
  EPWDataMonthlyAvgDailyLowDrybulbs,      !- Feature Name 24
  String,                                 !- Feature Data Type 24
  19.347741935483874&#4419.856428571428573&#4430.316129032258065&#4431.112&#4447.41612903225806&#4457.901999999999994&#4459.063870967741934&#4460.956774193548384&#4452.352000000000004&#4438.41612903225806&#4427.002000000000002&#4423.02903225806451, !- Feature Value 24
  EPWDesignHeatingDrybulb,                !- Feature Name 25
  Double,                                 !- Feature Data Type 25
  12.02,                                  !- Feature Value 25
  EPWDesignHeatingWindspeed,              !- Feature Name 26
  Double,                                 !- Feature Data Type 26
  2.8062500000000004,                     !- Feature Value 26
  EPWDesignCoolingDrybulb,                !- Feature Name 27
  Double,                                 !- Feature Data Type 27
  91.939999999999998,                     !- Feature Value 27
  EPWDesignCoolingWetbulb,                !- Feature Name 28
  Double,                                 !- Feature Data Type 28
  59.95131430195849,                      !- Feature Value 28
  EPWDesignCoolingHumidityRatio,          !- Feature Name 29
  Double,                                 !- Feature Data Type 29
  0.0059161086834698092,                  !- Feature Value 29
  EPWDesignCoolingWindspeed,              !- Feature Name 30
  Double,                                 !- Feature Data Type 30
  3.7999999999999989,                     !- Feature Value 30
  EPWDesignDailyTemperatureRange,         !- Feature Name 31
  Double,                                 !- Feature Data Type 31
  24.915483870967748,                     !- Feature Value 31
  EPWDesignDehumidDrybulb,                !- Feature Name 32
  Double,                                 !- Feature Data Type 32
  67.996785714285721,                     !- Feature Value 32
  EPWDesignDehumidHumidityRatio,          !- Feature Name 33
  Double,                                 !- Feature Data Type 33
  0.012133744170488724,                   !- Feature Value 33
  EPWDesignCoolingDirectNormal,           !- Feature Name 34
  Double,                                 !- Feature Data Type 34
  985,                                    !- Feature Value 34
  EPWDesignCoolingDiffuseHorizontal,      !- Feature Name 35
  Double,                                 !- Feature Data Type 35
  84;                                     !- Feature Value 35

<<<<<<< HEAD
OS:YearDescription,
  {99227927-f111-4504-b822-6116c5006451}, !- Handle
  ,                                       !- Calendar Year
  Monday;                                 !- Day of Week for Start Day

OS:Site,
  {e729aa17-7b41-4e6a-8a74-4ba7dbe45e00}, !- Handle
=======
OS:Site,
  {8bda8a72-baa9-4c92-8c0a-bb7dfc817924}, !- Handle
>>>>>>> 9fc7b4ca
  Denver Intl Ap_CO_USA,                  !- Name
  39.83,                                  !- Latitude {deg}
  -104.65,                                !- Longitude {deg}
  -7,                                     !- Time Zone {hr}
  1650,                                   !- Elevation {m}
  ;                                       !- Terrain

OS:ClimateZones,
<<<<<<< HEAD
  {9acfb37c-dfa6-4ffa-b493-9572c4c8db59}, !- Handle
=======
  {63a9f48b-dbe0-47b3-9027-c5a90644d699}, !- Handle
>>>>>>> 9fc7b4ca
  ,                                       !- Active Institution
  ,                                       !- Active Year
  ,                                       !- Climate Zone Institution Name 1
  ,                                       !- Climate Zone Document Name 1
  ,                                       !- Climate Zone Document Year 1
  ,                                       !- Climate Zone Value 1
  Building America,                       !- Climate Zone Institution Name 2
  ,                                       !- Climate Zone Document Name 2
  0,                                      !- Climate Zone Document Year 2
  Cold;                                   !- Climate Zone Value 2

OS:Site:WaterMainsTemperature,
<<<<<<< HEAD
  {763616e2-1824-4c3d-9b10-bcc85bf5660e}, !- Handle
=======
  {5c9193bd-cb68-40f8-b683-cbe266515d80}, !- Handle
>>>>>>> 9fc7b4ca
  Correlation,                            !- Calculation Method
  ,                                       !- Temperature Schedule Name
  10.8753424657535,                       !- Annual Average Outdoor Air Temperature {C}
  23.1524007936508;                       !- Maximum Difference In Monthly Average Outdoor Air Temperatures {deltaC}

OS:RunPeriodControl:DaylightSavingTime,
<<<<<<< HEAD
  {c3273d4d-ae9e-49de-81ac-a219cec220c8}, !- Handle
=======
  {6d33fe8d-1f7f-4c9c-b389-d6b77d890c4f}, !- Handle
>>>>>>> 9fc7b4ca
  4/7,                                    !- Start Date
  10/26;                                  !- End Date

OS:Site:GroundTemperature:Deep,
<<<<<<< HEAD
  {3c1669a2-4d34-4323-93ef-85e1c9d0ce52}, !- Handle
=======
  {eba1f1bf-8295-49a8-8532-2084aaf55629}, !- Handle
>>>>>>> 9fc7b4ca
  10.8753424657535,                       !- January Deep Ground Temperature {C}
  10.8753424657535,                       !- February Deep Ground Temperature {C}
  10.8753424657535,                       !- March Deep Ground Temperature {C}
  10.8753424657535,                       !- April Deep Ground Temperature {C}
  10.8753424657535,                       !- May Deep Ground Temperature {C}
  10.8753424657535,                       !- June Deep Ground Temperature {C}
  10.8753424657535,                       !- July Deep Ground Temperature {C}
  10.8753424657535,                       !- August Deep Ground Temperature {C}
  10.8753424657535,                       !- September Deep Ground Temperature {C}
  10.8753424657535,                       !- October Deep Ground Temperature {C}
  10.8753424657535,                       !- November Deep Ground Temperature {C}
  10.8753424657535;                       !- December Deep Ground Temperature {C}
<|MERGE_RESOLUTION|>--- conflicted
+++ resolved
@@ -1,53 +1,26 @@
 !- NOTE: Auto-generated from /test/osw_files/SFD_2000sqft_2story_SL_UA_3Beds_2Baths_Denver.osw
 
 OS:Version,
-<<<<<<< HEAD
-  {83fbc0e9-d874-45c6-a137-be944b46b024}, !- Handle
-  2.8.0;                                  !- Version Identifier
-
-OS:SimulationControl,
-  {31904962-c064-4dcf-88b0-2a3a99fc27bf}, !- Handle
-=======
   {70b4afd6-8000-4e28-8128-30a64740666f}, !- Handle
   2.8.1;                                  !- Version Identifier
 
 OS:SimulationControl,
   {3f10f2ee-96d2-44a9-903e-ef278e0e7e86}, !- Handle
->>>>>>> 9fc7b4ca
   ,                                       !- Do Zone Sizing Calculation
   ,                                       !- Do System Sizing Calculation
   ,                                       !- Do Plant Sizing Calculation
   No;                                     !- Run Simulation for Sizing Periods
 
 OS:Timestep,
-<<<<<<< HEAD
-  {06f038af-f3ae-4e26-8649-d9049e31ea67}, !- Handle
-  6;                                      !- Number of Timesteps per Hour
-
-OS:ShadowCalculation,
-  {c61d8dd1-4f5a-4e7b-852d-398cdf54cadc}, !- Handle
-=======
   {44a17864-3655-451e-bd71-fb5f37aa6d2f}, !- Handle
   6;                                      !- Number of Timesteps per Hour
 
 OS:ShadowCalculation,
   {3e6f944a-3acc-497e-a628-40efd73c00ac}, !- Handle
->>>>>>> 9fc7b4ca
   20,                                     !- Calculation Frequency
   200;                                    !- Maximum Figures in Shadow Overlap Calculations
 
 OS:SurfaceConvectionAlgorithm:Outside,
-<<<<<<< HEAD
-  {5a6ee506-d6f8-44b3-99a1-7a64e7e9ffdf}, !- Handle
-  DOE-2;                                  !- Algorithm
-
-OS:SurfaceConvectionAlgorithm:Inside,
-  {8bff9373-1c57-49e3-8f09-790a78f07b6d}, !- Handle
-  TARP;                                   !- Algorithm
-
-OS:ZoneCapacitanceMultiplier:ResearchSpecial,
-  {fe216074-b961-47b7-a6e0-777cba0c5343}, !- Handle
-=======
   {a464354c-b195-4637-bdcd-e7d24d95b5ae}, !- Handle
   DOE-2;                                  !- Algorithm
 
@@ -57,17 +30,12 @@
 
 OS:ZoneCapacitanceMultiplier:ResearchSpecial,
   {b90ec3f3-1cfb-465b-9264-1f40e3726528}, !- Handle
->>>>>>> 9fc7b4ca
   ,                                       !- Temperature Capacity Multiplier
   15,                                     !- Humidity Capacity Multiplier
   ;                                       !- Carbon Dioxide Capacity Multiplier
 
 OS:RunPeriod,
-<<<<<<< HEAD
-  {bc750b7d-2aad-4a7f-bd45-7a8f1d3fba59}, !- Handle
-=======
   {ec2170f6-7664-4138-91e5-4d39ea192c7e}, !- Handle
->>>>>>> 9fc7b4ca
   Run Period 1,                           !- Name
   1,                                      !- Begin Month
   1,                                      !- Begin Day of Month
@@ -87,11 +55,7 @@
   ;                                       !- Is Leap Year
 
 OS:ThermalZone,
-<<<<<<< HEAD
-  {3f84e0f5-c041-4271-b7ec-4e12e9a483f1}, !- Handle
-=======
   {8bb43767-e177-4b47-b982-f17861b190e9}, !- Handle
->>>>>>> 9fc7b4ca
   living zone,                            !- Name
   ,                                       !- Multiplier
   ,                                       !- Ceiling Height {m}
@@ -100,17 +64,10 @@
   ,                                       !- Zone Inside Convection Algorithm
   ,                                       !- Zone Outside Convection Algorithm
   ,                                       !- Zone Conditioning Equipment List Name
-<<<<<<< HEAD
-  {8568cd6b-dd07-4fe6-968c-a6cffddbd7dc}, !- Zone Air Inlet Port List
-  {2f8467ee-82c6-4352-88d5-640247d3ba82}, !- Zone Air Exhaust Port List
-  {7e2409f7-0876-444f-9028-87da635dc5e7}, !- Zone Air Node Name
-  {e3029bd4-19fc-45c0-868c-4b9255532b2b}, !- Zone Return Air Port List
-=======
   {c3571180-6716-4eff-9c1c-98a07c8b80da}, !- Zone Air Inlet Port List
   {494e43a1-11e8-48bf-b480-5e17b3bf4407}, !- Zone Air Exhaust Port List
   {e1624dc1-d6c1-4810-be82-80d04284c670}, !- Zone Air Node Name
   {321c4d53-baa2-4be5-afdf-c67300db0557}, !- Zone Return Air Port List
->>>>>>> 9fc7b4ca
   ,                                       !- Primary Daylighting Control Name
   ,                                       !- Fraction of Zone Controlled by Primary Daylighting Control
   ,                                       !- Secondary Daylighting Control Name
@@ -121,39 +78,6 @@
   No;                                     !- Use Ideal Air Loads
 
 OS:Node,
-<<<<<<< HEAD
-  {d6daae2c-e469-4df4-b143-859f63890ddc}, !- Handle
-  Node 1,                                 !- Name
-  {7e2409f7-0876-444f-9028-87da635dc5e7}, !- Inlet Port
-  ;                                       !- Outlet Port
-
-OS:Connection,
-  {7e2409f7-0876-444f-9028-87da635dc5e7}, !- Handle
-  {734865ba-c617-4514-bc2d-be14c3326d51}, !- Name
-  {3f84e0f5-c041-4271-b7ec-4e12e9a483f1}, !- Source Object
-  11,                                     !- Outlet Port
-  {d6daae2c-e469-4df4-b143-859f63890ddc}, !- Target Object
-  2;                                      !- Inlet Port
-
-OS:PortList,
-  {8568cd6b-dd07-4fe6-968c-a6cffddbd7dc}, !- Handle
-  {721aded8-6163-4255-8613-d8185f9456cf}, !- Name
-  {3f84e0f5-c041-4271-b7ec-4e12e9a483f1}; !- HVAC Component
-
-OS:PortList,
-  {2f8467ee-82c6-4352-88d5-640247d3ba82}, !- Handle
-  {e067a0b6-910f-418d-80ce-b260a5865597}, !- Name
-  {3f84e0f5-c041-4271-b7ec-4e12e9a483f1}; !- HVAC Component
-
-OS:PortList,
-  {e3029bd4-19fc-45c0-868c-4b9255532b2b}, !- Handle
-  {47951878-3b08-46fc-8250-7ea7863e8768}, !- Name
-  {3f84e0f5-c041-4271-b7ec-4e12e9a483f1}; !- HVAC Component
-
-OS:Sizing:Zone,
-  {b657a6d2-dc40-414d-8d27-b2d86b25008c}, !- Handle
-  {3f84e0f5-c041-4271-b7ec-4e12e9a483f1}, !- Zone or ZoneList Name
-=======
   {1cc40264-e7c6-4578-8bc6-17ff9ec63ad7}, !- Handle
   Node 1,                                 !- Name
   {e1624dc1-d6c1-4810-be82-80d04284c670}, !- Inlet Port
@@ -185,7 +109,6 @@
 OS:Sizing:Zone,
   {62aaeeee-cd52-474e-831b-f0fae8a131a1}, !- Handle
   {8bb43767-e177-4b47-b982-f17861b190e9}, !- Zone or ZoneList Name
->>>>>>> 9fc7b4ca
   SupplyAirTemperature,                   !- Zone Cooling Design Supply Air Temperature Input Method
   14,                                     !- Zone Cooling Design Supply Air Temperature {C}
   11.11,                                  !- Zone Cooling Design Supply Air Temperature Difference {deltaC}
@@ -214,16 +137,6 @@
   autosize;                               !- Dedicated Outdoor Air High Setpoint Temperature for Design {C}
 
 OS:ZoneHVAC:EquipmentList,
-<<<<<<< HEAD
-  {d5f31563-e493-4524-af8d-0bbae0c04ed7}, !- Handle
-  Zone HVAC Equipment List 1,             !- Name
-  {3f84e0f5-c041-4271-b7ec-4e12e9a483f1}; !- Thermal Zone
-
-OS:Space,
-  {990b7743-9ae3-47a3-b4da-bc68418aab5d}, !- Handle
-  living space,                           !- Name
-  {bb3c7d21-940d-44ec-9a85-1632de53d6ce}, !- Space Type Name
-=======
   {b49e3ea8-e139-4b19-a915-d502849b6a02}, !- Handle
   Zone HVAC Equipment List 1,             !- Name
   {8bb43767-e177-4b47-b982-f17861b190e9}; !- Thermal Zone
@@ -232,7 +145,6 @@
   {299869a4-3d4d-45d3-a54f-d317b910d0a9}, !- Handle
   living space,                           !- Name
   {5a470200-15b5-4175-8604-eb555ea3d9be}, !- Space Type Name
->>>>>>> 9fc7b4ca
   ,                                       !- Default Construction Set Name
   ,                                       !- Default Schedule Set Name
   -0,                                     !- Direction of Relative North {deg}
@@ -240,19 +152,6 @@
   0,                                      !- Y Origin {m}
   0,                                      !- Z Origin {m}
   ,                                       !- Building Story Name
-<<<<<<< HEAD
-  {3f84e0f5-c041-4271-b7ec-4e12e9a483f1}, !- Thermal Zone Name
-  ,                                       !- Part of Total Floor Area
-  ,                                       !- Design Specification Outdoor Air Object Name
-  {735fd667-3bf3-4cbe-847a-1667b35027bd}; !- Building Unit Name
-
-OS:Surface,
-  {8bc97f01-67e5-41d8-b25f-63542364135c}, !- Handle
-  Surface 1,                              !- Name
-  Floor,                                  !- Surface Type
-  ,                                       !- Construction Name
-  {990b7743-9ae3-47a3-b4da-bc68418aab5d}, !- Space Name
-=======
   {8bb43767-e177-4b47-b982-f17861b190e9}, !- Thermal Zone Name
   ,                                       !- Part of Total Floor Area
   ,                                       !- Design Specification Outdoor Air Object Name
@@ -264,7 +163,6 @@
   Floor,                                  !- Surface Type
   ,                                       !- Construction Name
   {299869a4-3d4d-45d3-a54f-d317b910d0a9}, !- Space Name
->>>>>>> 9fc7b4ca
   Foundation,                             !- Outside Boundary Condition
   ,                                       !- Outside Boundary Condition Object
   NoSun,                                  !- Sun Exposure
@@ -277,19 +175,11 @@
   13.6310703908387, 0, 0;                 !- X,Y,Z Vertex 4 {m}
 
 OS:Surface,
-<<<<<<< HEAD
-  {5b057336-cbcf-491b-985c-30e552770da1}, !- Handle
-  Surface 2,                              !- Name
-  Wall,                                   !- Surface Type
-  ,                                       !- Construction Name
-  {990b7743-9ae3-47a3-b4da-bc68418aab5d}, !- Space Name
-=======
   {c59a2849-109b-4da9-b109-a14916a707eb}, !- Handle
   Surface 2,                              !- Name
   Wall,                                   !- Surface Type
   ,                                       !- Construction Name
   {299869a4-3d4d-45d3-a54f-d317b910d0a9}, !- Space Name
->>>>>>> 9fc7b4ca
   Outdoors,                               !- Outside Boundary Condition
   ,                                       !- Outside Boundary Condition Object
   SunExposed,                             !- Sun Exposure
@@ -302,19 +192,11 @@
   0, 0, 2.4384;                           !- X,Y,Z Vertex 4 {m}
 
 OS:Surface,
-<<<<<<< HEAD
-  {6169e352-3192-4b97-a1df-d95fe5dca027}, !- Handle
-  Surface 3,                              !- Name
-  Wall,                                   !- Surface Type
-  ,                                       !- Construction Name
-  {990b7743-9ae3-47a3-b4da-bc68418aab5d}, !- Space Name
-=======
   {00c0d9a9-1c4e-44fb-86e0-b835c52986c5}, !- Handle
   Surface 3,                              !- Name
   Wall,                                   !- Surface Type
   ,                                       !- Construction Name
   {299869a4-3d4d-45d3-a54f-d317b910d0a9}, !- Space Name
->>>>>>> 9fc7b4ca
   Outdoors,                               !- Outside Boundary Condition
   ,                                       !- Outside Boundary Condition Object
   SunExposed,                             !- Sun Exposure
@@ -327,19 +209,11 @@
   0, 6.81553519541936, 2.4384;            !- X,Y,Z Vertex 4 {m}
 
 OS:Surface,
-<<<<<<< HEAD
-  {6ae42f16-241f-4357-9c92-9fb556106a4e}, !- Handle
-  Surface 4,                              !- Name
-  Wall,                                   !- Surface Type
-  ,                                       !- Construction Name
-  {990b7743-9ae3-47a3-b4da-bc68418aab5d}, !- Space Name
-=======
   {52dce99d-8eec-4d6d-be76-f4ae06791290}, !- Handle
   Surface 4,                              !- Name
   Wall,                                   !- Surface Type
   ,                                       !- Construction Name
   {299869a4-3d4d-45d3-a54f-d317b910d0a9}, !- Space Name
->>>>>>> 9fc7b4ca
   Outdoors,                               !- Outside Boundary Condition
   ,                                       !- Outside Boundary Condition Object
   SunExposed,                             !- Sun Exposure
@@ -352,19 +226,11 @@
   13.6310703908387, 6.81553519541936, 2.4384; !- X,Y,Z Vertex 4 {m}
 
 OS:Surface,
-<<<<<<< HEAD
-  {b64bb23c-1b7a-4268-9314-bb681785ca52}, !- Handle
-  Surface 5,                              !- Name
-  Wall,                                   !- Surface Type
-  ,                                       !- Construction Name
-  {990b7743-9ae3-47a3-b4da-bc68418aab5d}, !- Space Name
-=======
   {fe2a971c-1bf8-40b3-9dd5-1ae260a3100f}, !- Handle
   Surface 5,                              !- Name
   Wall,                                   !- Surface Type
   ,                                       !- Construction Name
   {299869a4-3d4d-45d3-a54f-d317b910d0a9}, !- Space Name
->>>>>>> 9fc7b4ca
   Outdoors,                               !- Outside Boundary Condition
   ,                                       !- Outside Boundary Condition Object
   SunExposed,                             !- Sun Exposure
@@ -377,15 +243,6 @@
   13.6310703908387, 0, 2.4384;            !- X,Y,Z Vertex 4 {m}
 
 OS:Surface,
-<<<<<<< HEAD
-  {2fa4783d-1a5f-4fe4-9cde-843d04842b31}, !- Handle
-  Surface 6,                              !- Name
-  RoofCeiling,                            !- Surface Type
-  ,                                       !- Construction Name
-  {990b7743-9ae3-47a3-b4da-bc68418aab5d}, !- Space Name
-  Surface,                                !- Outside Boundary Condition
-  {3d6250e7-3d39-47f6-9e57-39b3e2247b36}, !- Outside Boundary Condition Object
-=======
   {dd382e7e-e7ad-4ba5-b343-37562c0996cd}, !- Handle
   Surface 6,                              !- Name
   RoofCeiling,                            !- Surface Type
@@ -393,7 +250,6 @@
   {299869a4-3d4d-45d3-a54f-d317b910d0a9}, !- Space Name
   Surface,                                !- Outside Boundary Condition
   {2856ef82-8252-4ac5-a064-6f0abcc781ff}, !- Outside Boundary Condition Object
->>>>>>> 9fc7b4ca
   NoSun,                                  !- Sun Exposure
   NoWind,                                 !- Wind Exposure
   ,                                       !- View Factor to Ground
@@ -404,11 +260,7 @@
   0, 0, 2.4384;                           !- X,Y,Z Vertex 4 {m}
 
 OS:SpaceType,
-<<<<<<< HEAD
-  {bb3c7d21-940d-44ec-9a85-1632de53d6ce}, !- Handle
-=======
   {5a470200-15b5-4175-8604-eb555ea3d9be}, !- Handle
->>>>>>> 9fc7b4ca
   Space Type 1,                           !- Name
   ,                                       !- Default Construction Set Name
   ,                                       !- Default Schedule Set Name
@@ -419,15 +271,9 @@
   living;                                 !- Standards Space Type
 
 OS:Space,
-<<<<<<< HEAD
-  {a4e6bbd4-0198-4af8-a014-d80424bec33c}, !- Handle
-  living space|story 2,                   !- Name
-  {bb3c7d21-940d-44ec-9a85-1632de53d6ce}, !- Space Type Name
-=======
   {e66b6a2f-d5ce-4d6e-b3a8-17c2de9bc142}, !- Handle
   living space|story 2,                   !- Name
   {5a470200-15b5-4175-8604-eb555ea3d9be}, !- Space Type Name
->>>>>>> 9fc7b4ca
   ,                                       !- Default Construction Set Name
   ,                                       !- Default Schedule Set Name
   -0,                                     !- Direction of Relative North {deg}
@@ -435,21 +281,6 @@
   0,                                      !- Y Origin {m}
   2.4384,                                 !- Z Origin {m}
   ,                                       !- Building Story Name
-<<<<<<< HEAD
-  {3f84e0f5-c041-4271-b7ec-4e12e9a483f1}, !- Thermal Zone Name
-  ,                                       !- Part of Total Floor Area
-  ,                                       !- Design Specification Outdoor Air Object Name
-  {735fd667-3bf3-4cbe-847a-1667b35027bd}; !- Building Unit Name
-
-OS:Surface,
-  {3d6250e7-3d39-47f6-9e57-39b3e2247b36}, !- Handle
-  Surface 7,                              !- Name
-  Floor,                                  !- Surface Type
-  ,                                       !- Construction Name
-  {a4e6bbd4-0198-4af8-a014-d80424bec33c}, !- Space Name
-  Surface,                                !- Outside Boundary Condition
-  {2fa4783d-1a5f-4fe4-9cde-843d04842b31}, !- Outside Boundary Condition Object
-=======
   {8bb43767-e177-4b47-b982-f17861b190e9}, !- Thermal Zone Name
   ,                                       !- Part of Total Floor Area
   ,                                       !- Design Specification Outdoor Air Object Name
@@ -463,7 +294,6 @@
   {e66b6a2f-d5ce-4d6e-b3a8-17c2de9bc142}, !- Space Name
   Surface,                                !- Outside Boundary Condition
   {dd382e7e-e7ad-4ba5-b343-37562c0996cd}, !- Outside Boundary Condition Object
->>>>>>> 9fc7b4ca
   NoSun,                                  !- Sun Exposure
   NoWind,                                 !- Wind Exposure
   ,                                       !- View Factor to Ground
@@ -474,19 +304,11 @@
   13.6310703908387, 0, 0;                 !- X,Y,Z Vertex 4 {m}
 
 OS:Surface,
-<<<<<<< HEAD
-  {13b59854-f561-4180-8ad2-05931cb0aebf}, !- Handle
-  Surface 8,                              !- Name
-  Wall,                                   !- Surface Type
-  ,                                       !- Construction Name
-  {a4e6bbd4-0198-4af8-a014-d80424bec33c}, !- Space Name
-=======
   {05b50881-b14b-4f36-91bd-693b1c4f75db}, !- Handle
   Surface 8,                              !- Name
   Wall,                                   !- Surface Type
   ,                                       !- Construction Name
   {e66b6a2f-d5ce-4d6e-b3a8-17c2de9bc142}, !- Space Name
->>>>>>> 9fc7b4ca
   Outdoors,                               !- Outside Boundary Condition
   ,                                       !- Outside Boundary Condition Object
   SunExposed,                             !- Sun Exposure
@@ -499,19 +321,11 @@
   0, 0, 2.4384;                           !- X,Y,Z Vertex 4 {m}
 
 OS:Surface,
-<<<<<<< HEAD
-  {14fd7979-b2ab-420f-84b8-bd905423e182}, !- Handle
-  Surface 9,                              !- Name
-  Wall,                                   !- Surface Type
-  ,                                       !- Construction Name
-  {a4e6bbd4-0198-4af8-a014-d80424bec33c}, !- Space Name
-=======
   {38b534da-b9b9-4883-b35c-ee85578815d0}, !- Handle
   Surface 9,                              !- Name
   Wall,                                   !- Surface Type
   ,                                       !- Construction Name
   {e66b6a2f-d5ce-4d6e-b3a8-17c2de9bc142}, !- Space Name
->>>>>>> 9fc7b4ca
   Outdoors,                               !- Outside Boundary Condition
   ,                                       !- Outside Boundary Condition Object
   SunExposed,                             !- Sun Exposure
@@ -524,19 +338,11 @@
   0, 6.81553519541936, 2.4384;            !- X,Y,Z Vertex 4 {m}
 
 OS:Surface,
-<<<<<<< HEAD
-  {58dbb9cf-4292-4774-8c9d-2e77ae5b4414}, !- Handle
-  Surface 10,                             !- Name
-  Wall,                                   !- Surface Type
-  ,                                       !- Construction Name
-  {a4e6bbd4-0198-4af8-a014-d80424bec33c}, !- Space Name
-=======
   {1cbba594-73ca-45e8-8e46-839179eb7158}, !- Handle
   Surface 10,                             !- Name
   Wall,                                   !- Surface Type
   ,                                       !- Construction Name
   {e66b6a2f-d5ce-4d6e-b3a8-17c2de9bc142}, !- Space Name
->>>>>>> 9fc7b4ca
   Outdoors,                               !- Outside Boundary Condition
   ,                                       !- Outside Boundary Condition Object
   SunExposed,                             !- Sun Exposure
@@ -549,19 +355,11 @@
   13.6310703908387, 6.81553519541936, 2.4384; !- X,Y,Z Vertex 4 {m}
 
 OS:Surface,
-<<<<<<< HEAD
-  {c9848c43-f3f0-4307-8df0-c293464588fd}, !- Handle
-  Surface 11,                             !- Name
-  Wall,                                   !- Surface Type
-  ,                                       !- Construction Name
-  {a4e6bbd4-0198-4af8-a014-d80424bec33c}, !- Space Name
-=======
   {989ba075-9063-47a9-af2e-5293cf82ea07}, !- Handle
   Surface 11,                             !- Name
   Wall,                                   !- Surface Type
   ,                                       !- Construction Name
   {e66b6a2f-d5ce-4d6e-b3a8-17c2de9bc142}, !- Space Name
->>>>>>> 9fc7b4ca
   Outdoors,                               !- Outside Boundary Condition
   ,                                       !- Outside Boundary Condition Object
   SunExposed,                             !- Sun Exposure
@@ -574,15 +372,6 @@
   13.6310703908387, 0, 2.4384;            !- X,Y,Z Vertex 4 {m}
 
 OS:Surface,
-<<<<<<< HEAD
-  {5f281943-96d9-4ac0-a447-a4bfbc00407a}, !- Handle
-  Surface 12,                             !- Name
-  RoofCeiling,                            !- Surface Type
-  ,                                       !- Construction Name
-  {a4e6bbd4-0198-4af8-a014-d80424bec33c}, !- Space Name
-  Surface,                                !- Outside Boundary Condition
-  {2c5f7646-3e66-4b8b-b3c2-04f46283cd02}, !- Outside Boundary Condition Object
-=======
   {c195a1e6-a65e-4dba-b79c-736ab32f4329}, !- Handle
   Surface 12,                             !- Name
   RoofCeiling,                            !- Surface Type
@@ -590,7 +379,6 @@
   {e66b6a2f-d5ce-4d6e-b3a8-17c2de9bc142}, !- Space Name
   Surface,                                !- Outside Boundary Condition
   {c3e8e0ea-28ce-4b3d-bc6c-4014b69f5515}, !- Outside Boundary Condition Object
->>>>>>> 9fc7b4ca
   NoSun,                                  !- Sun Exposure
   NoWind,                                 !- Wind Exposure
   ,                                       !- View Factor to Ground
@@ -601,15 +389,6 @@
   0, 0, 2.4384;                           !- X,Y,Z Vertex 4 {m}
 
 OS:Surface,
-<<<<<<< HEAD
-  {2c5f7646-3e66-4b8b-b3c2-04f46283cd02}, !- Handle
-  Surface 13,                             !- Name
-  Floor,                                  !- Surface Type
-  ,                                       !- Construction Name
-  {c2d71779-887c-4df9-ab51-149b7450c244}, !- Space Name
-  Surface,                                !- Outside Boundary Condition
-  {5f281943-96d9-4ac0-a447-a4bfbc00407a}, !- Outside Boundary Condition Object
-=======
   {c3e8e0ea-28ce-4b3d-bc6c-4014b69f5515}, !- Handle
   Surface 13,                             !- Name
   Floor,                                  !- Surface Type
@@ -617,7 +396,6 @@
   {2ccdbdad-eda3-4d00-9fe1-a8ded824cbbd}, !- Space Name
   Surface,                                !- Outside Boundary Condition
   {c195a1e6-a65e-4dba-b79c-736ab32f4329}, !- Outside Boundary Condition Object
->>>>>>> 9fc7b4ca
   NoSun,                                  !- Sun Exposure
   NoWind,                                 !- Wind Exposure
   ,                                       !- View Factor to Ground
@@ -628,19 +406,11 @@
   0, 0, 0;                                !- X,Y,Z Vertex 4 {m}
 
 OS:Surface,
-<<<<<<< HEAD
-  {4d8c9dcc-1b9b-4756-b1a3-b415252b0895}, !- Handle
-  Surface 14,                             !- Name
-  RoofCeiling,                            !- Surface Type
-  ,                                       !- Construction Name
-  {c2d71779-887c-4df9-ab51-149b7450c244}, !- Space Name
-=======
   {e2de9a6b-f135-4150-a5e3-70e777fb19a2}, !- Handle
   Surface 14,                             !- Name
   RoofCeiling,                            !- Surface Type
   ,                                       !- Construction Name
   {2ccdbdad-eda3-4d00-9fe1-a8ded824cbbd}, !- Space Name
->>>>>>> 9fc7b4ca
   Outdoors,                               !- Outside Boundary Condition
   ,                                       !- Outside Boundary Condition Object
   SunExposed,                             !- Sun Exposure
@@ -653,19 +423,11 @@
   13.6310703908387, 0, 0;                 !- X,Y,Z Vertex 4 {m}
 
 OS:Surface,
-<<<<<<< HEAD
-  {f437ad5a-42c2-4109-ab6c-b63ca6fb79e4}, !- Handle
-  Surface 15,                             !- Name
-  RoofCeiling,                            !- Surface Type
-  ,                                       !- Construction Name
-  {c2d71779-887c-4df9-ab51-149b7450c244}, !- Space Name
-=======
   {0c15e9f3-39f9-479a-86f7-350f14ac747f}, !- Handle
   Surface 15,                             !- Name
   RoofCeiling,                            !- Surface Type
   ,                                       !- Construction Name
   {2ccdbdad-eda3-4d00-9fe1-a8ded824cbbd}, !- Space Name
->>>>>>> 9fc7b4ca
   Outdoors,                               !- Outside Boundary Condition
   ,                                       !- Outside Boundary Condition Object
   SunExposed,                             !- Sun Exposure
@@ -678,19 +440,11 @@
   0, 6.81553519541936, 0;                 !- X,Y,Z Vertex 4 {m}
 
 OS:Surface,
-<<<<<<< HEAD
-  {087867b7-24f2-46cf-937a-22070a9c1d2c}, !- Handle
-  Surface 16,                             !- Name
-  Wall,                                   !- Surface Type
-  ,                                       !- Construction Name
-  {c2d71779-887c-4df9-ab51-149b7450c244}, !- Space Name
-=======
   {0e459464-db88-4092-a04f-6fbe014b08a9}, !- Handle
   Surface 16,                             !- Name
   Wall,                                   !- Surface Type
   ,                                       !- Construction Name
   {2ccdbdad-eda3-4d00-9fe1-a8ded824cbbd}, !- Space Name
->>>>>>> 9fc7b4ca
   Outdoors,                               !- Outside Boundary Condition
   ,                                       !- Outside Boundary Condition Object
   SunExposed,                             !- Sun Exposure
@@ -702,19 +456,11 @@
   0, 0, 0;                                !- X,Y,Z Vertex 3 {m}
 
 OS:Surface,
-<<<<<<< HEAD
-  {dd8a4bcd-136d-4ead-a101-e9095b7060e4}, !- Handle
-  Surface 17,                             !- Name
-  Wall,                                   !- Surface Type
-  ,                                       !- Construction Name
-  {c2d71779-887c-4df9-ab51-149b7450c244}, !- Space Name
-=======
   {de872ded-25c6-486e-a429-f7f9202a77d3}, !- Handle
   Surface 17,                             !- Name
   Wall,                                   !- Surface Type
   ,                                       !- Construction Name
   {2ccdbdad-eda3-4d00-9fe1-a8ded824cbbd}, !- Space Name
->>>>>>> 9fc7b4ca
   Outdoors,                               !- Outside Boundary Condition
   ,                                       !- Outside Boundary Condition Object
   SunExposed,                             !- Sun Exposure
@@ -726,15 +472,9 @@
   13.6310703908387, 6.81553519541936, 0;  !- X,Y,Z Vertex 3 {m}
 
 OS:Space,
-<<<<<<< HEAD
-  {c2d71779-887c-4df9-ab51-149b7450c244}, !- Handle
-  unfinished attic space,                 !- Name
-  {29804b8d-e2b9-439d-9c93-2bbc192e7fd7}, !- Space Type Name
-=======
   {2ccdbdad-eda3-4d00-9fe1-a8ded824cbbd}, !- Handle
   unfinished attic space,                 !- Name
   {9c09c03d-2f10-4713-8106-6e23116b768d}, !- Space Type Name
->>>>>>> 9fc7b4ca
   ,                                       !- Default Construction Set Name
   ,                                       !- Default Schedule Set Name
   -0,                                     !- Direction of Relative North {deg}
@@ -742,17 +482,10 @@
   0,                                      !- Y Origin {m}
   4.8768,                                 !- Z Origin {m}
   ,                                       !- Building Story Name
-<<<<<<< HEAD
-  {afe3c373-6346-4f01-84ec-e5ced3b4b48b}; !- Thermal Zone Name
-
-OS:ThermalZone,
-  {afe3c373-6346-4f01-84ec-e5ced3b4b48b}, !- Handle
-=======
   {abaf078b-783a-4c3f-a4f7-88b6fba744f6}; !- Thermal Zone Name
 
 OS:ThermalZone,
   {abaf078b-783a-4c3f-a4f7-88b6fba744f6}, !- Handle
->>>>>>> 9fc7b4ca
   unfinished attic zone,                  !- Name
   ,                                       !- Multiplier
   ,                                       !- Ceiling Height {m}
@@ -761,17 +494,10 @@
   ,                                       !- Zone Inside Convection Algorithm
   ,                                       !- Zone Outside Convection Algorithm
   ,                                       !- Zone Conditioning Equipment List Name
-<<<<<<< HEAD
-  {438bf2c5-54bb-4bdd-8e43-ee4ad7f343c9}, !- Zone Air Inlet Port List
-  {aea0f08a-b91f-4f1f-b439-cba06c6ebb9c}, !- Zone Air Exhaust Port List
-  {024a846b-7966-44a9-89f4-e48680384a07}, !- Zone Air Node Name
-  {e248c212-c5ff-4995-bc50-e9efb6090950}, !- Zone Return Air Port List
-=======
   {40858ce2-8e80-4174-bdfe-942878bd5456}, !- Zone Air Inlet Port List
   {f7cf941f-c37c-46af-b8d2-a22ee41ca250}, !- Zone Air Exhaust Port List
   {bac58872-8bff-4575-bc0a-13ab9a1f0804}, !- Zone Air Node Name
   {ac23d326-e563-4dd8-9b3e-dd75aff9e65c}, !- Zone Return Air Port List
->>>>>>> 9fc7b4ca
   ,                                       !- Primary Daylighting Control Name
   ,                                       !- Fraction of Zone Controlled by Primary Daylighting Control
   ,                                       !- Secondary Daylighting Control Name
@@ -782,39 +508,6 @@
   No;                                     !- Use Ideal Air Loads
 
 OS:Node,
-<<<<<<< HEAD
-  {87c0ea7f-951e-4dc1-b96c-acd536382b48}, !- Handle
-  Node 2,                                 !- Name
-  {024a846b-7966-44a9-89f4-e48680384a07}, !- Inlet Port
-  ;                                       !- Outlet Port
-
-OS:Connection,
-  {024a846b-7966-44a9-89f4-e48680384a07}, !- Handle
-  {4195b498-21ad-48c4-ac74-8bad1befd699}, !- Name
-  {afe3c373-6346-4f01-84ec-e5ced3b4b48b}, !- Source Object
-  11,                                     !- Outlet Port
-  {87c0ea7f-951e-4dc1-b96c-acd536382b48}, !- Target Object
-  2;                                      !- Inlet Port
-
-OS:PortList,
-  {438bf2c5-54bb-4bdd-8e43-ee4ad7f343c9}, !- Handle
-  {83a8dd74-e2a6-428c-b1f7-bbde5160749c}, !- Name
-  {afe3c373-6346-4f01-84ec-e5ced3b4b48b}; !- HVAC Component
-
-OS:PortList,
-  {aea0f08a-b91f-4f1f-b439-cba06c6ebb9c}, !- Handle
-  {6c608479-33cb-4bec-b170-ba4b9657de9f}, !- Name
-  {afe3c373-6346-4f01-84ec-e5ced3b4b48b}; !- HVAC Component
-
-OS:PortList,
-  {e248c212-c5ff-4995-bc50-e9efb6090950}, !- Handle
-  {bace8eb4-c8d1-4ffe-b321-a008ab2a8713}, !- Name
-  {afe3c373-6346-4f01-84ec-e5ced3b4b48b}; !- HVAC Component
-
-OS:Sizing:Zone,
-  {54a583d9-57d1-4c48-b002-738b2b0a6413}, !- Handle
-  {afe3c373-6346-4f01-84ec-e5ced3b4b48b}, !- Zone or ZoneList Name
-=======
   {c3334555-795c-4dd8-8fb1-16544fb57945}, !- Handle
   Node 2,                                 !- Name
   {bac58872-8bff-4575-bc0a-13ab9a1f0804}, !- Inlet Port
@@ -846,7 +539,6 @@
 OS:Sizing:Zone,
   {541d29c3-79ad-413e-93d4-fb0a51d67aa3}, !- Handle
   {abaf078b-783a-4c3f-a4f7-88b6fba744f6}, !- Zone or ZoneList Name
->>>>>>> 9fc7b4ca
   SupplyAirTemperature,                   !- Zone Cooling Design Supply Air Temperature Input Method
   14,                                     !- Zone Cooling Design Supply Air Temperature {C}
   11.11,                                  !- Zone Cooling Design Supply Air Temperature Difference {deltaC}
@@ -875,21 +567,12 @@
   autosize;                               !- Dedicated Outdoor Air High Setpoint Temperature for Design {C}
 
 OS:ZoneHVAC:EquipmentList,
-<<<<<<< HEAD
-  {8615f26b-d9ea-4cdf-b4d1-e02c10b4bf1e}, !- Handle
-  Zone HVAC Equipment List 2,             !- Name
-  {afe3c373-6346-4f01-84ec-e5ced3b4b48b}; !- Thermal Zone
-
-OS:SpaceType,
-  {29804b8d-e2b9-439d-9c93-2bbc192e7fd7}, !- Handle
-=======
   {8222a13b-5839-403d-be70-fc727717cad4}, !- Handle
   Zone HVAC Equipment List 2,             !- Name
   {abaf078b-783a-4c3f-a4f7-88b6fba744f6}; !- Thermal Zone
 
 OS:SpaceType,
   {9c09c03d-2f10-4713-8106-6e23116b768d}, !- Handle
->>>>>>> 9fc7b4ca
   Space Type 2,                           !- Name
   ,                                       !- Default Construction Set Name
   ,                                       !- Default Schedule Set Name
@@ -900,21 +583,13 @@
   unfinished attic;                       !- Standards Space Type
 
 OS:BuildingUnit,
-<<<<<<< HEAD
-  {735fd667-3bf3-4cbe-847a-1667b35027bd}, !- Handle
-=======
   {3d2c1e2a-36ac-4a6b-9a32-ce27481df0cb}, !- Handle
->>>>>>> 9fc7b4ca
   unit 1,                                 !- Name
   ,                                       !- Rendering Color
   Residential;                            !- Building Unit Type
 
 OS:Building,
-<<<<<<< HEAD
-  {319cc49c-63a2-4f84-a0e8-38d6ca6a95df}, !- Handle
-=======
   {14bfa0a8-5e0a-48fe-9313-2e4af6db2a97}, !- Handle
->>>>>>> 9fc7b4ca
   Building 1,                             !- Name
   ,                                       !- Building Sector Type
   0,                                      !- North Axis {deg}
@@ -929,13 +604,8 @@
   1;                                      !- Standards Number of Living Units
 
 OS:AdditionalProperties,
-<<<<<<< HEAD
-  {3f54c22e-a92e-4336-8b60-a974052d1d96}, !- Handle
-  {319cc49c-63a2-4f84-a0e8-38d6ca6a95df}, !- Object Name
-=======
   {491f3359-9f42-4e5b-b4f2-fe29a1203c0c}, !- Handle
   {14bfa0a8-5e0a-48fe-9313-2e4af6db2a97}, !- Object Name
->>>>>>> 9fc7b4ca
   Total Units Represented,                !- Feature Name 1
   Integer,                                !- Feature Data Type 1
   1,                                      !- Feature Value 1
@@ -944,13 +614,8 @@
   1;                                      !- Feature Value 2
 
 OS:AdditionalProperties,
-<<<<<<< HEAD
-  {8122e82e-0550-46ee-a57d-35e98fb99789}, !- Handle
-  {735fd667-3bf3-4cbe-847a-1667b35027bd}, !- Object Name
-=======
   {716e3e55-b94c-44b5-91f8-2d063ead455c}, !- Handle
   {3d2c1e2a-36ac-4a6b-9a32-ce27481df0cb}, !- Object Name
->>>>>>> 9fc7b4ca
   NumberOfBedrooms,                       !- Feature Name 1
   Integer,                                !- Feature Data Type 1
   3,                                      !- Feature Value 1
@@ -959,11 +624,7 @@
   2;                                      !- Feature Value 2
 
 OS:Schedule:Day,
-<<<<<<< HEAD
-  {1b3af7c6-354f-403c-abcc-645c5216e4ac}, !- Handle
-=======
   {2cd997e8-3495-4abc-a21d-67094d99b419}, !- Handle
->>>>>>> 9fc7b4ca
   Schedule Day 1,                         !- Name
   ,                                       !- Schedule Type Limits Name
   ,                                       !- Interpolate to Timestep
@@ -972,11 +633,7 @@
   0;                                      !- Value Until Time 1
 
 OS:Schedule:Day,
-<<<<<<< HEAD
-  {7c43e007-27d6-4f04-966a-0aeeb239bb00}, !- Handle
-=======
   {223e5b77-1236-4fe6-906c-3e69688f224c}, !- Handle
->>>>>>> 9fc7b4ca
   Schedule Day 2,                         !- Name
   ,                                       !- Schedule Type Limits Name
   ,                                       !- Interpolate to Timestep
@@ -985,11 +642,7 @@
   1;                                      !- Value Until Time 1
 
 OS:WeatherFile,
-<<<<<<< HEAD
-  {2d081e48-e933-407e-9e29-1d31a98eaea3}, !- Handle
-=======
   {44cba4bd-d773-4d6e-9d19-89bfc2194265}, !- Handle
->>>>>>> 9fc7b4ca
   Denver Intl Ap,                         !- City
   CO,                                     !- State Province Region
   USA,                                    !- Country
@@ -1003,13 +656,8 @@
   E23378AA;                               !- Checksum
 
 OS:AdditionalProperties,
-<<<<<<< HEAD
-  {39161597-5d73-45e9-bb62-79ca64c589d2}, !- Handle
-  {2d081e48-e933-407e-9e29-1d31a98eaea3}, !- Object Name
-=======
   {fc42e724-8b45-4ccc-85de-f021b04ce9e1}, !- Handle
   {44cba4bd-d773-4d6e-9d19-89bfc2194265}, !- Object Name
->>>>>>> 9fc7b4ca
   EPWHeaderCity,                          !- Feature Name 1
   String,                                 !- Feature Data Type 1
   Denver Intl Ap,                         !- Feature Value 1
@@ -1116,18 +764,8 @@
   Double,                                 !- Feature Data Type 35
   84;                                     !- Feature Value 35
 
-<<<<<<< HEAD
-OS:YearDescription,
-  {99227927-f111-4504-b822-6116c5006451}, !- Handle
-  ,                                       !- Calendar Year
-  Monday;                                 !- Day of Week for Start Day
-
-OS:Site,
-  {e729aa17-7b41-4e6a-8a74-4ba7dbe45e00}, !- Handle
-=======
 OS:Site,
   {8bda8a72-baa9-4c92-8c0a-bb7dfc817924}, !- Handle
->>>>>>> 9fc7b4ca
   Denver Intl Ap_CO_USA,                  !- Name
   39.83,                                  !- Latitude {deg}
   -104.65,                                !- Longitude {deg}
@@ -1136,11 +774,7 @@
   ;                                       !- Terrain
 
 OS:ClimateZones,
-<<<<<<< HEAD
-  {9acfb37c-dfa6-4ffa-b493-9572c4c8db59}, !- Handle
-=======
   {63a9f48b-dbe0-47b3-9027-c5a90644d699}, !- Handle
->>>>>>> 9fc7b4ca
   ,                                       !- Active Institution
   ,                                       !- Active Year
   ,                                       !- Climate Zone Institution Name 1
@@ -1153,31 +787,19 @@
   Cold;                                   !- Climate Zone Value 2
 
 OS:Site:WaterMainsTemperature,
-<<<<<<< HEAD
-  {763616e2-1824-4c3d-9b10-bcc85bf5660e}, !- Handle
-=======
   {5c9193bd-cb68-40f8-b683-cbe266515d80}, !- Handle
->>>>>>> 9fc7b4ca
   Correlation,                            !- Calculation Method
   ,                                       !- Temperature Schedule Name
   10.8753424657535,                       !- Annual Average Outdoor Air Temperature {C}
   23.1524007936508;                       !- Maximum Difference In Monthly Average Outdoor Air Temperatures {deltaC}
 
 OS:RunPeriodControl:DaylightSavingTime,
-<<<<<<< HEAD
-  {c3273d4d-ae9e-49de-81ac-a219cec220c8}, !- Handle
-=======
   {6d33fe8d-1f7f-4c9c-b389-d6b77d890c4f}, !- Handle
->>>>>>> 9fc7b4ca
   4/7,                                    !- Start Date
   10/26;                                  !- End Date
 
 OS:Site:GroundTemperature:Deep,
-<<<<<<< HEAD
-  {3c1669a2-4d34-4323-93ef-85e1c9d0ce52}, !- Handle
-=======
   {eba1f1bf-8295-49a8-8532-2084aaf55629}, !- Handle
->>>>>>> 9fc7b4ca
   10.8753424657535,                       !- January Deep Ground Temperature {C}
   10.8753424657535,                       !- February Deep Ground Temperature {C}
   10.8753424657535,                       !- March Deep Ground Temperature {C}
