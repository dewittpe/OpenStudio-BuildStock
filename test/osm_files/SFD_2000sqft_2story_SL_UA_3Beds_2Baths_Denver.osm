!- NOTE: Auto-generated from /test/osw_files/SFD_2000sqft_2story_SL_UA_3Beds_2Baths_Denver.osw

OS:Version,
<<<<<<< HEAD
  {e4fcb10d-ffa5-4837-8932-47782ded9069}, !- Handle
  2.8.1;                                  !- Version Identifier

OS:SimulationControl,
  {3337f69d-ce78-4ad4-99f3-834e607e8ee8}, !- Handle
=======
  {61e22ffe-4e69-407f-8873-94900e769504}, !- Handle
  2.8.1;                                  !- Version Identifier

OS:SimulationControl,
  {42818dfb-6dc7-4c7a-8b68-d06e3657390a}, !- Handle
>>>>>>> 0a2eae7f
  ,                                       !- Do Zone Sizing Calculation
  ,                                       !- Do System Sizing Calculation
  ,                                       !- Do Plant Sizing Calculation
  No;                                     !- Run Simulation for Sizing Periods

OS:Timestep,
<<<<<<< HEAD
  {aea870e3-1557-43bb-a5b1-4a325baa24fe}, !- Handle
  6;                                      !- Number of Timesteps per Hour

OS:ShadowCalculation,
  {88599fb9-b8e5-4b66-9f1e-b5f083d8a1ef}, !- Handle
=======
  {ea4d7161-16de-4586-954c-7e9019c9c151}, !- Handle
  6;                                      !- Number of Timesteps per Hour

OS:ShadowCalculation,
  {45f04086-c7a3-4c14-84b3-ba22797ac385}, !- Handle
>>>>>>> 0a2eae7f
  20,                                     !- Calculation Frequency
  200;                                    !- Maximum Figures in Shadow Overlap Calculations

OS:SurfaceConvectionAlgorithm:Outside,
<<<<<<< HEAD
  {c7c3e1da-6632-4bf7-b271-30083cfdc5eb}, !- Handle
  DOE-2;                                  !- Algorithm

OS:SurfaceConvectionAlgorithm:Inside,
  {c7e472f6-05ac-4c27-b3cb-10a244a1c9cb}, !- Handle
  TARP;                                   !- Algorithm

OS:ZoneCapacitanceMultiplier:ResearchSpecial,
  {795da641-a4ce-4194-9a02-ed6f9ef0ffa4}, !- Handle
=======
  {cc3a7fb6-2353-403c-b00a-869dbd98fb97}, !- Handle
  DOE-2;                                  !- Algorithm

OS:SurfaceConvectionAlgorithm:Inside,
  {294b40be-195c-4695-aebb-e3fad0cfd6e6}, !- Handle
  TARP;                                   !- Algorithm

OS:ZoneCapacitanceMultiplier:ResearchSpecial,
  {f0cea651-a750-45fe-8a53-63ccdb1cbb3f}, !- Handle
>>>>>>> 0a2eae7f
  ,                                       !- Temperature Capacity Multiplier
  15,                                     !- Humidity Capacity Multiplier
  ;                                       !- Carbon Dioxide Capacity Multiplier

OS:RunPeriod,
<<<<<<< HEAD
  {5bd424fe-2de2-44e0-8ec5-1d2141665793}, !- Handle
=======
  {d5775a84-1844-4c5e-b32f-5e9e3e3757a3}, !- Handle
>>>>>>> 0a2eae7f
  Run Period 1,                           !- Name
  1,                                      !- Begin Month
  1,                                      !- Begin Day of Month
  12,                                     !- End Month
  31,                                     !- End Day of Month
  ,                                       !- Use Weather File Holidays and Special Days
  ,                                       !- Use Weather File Daylight Saving Period
  ,                                       !- Apply Weekend Holiday Rule
  ,                                       !- Use Weather File Rain Indicators
  ,                                       !- Use Weather File Snow Indicators
  ;                                       !- Number of Times Runperiod to be Repeated

OS:YearDescription,
<<<<<<< HEAD
  {aa51afcb-67d8-4718-9ceb-6bb843d06a5a}, !- Handle
=======
  {4a188ab8-4544-4c87-bd7d-17031df3e298}, !- Handle
>>>>>>> 0a2eae7f
  2007,                                   !- Calendar Year
  ,                                       !- Day of Week for Start Day
  ;                                       !- Is Leap Year

OS:ThermalZone,
<<<<<<< HEAD
  {17040395-00a3-4fc3-a8e4-beab98b688c6}, !- Handle
=======
  {7e634f21-b765-4317-a46c-3eadd4895eb1}, !- Handle
>>>>>>> 0a2eae7f
  living zone,                            !- Name
  ,                                       !- Multiplier
  ,                                       !- Ceiling Height {m}
  ,                                       !- Volume {m3}
  ,                                       !- Floor Area {m2}
  ,                                       !- Zone Inside Convection Algorithm
  ,                                       !- Zone Outside Convection Algorithm
  ,                                       !- Zone Conditioning Equipment List Name
<<<<<<< HEAD
  {04ccfd46-e1f7-4a55-a1f2-183fa89b84fe}, !- Zone Air Inlet Port List
  {ae901431-5d42-4870-a4d9-f0c783b93f0c}, !- Zone Air Exhaust Port List
  {718c19bb-89b5-47cc-96b8-3b0c8a25b936}, !- Zone Air Node Name
  {e9ef13d3-0cce-4de5-b2d7-b0e26e426164}, !- Zone Return Air Port List
=======
  {c25803d0-e1c1-4faf-a621-bde0db704d7e}, !- Zone Air Inlet Port List
  {4fc65dab-6ce3-4fa8-b55e-4b993c38ff5c}, !- Zone Air Exhaust Port List
  {b9262bfe-ab22-46cb-b901-094cff03df25}, !- Zone Air Node Name
  {806d9985-ca57-416d-97df-9bb858145101}, !- Zone Return Air Port List
>>>>>>> 0a2eae7f
  ,                                       !- Primary Daylighting Control Name
  ,                                       !- Fraction of Zone Controlled by Primary Daylighting Control
  ,                                       !- Secondary Daylighting Control Name
  ,                                       !- Fraction of Zone Controlled by Secondary Daylighting Control
  ,                                       !- Illuminance Map Name
  ,                                       !- Group Rendering Name
  ,                                       !- Thermostat Name
  No;                                     !- Use Ideal Air Loads

OS:Node,
<<<<<<< HEAD
  {76aa6549-a057-44a7-90ed-f8a85b2a61f6}, !- Handle
  Node 1,                                 !- Name
  {718c19bb-89b5-47cc-96b8-3b0c8a25b936}, !- Inlet Port
  ;                                       !- Outlet Port

OS:Connection,
  {718c19bb-89b5-47cc-96b8-3b0c8a25b936}, !- Handle
  {05350f22-4d7f-412a-8646-741a8c5d1221}, !- Name
  {17040395-00a3-4fc3-a8e4-beab98b688c6}, !- Source Object
  11,                                     !- Outlet Port
  {76aa6549-a057-44a7-90ed-f8a85b2a61f6}, !- Target Object
  2;                                      !- Inlet Port

OS:PortList,
  {04ccfd46-e1f7-4a55-a1f2-183fa89b84fe}, !- Handle
  {e6ba080f-4227-4e26-b3c3-3ad35521ada8}, !- Name
  {17040395-00a3-4fc3-a8e4-beab98b688c6}; !- HVAC Component

OS:PortList,
  {ae901431-5d42-4870-a4d9-f0c783b93f0c}, !- Handle
  {258de84f-655b-4ff8-9412-75b0c477501a}, !- Name
  {17040395-00a3-4fc3-a8e4-beab98b688c6}; !- HVAC Component

OS:PortList,
  {e9ef13d3-0cce-4de5-b2d7-b0e26e426164}, !- Handle
  {0ae69dc3-cd4f-40b1-bffc-cdce932a04c0}, !- Name
  {17040395-00a3-4fc3-a8e4-beab98b688c6}; !- HVAC Component

OS:Sizing:Zone,
  {8fa91448-eb98-4c53-9e02-40c83867769c}, !- Handle
  {17040395-00a3-4fc3-a8e4-beab98b688c6}, !- Zone or ZoneList Name
=======
  {586d7ba2-a271-47ca-9dc6-59983ead8538}, !- Handle
  Node 1,                                 !- Name
  {b9262bfe-ab22-46cb-b901-094cff03df25}, !- Inlet Port
  ;                                       !- Outlet Port

OS:Connection,
  {b9262bfe-ab22-46cb-b901-094cff03df25}, !- Handle
  {7042893b-7ff7-482b-a1eb-8d620bc08cc7}, !- Name
  {7e634f21-b765-4317-a46c-3eadd4895eb1}, !- Source Object
  11,                                     !- Outlet Port
  {586d7ba2-a271-47ca-9dc6-59983ead8538}, !- Target Object
  2;                                      !- Inlet Port

OS:PortList,
  {c25803d0-e1c1-4faf-a621-bde0db704d7e}, !- Handle
  {d9245e92-4839-4868-abf6-17b5bb64e34c}, !- Name
  {7e634f21-b765-4317-a46c-3eadd4895eb1}; !- HVAC Component

OS:PortList,
  {4fc65dab-6ce3-4fa8-b55e-4b993c38ff5c}, !- Handle
  {362dac79-6e86-40f5-adfa-924b9e2a56ed}, !- Name
  {7e634f21-b765-4317-a46c-3eadd4895eb1}; !- HVAC Component

OS:PortList,
  {806d9985-ca57-416d-97df-9bb858145101}, !- Handle
  {a17eb10d-3663-419a-bde4-6f6eb83acebd}, !- Name
  {7e634f21-b765-4317-a46c-3eadd4895eb1}; !- HVAC Component

OS:Sizing:Zone,
  {4cef5ec0-1b6b-4669-af52-2a7ce0b69894}, !- Handle
  {7e634f21-b765-4317-a46c-3eadd4895eb1}, !- Zone or ZoneList Name
>>>>>>> 0a2eae7f
  SupplyAirTemperature,                   !- Zone Cooling Design Supply Air Temperature Input Method
  14,                                     !- Zone Cooling Design Supply Air Temperature {C}
  11.11,                                  !- Zone Cooling Design Supply Air Temperature Difference {deltaC}
  SupplyAirTemperature,                   !- Zone Heating Design Supply Air Temperature Input Method
  40,                                     !- Zone Heating Design Supply Air Temperature {C}
  11.11,                                  !- Zone Heating Design Supply Air Temperature Difference {deltaC}
  0.0085,                                 !- Zone Cooling Design Supply Air Humidity Ratio {kg-H2O/kg-air}
  0.008,                                  !- Zone Heating Design Supply Air Humidity Ratio {kg-H2O/kg-air}
  ,                                       !- Zone Heating Sizing Factor
  ,                                       !- Zone Cooling Sizing Factor
  DesignDay,                              !- Cooling Design Air Flow Method
  ,                                       !- Cooling Design Air Flow Rate {m3/s}
  ,                                       !- Cooling Minimum Air Flow per Zone Floor Area {m3/s-m2}
  ,                                       !- Cooling Minimum Air Flow {m3/s}
  ,                                       !- Cooling Minimum Air Flow Fraction
  DesignDay,                              !- Heating Design Air Flow Method
  ,                                       !- Heating Design Air Flow Rate {m3/s}
  ,                                       !- Heating Maximum Air Flow per Zone Floor Area {m3/s-m2}
  ,                                       !- Heating Maximum Air Flow {m3/s}
  ,                                       !- Heating Maximum Air Flow Fraction
  ,                                       !- Design Zone Air Distribution Effectiveness in Cooling Mode
  ,                                       !- Design Zone Air Distribution Effectiveness in Heating Mode
  No,                                     !- Account for Dedicated Outdoor Air System
  NeutralSupplyAir,                       !- Dedicated Outdoor Air System Control Strategy
  autosize,                               !- Dedicated Outdoor Air Low Setpoint Temperature for Design {C}
  autosize;                               !- Dedicated Outdoor Air High Setpoint Temperature for Design {C}

OS:ZoneHVAC:EquipmentList,
<<<<<<< HEAD
  {400bf5da-d0ff-487c-bd3b-e1e0ca67804b}, !- Handle
  Zone HVAC Equipment List 1,             !- Name
  {17040395-00a3-4fc3-a8e4-beab98b688c6}; !- Thermal Zone

OS:Space,
  {e1a04ce7-e657-4de1-a5e5-4b61d706a9d6}, !- Handle
  living space,                           !- Name
  {fe97e240-1ba9-4519-a837-79823a8f790e}, !- Space Type Name
=======
  {f514a6cf-c89d-400f-a2b8-b70f9fdfd156}, !- Handle
  Zone HVAC Equipment List 1,             !- Name
  {7e634f21-b765-4317-a46c-3eadd4895eb1}; !- Thermal Zone

OS:Space,
  {f802408d-252d-425b-8c53-fc8da81bb9af}, !- Handle
  living space,                           !- Name
  {40e42375-9f0b-4a40-85bc-acf0f70ea15e}, !- Space Type Name
>>>>>>> 0a2eae7f
  ,                                       !- Default Construction Set Name
  ,                                       !- Default Schedule Set Name
  -0,                                     !- Direction of Relative North {deg}
  0,                                      !- X Origin {m}
  0,                                      !- Y Origin {m}
  0,                                      !- Z Origin {m}
  ,                                       !- Building Story Name
<<<<<<< HEAD
  {17040395-00a3-4fc3-a8e4-beab98b688c6}, !- Thermal Zone Name
  ,                                       !- Part of Total Floor Area
  ,                                       !- Design Specification Outdoor Air Object Name
  {1c3bbf3d-55f4-42ce-9104-cd8658520bb5}; !- Building Unit Name

OS:Surface,
  {8034c59b-7c07-4775-bff8-a5363ef56430}, !- Handle
  Surface 1,                              !- Name
  Floor,                                  !- Surface Type
  ,                                       !- Construction Name
  {e1a04ce7-e657-4de1-a5e5-4b61d706a9d6}, !- Space Name
=======
  {7e634f21-b765-4317-a46c-3eadd4895eb1}, !- Thermal Zone Name
  ,                                       !- Part of Total Floor Area
  ,                                       !- Design Specification Outdoor Air Object Name
  {edbb1c8b-c156-4794-998d-dc077323f3b9}; !- Building Unit Name

OS:Surface,
  {696246bf-c251-4467-9d94-90824f55c122}, !- Handle
  Surface 1,                              !- Name
  Floor,                                  !- Surface Type
  ,                                       !- Construction Name
  {f802408d-252d-425b-8c53-fc8da81bb9af}, !- Space Name
>>>>>>> 0a2eae7f
  Foundation,                             !- Outside Boundary Condition
  ,                                       !- Outside Boundary Condition Object
  NoSun,                                  !- Sun Exposure
  NoWind,                                 !- Wind Exposure
  ,                                       !- View Factor to Ground
  ,                                       !- Number of Vertices
  0, 0, 0,                                !- X,Y,Z Vertex 1 {m}
  0, 6.81553519541936, 0,                 !- X,Y,Z Vertex 2 {m}
  13.6310703908387, 6.81553519541936, 0,  !- X,Y,Z Vertex 3 {m}
  13.6310703908387, 0, 0;                 !- X,Y,Z Vertex 4 {m}

OS:Surface,
<<<<<<< HEAD
  {d6af05e6-60ae-4c85-b388-69cb9f2f4c22}, !- Handle
  Surface 2,                              !- Name
  Wall,                                   !- Surface Type
  ,                                       !- Construction Name
  {e1a04ce7-e657-4de1-a5e5-4b61d706a9d6}, !- Space Name
=======
  {25b4f3d7-9bcf-4cce-9db5-4a5fbcf5ec29}, !- Handle
  Surface 2,                              !- Name
  Wall,                                   !- Surface Type
  ,                                       !- Construction Name
  {f802408d-252d-425b-8c53-fc8da81bb9af}, !- Space Name
>>>>>>> 0a2eae7f
  Outdoors,                               !- Outside Boundary Condition
  ,                                       !- Outside Boundary Condition Object
  SunExposed,                             !- Sun Exposure
  WindExposed,                            !- Wind Exposure
  ,                                       !- View Factor to Ground
  ,                                       !- Number of Vertices
  0, 6.81553519541936, 2.4384,            !- X,Y,Z Vertex 1 {m}
  0, 6.81553519541936, 0,                 !- X,Y,Z Vertex 2 {m}
  0, 0, 0,                                !- X,Y,Z Vertex 3 {m}
  0, 0, 2.4384;                           !- X,Y,Z Vertex 4 {m}

OS:Surface,
<<<<<<< HEAD
  {8238a7ed-673e-4002-8f86-e91b84d8390d}, !- Handle
  Surface 3,                              !- Name
  Wall,                                   !- Surface Type
  ,                                       !- Construction Name
  {e1a04ce7-e657-4de1-a5e5-4b61d706a9d6}, !- Space Name
=======
  {23b60119-4276-45d6-a643-84b091373704}, !- Handle
  Surface 3,                              !- Name
  Wall,                                   !- Surface Type
  ,                                       !- Construction Name
  {f802408d-252d-425b-8c53-fc8da81bb9af}, !- Space Name
>>>>>>> 0a2eae7f
  Outdoors,                               !- Outside Boundary Condition
  ,                                       !- Outside Boundary Condition Object
  SunExposed,                             !- Sun Exposure
  WindExposed,                            !- Wind Exposure
  ,                                       !- View Factor to Ground
  ,                                       !- Number of Vertices
  13.6310703908387, 6.81553519541936, 2.4384, !- X,Y,Z Vertex 1 {m}
  13.6310703908387, 6.81553519541936, 0,  !- X,Y,Z Vertex 2 {m}
  0, 6.81553519541936, 0,                 !- X,Y,Z Vertex 3 {m}
  0, 6.81553519541936, 2.4384;            !- X,Y,Z Vertex 4 {m}

OS:Surface,
<<<<<<< HEAD
  {247f5107-deee-440b-9922-0960956b3431}, !- Handle
  Surface 4,                              !- Name
  Wall,                                   !- Surface Type
  ,                                       !- Construction Name
  {e1a04ce7-e657-4de1-a5e5-4b61d706a9d6}, !- Space Name
=======
  {f98a4c43-505f-401e-bf2e-076bdfa71468}, !- Handle
  Surface 4,                              !- Name
  Wall,                                   !- Surface Type
  ,                                       !- Construction Name
  {f802408d-252d-425b-8c53-fc8da81bb9af}, !- Space Name
>>>>>>> 0a2eae7f
  Outdoors,                               !- Outside Boundary Condition
  ,                                       !- Outside Boundary Condition Object
  SunExposed,                             !- Sun Exposure
  WindExposed,                            !- Wind Exposure
  ,                                       !- View Factor to Ground
  ,                                       !- Number of Vertices
  13.6310703908387, 0, 2.4384,            !- X,Y,Z Vertex 1 {m}
  13.6310703908387, 0, 0,                 !- X,Y,Z Vertex 2 {m}
  13.6310703908387, 6.81553519541936, 0,  !- X,Y,Z Vertex 3 {m}
  13.6310703908387, 6.81553519541936, 2.4384; !- X,Y,Z Vertex 4 {m}

OS:Surface,
<<<<<<< HEAD
  {daff3102-1314-44f0-ae99-3bdd398a36c5}, !- Handle
  Surface 5,                              !- Name
  Wall,                                   !- Surface Type
  ,                                       !- Construction Name
  {e1a04ce7-e657-4de1-a5e5-4b61d706a9d6}, !- Space Name
=======
  {2df635fb-3e1e-426c-b178-fab2b9431153}, !- Handle
  Surface 5,                              !- Name
  Wall,                                   !- Surface Type
  ,                                       !- Construction Name
  {f802408d-252d-425b-8c53-fc8da81bb9af}, !- Space Name
>>>>>>> 0a2eae7f
  Outdoors,                               !- Outside Boundary Condition
  ,                                       !- Outside Boundary Condition Object
  SunExposed,                             !- Sun Exposure
  WindExposed,                            !- Wind Exposure
  ,                                       !- View Factor to Ground
  ,                                       !- Number of Vertices
  0, 0, 2.4384,                           !- X,Y,Z Vertex 1 {m}
  0, 0, 0,                                !- X,Y,Z Vertex 2 {m}
  13.6310703908387, 0, 0,                 !- X,Y,Z Vertex 3 {m}
  13.6310703908387, 0, 2.4384;            !- X,Y,Z Vertex 4 {m}

OS:Surface,
<<<<<<< HEAD
  {209ed083-20bd-4ed0-afb0-cde1fb100cff}, !- Handle
  Surface 6,                              !- Name
  RoofCeiling,                            !- Surface Type
  ,                                       !- Construction Name
  {e1a04ce7-e657-4de1-a5e5-4b61d706a9d6}, !- Space Name
  Surface,                                !- Outside Boundary Condition
  {f9c7e4f0-1719-42fd-bbb9-dfca8ac8efcb}, !- Outside Boundary Condition Object
=======
  {471609fa-aed2-49f7-8c70-9b8b766b7c1a}, !- Handle
  Surface 6,                              !- Name
  RoofCeiling,                            !- Surface Type
  ,                                       !- Construction Name
  {f802408d-252d-425b-8c53-fc8da81bb9af}, !- Space Name
  Surface,                                !- Outside Boundary Condition
  {8376e71a-f20b-4300-a8f6-8d943fa9609e}, !- Outside Boundary Condition Object
>>>>>>> 0a2eae7f
  NoSun,                                  !- Sun Exposure
  NoWind,                                 !- Wind Exposure
  ,                                       !- View Factor to Ground
  ,                                       !- Number of Vertices
  13.6310703908387, 0, 2.4384,            !- X,Y,Z Vertex 1 {m}
  13.6310703908387, 6.81553519541936, 2.4384, !- X,Y,Z Vertex 2 {m}
  0, 6.81553519541936, 2.4384,            !- X,Y,Z Vertex 3 {m}
  0, 0, 2.4384;                           !- X,Y,Z Vertex 4 {m}

OS:SpaceType,
<<<<<<< HEAD
  {fe97e240-1ba9-4519-a837-79823a8f790e}, !- Handle
=======
  {40e42375-9f0b-4a40-85bc-acf0f70ea15e}, !- Handle
>>>>>>> 0a2eae7f
  Space Type 1,                           !- Name
  ,                                       !- Default Construction Set Name
  ,                                       !- Default Schedule Set Name
  ,                                       !- Group Rendering Name
  ,                                       !- Design Specification Outdoor Air Object Name
  ,                                       !- Standards Template
  ,                                       !- Standards Building Type
  living;                                 !- Standards Space Type

OS:Space,
<<<<<<< HEAD
  {804fb838-3efd-447c-894a-4024e3bf4551}, !- Handle
  living space|story 2,                   !- Name
  {fe97e240-1ba9-4519-a837-79823a8f790e}, !- Space Type Name
=======
  {29a1fac1-c055-4069-93a0-b2d2f4fc761b}, !- Handle
  living space|story 2,                   !- Name
  {40e42375-9f0b-4a40-85bc-acf0f70ea15e}, !- Space Type Name
>>>>>>> 0a2eae7f
  ,                                       !- Default Construction Set Name
  ,                                       !- Default Schedule Set Name
  -0,                                     !- Direction of Relative North {deg}
  0,                                      !- X Origin {m}
  0,                                      !- Y Origin {m}
  2.4384,                                 !- Z Origin {m}
  ,                                       !- Building Story Name
<<<<<<< HEAD
  {17040395-00a3-4fc3-a8e4-beab98b688c6}, !- Thermal Zone Name
  ,                                       !- Part of Total Floor Area
  ,                                       !- Design Specification Outdoor Air Object Name
  {1c3bbf3d-55f4-42ce-9104-cd8658520bb5}; !- Building Unit Name

OS:Surface,
  {f9c7e4f0-1719-42fd-bbb9-dfca8ac8efcb}, !- Handle
  Surface 7,                              !- Name
  Floor,                                  !- Surface Type
  ,                                       !- Construction Name
  {804fb838-3efd-447c-894a-4024e3bf4551}, !- Space Name
  Surface,                                !- Outside Boundary Condition
  {209ed083-20bd-4ed0-afb0-cde1fb100cff}, !- Outside Boundary Condition Object
=======
  {7e634f21-b765-4317-a46c-3eadd4895eb1}, !- Thermal Zone Name
  ,                                       !- Part of Total Floor Area
  ,                                       !- Design Specification Outdoor Air Object Name
  {edbb1c8b-c156-4794-998d-dc077323f3b9}; !- Building Unit Name

OS:Surface,
  {8376e71a-f20b-4300-a8f6-8d943fa9609e}, !- Handle
  Surface 7,                              !- Name
  Floor,                                  !- Surface Type
  ,                                       !- Construction Name
  {29a1fac1-c055-4069-93a0-b2d2f4fc761b}, !- Space Name
  Surface,                                !- Outside Boundary Condition
  {471609fa-aed2-49f7-8c70-9b8b766b7c1a}, !- Outside Boundary Condition Object
>>>>>>> 0a2eae7f
  NoSun,                                  !- Sun Exposure
  NoWind,                                 !- Wind Exposure
  ,                                       !- View Factor to Ground
  ,                                       !- Number of Vertices
  0, 0, 0,                                !- X,Y,Z Vertex 1 {m}
  0, 6.81553519541936, 0,                 !- X,Y,Z Vertex 2 {m}
  13.6310703908387, 6.81553519541936, 0,  !- X,Y,Z Vertex 3 {m}
  13.6310703908387, 0, 0;                 !- X,Y,Z Vertex 4 {m}

OS:Surface,
<<<<<<< HEAD
  {edc43731-6542-4f16-b152-0a439ee69984}, !- Handle
  Surface 8,                              !- Name
  Wall,                                   !- Surface Type
  ,                                       !- Construction Name
  {804fb838-3efd-447c-894a-4024e3bf4551}, !- Space Name
=======
  {b4936c6b-b4ed-4191-937b-0c2cd4e00c44}, !- Handle
  Surface 8,                              !- Name
  Wall,                                   !- Surface Type
  ,                                       !- Construction Name
  {29a1fac1-c055-4069-93a0-b2d2f4fc761b}, !- Space Name
>>>>>>> 0a2eae7f
  Outdoors,                               !- Outside Boundary Condition
  ,                                       !- Outside Boundary Condition Object
  SunExposed,                             !- Sun Exposure
  WindExposed,                            !- Wind Exposure
  ,                                       !- View Factor to Ground
  ,                                       !- Number of Vertices
  0, 6.81553519541936, 2.4384,            !- X,Y,Z Vertex 1 {m}
  0, 6.81553519541936, 0,                 !- X,Y,Z Vertex 2 {m}
  0, 0, 0,                                !- X,Y,Z Vertex 3 {m}
  0, 0, 2.4384;                           !- X,Y,Z Vertex 4 {m}

OS:Surface,
<<<<<<< HEAD
  {0b1581ae-3367-496d-986a-a1b1be1054d8}, !- Handle
  Surface 9,                              !- Name
  Wall,                                   !- Surface Type
  ,                                       !- Construction Name
  {804fb838-3efd-447c-894a-4024e3bf4551}, !- Space Name
=======
  {11636ae9-7ae6-44c4-91b8-d6c1cde6f2eb}, !- Handle
  Surface 9,                              !- Name
  Wall,                                   !- Surface Type
  ,                                       !- Construction Name
  {29a1fac1-c055-4069-93a0-b2d2f4fc761b}, !- Space Name
>>>>>>> 0a2eae7f
  Outdoors,                               !- Outside Boundary Condition
  ,                                       !- Outside Boundary Condition Object
  SunExposed,                             !- Sun Exposure
  WindExposed,                            !- Wind Exposure
  ,                                       !- View Factor to Ground
  ,                                       !- Number of Vertices
  13.6310703908387, 6.81553519541936, 2.4384, !- X,Y,Z Vertex 1 {m}
  13.6310703908387, 6.81553519541936, 0,  !- X,Y,Z Vertex 2 {m}
  0, 6.81553519541936, 0,                 !- X,Y,Z Vertex 3 {m}
  0, 6.81553519541936, 2.4384;            !- X,Y,Z Vertex 4 {m}

OS:Surface,
<<<<<<< HEAD
  {65083541-d9d3-4d4f-9c2b-7c36c7e4d0a2}, !- Handle
  Surface 10,                             !- Name
  Wall,                                   !- Surface Type
  ,                                       !- Construction Name
  {804fb838-3efd-447c-894a-4024e3bf4551}, !- Space Name
=======
  {afccad2d-da51-492e-822e-b3ce5b1814fb}, !- Handle
  Surface 10,                             !- Name
  Wall,                                   !- Surface Type
  ,                                       !- Construction Name
  {29a1fac1-c055-4069-93a0-b2d2f4fc761b}, !- Space Name
>>>>>>> 0a2eae7f
  Outdoors,                               !- Outside Boundary Condition
  ,                                       !- Outside Boundary Condition Object
  SunExposed,                             !- Sun Exposure
  WindExposed,                            !- Wind Exposure
  ,                                       !- View Factor to Ground
  ,                                       !- Number of Vertices
  13.6310703908387, 0, 2.4384,            !- X,Y,Z Vertex 1 {m}
  13.6310703908387, 0, 0,                 !- X,Y,Z Vertex 2 {m}
  13.6310703908387, 6.81553519541936, 0,  !- X,Y,Z Vertex 3 {m}
  13.6310703908387, 6.81553519541936, 2.4384; !- X,Y,Z Vertex 4 {m}

OS:Surface,
<<<<<<< HEAD
  {84fb768f-a09a-4df9-8e15-ab009b548363}, !- Handle
  Surface 11,                             !- Name
  Wall,                                   !- Surface Type
  ,                                       !- Construction Name
  {804fb838-3efd-447c-894a-4024e3bf4551}, !- Space Name
=======
  {2bec142e-56a8-419f-9b9b-75c7b0f3b8d7}, !- Handle
  Surface 11,                             !- Name
  Wall,                                   !- Surface Type
  ,                                       !- Construction Name
  {29a1fac1-c055-4069-93a0-b2d2f4fc761b}, !- Space Name
>>>>>>> 0a2eae7f
  Outdoors,                               !- Outside Boundary Condition
  ,                                       !- Outside Boundary Condition Object
  SunExposed,                             !- Sun Exposure
  WindExposed,                            !- Wind Exposure
  ,                                       !- View Factor to Ground
  ,                                       !- Number of Vertices
  0, 0, 2.4384,                           !- X,Y,Z Vertex 1 {m}
  0, 0, 0,                                !- X,Y,Z Vertex 2 {m}
  13.6310703908387, 0, 0,                 !- X,Y,Z Vertex 3 {m}
  13.6310703908387, 0, 2.4384;            !- X,Y,Z Vertex 4 {m}

OS:Surface,
<<<<<<< HEAD
  {c99e4fb8-23e0-47aa-88fa-f8806e2a664c}, !- Handle
  Surface 12,                             !- Name
  RoofCeiling,                            !- Surface Type
  ,                                       !- Construction Name
  {804fb838-3efd-447c-894a-4024e3bf4551}, !- Space Name
  Surface,                                !- Outside Boundary Condition
  {d962016b-dda5-400e-b368-1d4b6d9f8ac3}, !- Outside Boundary Condition Object
=======
  {9dd8bb71-dc25-4a08-b039-3b839dc1be91}, !- Handle
  Surface 12,                             !- Name
  RoofCeiling,                            !- Surface Type
  ,                                       !- Construction Name
  {29a1fac1-c055-4069-93a0-b2d2f4fc761b}, !- Space Name
  Surface,                                !- Outside Boundary Condition
  {ac2f1ab3-2109-4c17-9fa8-84d5095819d7}, !- Outside Boundary Condition Object
>>>>>>> 0a2eae7f
  NoSun,                                  !- Sun Exposure
  NoWind,                                 !- Wind Exposure
  ,                                       !- View Factor to Ground
  ,                                       !- Number of Vertices
  13.6310703908387, 0, 2.4384,            !- X,Y,Z Vertex 1 {m}
  13.6310703908387, 6.81553519541936, 2.4384, !- X,Y,Z Vertex 2 {m}
  0, 6.81553519541936, 2.4384,            !- X,Y,Z Vertex 3 {m}
  0, 0, 2.4384;                           !- X,Y,Z Vertex 4 {m}

OS:Surface,
<<<<<<< HEAD
  {d962016b-dda5-400e-b368-1d4b6d9f8ac3}, !- Handle
  Surface 13,                             !- Name
  Floor,                                  !- Surface Type
  ,                                       !- Construction Name
  {03c3bec9-1212-4c90-87ab-8aba203c02f8}, !- Space Name
  Surface,                                !- Outside Boundary Condition
  {c99e4fb8-23e0-47aa-88fa-f8806e2a664c}, !- Outside Boundary Condition Object
=======
  {ac2f1ab3-2109-4c17-9fa8-84d5095819d7}, !- Handle
  Surface 13,                             !- Name
  Floor,                                  !- Surface Type
  ,                                       !- Construction Name
  {6c23248c-d89b-4fde-9b73-5e1839fbf875}, !- Space Name
  Surface,                                !- Outside Boundary Condition
  {9dd8bb71-dc25-4a08-b039-3b839dc1be91}, !- Outside Boundary Condition Object
>>>>>>> 0a2eae7f
  NoSun,                                  !- Sun Exposure
  NoWind,                                 !- Wind Exposure
  ,                                       !- View Factor to Ground
  ,                                       !- Number of Vertices
  0, 6.81553519541936, 0,                 !- X,Y,Z Vertex 1 {m}
  13.6310703908387, 6.81553519541936, 0,  !- X,Y,Z Vertex 2 {m}
  13.6310703908387, 0, 0,                 !- X,Y,Z Vertex 3 {m}
  0, 0, 0;                                !- X,Y,Z Vertex 4 {m}

OS:Surface,
<<<<<<< HEAD
  {b8cbca9e-c9fc-436e-8afd-6410837aa87f}, !- Handle
  Surface 14,                             !- Name
  RoofCeiling,                            !- Surface Type
  ,                                       !- Construction Name
  {03c3bec9-1212-4c90-87ab-8aba203c02f8}, !- Space Name
=======
  {df4e2ad0-8584-442b-b84c-47f1c8f6bd26}, !- Handle
  Surface 14,                             !- Name
  RoofCeiling,                            !- Surface Type
  ,                                       !- Construction Name
  {6c23248c-d89b-4fde-9b73-5e1839fbf875}, !- Space Name
>>>>>>> 0a2eae7f
  Outdoors,                               !- Outside Boundary Condition
  ,                                       !- Outside Boundary Condition Object
  SunExposed,                             !- Sun Exposure
  WindExposed,                            !- Wind Exposure
  ,                                       !- View Factor to Ground
  ,                                       !- Number of Vertices
  13.6310703908387, 3.40776759770968, 1.70388379885484, !- X,Y,Z Vertex 1 {m}
  0, 3.40776759770968, 1.70388379885484,  !- X,Y,Z Vertex 2 {m}
  0, 0, 0,                                !- X,Y,Z Vertex 3 {m}
  13.6310703908387, 0, 0;                 !- X,Y,Z Vertex 4 {m}

OS:Surface,
<<<<<<< HEAD
  {cd8aaa3b-78fa-4d59-90c5-a91abf8088e8}, !- Handle
  Surface 15,                             !- Name
  RoofCeiling,                            !- Surface Type
  ,                                       !- Construction Name
  {03c3bec9-1212-4c90-87ab-8aba203c02f8}, !- Space Name
=======
  {475886d3-5ac5-4215-beac-557d3fced2ad}, !- Handle
  Surface 15,                             !- Name
  RoofCeiling,                            !- Surface Type
  ,                                       !- Construction Name
  {6c23248c-d89b-4fde-9b73-5e1839fbf875}, !- Space Name
>>>>>>> 0a2eae7f
  Outdoors,                               !- Outside Boundary Condition
  ,                                       !- Outside Boundary Condition Object
  SunExposed,                             !- Sun Exposure
  WindExposed,                            !- Wind Exposure
  ,                                       !- View Factor to Ground
  ,                                       !- Number of Vertices
  0, 3.40776759770968, 1.70388379885484,  !- X,Y,Z Vertex 1 {m}
  13.6310703908387, 3.40776759770968, 1.70388379885484, !- X,Y,Z Vertex 2 {m}
  13.6310703908387, 6.81553519541936, 0,  !- X,Y,Z Vertex 3 {m}
  0, 6.81553519541936, 0;                 !- X,Y,Z Vertex 4 {m}

OS:Surface,
<<<<<<< HEAD
  {40d37338-abe3-40e9-9495-c4fba29d402f}, !- Handle
  Surface 16,                             !- Name
  Wall,                                   !- Surface Type
  ,                                       !- Construction Name
  {03c3bec9-1212-4c90-87ab-8aba203c02f8}, !- Space Name
=======
  {3bf8d307-8a63-4eca-bd1c-93fc6b93a2ab}, !- Handle
  Surface 16,                             !- Name
  Wall,                                   !- Surface Type
  ,                                       !- Construction Name
  {6c23248c-d89b-4fde-9b73-5e1839fbf875}, !- Space Name
>>>>>>> 0a2eae7f
  Outdoors,                               !- Outside Boundary Condition
  ,                                       !- Outside Boundary Condition Object
  SunExposed,                             !- Sun Exposure
  WindExposed,                            !- Wind Exposure
  ,                                       !- View Factor to Ground
  ,                                       !- Number of Vertices
  0, 3.40776759770968, 1.70388379885484,  !- X,Y,Z Vertex 1 {m}
  0, 6.81553519541936, 0,                 !- X,Y,Z Vertex 2 {m}
  0, 0, 0;                                !- X,Y,Z Vertex 3 {m}

OS:Surface,
<<<<<<< HEAD
  {6256d111-bca9-4cfc-8c23-635038755c88}, !- Handle
  Surface 17,                             !- Name
  Wall,                                   !- Surface Type
  ,                                       !- Construction Name
  {03c3bec9-1212-4c90-87ab-8aba203c02f8}, !- Space Name
=======
  {73253f4e-d930-429c-97c6-e35dc11c1c2b}, !- Handle
  Surface 17,                             !- Name
  Wall,                                   !- Surface Type
  ,                                       !- Construction Name
  {6c23248c-d89b-4fde-9b73-5e1839fbf875}, !- Space Name
>>>>>>> 0a2eae7f
  Outdoors,                               !- Outside Boundary Condition
  ,                                       !- Outside Boundary Condition Object
  SunExposed,                             !- Sun Exposure
  WindExposed,                            !- Wind Exposure
  ,                                       !- View Factor to Ground
  ,                                       !- Number of Vertices
  13.6310703908387, 3.40776759770968, 1.70388379885484, !- X,Y,Z Vertex 1 {m}
  13.6310703908387, 0, 0,                 !- X,Y,Z Vertex 2 {m}
  13.6310703908387, 6.81553519541936, 0;  !- X,Y,Z Vertex 3 {m}

OS:Space,
<<<<<<< HEAD
  {03c3bec9-1212-4c90-87ab-8aba203c02f8}, !- Handle
  unfinished attic space,                 !- Name
  {dfe9b542-94d2-40b6-8676-79fcca21d083}, !- Space Type Name
=======
  {6c23248c-d89b-4fde-9b73-5e1839fbf875}, !- Handle
  unfinished attic space,                 !- Name
  {8b069c0a-21a8-4fd2-bf79-9a33eccf5f74}, !- Space Type Name
>>>>>>> 0a2eae7f
  ,                                       !- Default Construction Set Name
  ,                                       !- Default Schedule Set Name
  -0,                                     !- Direction of Relative North {deg}
  0,                                      !- X Origin {m}
  0,                                      !- Y Origin {m}
  4.8768,                                 !- Z Origin {m}
  ,                                       !- Building Story Name
<<<<<<< HEAD
  {ce8d0470-5552-4e89-9e9b-eaf306a8a5c3}; !- Thermal Zone Name

OS:ThermalZone,
  {ce8d0470-5552-4e89-9e9b-eaf306a8a5c3}, !- Handle
=======
  {a934291f-288f-49e8-bdee-33453ec2a2ab}; !- Thermal Zone Name

OS:ThermalZone,
  {a934291f-288f-49e8-bdee-33453ec2a2ab}, !- Handle
>>>>>>> 0a2eae7f
  unfinished attic zone,                  !- Name
  ,                                       !- Multiplier
  ,                                       !- Ceiling Height {m}
  ,                                       !- Volume {m3}
  ,                                       !- Floor Area {m2}
  ,                                       !- Zone Inside Convection Algorithm
  ,                                       !- Zone Outside Convection Algorithm
  ,                                       !- Zone Conditioning Equipment List Name
<<<<<<< HEAD
  {d093b3df-ce58-4d7a-a5e4-8672090c7844}, !- Zone Air Inlet Port List
  {fdcaa60c-6eba-46f6-bf81-d9c415bddbdc}, !- Zone Air Exhaust Port List
  {89734c66-dbe6-4c95-91b1-d279f932659a}, !- Zone Air Node Name
  {3491fc9f-bba3-4479-aa09-3429d7de68c8}, !- Zone Return Air Port List
=======
  {f85a65c5-9dd3-477e-9ca8-d9808db42552}, !- Zone Air Inlet Port List
  {7124c1a3-ae84-442e-b272-ad5fb4f98a29}, !- Zone Air Exhaust Port List
  {9fde837a-4d8a-45c9-96e8-daf6dc74a604}, !- Zone Air Node Name
  {62ad2da9-f87e-41fb-b735-a990ae3d780b}, !- Zone Return Air Port List
>>>>>>> 0a2eae7f
  ,                                       !- Primary Daylighting Control Name
  ,                                       !- Fraction of Zone Controlled by Primary Daylighting Control
  ,                                       !- Secondary Daylighting Control Name
  ,                                       !- Fraction of Zone Controlled by Secondary Daylighting Control
  ,                                       !- Illuminance Map Name
  ,                                       !- Group Rendering Name
  ,                                       !- Thermostat Name
  No;                                     !- Use Ideal Air Loads

OS:Node,
<<<<<<< HEAD
  {1370969e-1599-482e-a535-911240699c0b}, !- Handle
  Node 2,                                 !- Name
  {89734c66-dbe6-4c95-91b1-d279f932659a}, !- Inlet Port
  ;                                       !- Outlet Port

OS:Connection,
  {89734c66-dbe6-4c95-91b1-d279f932659a}, !- Handle
  {da05c720-89be-4d3c-b9fb-69e7509f613d}, !- Name
  {ce8d0470-5552-4e89-9e9b-eaf306a8a5c3}, !- Source Object
  11,                                     !- Outlet Port
  {1370969e-1599-482e-a535-911240699c0b}, !- Target Object
  2;                                      !- Inlet Port

OS:PortList,
  {d093b3df-ce58-4d7a-a5e4-8672090c7844}, !- Handle
  {5f3ca9c3-d1f6-46c8-acf1-1b801704a923}, !- Name
  {ce8d0470-5552-4e89-9e9b-eaf306a8a5c3}; !- HVAC Component

OS:PortList,
  {fdcaa60c-6eba-46f6-bf81-d9c415bddbdc}, !- Handle
  {1ee030b2-e818-4960-bb30-9c19ec2bcb49}, !- Name
  {ce8d0470-5552-4e89-9e9b-eaf306a8a5c3}; !- HVAC Component

OS:PortList,
  {3491fc9f-bba3-4479-aa09-3429d7de68c8}, !- Handle
  {e4737e2e-3a9a-45c0-b612-301ff04f4b63}, !- Name
  {ce8d0470-5552-4e89-9e9b-eaf306a8a5c3}; !- HVAC Component

OS:Sizing:Zone,
  {bcc55cab-fbb2-4bd3-bf70-14ebae000890}, !- Handle
  {ce8d0470-5552-4e89-9e9b-eaf306a8a5c3}, !- Zone or ZoneList Name
=======
  {8f454a1a-e23e-45fe-9dbf-220d914bb13a}, !- Handle
  Node 2,                                 !- Name
  {9fde837a-4d8a-45c9-96e8-daf6dc74a604}, !- Inlet Port
  ;                                       !- Outlet Port

OS:Connection,
  {9fde837a-4d8a-45c9-96e8-daf6dc74a604}, !- Handle
  {9e1dd5b8-348f-424e-b090-ff0f7732e04b}, !- Name
  {a934291f-288f-49e8-bdee-33453ec2a2ab}, !- Source Object
  11,                                     !- Outlet Port
  {8f454a1a-e23e-45fe-9dbf-220d914bb13a}, !- Target Object
  2;                                      !- Inlet Port

OS:PortList,
  {f85a65c5-9dd3-477e-9ca8-d9808db42552}, !- Handle
  {f79cd77b-38a7-4d00-90ac-28b1ad7db079}, !- Name
  {a934291f-288f-49e8-bdee-33453ec2a2ab}; !- HVAC Component

OS:PortList,
  {7124c1a3-ae84-442e-b272-ad5fb4f98a29}, !- Handle
  {612d7415-f9bb-44e2-ab66-764441ec7a20}, !- Name
  {a934291f-288f-49e8-bdee-33453ec2a2ab}; !- HVAC Component

OS:PortList,
  {62ad2da9-f87e-41fb-b735-a990ae3d780b}, !- Handle
  {e5525465-6c74-4a4e-bb16-32738fbd7377}, !- Name
  {a934291f-288f-49e8-bdee-33453ec2a2ab}; !- HVAC Component

OS:Sizing:Zone,
  {4bf3c046-e354-45b7-bfe4-5ffa74617d61}, !- Handle
  {a934291f-288f-49e8-bdee-33453ec2a2ab}, !- Zone or ZoneList Name
>>>>>>> 0a2eae7f
  SupplyAirTemperature,                   !- Zone Cooling Design Supply Air Temperature Input Method
  14,                                     !- Zone Cooling Design Supply Air Temperature {C}
  11.11,                                  !- Zone Cooling Design Supply Air Temperature Difference {deltaC}
  SupplyAirTemperature,                   !- Zone Heating Design Supply Air Temperature Input Method
  40,                                     !- Zone Heating Design Supply Air Temperature {C}
  11.11,                                  !- Zone Heating Design Supply Air Temperature Difference {deltaC}
  0.0085,                                 !- Zone Cooling Design Supply Air Humidity Ratio {kg-H2O/kg-air}
  0.008,                                  !- Zone Heating Design Supply Air Humidity Ratio {kg-H2O/kg-air}
  ,                                       !- Zone Heating Sizing Factor
  ,                                       !- Zone Cooling Sizing Factor
  DesignDay,                              !- Cooling Design Air Flow Method
  ,                                       !- Cooling Design Air Flow Rate {m3/s}
  ,                                       !- Cooling Minimum Air Flow per Zone Floor Area {m3/s-m2}
  ,                                       !- Cooling Minimum Air Flow {m3/s}
  ,                                       !- Cooling Minimum Air Flow Fraction
  DesignDay,                              !- Heating Design Air Flow Method
  ,                                       !- Heating Design Air Flow Rate {m3/s}
  ,                                       !- Heating Maximum Air Flow per Zone Floor Area {m3/s-m2}
  ,                                       !- Heating Maximum Air Flow {m3/s}
  ,                                       !- Heating Maximum Air Flow Fraction
  ,                                       !- Design Zone Air Distribution Effectiveness in Cooling Mode
  ,                                       !- Design Zone Air Distribution Effectiveness in Heating Mode
  No,                                     !- Account for Dedicated Outdoor Air System
  NeutralSupplyAir,                       !- Dedicated Outdoor Air System Control Strategy
  autosize,                               !- Dedicated Outdoor Air Low Setpoint Temperature for Design {C}
  autosize;                               !- Dedicated Outdoor Air High Setpoint Temperature for Design {C}

OS:ZoneHVAC:EquipmentList,
<<<<<<< HEAD
  {6f0f7376-6ca9-49de-a80f-b65075cc2438}, !- Handle
  Zone HVAC Equipment List 2,             !- Name
  {ce8d0470-5552-4e89-9e9b-eaf306a8a5c3}; !- Thermal Zone

OS:SpaceType,
  {dfe9b542-94d2-40b6-8676-79fcca21d083}, !- Handle
=======
  {25f8916a-55a8-4090-a6c9-4f3230e8be46}, !- Handle
  Zone HVAC Equipment List 2,             !- Name
  {a934291f-288f-49e8-bdee-33453ec2a2ab}; !- Thermal Zone

OS:SpaceType,
  {8b069c0a-21a8-4fd2-bf79-9a33eccf5f74}, !- Handle
>>>>>>> 0a2eae7f
  Space Type 2,                           !- Name
  ,                                       !- Default Construction Set Name
  ,                                       !- Default Schedule Set Name
  ,                                       !- Group Rendering Name
  ,                                       !- Design Specification Outdoor Air Object Name
  ,                                       !- Standards Template
  ,                                       !- Standards Building Type
  unfinished attic;                       !- Standards Space Type

OS:BuildingUnit,
<<<<<<< HEAD
  {1c3bbf3d-55f4-42ce-9104-cd8658520bb5}, !- Handle
=======
  {edbb1c8b-c156-4794-998d-dc077323f3b9}, !- Handle
>>>>>>> 0a2eae7f
  unit 1,                                 !- Name
  ,                                       !- Rendering Color
  Residential;                            !- Building Unit Type

OS:Building,
<<<<<<< HEAD
  {8fdad0f7-2f01-4644-be5d-f14dadac7a5e}, !- Handle
=======
  {431000ab-0d42-4bf9-af01-a669909e76db}, !- Handle
>>>>>>> 0a2eae7f
  Building 1,                             !- Name
  ,                                       !- Building Sector Type
  0,                                      !- North Axis {deg}
  ,                                       !- Nominal Floor to Floor Height {m}
  ,                                       !- Space Type Name
  ,                                       !- Default Construction Set Name
  ,                                       !- Default Schedule Set Name
  2,                                      !- Standards Number of Stories
  2,                                      !- Standards Number of Above Ground Stories
  ,                                       !- Standards Template
  singlefamilydetached,                   !- Standards Building Type
  1;                                      !- Standards Number of Living Units

OS:AdditionalProperties,
<<<<<<< HEAD
  {80281a4d-b836-4f00-af89-611c2ebcb4b4}, !- Handle
  {8fdad0f7-2f01-4644-be5d-f14dadac7a5e}, !- Object Name
=======
  {33863d6c-3cc5-4fb3-8fc5-a6e44e5869f3}, !- Handle
  {431000ab-0d42-4bf9-af01-a669909e76db}, !- Object Name
>>>>>>> 0a2eae7f
  Total Units Represented,                !- Feature Name 1
  Integer,                                !- Feature Data Type 1
  1,                                      !- Feature Value 1
  Total Units Modeled,                    !- Feature Name 2
  Integer,                                !- Feature Data Type 2
  1;                                      !- Feature Value 2

OS:AdditionalProperties,
<<<<<<< HEAD
  {6cab545b-6941-4278-abce-c1a5a70fda6e}, !- Handle
  {1c3bbf3d-55f4-42ce-9104-cd8658520bb5}, !- Object Name
=======
  {7d4ab5d5-f875-415a-b0ae-134a522d76c4}, !- Handle
  {edbb1c8b-c156-4794-998d-dc077323f3b9}, !- Object Name
>>>>>>> 0a2eae7f
  NumberOfBedrooms,                       !- Feature Name 1
  Integer,                                !- Feature Data Type 1
  3,                                      !- Feature Value 1
  NumberOfBathrooms,                      !- Feature Name 2
  Double,                                 !- Feature Data Type 2
  2;                                      !- Feature Value 2

OS:Schedule:Day,
<<<<<<< HEAD
  {95878919-ff39-4164-ac45-1cf1ee817ca8}, !- Handle
=======
  {dcf08bc9-6bd7-4ab1-a11a-c002d8b6a9d1}, !- Handle
>>>>>>> 0a2eae7f
  Schedule Day 1,                         !- Name
  ,                                       !- Schedule Type Limits Name
  ,                                       !- Interpolate to Timestep
  24,                                     !- Hour 1
  0,                                      !- Minute 1
  0;                                      !- Value Until Time 1

OS:Schedule:Day,
<<<<<<< HEAD
  {f4bb91b1-d7bd-47f1-9ded-52aea85bd875}, !- Handle
=======
  {1b5435c6-3514-419f-9093-e151ce4322ef}, !- Handle
>>>>>>> 0a2eae7f
  Schedule Day 2,                         !- Name
  ,                                       !- Schedule Type Limits Name
  ,                                       !- Interpolate to Timestep
  24,                                     !- Hour 1
  0,                                      !- Minute 1
  1;                                      !- Value Until Time 1

OS:WeatherFile,
<<<<<<< HEAD
  {547e9387-fbde-40d3-a563-557e683d8880}, !- Handle
=======
  {bb6b6150-e6ce-4248-9775-3252958b1817}, !- Handle
>>>>>>> 0a2eae7f
  Denver Intl Ap,                         !- City
  CO,                                     !- State Province Region
  USA,                                    !- Country
  TMY3,                                   !- Data Source
  725650,                                 !- WMO Number
  39.83,                                  !- Latitude {deg}
  -104.65,                                !- Longitude {deg}
  -7,                                     !- Time Zone {hr}
  1650,                                   !- Elevation {m}
  file:../weather/USA_CO_Denver.Intl.AP.725650_TMY3.epw, !- Url
  E23378AA;                               !- Checksum

OS:AdditionalProperties,
<<<<<<< HEAD
  {88932f20-92d8-43d0-969c-65d2a77d125b}, !- Handle
  {547e9387-fbde-40d3-a563-557e683d8880}, !- Object Name
=======
  {75a16cfb-c3a0-4c1b-82ec-f1add50a35ac}, !- Handle
  {bb6b6150-e6ce-4248-9775-3252958b1817}, !- Object Name
>>>>>>> 0a2eae7f
  EPWHeaderCity,                          !- Feature Name 1
  String,                                 !- Feature Data Type 1
  Denver Intl Ap,                         !- Feature Value 1
  EPWHeaderState,                         !- Feature Name 2
  String,                                 !- Feature Data Type 2
  CO,                                     !- Feature Value 2
  EPWHeaderCountry,                       !- Feature Name 3
  String,                                 !- Feature Data Type 3
  USA,                                    !- Feature Value 3
  EPWHeaderDataSource,                    !- Feature Name 4
  String,                                 !- Feature Data Type 4
  TMY3,                                   !- Feature Value 4
  EPWHeaderStation,                       !- Feature Name 5
  String,                                 !- Feature Data Type 5
  725650,                                 !- Feature Value 5
  EPWHeaderLatitude,                      !- Feature Name 6
  Double,                                 !- Feature Data Type 6
  39.829999999999998,                     !- Feature Value 6
  EPWHeaderLongitude,                     !- Feature Name 7
  Double,                                 !- Feature Data Type 7
  -104.65000000000001,                    !- Feature Value 7
  EPWHeaderTimezone,                      !- Feature Name 8
  Double,                                 !- Feature Data Type 8
  -7,                                     !- Feature Value 8
  EPWHeaderAltitude,                      !- Feature Name 9
  Double,                                 !- Feature Data Type 9
  5413.3858267716532,                     !- Feature Value 9
  EPWHeaderLocalPressure,                 !- Feature Name 10
  Double,                                 !- Feature Data Type 10
  0.81937567683596546,                    !- Feature Value 10
  EPWHeaderRecordsPerHour,                !- Feature Name 11
  Double,                                 !- Feature Data Type 11
  0,                                      !- Feature Value 11
  EPWDataAnnualAvgDrybulb,                !- Feature Name 12
  Double,                                 !- Feature Data Type 12
  51.575616438356228,                     !- Feature Value 12
  EPWDataAnnualMinDrybulb,                !- Feature Name 13
  Double,                                 !- Feature Data Type 13
  -2.9200000000000017,                    !- Feature Value 13
  EPWDataAnnualMaxDrybulb,                !- Feature Name 14
  Double,                                 !- Feature Data Type 14
  104,                                    !- Feature Value 14
  EPWDataCDD50F,                          !- Feature Name 15
  Double,                                 !- Feature Data Type 15
  3072.2925000000005,                     !- Feature Value 15
  EPWDataCDD65F,                          !- Feature Name 16
  Double,                                 !- Feature Data Type 16
  883.62000000000035,                     !- Feature Value 16
  EPWDataHDD50F,                          !- Feature Name 17
  Double,                                 !- Feature Data Type 17
  2497.1925000000001,                     !- Feature Value 17
  EPWDataHDD65F,                          !- Feature Name 18
  Double,                                 !- Feature Data Type 18
  5783.5200000000013,                     !- Feature Value 18
  EPWDataAnnualAvgWindspeed,              !- Feature Name 19
  Double,                                 !- Feature Data Type 19
  3.9165296803649667,                     !- Feature Value 19
  EPWDataMonthlyAvgDrybulbs,              !- Feature Name 20
  String,                                 !- Feature Data Type 20
  33.4191935483871&#4431.90142857142857&#4443.02620967741937&#4442.48624999999999&#4459.877741935483854&#4473.57574999999997&#4472.07975806451608&#4472.70008064516134&#4466.49200000000006&#4450.079112903225806&#4437.218250000000005&#4434.582177419354835, !- Feature Value 20
  EPWDataGroundMonthlyTemps,              !- Feature Name 21
  String,                                 !- Feature Data Type 21
  44.08306285945173&#4440.89570904991865&#4440.64045432632048&#4442.153016571250646&#4448.225111118704206&#4454.268919273837525&#4459.508577937551024&#4462.82777283423508&#4463.10975667174995&#4460.41014950381947&#4455.304105212311526&#4449.445696474514364, !- Feature Value 21
  EPWDataWSF,                             !- Feature Name 22
  Double,                                 !- Feature Data Type 22
  0.58999999999999997,                    !- Feature Value 22
  EPWDataMonthlyAvgDailyHighDrybulbs,     !- Feature Name 23
  String,                                 !- Feature Data Type 23
  47.41032258064516&#4446.58642857142857&#4455.15032258064517&#4453.708&#4472.80193548387098&#4488.67600000000002&#4486.1858064516129&#4485.87225806451613&#4482.082&#4463.18064516129033&#4448.73400000000001&#4448.87935483870968, !- Feature Value 23
  EPWDataMonthlyAvgDailyLowDrybulbs,      !- Feature Name 24
  String,                                 !- Feature Data Type 24
  19.347741935483874&#4419.856428571428573&#4430.316129032258065&#4431.112&#4447.41612903225806&#4457.901999999999994&#4459.063870967741934&#4460.956774193548384&#4452.352000000000004&#4438.41612903225806&#4427.002000000000002&#4423.02903225806451, !- Feature Value 24
  EPWDesignHeatingDrybulb,                !- Feature Name 25
  Double,                                 !- Feature Data Type 25
  12.02,                                  !- Feature Value 25
  EPWDesignHeatingWindspeed,              !- Feature Name 26
  Double,                                 !- Feature Data Type 26
  2.8062500000000004,                     !- Feature Value 26
  EPWDesignCoolingDrybulb,                !- Feature Name 27
  Double,                                 !- Feature Data Type 27
  91.939999999999998,                     !- Feature Value 27
  EPWDesignCoolingWetbulb,                !- Feature Name 28
  Double,                                 !- Feature Data Type 28
  59.95131430195849,                      !- Feature Value 28
  EPWDesignCoolingHumidityRatio,          !- Feature Name 29
  Double,                                 !- Feature Data Type 29
  0.0059161086834698092,                  !- Feature Value 29
  EPWDesignCoolingWindspeed,              !- Feature Name 30
  Double,                                 !- Feature Data Type 30
  3.7999999999999989,                     !- Feature Value 30
  EPWDesignDailyTemperatureRange,         !- Feature Name 31
  Double,                                 !- Feature Data Type 31
  24.915483870967748,                     !- Feature Value 31
  EPWDesignDehumidDrybulb,                !- Feature Name 32
  Double,                                 !- Feature Data Type 32
  67.996785714285721,                     !- Feature Value 32
  EPWDesignDehumidHumidityRatio,          !- Feature Name 33
  Double,                                 !- Feature Data Type 33
  0.012133744170488724,                   !- Feature Value 33
  EPWDesignCoolingDirectNormal,           !- Feature Name 34
  Double,                                 !- Feature Data Type 34
  985,                                    !- Feature Value 34
  EPWDesignCoolingDiffuseHorizontal,      !- Feature Name 35
  Double,                                 !- Feature Data Type 35
  84;                                     !- Feature Value 35

OS:Site,
<<<<<<< HEAD
  {a149f24a-98ab-4e5f-a56f-8beaa04171e9}, !- Handle
=======
  {2257130f-d312-481c-beb5-18e202bc03b4}, !- Handle
>>>>>>> 0a2eae7f
  Denver Intl Ap_CO_USA,                  !- Name
  39.83,                                  !- Latitude {deg}
  -104.65,                                !- Longitude {deg}
  -7,                                     !- Time Zone {hr}
  1650,                                   !- Elevation {m}
  ;                                       !- Terrain

OS:ClimateZones,
<<<<<<< HEAD
  {c05a8286-eef8-4824-95f6-1e3c00ec8d39}, !- Handle
=======
  {111a9106-7d67-47cc-8298-ce0e9b3a8014}, !- Handle
>>>>>>> 0a2eae7f
  ,                                       !- Active Institution
  ,                                       !- Active Year
  ,                                       !- Climate Zone Institution Name 1
  ,                                       !- Climate Zone Document Name 1
  ,                                       !- Climate Zone Document Year 1
  ,                                       !- Climate Zone Value 1
  Building America,                       !- Climate Zone Institution Name 2
  ,                                       !- Climate Zone Document Name 2
  0,                                      !- Climate Zone Document Year 2
  Cold;                                   !- Climate Zone Value 2

OS:Site:WaterMainsTemperature,
<<<<<<< HEAD
  {06c4122e-5724-404a-a102-9b0e030af400}, !- Handle
=======
  {08129d1b-d676-40e9-a733-b8ac5fcff64b}, !- Handle
>>>>>>> 0a2eae7f
  Correlation,                            !- Calculation Method
  ,                                       !- Temperature Schedule Name
  10.8753424657535,                       !- Annual Average Outdoor Air Temperature {C}
  23.1524007936508;                       !- Maximum Difference In Monthly Average Outdoor Air Temperatures {deltaC}

OS:RunPeriodControl:DaylightSavingTime,
<<<<<<< HEAD
  {d18dff5f-2476-48ed-86fe-43cd7564f4ff}, !- Handle
=======
  {1deb7bd7-f820-4352-a733-6b8c19715429}, !- Handle
>>>>>>> 0a2eae7f
  4/7,                                    !- Start Date
  10/26;                                  !- End Date

OS:Site:GroundTemperature:Deep,
<<<<<<< HEAD
  {ee626455-3c56-4c37-8efe-67a527769254}, !- Handle
=======
  {dd77748f-55a7-4e97-a764-74be0b51f9bb}, !- Handle
>>>>>>> 0a2eae7f
  10.8753424657535,                       !- January Deep Ground Temperature {C}
  10.8753424657535,                       !- February Deep Ground Temperature {C}
  10.8753424657535,                       !- March Deep Ground Temperature {C}
  10.8753424657535,                       !- April Deep Ground Temperature {C}
  10.8753424657535,                       !- May Deep Ground Temperature {C}
  10.8753424657535,                       !- June Deep Ground Temperature {C}
  10.8753424657535,                       !- July Deep Ground Temperature {C}
  10.8753424657535,                       !- August Deep Ground Temperature {C}
  10.8753424657535,                       !- September Deep Ground Temperature {C}
  10.8753424657535,                       !- October Deep Ground Temperature {C}
  10.8753424657535,                       !- November Deep Ground Temperature {C}
  10.8753424657535;                       !- December Deep Ground Temperature {C}
<|MERGE_RESOLUTION|>--- conflicted
+++ resolved
@@ -1,53 +1,26 @@
 !- NOTE: Auto-generated from /test/osw_files/SFD_2000sqft_2story_SL_UA_3Beds_2Baths_Denver.osw
 
 OS:Version,
-<<<<<<< HEAD
-  {e4fcb10d-ffa5-4837-8932-47782ded9069}, !- Handle
-  2.8.1;                                  !- Version Identifier
-
-OS:SimulationControl,
-  {3337f69d-ce78-4ad4-99f3-834e607e8ee8}, !- Handle
-=======
   {61e22ffe-4e69-407f-8873-94900e769504}, !- Handle
   2.8.1;                                  !- Version Identifier
 
 OS:SimulationControl,
   {42818dfb-6dc7-4c7a-8b68-d06e3657390a}, !- Handle
->>>>>>> 0a2eae7f
   ,                                       !- Do Zone Sizing Calculation
   ,                                       !- Do System Sizing Calculation
   ,                                       !- Do Plant Sizing Calculation
   No;                                     !- Run Simulation for Sizing Periods
 
 OS:Timestep,
-<<<<<<< HEAD
-  {aea870e3-1557-43bb-a5b1-4a325baa24fe}, !- Handle
-  6;                                      !- Number of Timesteps per Hour
-
-OS:ShadowCalculation,
-  {88599fb9-b8e5-4b66-9f1e-b5f083d8a1ef}, !- Handle
-=======
   {ea4d7161-16de-4586-954c-7e9019c9c151}, !- Handle
   6;                                      !- Number of Timesteps per Hour
 
 OS:ShadowCalculation,
   {45f04086-c7a3-4c14-84b3-ba22797ac385}, !- Handle
->>>>>>> 0a2eae7f
   20,                                     !- Calculation Frequency
   200;                                    !- Maximum Figures in Shadow Overlap Calculations
 
 OS:SurfaceConvectionAlgorithm:Outside,
-<<<<<<< HEAD
-  {c7c3e1da-6632-4bf7-b271-30083cfdc5eb}, !- Handle
-  DOE-2;                                  !- Algorithm
-
-OS:SurfaceConvectionAlgorithm:Inside,
-  {c7e472f6-05ac-4c27-b3cb-10a244a1c9cb}, !- Handle
-  TARP;                                   !- Algorithm
-
-OS:ZoneCapacitanceMultiplier:ResearchSpecial,
-  {795da641-a4ce-4194-9a02-ed6f9ef0ffa4}, !- Handle
-=======
   {cc3a7fb6-2353-403c-b00a-869dbd98fb97}, !- Handle
   DOE-2;                                  !- Algorithm
 
@@ -57,17 +30,12 @@
 
 OS:ZoneCapacitanceMultiplier:ResearchSpecial,
   {f0cea651-a750-45fe-8a53-63ccdb1cbb3f}, !- Handle
->>>>>>> 0a2eae7f
   ,                                       !- Temperature Capacity Multiplier
   15,                                     !- Humidity Capacity Multiplier
   ;                                       !- Carbon Dioxide Capacity Multiplier
 
 OS:RunPeriod,
-<<<<<<< HEAD
-  {5bd424fe-2de2-44e0-8ec5-1d2141665793}, !- Handle
-=======
   {d5775a84-1844-4c5e-b32f-5e9e3e3757a3}, !- Handle
->>>>>>> 0a2eae7f
   Run Period 1,                           !- Name
   1,                                      !- Begin Month
   1,                                      !- Begin Day of Month
@@ -81,21 +49,13 @@
   ;                                       !- Number of Times Runperiod to be Repeated
 
 OS:YearDescription,
-<<<<<<< HEAD
-  {aa51afcb-67d8-4718-9ceb-6bb843d06a5a}, !- Handle
-=======
   {4a188ab8-4544-4c87-bd7d-17031df3e298}, !- Handle
->>>>>>> 0a2eae7f
   2007,                                   !- Calendar Year
   ,                                       !- Day of Week for Start Day
   ;                                       !- Is Leap Year
 
 OS:ThermalZone,
-<<<<<<< HEAD
-  {17040395-00a3-4fc3-a8e4-beab98b688c6}, !- Handle
-=======
   {7e634f21-b765-4317-a46c-3eadd4895eb1}, !- Handle
->>>>>>> 0a2eae7f
   living zone,                            !- Name
   ,                                       !- Multiplier
   ,                                       !- Ceiling Height {m}
@@ -104,17 +64,10 @@
   ,                                       !- Zone Inside Convection Algorithm
   ,                                       !- Zone Outside Convection Algorithm
   ,                                       !- Zone Conditioning Equipment List Name
-<<<<<<< HEAD
-  {04ccfd46-e1f7-4a55-a1f2-183fa89b84fe}, !- Zone Air Inlet Port List
-  {ae901431-5d42-4870-a4d9-f0c783b93f0c}, !- Zone Air Exhaust Port List
-  {718c19bb-89b5-47cc-96b8-3b0c8a25b936}, !- Zone Air Node Name
-  {e9ef13d3-0cce-4de5-b2d7-b0e26e426164}, !- Zone Return Air Port List
-=======
   {c25803d0-e1c1-4faf-a621-bde0db704d7e}, !- Zone Air Inlet Port List
   {4fc65dab-6ce3-4fa8-b55e-4b993c38ff5c}, !- Zone Air Exhaust Port List
   {b9262bfe-ab22-46cb-b901-094cff03df25}, !- Zone Air Node Name
   {806d9985-ca57-416d-97df-9bb858145101}, !- Zone Return Air Port List
->>>>>>> 0a2eae7f
   ,                                       !- Primary Daylighting Control Name
   ,                                       !- Fraction of Zone Controlled by Primary Daylighting Control
   ,                                       !- Secondary Daylighting Control Name
@@ -125,39 +78,6 @@
   No;                                     !- Use Ideal Air Loads
 
 OS:Node,
-<<<<<<< HEAD
-  {76aa6549-a057-44a7-90ed-f8a85b2a61f6}, !- Handle
-  Node 1,                                 !- Name
-  {718c19bb-89b5-47cc-96b8-3b0c8a25b936}, !- Inlet Port
-  ;                                       !- Outlet Port
-
-OS:Connection,
-  {718c19bb-89b5-47cc-96b8-3b0c8a25b936}, !- Handle
-  {05350f22-4d7f-412a-8646-741a8c5d1221}, !- Name
-  {17040395-00a3-4fc3-a8e4-beab98b688c6}, !- Source Object
-  11,                                     !- Outlet Port
-  {76aa6549-a057-44a7-90ed-f8a85b2a61f6}, !- Target Object
-  2;                                      !- Inlet Port
-
-OS:PortList,
-  {04ccfd46-e1f7-4a55-a1f2-183fa89b84fe}, !- Handle
-  {e6ba080f-4227-4e26-b3c3-3ad35521ada8}, !- Name
-  {17040395-00a3-4fc3-a8e4-beab98b688c6}; !- HVAC Component
-
-OS:PortList,
-  {ae901431-5d42-4870-a4d9-f0c783b93f0c}, !- Handle
-  {258de84f-655b-4ff8-9412-75b0c477501a}, !- Name
-  {17040395-00a3-4fc3-a8e4-beab98b688c6}; !- HVAC Component
-
-OS:PortList,
-  {e9ef13d3-0cce-4de5-b2d7-b0e26e426164}, !- Handle
-  {0ae69dc3-cd4f-40b1-bffc-cdce932a04c0}, !- Name
-  {17040395-00a3-4fc3-a8e4-beab98b688c6}; !- HVAC Component
-
-OS:Sizing:Zone,
-  {8fa91448-eb98-4c53-9e02-40c83867769c}, !- Handle
-  {17040395-00a3-4fc3-a8e4-beab98b688c6}, !- Zone or ZoneList Name
-=======
   {586d7ba2-a271-47ca-9dc6-59983ead8538}, !- Handle
   Node 1,                                 !- Name
   {b9262bfe-ab22-46cb-b901-094cff03df25}, !- Inlet Port
@@ -189,7 +109,6 @@
 OS:Sizing:Zone,
   {4cef5ec0-1b6b-4669-af52-2a7ce0b69894}, !- Handle
   {7e634f21-b765-4317-a46c-3eadd4895eb1}, !- Zone or ZoneList Name
->>>>>>> 0a2eae7f
   SupplyAirTemperature,                   !- Zone Cooling Design Supply Air Temperature Input Method
   14,                                     !- Zone Cooling Design Supply Air Temperature {C}
   11.11,                                  !- Zone Cooling Design Supply Air Temperature Difference {deltaC}
@@ -218,16 +137,6 @@
   autosize;                               !- Dedicated Outdoor Air High Setpoint Temperature for Design {C}
 
 OS:ZoneHVAC:EquipmentList,
-<<<<<<< HEAD
-  {400bf5da-d0ff-487c-bd3b-e1e0ca67804b}, !- Handle
-  Zone HVAC Equipment List 1,             !- Name
-  {17040395-00a3-4fc3-a8e4-beab98b688c6}; !- Thermal Zone
-
-OS:Space,
-  {e1a04ce7-e657-4de1-a5e5-4b61d706a9d6}, !- Handle
-  living space,                           !- Name
-  {fe97e240-1ba9-4519-a837-79823a8f790e}, !- Space Type Name
-=======
   {f514a6cf-c89d-400f-a2b8-b70f9fdfd156}, !- Handle
   Zone HVAC Equipment List 1,             !- Name
   {7e634f21-b765-4317-a46c-3eadd4895eb1}; !- Thermal Zone
@@ -236,7 +145,6 @@
   {f802408d-252d-425b-8c53-fc8da81bb9af}, !- Handle
   living space,                           !- Name
   {40e42375-9f0b-4a40-85bc-acf0f70ea15e}, !- Space Type Name
->>>>>>> 0a2eae7f
   ,                                       !- Default Construction Set Name
   ,                                       !- Default Schedule Set Name
   -0,                                     !- Direction of Relative North {deg}
@@ -244,19 +152,6 @@
   0,                                      !- Y Origin {m}
   0,                                      !- Z Origin {m}
   ,                                       !- Building Story Name
-<<<<<<< HEAD
-  {17040395-00a3-4fc3-a8e4-beab98b688c6}, !- Thermal Zone Name
-  ,                                       !- Part of Total Floor Area
-  ,                                       !- Design Specification Outdoor Air Object Name
-  {1c3bbf3d-55f4-42ce-9104-cd8658520bb5}; !- Building Unit Name
-
-OS:Surface,
-  {8034c59b-7c07-4775-bff8-a5363ef56430}, !- Handle
-  Surface 1,                              !- Name
-  Floor,                                  !- Surface Type
-  ,                                       !- Construction Name
-  {e1a04ce7-e657-4de1-a5e5-4b61d706a9d6}, !- Space Name
-=======
   {7e634f21-b765-4317-a46c-3eadd4895eb1}, !- Thermal Zone Name
   ,                                       !- Part of Total Floor Area
   ,                                       !- Design Specification Outdoor Air Object Name
@@ -268,7 +163,6 @@
   Floor,                                  !- Surface Type
   ,                                       !- Construction Name
   {f802408d-252d-425b-8c53-fc8da81bb9af}, !- Space Name
->>>>>>> 0a2eae7f
   Foundation,                             !- Outside Boundary Condition
   ,                                       !- Outside Boundary Condition Object
   NoSun,                                  !- Sun Exposure
@@ -281,19 +175,11 @@
   13.6310703908387, 0, 0;                 !- X,Y,Z Vertex 4 {m}
 
 OS:Surface,
-<<<<<<< HEAD
-  {d6af05e6-60ae-4c85-b388-69cb9f2f4c22}, !- Handle
-  Surface 2,                              !- Name
-  Wall,                                   !- Surface Type
-  ,                                       !- Construction Name
-  {e1a04ce7-e657-4de1-a5e5-4b61d706a9d6}, !- Space Name
-=======
   {25b4f3d7-9bcf-4cce-9db5-4a5fbcf5ec29}, !- Handle
   Surface 2,                              !- Name
   Wall,                                   !- Surface Type
   ,                                       !- Construction Name
   {f802408d-252d-425b-8c53-fc8da81bb9af}, !- Space Name
->>>>>>> 0a2eae7f
   Outdoors,                               !- Outside Boundary Condition
   ,                                       !- Outside Boundary Condition Object
   SunExposed,                             !- Sun Exposure
@@ -306,19 +192,11 @@
   0, 0, 2.4384;                           !- X,Y,Z Vertex 4 {m}
 
 OS:Surface,
-<<<<<<< HEAD
-  {8238a7ed-673e-4002-8f86-e91b84d8390d}, !- Handle
-  Surface 3,                              !- Name
-  Wall,                                   !- Surface Type
-  ,                                       !- Construction Name
-  {e1a04ce7-e657-4de1-a5e5-4b61d706a9d6}, !- Space Name
-=======
   {23b60119-4276-45d6-a643-84b091373704}, !- Handle
   Surface 3,                              !- Name
   Wall,                                   !- Surface Type
   ,                                       !- Construction Name
   {f802408d-252d-425b-8c53-fc8da81bb9af}, !- Space Name
->>>>>>> 0a2eae7f
   Outdoors,                               !- Outside Boundary Condition
   ,                                       !- Outside Boundary Condition Object
   SunExposed,                             !- Sun Exposure
@@ -331,19 +209,11 @@
   0, 6.81553519541936, 2.4384;            !- X,Y,Z Vertex 4 {m}
 
 OS:Surface,
-<<<<<<< HEAD
-  {247f5107-deee-440b-9922-0960956b3431}, !- Handle
-  Surface 4,                              !- Name
-  Wall,                                   !- Surface Type
-  ,                                       !- Construction Name
-  {e1a04ce7-e657-4de1-a5e5-4b61d706a9d6}, !- Space Name
-=======
   {f98a4c43-505f-401e-bf2e-076bdfa71468}, !- Handle
   Surface 4,                              !- Name
   Wall,                                   !- Surface Type
   ,                                       !- Construction Name
   {f802408d-252d-425b-8c53-fc8da81bb9af}, !- Space Name
->>>>>>> 0a2eae7f
   Outdoors,                               !- Outside Boundary Condition
   ,                                       !- Outside Boundary Condition Object
   SunExposed,                             !- Sun Exposure
@@ -356,19 +226,11 @@
   13.6310703908387, 6.81553519541936, 2.4384; !- X,Y,Z Vertex 4 {m}
 
 OS:Surface,
-<<<<<<< HEAD
-  {daff3102-1314-44f0-ae99-3bdd398a36c5}, !- Handle
-  Surface 5,                              !- Name
-  Wall,                                   !- Surface Type
-  ,                                       !- Construction Name
-  {e1a04ce7-e657-4de1-a5e5-4b61d706a9d6}, !- Space Name
-=======
   {2df635fb-3e1e-426c-b178-fab2b9431153}, !- Handle
   Surface 5,                              !- Name
   Wall,                                   !- Surface Type
   ,                                       !- Construction Name
   {f802408d-252d-425b-8c53-fc8da81bb9af}, !- Space Name
->>>>>>> 0a2eae7f
   Outdoors,                               !- Outside Boundary Condition
   ,                                       !- Outside Boundary Condition Object
   SunExposed,                             !- Sun Exposure
@@ -381,15 +243,6 @@
   13.6310703908387, 0, 2.4384;            !- X,Y,Z Vertex 4 {m}
 
 OS:Surface,
-<<<<<<< HEAD
-  {209ed083-20bd-4ed0-afb0-cde1fb100cff}, !- Handle
-  Surface 6,                              !- Name
-  RoofCeiling,                            !- Surface Type
-  ,                                       !- Construction Name
-  {e1a04ce7-e657-4de1-a5e5-4b61d706a9d6}, !- Space Name
-  Surface,                                !- Outside Boundary Condition
-  {f9c7e4f0-1719-42fd-bbb9-dfca8ac8efcb}, !- Outside Boundary Condition Object
-=======
   {471609fa-aed2-49f7-8c70-9b8b766b7c1a}, !- Handle
   Surface 6,                              !- Name
   RoofCeiling,                            !- Surface Type
@@ -397,7 +250,6 @@
   {f802408d-252d-425b-8c53-fc8da81bb9af}, !- Space Name
   Surface,                                !- Outside Boundary Condition
   {8376e71a-f20b-4300-a8f6-8d943fa9609e}, !- Outside Boundary Condition Object
->>>>>>> 0a2eae7f
   NoSun,                                  !- Sun Exposure
   NoWind,                                 !- Wind Exposure
   ,                                       !- View Factor to Ground
@@ -408,11 +260,7 @@
   0, 0, 2.4384;                           !- X,Y,Z Vertex 4 {m}
 
 OS:SpaceType,
-<<<<<<< HEAD
-  {fe97e240-1ba9-4519-a837-79823a8f790e}, !- Handle
-=======
   {40e42375-9f0b-4a40-85bc-acf0f70ea15e}, !- Handle
->>>>>>> 0a2eae7f
   Space Type 1,                           !- Name
   ,                                       !- Default Construction Set Name
   ,                                       !- Default Schedule Set Name
@@ -423,15 +271,9 @@
   living;                                 !- Standards Space Type
 
 OS:Space,
-<<<<<<< HEAD
-  {804fb838-3efd-447c-894a-4024e3bf4551}, !- Handle
-  living space|story 2,                   !- Name
-  {fe97e240-1ba9-4519-a837-79823a8f790e}, !- Space Type Name
-=======
   {29a1fac1-c055-4069-93a0-b2d2f4fc761b}, !- Handle
   living space|story 2,                   !- Name
   {40e42375-9f0b-4a40-85bc-acf0f70ea15e}, !- Space Type Name
->>>>>>> 0a2eae7f
   ,                                       !- Default Construction Set Name
   ,                                       !- Default Schedule Set Name
   -0,                                     !- Direction of Relative North {deg}
@@ -439,21 +281,6 @@
   0,                                      !- Y Origin {m}
   2.4384,                                 !- Z Origin {m}
   ,                                       !- Building Story Name
-<<<<<<< HEAD
-  {17040395-00a3-4fc3-a8e4-beab98b688c6}, !- Thermal Zone Name
-  ,                                       !- Part of Total Floor Area
-  ,                                       !- Design Specification Outdoor Air Object Name
-  {1c3bbf3d-55f4-42ce-9104-cd8658520bb5}; !- Building Unit Name
-
-OS:Surface,
-  {f9c7e4f0-1719-42fd-bbb9-dfca8ac8efcb}, !- Handle
-  Surface 7,                              !- Name
-  Floor,                                  !- Surface Type
-  ,                                       !- Construction Name
-  {804fb838-3efd-447c-894a-4024e3bf4551}, !- Space Name
-  Surface,                                !- Outside Boundary Condition
-  {209ed083-20bd-4ed0-afb0-cde1fb100cff}, !- Outside Boundary Condition Object
-=======
   {7e634f21-b765-4317-a46c-3eadd4895eb1}, !- Thermal Zone Name
   ,                                       !- Part of Total Floor Area
   ,                                       !- Design Specification Outdoor Air Object Name
@@ -467,7 +294,6 @@
   {29a1fac1-c055-4069-93a0-b2d2f4fc761b}, !- Space Name
   Surface,                                !- Outside Boundary Condition
   {471609fa-aed2-49f7-8c70-9b8b766b7c1a}, !- Outside Boundary Condition Object
->>>>>>> 0a2eae7f
   NoSun,                                  !- Sun Exposure
   NoWind,                                 !- Wind Exposure
   ,                                       !- View Factor to Ground
@@ -478,19 +304,11 @@
   13.6310703908387, 0, 0;                 !- X,Y,Z Vertex 4 {m}
 
 OS:Surface,
-<<<<<<< HEAD
-  {edc43731-6542-4f16-b152-0a439ee69984}, !- Handle
-  Surface 8,                              !- Name
-  Wall,                                   !- Surface Type
-  ,                                       !- Construction Name
-  {804fb838-3efd-447c-894a-4024e3bf4551}, !- Space Name
-=======
   {b4936c6b-b4ed-4191-937b-0c2cd4e00c44}, !- Handle
   Surface 8,                              !- Name
   Wall,                                   !- Surface Type
   ,                                       !- Construction Name
   {29a1fac1-c055-4069-93a0-b2d2f4fc761b}, !- Space Name
->>>>>>> 0a2eae7f
   Outdoors,                               !- Outside Boundary Condition
   ,                                       !- Outside Boundary Condition Object
   SunExposed,                             !- Sun Exposure
@@ -503,19 +321,11 @@
   0, 0, 2.4384;                           !- X,Y,Z Vertex 4 {m}
 
 OS:Surface,
-<<<<<<< HEAD
-  {0b1581ae-3367-496d-986a-a1b1be1054d8}, !- Handle
-  Surface 9,                              !- Name
-  Wall,                                   !- Surface Type
-  ,                                       !- Construction Name
-  {804fb838-3efd-447c-894a-4024e3bf4551}, !- Space Name
-=======
   {11636ae9-7ae6-44c4-91b8-d6c1cde6f2eb}, !- Handle
   Surface 9,                              !- Name
   Wall,                                   !- Surface Type
   ,                                       !- Construction Name
   {29a1fac1-c055-4069-93a0-b2d2f4fc761b}, !- Space Name
->>>>>>> 0a2eae7f
   Outdoors,                               !- Outside Boundary Condition
   ,                                       !- Outside Boundary Condition Object
   SunExposed,                             !- Sun Exposure
@@ -528,19 +338,11 @@
   0, 6.81553519541936, 2.4384;            !- X,Y,Z Vertex 4 {m}
 
 OS:Surface,
-<<<<<<< HEAD
-  {65083541-d9d3-4d4f-9c2b-7c36c7e4d0a2}, !- Handle
-  Surface 10,                             !- Name
-  Wall,                                   !- Surface Type
-  ,                                       !- Construction Name
-  {804fb838-3efd-447c-894a-4024e3bf4551}, !- Space Name
-=======
   {afccad2d-da51-492e-822e-b3ce5b1814fb}, !- Handle
   Surface 10,                             !- Name
   Wall,                                   !- Surface Type
   ,                                       !- Construction Name
   {29a1fac1-c055-4069-93a0-b2d2f4fc761b}, !- Space Name
->>>>>>> 0a2eae7f
   Outdoors,                               !- Outside Boundary Condition
   ,                                       !- Outside Boundary Condition Object
   SunExposed,                             !- Sun Exposure
@@ -553,19 +355,11 @@
   13.6310703908387, 6.81553519541936, 2.4384; !- X,Y,Z Vertex 4 {m}
 
 OS:Surface,
-<<<<<<< HEAD
-  {84fb768f-a09a-4df9-8e15-ab009b548363}, !- Handle
-  Surface 11,                             !- Name
-  Wall,                                   !- Surface Type
-  ,                                       !- Construction Name
-  {804fb838-3efd-447c-894a-4024e3bf4551}, !- Space Name
-=======
   {2bec142e-56a8-419f-9b9b-75c7b0f3b8d7}, !- Handle
   Surface 11,                             !- Name
   Wall,                                   !- Surface Type
   ,                                       !- Construction Name
   {29a1fac1-c055-4069-93a0-b2d2f4fc761b}, !- Space Name
->>>>>>> 0a2eae7f
   Outdoors,                               !- Outside Boundary Condition
   ,                                       !- Outside Boundary Condition Object
   SunExposed,                             !- Sun Exposure
@@ -578,15 +372,6 @@
   13.6310703908387, 0, 2.4384;            !- X,Y,Z Vertex 4 {m}
 
 OS:Surface,
-<<<<<<< HEAD
-  {c99e4fb8-23e0-47aa-88fa-f8806e2a664c}, !- Handle
-  Surface 12,                             !- Name
-  RoofCeiling,                            !- Surface Type
-  ,                                       !- Construction Name
-  {804fb838-3efd-447c-894a-4024e3bf4551}, !- Space Name
-  Surface,                                !- Outside Boundary Condition
-  {d962016b-dda5-400e-b368-1d4b6d9f8ac3}, !- Outside Boundary Condition Object
-=======
   {9dd8bb71-dc25-4a08-b039-3b839dc1be91}, !- Handle
   Surface 12,                             !- Name
   RoofCeiling,                            !- Surface Type
@@ -594,7 +379,6 @@
   {29a1fac1-c055-4069-93a0-b2d2f4fc761b}, !- Space Name
   Surface,                                !- Outside Boundary Condition
   {ac2f1ab3-2109-4c17-9fa8-84d5095819d7}, !- Outside Boundary Condition Object
->>>>>>> 0a2eae7f
   NoSun,                                  !- Sun Exposure
   NoWind,                                 !- Wind Exposure
   ,                                       !- View Factor to Ground
@@ -605,15 +389,6 @@
   0, 0, 2.4384;                           !- X,Y,Z Vertex 4 {m}
 
 OS:Surface,
-<<<<<<< HEAD
-  {d962016b-dda5-400e-b368-1d4b6d9f8ac3}, !- Handle
-  Surface 13,                             !- Name
-  Floor,                                  !- Surface Type
-  ,                                       !- Construction Name
-  {03c3bec9-1212-4c90-87ab-8aba203c02f8}, !- Space Name
-  Surface,                                !- Outside Boundary Condition
-  {c99e4fb8-23e0-47aa-88fa-f8806e2a664c}, !- Outside Boundary Condition Object
-=======
   {ac2f1ab3-2109-4c17-9fa8-84d5095819d7}, !- Handle
   Surface 13,                             !- Name
   Floor,                                  !- Surface Type
@@ -621,7 +396,6 @@
   {6c23248c-d89b-4fde-9b73-5e1839fbf875}, !- Space Name
   Surface,                                !- Outside Boundary Condition
   {9dd8bb71-dc25-4a08-b039-3b839dc1be91}, !- Outside Boundary Condition Object
->>>>>>> 0a2eae7f
   NoSun,                                  !- Sun Exposure
   NoWind,                                 !- Wind Exposure
   ,                                       !- View Factor to Ground
@@ -632,19 +406,11 @@
   0, 0, 0;                                !- X,Y,Z Vertex 4 {m}
 
 OS:Surface,
-<<<<<<< HEAD
-  {b8cbca9e-c9fc-436e-8afd-6410837aa87f}, !- Handle
-  Surface 14,                             !- Name
-  RoofCeiling,                            !- Surface Type
-  ,                                       !- Construction Name
-  {03c3bec9-1212-4c90-87ab-8aba203c02f8}, !- Space Name
-=======
   {df4e2ad0-8584-442b-b84c-47f1c8f6bd26}, !- Handle
   Surface 14,                             !- Name
   RoofCeiling,                            !- Surface Type
   ,                                       !- Construction Name
   {6c23248c-d89b-4fde-9b73-5e1839fbf875}, !- Space Name
->>>>>>> 0a2eae7f
   Outdoors,                               !- Outside Boundary Condition
   ,                                       !- Outside Boundary Condition Object
   SunExposed,                             !- Sun Exposure
@@ -657,19 +423,11 @@
   13.6310703908387, 0, 0;                 !- X,Y,Z Vertex 4 {m}
 
 OS:Surface,
-<<<<<<< HEAD
-  {cd8aaa3b-78fa-4d59-90c5-a91abf8088e8}, !- Handle
-  Surface 15,                             !- Name
-  RoofCeiling,                            !- Surface Type
-  ,                                       !- Construction Name
-  {03c3bec9-1212-4c90-87ab-8aba203c02f8}, !- Space Name
-=======
   {475886d3-5ac5-4215-beac-557d3fced2ad}, !- Handle
   Surface 15,                             !- Name
   RoofCeiling,                            !- Surface Type
   ,                                       !- Construction Name
   {6c23248c-d89b-4fde-9b73-5e1839fbf875}, !- Space Name
->>>>>>> 0a2eae7f
   Outdoors,                               !- Outside Boundary Condition
   ,                                       !- Outside Boundary Condition Object
   SunExposed,                             !- Sun Exposure
@@ -682,19 +440,11 @@
   0, 6.81553519541936, 0;                 !- X,Y,Z Vertex 4 {m}
 
 OS:Surface,
-<<<<<<< HEAD
-  {40d37338-abe3-40e9-9495-c4fba29d402f}, !- Handle
-  Surface 16,                             !- Name
-  Wall,                                   !- Surface Type
-  ,                                       !- Construction Name
-  {03c3bec9-1212-4c90-87ab-8aba203c02f8}, !- Space Name
-=======
   {3bf8d307-8a63-4eca-bd1c-93fc6b93a2ab}, !- Handle
   Surface 16,                             !- Name
   Wall,                                   !- Surface Type
   ,                                       !- Construction Name
   {6c23248c-d89b-4fde-9b73-5e1839fbf875}, !- Space Name
->>>>>>> 0a2eae7f
   Outdoors,                               !- Outside Boundary Condition
   ,                                       !- Outside Boundary Condition Object
   SunExposed,                             !- Sun Exposure
@@ -706,19 +456,11 @@
   0, 0, 0;                                !- X,Y,Z Vertex 3 {m}
 
 OS:Surface,
-<<<<<<< HEAD
-  {6256d111-bca9-4cfc-8c23-635038755c88}, !- Handle
-  Surface 17,                             !- Name
-  Wall,                                   !- Surface Type
-  ,                                       !- Construction Name
-  {03c3bec9-1212-4c90-87ab-8aba203c02f8}, !- Space Name
-=======
   {73253f4e-d930-429c-97c6-e35dc11c1c2b}, !- Handle
   Surface 17,                             !- Name
   Wall,                                   !- Surface Type
   ,                                       !- Construction Name
   {6c23248c-d89b-4fde-9b73-5e1839fbf875}, !- Space Name
->>>>>>> 0a2eae7f
   Outdoors,                               !- Outside Boundary Condition
   ,                                       !- Outside Boundary Condition Object
   SunExposed,                             !- Sun Exposure
@@ -730,15 +472,9 @@
   13.6310703908387, 6.81553519541936, 0;  !- X,Y,Z Vertex 3 {m}
 
 OS:Space,
-<<<<<<< HEAD
-  {03c3bec9-1212-4c90-87ab-8aba203c02f8}, !- Handle
-  unfinished attic space,                 !- Name
-  {dfe9b542-94d2-40b6-8676-79fcca21d083}, !- Space Type Name
-=======
   {6c23248c-d89b-4fde-9b73-5e1839fbf875}, !- Handle
   unfinished attic space,                 !- Name
   {8b069c0a-21a8-4fd2-bf79-9a33eccf5f74}, !- Space Type Name
->>>>>>> 0a2eae7f
   ,                                       !- Default Construction Set Name
   ,                                       !- Default Schedule Set Name
   -0,                                     !- Direction of Relative North {deg}
@@ -746,17 +482,10 @@
   0,                                      !- Y Origin {m}
   4.8768,                                 !- Z Origin {m}
   ,                                       !- Building Story Name
-<<<<<<< HEAD
-  {ce8d0470-5552-4e89-9e9b-eaf306a8a5c3}; !- Thermal Zone Name
-
-OS:ThermalZone,
-  {ce8d0470-5552-4e89-9e9b-eaf306a8a5c3}, !- Handle
-=======
   {a934291f-288f-49e8-bdee-33453ec2a2ab}; !- Thermal Zone Name
 
 OS:ThermalZone,
   {a934291f-288f-49e8-bdee-33453ec2a2ab}, !- Handle
->>>>>>> 0a2eae7f
   unfinished attic zone,                  !- Name
   ,                                       !- Multiplier
   ,                                       !- Ceiling Height {m}
@@ -765,17 +494,10 @@
   ,                                       !- Zone Inside Convection Algorithm
   ,                                       !- Zone Outside Convection Algorithm
   ,                                       !- Zone Conditioning Equipment List Name
-<<<<<<< HEAD
-  {d093b3df-ce58-4d7a-a5e4-8672090c7844}, !- Zone Air Inlet Port List
-  {fdcaa60c-6eba-46f6-bf81-d9c415bddbdc}, !- Zone Air Exhaust Port List
-  {89734c66-dbe6-4c95-91b1-d279f932659a}, !- Zone Air Node Name
-  {3491fc9f-bba3-4479-aa09-3429d7de68c8}, !- Zone Return Air Port List
-=======
   {f85a65c5-9dd3-477e-9ca8-d9808db42552}, !- Zone Air Inlet Port List
   {7124c1a3-ae84-442e-b272-ad5fb4f98a29}, !- Zone Air Exhaust Port List
   {9fde837a-4d8a-45c9-96e8-daf6dc74a604}, !- Zone Air Node Name
   {62ad2da9-f87e-41fb-b735-a990ae3d780b}, !- Zone Return Air Port List
->>>>>>> 0a2eae7f
   ,                                       !- Primary Daylighting Control Name
   ,                                       !- Fraction of Zone Controlled by Primary Daylighting Control
   ,                                       !- Secondary Daylighting Control Name
@@ -786,39 +508,6 @@
   No;                                     !- Use Ideal Air Loads
 
 OS:Node,
-<<<<<<< HEAD
-  {1370969e-1599-482e-a535-911240699c0b}, !- Handle
-  Node 2,                                 !- Name
-  {89734c66-dbe6-4c95-91b1-d279f932659a}, !- Inlet Port
-  ;                                       !- Outlet Port
-
-OS:Connection,
-  {89734c66-dbe6-4c95-91b1-d279f932659a}, !- Handle
-  {da05c720-89be-4d3c-b9fb-69e7509f613d}, !- Name
-  {ce8d0470-5552-4e89-9e9b-eaf306a8a5c3}, !- Source Object
-  11,                                     !- Outlet Port
-  {1370969e-1599-482e-a535-911240699c0b}, !- Target Object
-  2;                                      !- Inlet Port
-
-OS:PortList,
-  {d093b3df-ce58-4d7a-a5e4-8672090c7844}, !- Handle
-  {5f3ca9c3-d1f6-46c8-acf1-1b801704a923}, !- Name
-  {ce8d0470-5552-4e89-9e9b-eaf306a8a5c3}; !- HVAC Component
-
-OS:PortList,
-  {fdcaa60c-6eba-46f6-bf81-d9c415bddbdc}, !- Handle
-  {1ee030b2-e818-4960-bb30-9c19ec2bcb49}, !- Name
-  {ce8d0470-5552-4e89-9e9b-eaf306a8a5c3}; !- HVAC Component
-
-OS:PortList,
-  {3491fc9f-bba3-4479-aa09-3429d7de68c8}, !- Handle
-  {e4737e2e-3a9a-45c0-b612-301ff04f4b63}, !- Name
-  {ce8d0470-5552-4e89-9e9b-eaf306a8a5c3}; !- HVAC Component
-
-OS:Sizing:Zone,
-  {bcc55cab-fbb2-4bd3-bf70-14ebae000890}, !- Handle
-  {ce8d0470-5552-4e89-9e9b-eaf306a8a5c3}, !- Zone or ZoneList Name
-=======
   {8f454a1a-e23e-45fe-9dbf-220d914bb13a}, !- Handle
   Node 2,                                 !- Name
   {9fde837a-4d8a-45c9-96e8-daf6dc74a604}, !- Inlet Port
@@ -850,7 +539,6 @@
 OS:Sizing:Zone,
   {4bf3c046-e354-45b7-bfe4-5ffa74617d61}, !- Handle
   {a934291f-288f-49e8-bdee-33453ec2a2ab}, !- Zone or ZoneList Name
->>>>>>> 0a2eae7f
   SupplyAirTemperature,                   !- Zone Cooling Design Supply Air Temperature Input Method
   14,                                     !- Zone Cooling Design Supply Air Temperature {C}
   11.11,                                  !- Zone Cooling Design Supply Air Temperature Difference {deltaC}
@@ -879,21 +567,12 @@
   autosize;                               !- Dedicated Outdoor Air High Setpoint Temperature for Design {C}
 
 OS:ZoneHVAC:EquipmentList,
-<<<<<<< HEAD
-  {6f0f7376-6ca9-49de-a80f-b65075cc2438}, !- Handle
-  Zone HVAC Equipment List 2,             !- Name
-  {ce8d0470-5552-4e89-9e9b-eaf306a8a5c3}; !- Thermal Zone
-
-OS:SpaceType,
-  {dfe9b542-94d2-40b6-8676-79fcca21d083}, !- Handle
-=======
   {25f8916a-55a8-4090-a6c9-4f3230e8be46}, !- Handle
   Zone HVAC Equipment List 2,             !- Name
   {a934291f-288f-49e8-bdee-33453ec2a2ab}; !- Thermal Zone
 
 OS:SpaceType,
   {8b069c0a-21a8-4fd2-bf79-9a33eccf5f74}, !- Handle
->>>>>>> 0a2eae7f
   Space Type 2,                           !- Name
   ,                                       !- Default Construction Set Name
   ,                                       !- Default Schedule Set Name
@@ -904,21 +583,13 @@
   unfinished attic;                       !- Standards Space Type
 
 OS:BuildingUnit,
-<<<<<<< HEAD
-  {1c3bbf3d-55f4-42ce-9104-cd8658520bb5}, !- Handle
-=======
   {edbb1c8b-c156-4794-998d-dc077323f3b9}, !- Handle
->>>>>>> 0a2eae7f
   unit 1,                                 !- Name
   ,                                       !- Rendering Color
   Residential;                            !- Building Unit Type
 
 OS:Building,
-<<<<<<< HEAD
-  {8fdad0f7-2f01-4644-be5d-f14dadac7a5e}, !- Handle
-=======
   {431000ab-0d42-4bf9-af01-a669909e76db}, !- Handle
->>>>>>> 0a2eae7f
   Building 1,                             !- Name
   ,                                       !- Building Sector Type
   0,                                      !- North Axis {deg}
@@ -933,13 +604,8 @@
   1;                                      !- Standards Number of Living Units
 
 OS:AdditionalProperties,
-<<<<<<< HEAD
-  {80281a4d-b836-4f00-af89-611c2ebcb4b4}, !- Handle
-  {8fdad0f7-2f01-4644-be5d-f14dadac7a5e}, !- Object Name
-=======
   {33863d6c-3cc5-4fb3-8fc5-a6e44e5869f3}, !- Handle
   {431000ab-0d42-4bf9-af01-a669909e76db}, !- Object Name
->>>>>>> 0a2eae7f
   Total Units Represented,                !- Feature Name 1
   Integer,                                !- Feature Data Type 1
   1,                                      !- Feature Value 1
@@ -948,13 +614,8 @@
   1;                                      !- Feature Value 2
 
 OS:AdditionalProperties,
-<<<<<<< HEAD
-  {6cab545b-6941-4278-abce-c1a5a70fda6e}, !- Handle
-  {1c3bbf3d-55f4-42ce-9104-cd8658520bb5}, !- Object Name
-=======
   {7d4ab5d5-f875-415a-b0ae-134a522d76c4}, !- Handle
   {edbb1c8b-c156-4794-998d-dc077323f3b9}, !- Object Name
->>>>>>> 0a2eae7f
   NumberOfBedrooms,                       !- Feature Name 1
   Integer,                                !- Feature Data Type 1
   3,                                      !- Feature Value 1
@@ -963,11 +624,7 @@
   2;                                      !- Feature Value 2
 
 OS:Schedule:Day,
-<<<<<<< HEAD
-  {95878919-ff39-4164-ac45-1cf1ee817ca8}, !- Handle
-=======
   {dcf08bc9-6bd7-4ab1-a11a-c002d8b6a9d1}, !- Handle
->>>>>>> 0a2eae7f
   Schedule Day 1,                         !- Name
   ,                                       !- Schedule Type Limits Name
   ,                                       !- Interpolate to Timestep
@@ -976,11 +633,7 @@
   0;                                      !- Value Until Time 1
 
 OS:Schedule:Day,
-<<<<<<< HEAD
-  {f4bb91b1-d7bd-47f1-9ded-52aea85bd875}, !- Handle
-=======
   {1b5435c6-3514-419f-9093-e151ce4322ef}, !- Handle
->>>>>>> 0a2eae7f
   Schedule Day 2,                         !- Name
   ,                                       !- Schedule Type Limits Name
   ,                                       !- Interpolate to Timestep
@@ -989,11 +642,7 @@
   1;                                      !- Value Until Time 1
 
 OS:WeatherFile,
-<<<<<<< HEAD
-  {547e9387-fbde-40d3-a563-557e683d8880}, !- Handle
-=======
   {bb6b6150-e6ce-4248-9775-3252958b1817}, !- Handle
->>>>>>> 0a2eae7f
   Denver Intl Ap,                         !- City
   CO,                                     !- State Province Region
   USA,                                    !- Country
@@ -1007,13 +656,8 @@
   E23378AA;                               !- Checksum
 
 OS:AdditionalProperties,
-<<<<<<< HEAD
-  {88932f20-92d8-43d0-969c-65d2a77d125b}, !- Handle
-  {547e9387-fbde-40d3-a563-557e683d8880}, !- Object Name
-=======
   {75a16cfb-c3a0-4c1b-82ec-f1add50a35ac}, !- Handle
   {bb6b6150-e6ce-4248-9775-3252958b1817}, !- Object Name
->>>>>>> 0a2eae7f
   EPWHeaderCity,                          !- Feature Name 1
   String,                                 !- Feature Data Type 1
   Denver Intl Ap,                         !- Feature Value 1
@@ -1121,11 +765,7 @@
   84;                                     !- Feature Value 35
 
 OS:Site,
-<<<<<<< HEAD
-  {a149f24a-98ab-4e5f-a56f-8beaa04171e9}, !- Handle
-=======
   {2257130f-d312-481c-beb5-18e202bc03b4}, !- Handle
->>>>>>> 0a2eae7f
   Denver Intl Ap_CO_USA,                  !- Name
   39.83,                                  !- Latitude {deg}
   -104.65,                                !- Longitude {deg}
@@ -1134,11 +774,7 @@
   ;                                       !- Terrain
 
 OS:ClimateZones,
-<<<<<<< HEAD
-  {c05a8286-eef8-4824-95f6-1e3c00ec8d39}, !- Handle
-=======
   {111a9106-7d67-47cc-8298-ce0e9b3a8014}, !- Handle
->>>>>>> 0a2eae7f
   ,                                       !- Active Institution
   ,                                       !- Active Year
   ,                                       !- Climate Zone Institution Name 1
@@ -1151,31 +787,19 @@
   Cold;                                   !- Climate Zone Value 2
 
 OS:Site:WaterMainsTemperature,
-<<<<<<< HEAD
-  {06c4122e-5724-404a-a102-9b0e030af400}, !- Handle
-=======
   {08129d1b-d676-40e9-a733-b8ac5fcff64b}, !- Handle
->>>>>>> 0a2eae7f
   Correlation,                            !- Calculation Method
   ,                                       !- Temperature Schedule Name
   10.8753424657535,                       !- Annual Average Outdoor Air Temperature {C}
   23.1524007936508;                       !- Maximum Difference In Monthly Average Outdoor Air Temperatures {deltaC}
 
 OS:RunPeriodControl:DaylightSavingTime,
-<<<<<<< HEAD
-  {d18dff5f-2476-48ed-86fe-43cd7564f4ff}, !- Handle
-=======
   {1deb7bd7-f820-4352-a733-6b8c19715429}, !- Handle
->>>>>>> 0a2eae7f
   4/7,                                    !- Start Date
   10/26;                                  !- End Date
 
 OS:Site:GroundTemperature:Deep,
-<<<<<<< HEAD
-  {ee626455-3c56-4c37-8efe-67a527769254}, !- Handle
-=======
   {dd77748f-55a7-4e97-a764-74be0b51f9bb}, !- Handle
->>>>>>> 0a2eae7f
   10.8753424657535,                       !- January Deep Ground Temperature {C}
   10.8753424657535,                       !- February Deep Ground Temperature {C}
   10.8753424657535,                       !- March Deep Ground Temperature {C}
