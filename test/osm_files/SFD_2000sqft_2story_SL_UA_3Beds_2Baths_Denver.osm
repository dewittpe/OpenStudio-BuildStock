--- conflicted
+++ resolved
@@ -1,53 +1,26 @@
 !- NOTE: Auto-generated from /test/osw_files/SFD_2000sqft_2story_SL_UA_3Beds_2Baths_Denver.osw
 
 OS:Version,
-<<<<<<< HEAD
-  {e2bb42fa-bc8d-4a7d-a860-9fd34bb6985b}, !- Handle
-  2.8.1;                                  !- Version Identifier
-
-OS:SimulationControl,
-  {6aef2290-2c93-4933-a6d5-20af89c50577}, !- Handle
-=======
   {456bfb01-1c7a-4810-865e-b3577bef1035}, !- Handle
   2.8.1;                                  !- Version Identifier
 
 OS:SimulationControl,
   {590e4d89-4ef7-4714-bea0-68e6c6c655bd}, !- Handle
->>>>>>> 88922336
   ,                                       !- Do Zone Sizing Calculation
   ,                                       !- Do System Sizing Calculation
   ,                                       !- Do Plant Sizing Calculation
   No;                                     !- Run Simulation for Sizing Periods
 
 OS:Timestep,
-<<<<<<< HEAD
-  {1d1fe422-b471-4ae0-845f-48038b0819ea}, !- Handle
-  6;                                      !- Number of Timesteps per Hour
-
-OS:ShadowCalculation,
-  {7db64a7e-96c6-465c-9f33-a10611eea4f3}, !- Handle
-=======
   {c67a6090-8f81-4662-9e3f-11f76a49fc8f}, !- Handle
   6;                                      !- Number of Timesteps per Hour
 
 OS:ShadowCalculation,
   {cb3946d9-606e-4b86-ad9b-8055a4f86b0d}, !- Handle
->>>>>>> 88922336
   20,                                     !- Calculation Frequency
   200;                                    !- Maximum Figures in Shadow Overlap Calculations
 
 OS:SurfaceConvectionAlgorithm:Outside,
-<<<<<<< HEAD
-  {efe78ce9-4946-4d45-a738-ade9d81088b2}, !- Handle
-  DOE-2;                                  !- Algorithm
-
-OS:SurfaceConvectionAlgorithm:Inside,
-  {318c5c7e-e7af-4045-9721-6a0f93c1d1f8}, !- Handle
-  TARP;                                   !- Algorithm
-
-OS:ZoneCapacitanceMultiplier:ResearchSpecial,
-  {628c9e86-2760-4588-8dd7-0e8cdfefcdc1}, !- Handle
-=======
   {d5c19f85-ee09-4e07-80b0-f5db44598886}, !- Handle
   DOE-2;                                  !- Algorithm
 
@@ -57,17 +30,12 @@
 
 OS:ZoneCapacitanceMultiplier:ResearchSpecial,
   {a03925c7-4688-4be7-b1f1-3fb90dbdf538}, !- Handle
->>>>>>> 88922336
   ,                                       !- Temperature Capacity Multiplier
   15,                                     !- Humidity Capacity Multiplier
   ;                                       !- Carbon Dioxide Capacity Multiplier
 
 OS:RunPeriod,
-<<<<<<< HEAD
-  {f4cab4cb-9886-41c0-a634-b9f879d70c06}, !- Handle
-=======
   {137b569b-1424-4b10-a991-c39b6cef24b5}, !- Handle
->>>>>>> 88922336
   Run Period 1,                           !- Name
   1,                                      !- Begin Month
   1,                                      !- Begin Day of Month
@@ -81,21 +49,13 @@
   ;                                       !- Number of Times Runperiod to be Repeated
 
 OS:YearDescription,
-<<<<<<< HEAD
-  {cc7805c9-4193-4d65-9b78-f732ab37f1b0}, !- Handle
-=======
   {82989402-ed85-46af-b9af-1e6f1adbca5c}, !- Handle
->>>>>>> 88922336
   2007,                                   !- Calendar Year
   ,                                       !- Day of Week for Start Day
   ;                                       !- Is Leap Year
 
 OS:ThermalZone,
-<<<<<<< HEAD
-  {5b0f4e67-f89d-4c4b-8bd7-014912fd9165}, !- Handle
-=======
   {d9c68936-a812-4aef-a06e-7b7168582d24}, !- Handle
->>>>>>> 88922336
   living zone,                            !- Name
   ,                                       !- Multiplier
   ,                                       !- Ceiling Height {m}
@@ -104,17 +64,10 @@
   ,                                       !- Zone Inside Convection Algorithm
   ,                                       !- Zone Outside Convection Algorithm
   ,                                       !- Zone Conditioning Equipment List Name
-<<<<<<< HEAD
-  {0802ecba-e0aa-4a94-8cab-c55a550d7e7a}, !- Zone Air Inlet Port List
-  {bfad52b6-ee23-400b-aee5-83c33661ecdf}, !- Zone Air Exhaust Port List
-  {3a08fe59-d551-4743-b7c8-958967c39898}, !- Zone Air Node Name
-  {906235df-5d79-4da2-92c8-ca91ce9ce6d7}, !- Zone Return Air Port List
-=======
   {5294d281-6c81-491b-a337-64332d63e945}, !- Zone Air Inlet Port List
   {cf8ab59a-bb2d-4885-a926-5bff63936e05}, !- Zone Air Exhaust Port List
   {7ca423db-cd38-4eab-8ba4-7deccab33fbb}, !- Zone Air Node Name
   {6bb969b5-751b-4bca-b922-c34ac40d0a7d}, !- Zone Return Air Port List
->>>>>>> 88922336
   ,                                       !- Primary Daylighting Control Name
   ,                                       !- Fraction of Zone Controlled by Primary Daylighting Control
   ,                                       !- Secondary Daylighting Control Name
@@ -125,39 +78,6 @@
   No;                                     !- Use Ideal Air Loads
 
 OS:Node,
-<<<<<<< HEAD
-  {a6730efd-9a99-4919-9fb6-f4201397fda1}, !- Handle
-  Node 1,                                 !- Name
-  {3a08fe59-d551-4743-b7c8-958967c39898}, !- Inlet Port
-  ;                                       !- Outlet Port
-
-OS:Connection,
-  {3a08fe59-d551-4743-b7c8-958967c39898}, !- Handle
-  {cc08d279-b037-485c-b3a9-9f52538872c0}, !- Name
-  {5b0f4e67-f89d-4c4b-8bd7-014912fd9165}, !- Source Object
-  11,                                     !- Outlet Port
-  {a6730efd-9a99-4919-9fb6-f4201397fda1}, !- Target Object
-  2;                                      !- Inlet Port
-
-OS:PortList,
-  {0802ecba-e0aa-4a94-8cab-c55a550d7e7a}, !- Handle
-  {f881c9d8-4c38-4407-a5d8-b47f23fec873}, !- Name
-  {5b0f4e67-f89d-4c4b-8bd7-014912fd9165}; !- HVAC Component
-
-OS:PortList,
-  {bfad52b6-ee23-400b-aee5-83c33661ecdf}, !- Handle
-  {7d863a60-a612-498a-a811-014b509f89d2}, !- Name
-  {5b0f4e67-f89d-4c4b-8bd7-014912fd9165}; !- HVAC Component
-
-OS:PortList,
-  {906235df-5d79-4da2-92c8-ca91ce9ce6d7}, !- Handle
-  {a61fd042-d28e-4d03-a3f4-d7591f5caf75}, !- Name
-  {5b0f4e67-f89d-4c4b-8bd7-014912fd9165}; !- HVAC Component
-
-OS:Sizing:Zone,
-  {875a724a-ca34-401e-91cd-9cc63e1e86fa}, !- Handle
-  {5b0f4e67-f89d-4c4b-8bd7-014912fd9165}, !- Zone or ZoneList Name
-=======
   {9fcb6a6f-a256-48e8-9966-39ca62777d19}, !- Handle
   Node 1,                                 !- Name
   {7ca423db-cd38-4eab-8ba4-7deccab33fbb}, !- Inlet Port
@@ -189,7 +109,6 @@
 OS:Sizing:Zone,
   {d96f03bc-dad1-41e7-8bf0-57a85c6d079d}, !- Handle
   {d9c68936-a812-4aef-a06e-7b7168582d24}, !- Zone or ZoneList Name
->>>>>>> 88922336
   SupplyAirTemperature,                   !- Zone Cooling Design Supply Air Temperature Input Method
   14,                                     !- Zone Cooling Design Supply Air Temperature {C}
   11.11,                                  !- Zone Cooling Design Supply Air Temperature Difference {deltaC}
@@ -218,16 +137,6 @@
   autosize;                               !- Dedicated Outdoor Air High Setpoint Temperature for Design {C}
 
 OS:ZoneHVAC:EquipmentList,
-<<<<<<< HEAD
-  {0eab5add-76d0-44bd-9242-dfbdbbfe6bbf}, !- Handle
-  Zone HVAC Equipment List 1,             !- Name
-  {5b0f4e67-f89d-4c4b-8bd7-014912fd9165}; !- Thermal Zone
-
-OS:Space,
-  {89dde625-a138-45b2-b8a1-9f961a873a5e}, !- Handle
-  living space,                           !- Name
-  {5b17d4c5-1c3d-453c-a5c3-06cb2998a109}, !- Space Type Name
-=======
   {63165a2f-008c-413b-9392-9d4c65491e31}, !- Handle
   Zone HVAC Equipment List 1,             !- Name
   {d9c68936-a812-4aef-a06e-7b7168582d24}; !- Thermal Zone
@@ -236,7 +145,6 @@
   {c326cd88-527c-48cd-858a-6b549bdae97b}, !- Handle
   living space,                           !- Name
   {704a576f-5dea-4b06-b739-99fbdbe40591}, !- Space Type Name
->>>>>>> 88922336
   ,                                       !- Default Construction Set Name
   ,                                       !- Default Schedule Set Name
   -0,                                     !- Direction of Relative North {deg}
@@ -244,19 +152,6 @@
   0,                                      !- Y Origin {m}
   0,                                      !- Z Origin {m}
   ,                                       !- Building Story Name
-<<<<<<< HEAD
-  {5b0f4e67-f89d-4c4b-8bd7-014912fd9165}, !- Thermal Zone Name
-  ,                                       !- Part of Total Floor Area
-  ,                                       !- Design Specification Outdoor Air Object Name
-  {cae4307f-db9c-40b5-9ecc-82f27350c903}; !- Building Unit Name
-
-OS:Surface,
-  {69d154cd-e727-423a-b048-ef9377e3c109}, !- Handle
-  Surface 1,                              !- Name
-  Floor,                                  !- Surface Type
-  ,                                       !- Construction Name
-  {89dde625-a138-45b2-b8a1-9f961a873a5e}, !- Space Name
-=======
   {d9c68936-a812-4aef-a06e-7b7168582d24}, !- Thermal Zone Name
   ,                                       !- Part of Total Floor Area
   ,                                       !- Design Specification Outdoor Air Object Name
@@ -268,7 +163,6 @@
   Floor,                                  !- Surface Type
   ,                                       !- Construction Name
   {c326cd88-527c-48cd-858a-6b549bdae97b}, !- Space Name
->>>>>>> 88922336
   Foundation,                             !- Outside Boundary Condition
   ,                                       !- Outside Boundary Condition Object
   NoSun,                                  !- Sun Exposure
@@ -281,19 +175,11 @@
   13.6310703908387, 0, 0;                 !- X,Y,Z Vertex 4 {m}
 
 OS:Surface,
-<<<<<<< HEAD
-  {267173ba-a627-46a8-ac82-30722f3f146f}, !- Handle
-  Surface 2,                              !- Name
-  Wall,                                   !- Surface Type
-  ,                                       !- Construction Name
-  {89dde625-a138-45b2-b8a1-9f961a873a5e}, !- Space Name
-=======
   {cc0919a5-60e2-4284-b9ea-dc93c9ad51ea}, !- Handle
   Surface 2,                              !- Name
   Wall,                                   !- Surface Type
   ,                                       !- Construction Name
   {c326cd88-527c-48cd-858a-6b549bdae97b}, !- Space Name
->>>>>>> 88922336
   Outdoors,                               !- Outside Boundary Condition
   ,                                       !- Outside Boundary Condition Object
   SunExposed,                             !- Sun Exposure
@@ -306,19 +192,11 @@
   0, 0, 2.4384;                           !- X,Y,Z Vertex 4 {m}
 
 OS:Surface,
-<<<<<<< HEAD
-  {21fab2d0-8469-45f3-96d8-1ef6f2c78384}, !- Handle
-  Surface 3,                              !- Name
-  Wall,                                   !- Surface Type
-  ,                                       !- Construction Name
-  {89dde625-a138-45b2-b8a1-9f961a873a5e}, !- Space Name
-=======
   {a6ce4529-1f49-4519-8c31-4d98be179433}, !- Handle
   Surface 3,                              !- Name
   Wall,                                   !- Surface Type
   ,                                       !- Construction Name
   {c326cd88-527c-48cd-858a-6b549bdae97b}, !- Space Name
->>>>>>> 88922336
   Outdoors,                               !- Outside Boundary Condition
   ,                                       !- Outside Boundary Condition Object
   SunExposed,                             !- Sun Exposure
@@ -331,19 +209,11 @@
   0, 6.81553519541936, 2.4384;            !- X,Y,Z Vertex 4 {m}
 
 OS:Surface,
-<<<<<<< HEAD
-  {afacade2-10d4-4e41-b4f9-513e26577621}, !- Handle
-  Surface 4,                              !- Name
-  Wall,                                   !- Surface Type
-  ,                                       !- Construction Name
-  {89dde625-a138-45b2-b8a1-9f961a873a5e}, !- Space Name
-=======
   {451a8643-804e-46a7-b799-6a1c19247442}, !- Handle
   Surface 4,                              !- Name
   Wall,                                   !- Surface Type
   ,                                       !- Construction Name
   {c326cd88-527c-48cd-858a-6b549bdae97b}, !- Space Name
->>>>>>> 88922336
   Outdoors,                               !- Outside Boundary Condition
   ,                                       !- Outside Boundary Condition Object
   SunExposed,                             !- Sun Exposure
@@ -356,19 +226,11 @@
   13.6310703908387, 6.81553519541936, 2.4384; !- X,Y,Z Vertex 4 {m}
 
 OS:Surface,
-<<<<<<< HEAD
-  {4bb48dd1-6d16-4659-baee-35d0954c23a6}, !- Handle
-  Surface 5,                              !- Name
-  Wall,                                   !- Surface Type
-  ,                                       !- Construction Name
-  {89dde625-a138-45b2-b8a1-9f961a873a5e}, !- Space Name
-=======
   {1b03feb2-10cf-4a48-8cbb-ee27be57e28b}, !- Handle
   Surface 5,                              !- Name
   Wall,                                   !- Surface Type
   ,                                       !- Construction Name
   {c326cd88-527c-48cd-858a-6b549bdae97b}, !- Space Name
->>>>>>> 88922336
   Outdoors,                               !- Outside Boundary Condition
   ,                                       !- Outside Boundary Condition Object
   SunExposed,                             !- Sun Exposure
@@ -381,15 +243,6 @@
   13.6310703908387, 0, 2.4384;            !- X,Y,Z Vertex 4 {m}
 
 OS:Surface,
-<<<<<<< HEAD
-  {7d2cca16-1983-457e-a4fe-21b8700e5016}, !- Handle
-  Surface 6,                              !- Name
-  RoofCeiling,                            !- Surface Type
-  ,                                       !- Construction Name
-  {89dde625-a138-45b2-b8a1-9f961a873a5e}, !- Space Name
-  Surface,                                !- Outside Boundary Condition
-  {b4c6ddfc-2085-4826-b36f-1745fc137a20}, !- Outside Boundary Condition Object
-=======
   {4eca3036-db6d-471f-9ecd-7e24d52de7ea}, !- Handle
   Surface 6,                              !- Name
   RoofCeiling,                            !- Surface Type
@@ -397,7 +250,6 @@
   {c326cd88-527c-48cd-858a-6b549bdae97b}, !- Space Name
   Surface,                                !- Outside Boundary Condition
   {b8b2d52f-3995-452d-a9fa-6d06a708bb5f}, !- Outside Boundary Condition Object
->>>>>>> 88922336
   NoSun,                                  !- Sun Exposure
   NoWind,                                 !- Wind Exposure
   ,                                       !- View Factor to Ground
@@ -408,11 +260,7 @@
   0, 0, 2.4384;                           !- X,Y,Z Vertex 4 {m}
 
 OS:SpaceType,
-<<<<<<< HEAD
-  {5b17d4c5-1c3d-453c-a5c3-06cb2998a109}, !- Handle
-=======
   {704a576f-5dea-4b06-b739-99fbdbe40591}, !- Handle
->>>>>>> 88922336
   Space Type 1,                           !- Name
   ,                                       !- Default Construction Set Name
   ,                                       !- Default Schedule Set Name
@@ -423,15 +271,9 @@
   living;                                 !- Standards Space Type
 
 OS:Space,
-<<<<<<< HEAD
-  {d508cb08-08f8-40fa-bb16-29fb8d956354}, !- Handle
-  living space|story 2,                   !- Name
-  {5b17d4c5-1c3d-453c-a5c3-06cb2998a109}, !- Space Type Name
-=======
   {2a40fc8b-23db-4f66-b6d1-3b5365e51ec8}, !- Handle
   living space|story 2,                   !- Name
   {704a576f-5dea-4b06-b739-99fbdbe40591}, !- Space Type Name
->>>>>>> 88922336
   ,                                       !- Default Construction Set Name
   ,                                       !- Default Schedule Set Name
   -0,                                     !- Direction of Relative North {deg}
@@ -439,21 +281,6 @@
   0,                                      !- Y Origin {m}
   2.4384,                                 !- Z Origin {m}
   ,                                       !- Building Story Name
-<<<<<<< HEAD
-  {5b0f4e67-f89d-4c4b-8bd7-014912fd9165}, !- Thermal Zone Name
-  ,                                       !- Part of Total Floor Area
-  ,                                       !- Design Specification Outdoor Air Object Name
-  {cae4307f-db9c-40b5-9ecc-82f27350c903}; !- Building Unit Name
-
-OS:Surface,
-  {b4c6ddfc-2085-4826-b36f-1745fc137a20}, !- Handle
-  Surface 7,                              !- Name
-  Floor,                                  !- Surface Type
-  ,                                       !- Construction Name
-  {d508cb08-08f8-40fa-bb16-29fb8d956354}, !- Space Name
-  Surface,                                !- Outside Boundary Condition
-  {7d2cca16-1983-457e-a4fe-21b8700e5016}, !- Outside Boundary Condition Object
-=======
   {d9c68936-a812-4aef-a06e-7b7168582d24}, !- Thermal Zone Name
   ,                                       !- Part of Total Floor Area
   ,                                       !- Design Specification Outdoor Air Object Name
@@ -467,7 +294,6 @@
   {2a40fc8b-23db-4f66-b6d1-3b5365e51ec8}, !- Space Name
   Surface,                                !- Outside Boundary Condition
   {4eca3036-db6d-471f-9ecd-7e24d52de7ea}, !- Outside Boundary Condition Object
->>>>>>> 88922336
   NoSun,                                  !- Sun Exposure
   NoWind,                                 !- Wind Exposure
   ,                                       !- View Factor to Ground
@@ -478,19 +304,11 @@
   13.6310703908387, 0, 0;                 !- X,Y,Z Vertex 4 {m}
 
 OS:Surface,
-<<<<<<< HEAD
-  {b6d77126-eeb6-495a-b8d5-54a6bd80f182}, !- Handle
-  Surface 8,                              !- Name
-  Wall,                                   !- Surface Type
-  ,                                       !- Construction Name
-  {d508cb08-08f8-40fa-bb16-29fb8d956354}, !- Space Name
-=======
   {180fa9ff-21cc-4da5-bcee-7611706c7555}, !- Handle
   Surface 8,                              !- Name
   Wall,                                   !- Surface Type
   ,                                       !- Construction Name
   {2a40fc8b-23db-4f66-b6d1-3b5365e51ec8}, !- Space Name
->>>>>>> 88922336
   Outdoors,                               !- Outside Boundary Condition
   ,                                       !- Outside Boundary Condition Object
   SunExposed,                             !- Sun Exposure
@@ -503,19 +321,11 @@
   0, 0, 2.4384;                           !- X,Y,Z Vertex 4 {m}
 
 OS:Surface,
-<<<<<<< HEAD
-  {ad40ba98-11b6-4655-81b7-05c19ff31508}, !- Handle
-  Surface 9,                              !- Name
-  Wall,                                   !- Surface Type
-  ,                                       !- Construction Name
-  {d508cb08-08f8-40fa-bb16-29fb8d956354}, !- Space Name
-=======
   {b0b053ae-aee0-4857-94cb-e1900ee67cb1}, !- Handle
   Surface 9,                              !- Name
   Wall,                                   !- Surface Type
   ,                                       !- Construction Name
   {2a40fc8b-23db-4f66-b6d1-3b5365e51ec8}, !- Space Name
->>>>>>> 88922336
   Outdoors,                               !- Outside Boundary Condition
   ,                                       !- Outside Boundary Condition Object
   SunExposed,                             !- Sun Exposure
@@ -528,19 +338,11 @@
   0, 6.81553519541936, 2.4384;            !- X,Y,Z Vertex 4 {m}
 
 OS:Surface,
-<<<<<<< HEAD
-  {d8fd7505-0f43-478d-8b21-c648c0040e10}, !- Handle
-  Surface 10,                             !- Name
-  Wall,                                   !- Surface Type
-  ,                                       !- Construction Name
-  {d508cb08-08f8-40fa-bb16-29fb8d956354}, !- Space Name
-=======
   {c810ec41-740e-42cd-b999-ae420e66c134}, !- Handle
   Surface 10,                             !- Name
   Wall,                                   !- Surface Type
   ,                                       !- Construction Name
   {2a40fc8b-23db-4f66-b6d1-3b5365e51ec8}, !- Space Name
->>>>>>> 88922336
   Outdoors,                               !- Outside Boundary Condition
   ,                                       !- Outside Boundary Condition Object
   SunExposed,                             !- Sun Exposure
@@ -553,19 +355,11 @@
   13.6310703908387, 6.81553519541936, 2.4384; !- X,Y,Z Vertex 4 {m}
 
 OS:Surface,
-<<<<<<< HEAD
-  {661a569a-80e9-4d42-9ffa-c5a7182a6d22}, !- Handle
-  Surface 11,                             !- Name
-  Wall,                                   !- Surface Type
-  ,                                       !- Construction Name
-  {d508cb08-08f8-40fa-bb16-29fb8d956354}, !- Space Name
-=======
   {dd8f0520-f43f-42bd-9e69-3f62cf2d2292}, !- Handle
   Surface 11,                             !- Name
   Wall,                                   !- Surface Type
   ,                                       !- Construction Name
   {2a40fc8b-23db-4f66-b6d1-3b5365e51ec8}, !- Space Name
->>>>>>> 88922336
   Outdoors,                               !- Outside Boundary Condition
   ,                                       !- Outside Boundary Condition Object
   SunExposed,                             !- Sun Exposure
@@ -578,15 +372,6 @@
   13.6310703908387, 0, 2.4384;            !- X,Y,Z Vertex 4 {m}
 
 OS:Surface,
-<<<<<<< HEAD
-  {7a8dc89f-bb1a-4e5f-8e26-6c6a7c50bffa}, !- Handle
-  Surface 12,                             !- Name
-  RoofCeiling,                            !- Surface Type
-  ,                                       !- Construction Name
-  {d508cb08-08f8-40fa-bb16-29fb8d956354}, !- Space Name
-  Surface,                                !- Outside Boundary Condition
-  {eaae2d0b-9830-420e-a82b-0b792e3e1be2}, !- Outside Boundary Condition Object
-=======
   {eb660fb7-8ecc-41e6-91d9-261bb5ae5212}, !- Handle
   Surface 12,                             !- Name
   RoofCeiling,                            !- Surface Type
@@ -594,7 +379,6 @@
   {2a40fc8b-23db-4f66-b6d1-3b5365e51ec8}, !- Space Name
   Surface,                                !- Outside Boundary Condition
   {cc5999b2-1aad-4302-9234-047f087902ca}, !- Outside Boundary Condition Object
->>>>>>> 88922336
   NoSun,                                  !- Sun Exposure
   NoWind,                                 !- Wind Exposure
   ,                                       !- View Factor to Ground
@@ -605,15 +389,6 @@
   0, 0, 2.4384;                           !- X,Y,Z Vertex 4 {m}
 
 OS:Surface,
-<<<<<<< HEAD
-  {eaae2d0b-9830-420e-a82b-0b792e3e1be2}, !- Handle
-  Surface 13,                             !- Name
-  Floor,                                  !- Surface Type
-  ,                                       !- Construction Name
-  {daed24b9-12d8-44eb-b065-df74101f7c24}, !- Space Name
-  Surface,                                !- Outside Boundary Condition
-  {7a8dc89f-bb1a-4e5f-8e26-6c6a7c50bffa}, !- Outside Boundary Condition Object
-=======
   {cc5999b2-1aad-4302-9234-047f087902ca}, !- Handle
   Surface 13,                             !- Name
   Floor,                                  !- Surface Type
@@ -621,7 +396,6 @@
   {a7bbeecc-08f4-4b19-99e1-47abe7210925}, !- Space Name
   Surface,                                !- Outside Boundary Condition
   {eb660fb7-8ecc-41e6-91d9-261bb5ae5212}, !- Outside Boundary Condition Object
->>>>>>> 88922336
   NoSun,                                  !- Sun Exposure
   NoWind,                                 !- Wind Exposure
   ,                                       !- View Factor to Ground
@@ -632,19 +406,11 @@
   0, 0, 0;                                !- X,Y,Z Vertex 4 {m}
 
 OS:Surface,
-<<<<<<< HEAD
-  {dd84198e-6add-42fa-8c1b-1859135966d9}, !- Handle
-  Surface 14,                             !- Name
-  RoofCeiling,                            !- Surface Type
-  ,                                       !- Construction Name
-  {daed24b9-12d8-44eb-b065-df74101f7c24}, !- Space Name
-=======
   {9590e2e6-f6fe-410a-ad54-77467e493d50}, !- Handle
   Surface 14,                             !- Name
   RoofCeiling,                            !- Surface Type
   ,                                       !- Construction Name
   {a7bbeecc-08f4-4b19-99e1-47abe7210925}, !- Space Name
->>>>>>> 88922336
   Outdoors,                               !- Outside Boundary Condition
   ,                                       !- Outside Boundary Condition Object
   SunExposed,                             !- Sun Exposure
@@ -657,19 +423,11 @@
   13.6310703908387, 0, 0;                 !- X,Y,Z Vertex 4 {m}
 
 OS:Surface,
-<<<<<<< HEAD
-  {183c653b-0c2a-45df-822e-55a5af13faf9}, !- Handle
-  Surface 15,                             !- Name
-  RoofCeiling,                            !- Surface Type
-  ,                                       !- Construction Name
-  {daed24b9-12d8-44eb-b065-df74101f7c24}, !- Space Name
-=======
   {7c5d6ec3-53d3-4c13-a90e-732602bc7bb3}, !- Handle
   Surface 15,                             !- Name
   RoofCeiling,                            !- Surface Type
   ,                                       !- Construction Name
   {a7bbeecc-08f4-4b19-99e1-47abe7210925}, !- Space Name
->>>>>>> 88922336
   Outdoors,                               !- Outside Boundary Condition
   ,                                       !- Outside Boundary Condition Object
   SunExposed,                             !- Sun Exposure
@@ -682,19 +440,11 @@
   0, 6.81553519541936, 0;                 !- X,Y,Z Vertex 4 {m}
 
 OS:Surface,
-<<<<<<< HEAD
-  {524cd034-149a-462c-8bb5-d1e19af13bb6}, !- Handle
-  Surface 16,                             !- Name
-  Wall,                                   !- Surface Type
-  ,                                       !- Construction Name
-  {daed24b9-12d8-44eb-b065-df74101f7c24}, !- Space Name
-=======
   {fdd7d6c4-2ed4-48d8-b760-3b8a3218561d}, !- Handle
   Surface 16,                             !- Name
   Wall,                                   !- Surface Type
   ,                                       !- Construction Name
   {a7bbeecc-08f4-4b19-99e1-47abe7210925}, !- Space Name
->>>>>>> 88922336
   Outdoors,                               !- Outside Boundary Condition
   ,                                       !- Outside Boundary Condition Object
   SunExposed,                             !- Sun Exposure
@@ -706,19 +456,11 @@
   0, 0, 0;                                !- X,Y,Z Vertex 3 {m}
 
 OS:Surface,
-<<<<<<< HEAD
-  {59f05044-6d63-4133-adbe-66c92fb4f0f5}, !- Handle
-  Surface 17,                             !- Name
-  Wall,                                   !- Surface Type
-  ,                                       !- Construction Name
-  {daed24b9-12d8-44eb-b065-df74101f7c24}, !- Space Name
-=======
   {6edd67d9-fc10-4e11-9581-e8fa46f51860}, !- Handle
   Surface 17,                             !- Name
   Wall,                                   !- Surface Type
   ,                                       !- Construction Name
   {a7bbeecc-08f4-4b19-99e1-47abe7210925}, !- Space Name
->>>>>>> 88922336
   Outdoors,                               !- Outside Boundary Condition
   ,                                       !- Outside Boundary Condition Object
   SunExposed,                             !- Sun Exposure
@@ -730,15 +472,9 @@
   13.6310703908387, 6.81553519541936, 0;  !- X,Y,Z Vertex 3 {m}
 
 OS:Space,
-<<<<<<< HEAD
-  {daed24b9-12d8-44eb-b065-df74101f7c24}, !- Handle
-  unfinished attic space,                 !- Name
-  {7ed0120d-0d29-464d-8965-423d7014a7f5}, !- Space Type Name
-=======
   {a7bbeecc-08f4-4b19-99e1-47abe7210925}, !- Handle
   unfinished attic space,                 !- Name
   {5fcd586e-3cc4-417d-b433-de9a5a6384b7}, !- Space Type Name
->>>>>>> 88922336
   ,                                       !- Default Construction Set Name
   ,                                       !- Default Schedule Set Name
   -0,                                     !- Direction of Relative North {deg}
@@ -746,17 +482,10 @@
   0,                                      !- Y Origin {m}
   4.8768,                                 !- Z Origin {m}
   ,                                       !- Building Story Name
-<<<<<<< HEAD
-  {231f3bfe-d9cd-47dd-90d1-1d05b93afc71}; !- Thermal Zone Name
-
-OS:ThermalZone,
-  {231f3bfe-d9cd-47dd-90d1-1d05b93afc71}, !- Handle
-=======
   {35628d54-70a3-412b-b526-ff5f4e261b0e}; !- Thermal Zone Name
 
 OS:ThermalZone,
   {35628d54-70a3-412b-b526-ff5f4e261b0e}, !- Handle
->>>>>>> 88922336
   unfinished attic zone,                  !- Name
   ,                                       !- Multiplier
   ,                                       !- Ceiling Height {m}
@@ -765,17 +494,10 @@
   ,                                       !- Zone Inside Convection Algorithm
   ,                                       !- Zone Outside Convection Algorithm
   ,                                       !- Zone Conditioning Equipment List Name
-<<<<<<< HEAD
-  {dadc8f90-0345-4a91-9e50-b6720d98e151}, !- Zone Air Inlet Port List
-  {d521c1e2-ecfb-4b1d-8dbd-c5612cf24fa4}, !- Zone Air Exhaust Port List
-  {dad53b21-1e21-403b-9fe1-4fcf382d541f}, !- Zone Air Node Name
-  {c837cb95-49b2-4124-a341-0a269a18d599}, !- Zone Return Air Port List
-=======
   {cdbe8d11-09e6-4ecd-a29d-68f9261c0af9}, !- Zone Air Inlet Port List
   {11202d1c-07f1-4f8e-b910-4cc874801483}, !- Zone Air Exhaust Port List
   {96f7ccf3-8580-4d46-ae6e-e2496ec2d54d}, !- Zone Air Node Name
   {4dbce247-af1d-4378-b56a-ddc722399842}, !- Zone Return Air Port List
->>>>>>> 88922336
   ,                                       !- Primary Daylighting Control Name
   ,                                       !- Fraction of Zone Controlled by Primary Daylighting Control
   ,                                       !- Secondary Daylighting Control Name
@@ -786,39 +508,6 @@
   No;                                     !- Use Ideal Air Loads
 
 OS:Node,
-<<<<<<< HEAD
-  {90ce3e21-f2b4-43f5-a861-bd1b1e05205e}, !- Handle
-  Node 2,                                 !- Name
-  {dad53b21-1e21-403b-9fe1-4fcf382d541f}, !- Inlet Port
-  ;                                       !- Outlet Port
-
-OS:Connection,
-  {dad53b21-1e21-403b-9fe1-4fcf382d541f}, !- Handle
-  {be54239a-c9cf-4555-a90c-639e6609123f}, !- Name
-  {231f3bfe-d9cd-47dd-90d1-1d05b93afc71}, !- Source Object
-  11,                                     !- Outlet Port
-  {90ce3e21-f2b4-43f5-a861-bd1b1e05205e}, !- Target Object
-  2;                                      !- Inlet Port
-
-OS:PortList,
-  {dadc8f90-0345-4a91-9e50-b6720d98e151}, !- Handle
-  {a226b338-4334-4dd2-a364-f1d980c30612}, !- Name
-  {231f3bfe-d9cd-47dd-90d1-1d05b93afc71}; !- HVAC Component
-
-OS:PortList,
-  {d521c1e2-ecfb-4b1d-8dbd-c5612cf24fa4}, !- Handle
-  {8de122b3-ded6-4fe1-8912-96a1824a0f96}, !- Name
-  {231f3bfe-d9cd-47dd-90d1-1d05b93afc71}; !- HVAC Component
-
-OS:PortList,
-  {c837cb95-49b2-4124-a341-0a269a18d599}, !- Handle
-  {031f922e-93ba-4ec8-ac26-9493f571c261}, !- Name
-  {231f3bfe-d9cd-47dd-90d1-1d05b93afc71}; !- HVAC Component
-
-OS:Sizing:Zone,
-  {b4397af5-9ad6-4e6a-8ace-0a779e0c4838}, !- Handle
-  {231f3bfe-d9cd-47dd-90d1-1d05b93afc71}, !- Zone or ZoneList Name
-=======
   {fe9a2dee-39b8-4f92-8660-83d3ca40c205}, !- Handle
   Node 2,                                 !- Name
   {96f7ccf3-8580-4d46-ae6e-e2496ec2d54d}, !- Inlet Port
@@ -850,7 +539,6 @@
 OS:Sizing:Zone,
   {d1d2ff56-d355-42ea-b627-056d5bb7e36b}, !- Handle
   {35628d54-70a3-412b-b526-ff5f4e261b0e}, !- Zone or ZoneList Name
->>>>>>> 88922336
   SupplyAirTemperature,                   !- Zone Cooling Design Supply Air Temperature Input Method
   14,                                     !- Zone Cooling Design Supply Air Temperature {C}
   11.11,                                  !- Zone Cooling Design Supply Air Temperature Difference {deltaC}
@@ -879,21 +567,12 @@
   autosize;                               !- Dedicated Outdoor Air High Setpoint Temperature for Design {C}
 
 OS:ZoneHVAC:EquipmentList,
-<<<<<<< HEAD
-  {0611d13b-b3bc-406d-a641-e42bb0dbb076}, !- Handle
-  Zone HVAC Equipment List 2,             !- Name
-  {231f3bfe-d9cd-47dd-90d1-1d05b93afc71}; !- Thermal Zone
-
-OS:SpaceType,
-  {7ed0120d-0d29-464d-8965-423d7014a7f5}, !- Handle
-=======
   {a91bd584-2bd4-494e-9e25-a9f2ae995cde}, !- Handle
   Zone HVAC Equipment List 2,             !- Name
   {35628d54-70a3-412b-b526-ff5f4e261b0e}; !- Thermal Zone
 
 OS:SpaceType,
   {5fcd586e-3cc4-417d-b433-de9a5a6384b7}, !- Handle
->>>>>>> 88922336
   Space Type 2,                           !- Name
   ,                                       !- Default Construction Set Name
   ,                                       !- Default Schedule Set Name
@@ -904,21 +583,13 @@
   unfinished attic;                       !- Standards Space Type
 
 OS:BuildingUnit,
-<<<<<<< HEAD
-  {cae4307f-db9c-40b5-9ecc-82f27350c903}, !- Handle
-=======
   {0a71fed2-cef6-4c23-ad25-e31741527444}, !- Handle
->>>>>>> 88922336
   unit 1,                                 !- Name
   ,                                       !- Rendering Color
   Residential;                            !- Building Unit Type
 
 OS:Building,
-<<<<<<< HEAD
-  {778ae029-6613-4364-8730-552e8441c503}, !- Handle
-=======
   {c51170fa-4e55-4d6e-bdf9-43e5cb06abb6}, !- Handle
->>>>>>> 88922336
   Building 1,                             !- Name
   ,                                       !- Building Sector Type
   0,                                      !- North Axis {deg}
@@ -933,13 +604,8 @@
   1;                                      !- Standards Number of Living Units
 
 OS:AdditionalProperties,
-<<<<<<< HEAD
-  {7ba8b9ea-524d-4688-a2f4-e7eb7fa3fc91}, !- Handle
-  {778ae029-6613-4364-8730-552e8441c503}, !- Object Name
-=======
   {a33dd2f1-dbef-4842-b663-f79db78e11c4}, !- Handle
   {c51170fa-4e55-4d6e-bdf9-43e5cb06abb6}, !- Object Name
->>>>>>> 88922336
   Total Units Represented,                !- Feature Name 1
   Integer,                                !- Feature Data Type 1
   1,                                      !- Feature Value 1
@@ -948,13 +614,8 @@
   1;                                      !- Feature Value 2
 
 OS:AdditionalProperties,
-<<<<<<< HEAD
-  {37b43a17-fcf7-4306-ad23-51caaf8cc123}, !- Handle
-  {cae4307f-db9c-40b5-9ecc-82f27350c903}, !- Object Name
-=======
   {4b284cc9-a54b-49eb-93fd-b2d206e69124}, !- Handle
   {0a71fed2-cef6-4c23-ad25-e31741527444}, !- Object Name
->>>>>>> 88922336
   NumberOfBedrooms,                       !- Feature Name 1
   Integer,                                !- Feature Data Type 1
   3,                                      !- Feature Value 1
@@ -963,11 +624,7 @@
   2;                                      !- Feature Value 2
 
 OS:Schedule:Day,
-<<<<<<< HEAD
-  {1efd0997-8e67-4adc-a694-a689866d1f61}, !- Handle
-=======
   {10fb6213-b597-423e-9f4b-334072954d29}, !- Handle
->>>>>>> 88922336
   Schedule Day 1,                         !- Name
   ,                                       !- Schedule Type Limits Name
   ,                                       !- Interpolate to Timestep
@@ -976,11 +633,7 @@
   0;                                      !- Value Until Time 1
 
 OS:Schedule:Day,
-<<<<<<< HEAD
-  {76c80ce0-7065-4894-bbf9-bd1dc5d7c184}, !- Handle
-=======
   {61e24f0b-1dc9-422e-bd04-78ca390522a2}, !- Handle
->>>>>>> 88922336
   Schedule Day 2,                         !- Name
   ,                                       !- Schedule Type Limits Name
   ,                                       !- Interpolate to Timestep
@@ -989,11 +642,7 @@
   1;                                      !- Value Until Time 1
 
 OS:WeatherFile,
-<<<<<<< HEAD
-  {61438f3d-c4fa-4c50-8745-e7c4f978dd7a}, !- Handle
-=======
   {55ff2ae1-7a9a-4992-abf1-8bc382411a36}, !- Handle
->>>>>>> 88922336
   Denver Intl Ap,                         !- City
   CO,                                     !- State Province Region
   USA,                                    !- Country
@@ -1007,13 +656,8 @@
   E23378AA;                               !- Checksum
 
 OS:AdditionalProperties,
-<<<<<<< HEAD
-  {436af865-fd2d-4038-a7fc-362b7734e26b}, !- Handle
-  {61438f3d-c4fa-4c50-8745-e7c4f978dd7a}, !- Object Name
-=======
   {d4cdf52f-2284-4e5e-bedd-43e2cafd61f9}, !- Handle
   {55ff2ae1-7a9a-4992-abf1-8bc382411a36}, !- Object Name
->>>>>>> 88922336
   EPWHeaderCity,                          !- Feature Name 1
   String,                                 !- Feature Data Type 1
   Denver Intl Ap,                         !- Feature Value 1
@@ -1121,11 +765,7 @@
   84;                                     !- Feature Value 35
 
 OS:Site,
-<<<<<<< HEAD
-  {8812c41b-a514-46f6-8527-c5715d117b8d}, !- Handle
-=======
   {0238b5e6-3277-4f42-ae68-868843705b48}, !- Handle
->>>>>>> 88922336
   Denver Intl Ap_CO_USA,                  !- Name
   39.83,                                  !- Latitude {deg}
   -104.65,                                !- Longitude {deg}
@@ -1134,11 +774,7 @@
   ;                                       !- Terrain
 
 OS:ClimateZones,
-<<<<<<< HEAD
-  {9fc14485-1879-4ea3-8557-591560660c25}, !- Handle
-=======
   {f0d2297c-8637-4aa4-a367-51d4833fa029}, !- Handle
->>>>>>> 88922336
   ,                                       !- Active Institution
   ,                                       !- Active Year
   ,                                       !- Climate Zone Institution Name 1
@@ -1151,31 +787,19 @@
   Cold;                                   !- Climate Zone Value 2
 
 OS:Site:WaterMainsTemperature,
-<<<<<<< HEAD
-  {8f7e47f0-5c3d-4086-aa9a-301bb755172e}, !- Handle
-=======
   {9a80f05c-8f17-4793-b893-5c1879d83399}, !- Handle
->>>>>>> 88922336
   Correlation,                            !- Calculation Method
   ,                                       !- Temperature Schedule Name
   10.8753424657535,                       !- Annual Average Outdoor Air Temperature {C}
   23.1524007936508;                       !- Maximum Difference In Monthly Average Outdoor Air Temperatures {deltaC}
 
 OS:RunPeriodControl:DaylightSavingTime,
-<<<<<<< HEAD
-  {e1834289-e204-40b8-9a2f-304254d2594e}, !- Handle
-=======
   {23966e0f-4812-4cd8-b2f4-fd6b1c00d3bf}, !- Handle
->>>>>>> 88922336
   4/7,                                    !- Start Date
   10/26;                                  !- End Date
 
 OS:Site:GroundTemperature:Deep,
-<<<<<<< HEAD
-  {5c07012a-9255-444d-96df-e90ccd011315}, !- Handle
-=======
   {bcf24ed4-c480-4c02-b269-cf8673d3b6b2}, !- Handle
->>>>>>> 88922336
   10.8753424657535,                       !- January Deep Ground Temperature {C}
   10.8753424657535,                       !- February Deep Ground Temperature {C}
   10.8753424657535,                       !- March Deep Ground Temperature {C}
