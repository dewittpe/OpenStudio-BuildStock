--- conflicted
+++ resolved
@@ -1,53 +1,26 @@
 !- NOTE: Auto-generated from /test/osw_files/SFD_2000sqft_2story_SL_UA_3Beds_2Baths_Denver.osw
 
 OS:Version,
-<<<<<<< HEAD
-  {e80c6684-41a1-4a01-8907-49dd7f226ef9}, !- Handle
-  2.8.1;                                  !- Version Identifier
-
-OS:SimulationControl,
-  {1bf2df76-7011-426a-a8b7-c5e12068dc54}, !- Handle
-=======
   {8aca094f-a35a-441a-90e6-5e4f53edf26a}, !- Handle
   2.8.0;                                  !- Version Identifier
 
 OS:SimulationControl,
   {34668e5a-f39e-4822-83aa-97fab0aceba3}, !- Handle
->>>>>>> ed34baf7
   ,                                       !- Do Zone Sizing Calculation
   ,                                       !- Do System Sizing Calculation
   ,                                       !- Do Plant Sizing Calculation
   No;                                     !- Run Simulation for Sizing Periods
 
 OS:Timestep,
-<<<<<<< HEAD
-  {b68f3afe-b3ef-466b-923c-0ffbb40bd4f7}, !- Handle
-  6;                                      !- Number of Timesteps per Hour
-
-OS:ShadowCalculation,
-  {dd9b0309-ce17-4fde-899a-ea3c948e643c}, !- Handle
-=======
   {fe9bc119-f796-49db-94bc-ce8aff36f90c}, !- Handle
   6;                                      !- Number of Timesteps per Hour
 
 OS:ShadowCalculation,
   {63437f13-9ce2-49c8-8de6-32957febd6aa}, !- Handle
->>>>>>> ed34baf7
   20,                                     !- Calculation Frequency
   200;                                    !- Maximum Figures in Shadow Overlap Calculations
 
 OS:SurfaceConvectionAlgorithm:Outside,
-<<<<<<< HEAD
-  {c2683fcc-98f5-4cfa-b641-f2d9e022d52b}, !- Handle
-  DOE-2;                                  !- Algorithm
-
-OS:SurfaceConvectionAlgorithm:Inside,
-  {4d981527-1875-4b83-b5b2-87414c193971}, !- Handle
-  TARP;                                   !- Algorithm
-
-OS:ZoneCapacitanceMultiplier:ResearchSpecial,
-  {d3924010-18f1-4d33-b5f4-49156db4d833}, !- Handle
-=======
   {662541ba-336f-496d-a0dc-94200aa894b9}, !- Handle
   DOE-2;                                  !- Algorithm
 
@@ -57,17 +30,12 @@
 
 OS:ZoneCapacitanceMultiplier:ResearchSpecial,
   {ada85eff-86a2-4233-b33d-bfeabb9497e6}, !- Handle
->>>>>>> ed34baf7
   ,                                       !- Temperature Capacity Multiplier
   15,                                     !- Humidity Capacity Multiplier
   ;                                       !- Carbon Dioxide Capacity Multiplier
 
 OS:RunPeriod,
-<<<<<<< HEAD
-  {22e1f3a6-a079-40e2-a412-3a0712dc67c5}, !- Handle
-=======
   {bb507672-0b34-480b-91f8-7323093f814f}, !- Handle
->>>>>>> ed34baf7
   Run Period 1,                           !- Name
   1,                                      !- Begin Month
   1,                                      !- Begin Day of Month
@@ -87,11 +55,7 @@
   ;                                       !- Is Leap Year
 
 OS:ThermalZone,
-<<<<<<< HEAD
-  {6edd7630-107e-45f9-ade2-ec0223d44700}, !- Handle
-=======
   {ceb37e0a-1b88-43ca-a587-c451406c34bd}, !- Handle
->>>>>>> ed34baf7
   living zone,                            !- Name
   ,                                       !- Multiplier
   ,                                       !- Ceiling Height {m}
@@ -100,17 +64,10 @@
   ,                                       !- Zone Inside Convection Algorithm
   ,                                       !- Zone Outside Convection Algorithm
   ,                                       !- Zone Conditioning Equipment List Name
-<<<<<<< HEAD
-  {0be2e173-6859-47d3-bc46-f3aed0181f49}, !- Zone Air Inlet Port List
-  {bf665dc1-5c14-486c-806c-30c777125794}, !- Zone Air Exhaust Port List
-  {7e725e4f-884c-4d12-9b12-9723ed264b9d}, !- Zone Air Node Name
-  {de021719-42f7-4b85-af65-6cd8a8251ba8}, !- Zone Return Air Port List
-=======
   {665f2662-9dea-457b-a007-e662002ffd1a}, !- Zone Air Inlet Port List
   {c41e30f4-73e8-4f41-81f4-389e5b5fba76}, !- Zone Air Exhaust Port List
   {d5cba1a2-8b7a-4d41-a88c-bc3a6adf8ea6}, !- Zone Air Node Name
   {9b9d239c-afda-40fa-ab7c-a75e27612d6f}, !- Zone Return Air Port List
->>>>>>> ed34baf7
   ,                                       !- Primary Daylighting Control Name
   ,                                       !- Fraction of Zone Controlled by Primary Daylighting Control
   ,                                       !- Secondary Daylighting Control Name
@@ -121,39 +78,6 @@
   No;                                     !- Use Ideal Air Loads
 
 OS:Node,
-<<<<<<< HEAD
-  {e999c661-767f-45d4-a73b-5fa0454bb1ea}, !- Handle
-  Node 1,                                 !- Name
-  {7e725e4f-884c-4d12-9b12-9723ed264b9d}, !- Inlet Port
-  ;                                       !- Outlet Port
-
-OS:Connection,
-  {7e725e4f-884c-4d12-9b12-9723ed264b9d}, !- Handle
-  {321904da-6022-4a28-9ee0-a5e7dd13bfcd}, !- Name
-  {6edd7630-107e-45f9-ade2-ec0223d44700}, !- Source Object
-  11,                                     !- Outlet Port
-  {e999c661-767f-45d4-a73b-5fa0454bb1ea}, !- Target Object
-  2;                                      !- Inlet Port
-
-OS:PortList,
-  {0be2e173-6859-47d3-bc46-f3aed0181f49}, !- Handle
-  {5071a5e5-25e3-4b4f-98fe-892e01e670ba}, !- Name
-  {6edd7630-107e-45f9-ade2-ec0223d44700}; !- HVAC Component
-
-OS:PortList,
-  {bf665dc1-5c14-486c-806c-30c777125794}, !- Handle
-  {1f8f5e76-ebf9-40cf-8907-91eb5b56723e}, !- Name
-  {6edd7630-107e-45f9-ade2-ec0223d44700}; !- HVAC Component
-
-OS:PortList,
-  {de021719-42f7-4b85-af65-6cd8a8251ba8}, !- Handle
-  {7894c1b8-68d0-4057-a4e9-56bde0692dec}, !- Name
-  {6edd7630-107e-45f9-ade2-ec0223d44700}; !- HVAC Component
-
-OS:Sizing:Zone,
-  {cb77baee-df5a-4960-9d61-fdc6c76da507}, !- Handle
-  {6edd7630-107e-45f9-ade2-ec0223d44700}, !- Zone or ZoneList Name
-=======
   {441197df-5008-4ddc-b754-81a8c78656fd}, !- Handle
   Node 1,                                 !- Name
   {d5cba1a2-8b7a-4d41-a88c-bc3a6adf8ea6}, !- Inlet Port
@@ -185,7 +109,6 @@
 OS:Sizing:Zone,
   {f3c3e0db-8fad-4f01-9cc3-88b811434837}, !- Handle
   {ceb37e0a-1b88-43ca-a587-c451406c34bd}, !- Zone or ZoneList Name
->>>>>>> ed34baf7
   SupplyAirTemperature,                   !- Zone Cooling Design Supply Air Temperature Input Method
   14,                                     !- Zone Cooling Design Supply Air Temperature {C}
   11.11,                                  !- Zone Cooling Design Supply Air Temperature Difference {deltaC}
@@ -214,16 +137,6 @@
   autosize;                               !- Dedicated Outdoor Air High Setpoint Temperature for Design {C}
 
 OS:ZoneHVAC:EquipmentList,
-<<<<<<< HEAD
-  {b8e71a25-d6d5-4a22-ae26-865735fb6ffe}, !- Handle
-  Zone HVAC Equipment List 1,             !- Name
-  {6edd7630-107e-45f9-ade2-ec0223d44700}; !- Thermal Zone
-
-OS:Space,
-  {f5142e86-00c7-490c-8deb-305d187d4c0f}, !- Handle
-  living space,                           !- Name
-  {269a5cf2-a8cb-4910-88b9-d7541680a89d}, !- Space Type Name
-=======
   {eb02ad2f-7a61-461d-9292-3a96cbfece37}, !- Handle
   Zone HVAC Equipment List 1,             !- Name
   {ceb37e0a-1b88-43ca-a587-c451406c34bd}; !- Thermal Zone
@@ -232,7 +145,6 @@
   {f40e390d-0495-4e2f-a1ec-02d7c6787e1a}, !- Handle
   living space,                           !- Name
   {3d14d986-1dfd-426c-bca5-c678018fa87d}, !- Space Type Name
->>>>>>> ed34baf7
   ,                                       !- Default Construction Set Name
   ,                                       !- Default Schedule Set Name
   -0,                                     !- Direction of Relative North {deg}
@@ -240,19 +152,6 @@
   0,                                      !- Y Origin {m}
   0,                                      !- Z Origin {m}
   ,                                       !- Building Story Name
-<<<<<<< HEAD
-  {6edd7630-107e-45f9-ade2-ec0223d44700}, !- Thermal Zone Name
-  ,                                       !- Part of Total Floor Area
-  ,                                       !- Design Specification Outdoor Air Object Name
-  {53dad934-3831-40d0-b9fc-21f5a51d5ce1}; !- Building Unit Name
-
-OS:Surface,
-  {9a06a056-786c-459b-8725-a5bc5aea0dab}, !- Handle
-  Surface 1,                              !- Name
-  Floor,                                  !- Surface Type
-  ,                                       !- Construction Name
-  {f5142e86-00c7-490c-8deb-305d187d4c0f}, !- Space Name
-=======
   {ceb37e0a-1b88-43ca-a587-c451406c34bd}, !- Thermal Zone Name
   ,                                       !- Part of Total Floor Area
   ,                                       !- Design Specification Outdoor Air Object Name
@@ -264,7 +163,6 @@
   Floor,                                  !- Surface Type
   ,                                       !- Construction Name
   {f40e390d-0495-4e2f-a1ec-02d7c6787e1a}, !- Space Name
->>>>>>> ed34baf7
   Foundation,                             !- Outside Boundary Condition
   ,                                       !- Outside Boundary Condition Object
   NoSun,                                  !- Sun Exposure
@@ -277,19 +175,11 @@
   13.6310703908387, 0, 0;                 !- X,Y,Z Vertex 4 {m}
 
 OS:Surface,
-<<<<<<< HEAD
-  {9f9806fb-9659-4965-9a42-7246e0e1d101}, !- Handle
-  Surface 2,                              !- Name
-  Wall,                                   !- Surface Type
-  ,                                       !- Construction Name
-  {f5142e86-00c7-490c-8deb-305d187d4c0f}, !- Space Name
-=======
   {703ade7d-00c2-4655-8f14-fd4380f4d7f1}, !- Handle
   Surface 2,                              !- Name
   Wall,                                   !- Surface Type
   ,                                       !- Construction Name
   {f40e390d-0495-4e2f-a1ec-02d7c6787e1a}, !- Space Name
->>>>>>> ed34baf7
   Outdoors,                               !- Outside Boundary Condition
   ,                                       !- Outside Boundary Condition Object
   SunExposed,                             !- Sun Exposure
@@ -302,19 +192,11 @@
   0, 0, 2.4384;                           !- X,Y,Z Vertex 4 {m}
 
 OS:Surface,
-<<<<<<< HEAD
-  {460483e9-7142-4ba1-9f7c-1d87f7d92306}, !- Handle
-  Surface 3,                              !- Name
-  Wall,                                   !- Surface Type
-  ,                                       !- Construction Name
-  {f5142e86-00c7-490c-8deb-305d187d4c0f}, !- Space Name
-=======
   {0029d9c1-f86b-4e3c-820a-81241b936c79}, !- Handle
   Surface 3,                              !- Name
   Wall,                                   !- Surface Type
   ,                                       !- Construction Name
   {f40e390d-0495-4e2f-a1ec-02d7c6787e1a}, !- Space Name
->>>>>>> ed34baf7
   Outdoors,                               !- Outside Boundary Condition
   ,                                       !- Outside Boundary Condition Object
   SunExposed,                             !- Sun Exposure
@@ -327,19 +209,11 @@
   0, 6.81553519541936, 2.4384;            !- X,Y,Z Vertex 4 {m}
 
 OS:Surface,
-<<<<<<< HEAD
-  {9778d57e-b545-48db-a2e7-4ccac8e9917c}, !- Handle
-  Surface 4,                              !- Name
-  Wall,                                   !- Surface Type
-  ,                                       !- Construction Name
-  {f5142e86-00c7-490c-8deb-305d187d4c0f}, !- Space Name
-=======
   {f291cfe3-79b7-46f0-b51a-2292d855b36b}, !- Handle
   Surface 4,                              !- Name
   Wall,                                   !- Surface Type
   ,                                       !- Construction Name
   {f40e390d-0495-4e2f-a1ec-02d7c6787e1a}, !- Space Name
->>>>>>> ed34baf7
   Outdoors,                               !- Outside Boundary Condition
   ,                                       !- Outside Boundary Condition Object
   SunExposed,                             !- Sun Exposure
@@ -352,19 +226,11 @@
   13.6310703908387, 6.81553519541936, 2.4384; !- X,Y,Z Vertex 4 {m}
 
 OS:Surface,
-<<<<<<< HEAD
-  {eb07a121-6fef-486a-ada2-e62a9f8901c3}, !- Handle
-  Surface 5,                              !- Name
-  Wall,                                   !- Surface Type
-  ,                                       !- Construction Name
-  {f5142e86-00c7-490c-8deb-305d187d4c0f}, !- Space Name
-=======
   {6040eb98-80c6-4270-a79a-7bc6cff541c4}, !- Handle
   Surface 5,                              !- Name
   Wall,                                   !- Surface Type
   ,                                       !- Construction Name
   {f40e390d-0495-4e2f-a1ec-02d7c6787e1a}, !- Space Name
->>>>>>> ed34baf7
   Outdoors,                               !- Outside Boundary Condition
   ,                                       !- Outside Boundary Condition Object
   SunExposed,                             !- Sun Exposure
@@ -377,15 +243,6 @@
   13.6310703908387, 0, 2.4384;            !- X,Y,Z Vertex 4 {m}
 
 OS:Surface,
-<<<<<<< HEAD
-  {3cf1d7ec-03a9-4fa2-bbf1-88ad5b1f5bc8}, !- Handle
-  Surface 6,                              !- Name
-  RoofCeiling,                            !- Surface Type
-  ,                                       !- Construction Name
-  {f5142e86-00c7-490c-8deb-305d187d4c0f}, !- Space Name
-  Surface,                                !- Outside Boundary Condition
-  {70d1c643-8a6f-4fec-9d0c-f1e6238f6898}, !- Outside Boundary Condition Object
-=======
   {ee363cd8-8729-4ead-9164-0aa4e5dabb68}, !- Handle
   Surface 6,                              !- Name
   RoofCeiling,                            !- Surface Type
@@ -393,7 +250,6 @@
   {f40e390d-0495-4e2f-a1ec-02d7c6787e1a}, !- Space Name
   Surface,                                !- Outside Boundary Condition
   {4b9c595f-b878-4e06-927a-26c38aedbf58}, !- Outside Boundary Condition Object
->>>>>>> ed34baf7
   NoSun,                                  !- Sun Exposure
   NoWind,                                 !- Wind Exposure
   ,                                       !- View Factor to Ground
@@ -404,11 +260,7 @@
   0, 0, 2.4384;                           !- X,Y,Z Vertex 4 {m}
 
 OS:SpaceType,
-<<<<<<< HEAD
-  {269a5cf2-a8cb-4910-88b9-d7541680a89d}, !- Handle
-=======
   {3d14d986-1dfd-426c-bca5-c678018fa87d}, !- Handle
->>>>>>> ed34baf7
   Space Type 1,                           !- Name
   ,                                       !- Default Construction Set Name
   ,                                       !- Default Schedule Set Name
@@ -419,15 +271,9 @@
   living;                                 !- Standards Space Type
 
 OS:Space,
-<<<<<<< HEAD
-  {8bc2cced-3373-4dae-afc3-bb6fc66ac73c}, !- Handle
-  living space|story 2,                   !- Name
-  {269a5cf2-a8cb-4910-88b9-d7541680a89d}, !- Space Type Name
-=======
   {6f53cfdc-3505-4662-ad4a-ef212754165a}, !- Handle
   living space|story 2,                   !- Name
   {3d14d986-1dfd-426c-bca5-c678018fa87d}, !- Space Type Name
->>>>>>> ed34baf7
   ,                                       !- Default Construction Set Name
   ,                                       !- Default Schedule Set Name
   -0,                                     !- Direction of Relative North {deg}
@@ -435,21 +281,6 @@
   0,                                      !- Y Origin {m}
   2.4384,                                 !- Z Origin {m}
   ,                                       !- Building Story Name
-<<<<<<< HEAD
-  {6edd7630-107e-45f9-ade2-ec0223d44700}, !- Thermal Zone Name
-  ,                                       !- Part of Total Floor Area
-  ,                                       !- Design Specification Outdoor Air Object Name
-  {53dad934-3831-40d0-b9fc-21f5a51d5ce1}; !- Building Unit Name
-
-OS:Surface,
-  {70d1c643-8a6f-4fec-9d0c-f1e6238f6898}, !- Handle
-  Surface 7,                              !- Name
-  Floor,                                  !- Surface Type
-  ,                                       !- Construction Name
-  {8bc2cced-3373-4dae-afc3-bb6fc66ac73c}, !- Space Name
-  Surface,                                !- Outside Boundary Condition
-  {3cf1d7ec-03a9-4fa2-bbf1-88ad5b1f5bc8}, !- Outside Boundary Condition Object
-=======
   {ceb37e0a-1b88-43ca-a587-c451406c34bd}, !- Thermal Zone Name
   ,                                       !- Part of Total Floor Area
   ,                                       !- Design Specification Outdoor Air Object Name
@@ -463,7 +294,6 @@
   {6f53cfdc-3505-4662-ad4a-ef212754165a}, !- Space Name
   Surface,                                !- Outside Boundary Condition
   {ee363cd8-8729-4ead-9164-0aa4e5dabb68}, !- Outside Boundary Condition Object
->>>>>>> ed34baf7
   NoSun,                                  !- Sun Exposure
   NoWind,                                 !- Wind Exposure
   ,                                       !- View Factor to Ground
@@ -474,19 +304,11 @@
   13.6310703908387, 0, 0;                 !- X,Y,Z Vertex 4 {m}
 
 OS:Surface,
-<<<<<<< HEAD
-  {628fb1dd-0733-4c42-a467-1aab3a163cf6}, !- Handle
-  Surface 8,                              !- Name
-  Wall,                                   !- Surface Type
-  ,                                       !- Construction Name
-  {8bc2cced-3373-4dae-afc3-bb6fc66ac73c}, !- Space Name
-=======
   {674d9af2-23e5-43ee-b9f9-ead1ec30eaf0}, !- Handle
   Surface 8,                              !- Name
   Wall,                                   !- Surface Type
   ,                                       !- Construction Name
   {6f53cfdc-3505-4662-ad4a-ef212754165a}, !- Space Name
->>>>>>> ed34baf7
   Outdoors,                               !- Outside Boundary Condition
   ,                                       !- Outside Boundary Condition Object
   SunExposed,                             !- Sun Exposure
@@ -499,19 +321,11 @@
   0, 0, 2.4384;                           !- X,Y,Z Vertex 4 {m}
 
 OS:Surface,
-<<<<<<< HEAD
-  {0510fdfa-77e7-4add-800e-5e8ea1c2ec60}, !- Handle
-  Surface 9,                              !- Name
-  Wall,                                   !- Surface Type
-  ,                                       !- Construction Name
-  {8bc2cced-3373-4dae-afc3-bb6fc66ac73c}, !- Space Name
-=======
   {93f96224-9c30-49c6-bd3c-62e4852ac316}, !- Handle
   Surface 9,                              !- Name
   Wall,                                   !- Surface Type
   ,                                       !- Construction Name
   {6f53cfdc-3505-4662-ad4a-ef212754165a}, !- Space Name
->>>>>>> ed34baf7
   Outdoors,                               !- Outside Boundary Condition
   ,                                       !- Outside Boundary Condition Object
   SunExposed,                             !- Sun Exposure
@@ -524,19 +338,11 @@
   0, 6.81553519541936, 2.4384;            !- X,Y,Z Vertex 4 {m}
 
 OS:Surface,
-<<<<<<< HEAD
-  {420b0e16-d656-41af-bd22-bdbbe136bcd6}, !- Handle
-  Surface 10,                             !- Name
-  Wall,                                   !- Surface Type
-  ,                                       !- Construction Name
-  {8bc2cced-3373-4dae-afc3-bb6fc66ac73c}, !- Space Name
-=======
   {64072479-f193-474a-a4e9-4b9ccd73faa8}, !- Handle
   Surface 10,                             !- Name
   Wall,                                   !- Surface Type
   ,                                       !- Construction Name
   {6f53cfdc-3505-4662-ad4a-ef212754165a}, !- Space Name
->>>>>>> ed34baf7
   Outdoors,                               !- Outside Boundary Condition
   ,                                       !- Outside Boundary Condition Object
   SunExposed,                             !- Sun Exposure
@@ -549,19 +355,11 @@
   13.6310703908387, 6.81553519541936, 2.4384; !- X,Y,Z Vertex 4 {m}
 
 OS:Surface,
-<<<<<<< HEAD
-  {b7dec47c-7f21-40d6-828a-443b99e09571}, !- Handle
-  Surface 11,                             !- Name
-  Wall,                                   !- Surface Type
-  ,                                       !- Construction Name
-  {8bc2cced-3373-4dae-afc3-bb6fc66ac73c}, !- Space Name
-=======
   {35430ed1-15b1-458b-a8e2-409d94fd2cd0}, !- Handle
   Surface 11,                             !- Name
   Wall,                                   !- Surface Type
   ,                                       !- Construction Name
   {6f53cfdc-3505-4662-ad4a-ef212754165a}, !- Space Name
->>>>>>> ed34baf7
   Outdoors,                               !- Outside Boundary Condition
   ,                                       !- Outside Boundary Condition Object
   SunExposed,                             !- Sun Exposure
@@ -574,15 +372,6 @@
   13.6310703908387, 0, 2.4384;            !- X,Y,Z Vertex 4 {m}
 
 OS:Surface,
-<<<<<<< HEAD
-  {d0951471-c8bf-4232-8589-4c50fa5c55df}, !- Handle
-  Surface 12,                             !- Name
-  RoofCeiling,                            !- Surface Type
-  ,                                       !- Construction Name
-  {8bc2cced-3373-4dae-afc3-bb6fc66ac73c}, !- Space Name
-  Surface,                                !- Outside Boundary Condition
-  {a442ffa6-4471-4430-bbab-53a2fe1a2a02}, !- Outside Boundary Condition Object
-=======
   {87fab273-eddd-4a8b-a3b0-cdd8594f32bc}, !- Handle
   Surface 12,                             !- Name
   RoofCeiling,                            !- Surface Type
@@ -590,7 +379,6 @@
   {6f53cfdc-3505-4662-ad4a-ef212754165a}, !- Space Name
   Surface,                                !- Outside Boundary Condition
   {233d03fa-f95a-4ea3-9eb6-9ba96e404b2c}, !- Outside Boundary Condition Object
->>>>>>> ed34baf7
   NoSun,                                  !- Sun Exposure
   NoWind,                                 !- Wind Exposure
   ,                                       !- View Factor to Ground
@@ -601,15 +389,6 @@
   0, 0, 2.4384;                           !- X,Y,Z Vertex 4 {m}
 
 OS:Surface,
-<<<<<<< HEAD
-  {a442ffa6-4471-4430-bbab-53a2fe1a2a02}, !- Handle
-  Surface 13,                             !- Name
-  Floor,                                  !- Surface Type
-  ,                                       !- Construction Name
-  {0ebaf5e1-efd4-4c29-81b9-0b3221764c9e}, !- Space Name
-  Surface,                                !- Outside Boundary Condition
-  {d0951471-c8bf-4232-8589-4c50fa5c55df}, !- Outside Boundary Condition Object
-=======
   {233d03fa-f95a-4ea3-9eb6-9ba96e404b2c}, !- Handle
   Surface 13,                             !- Name
   Floor,                                  !- Surface Type
@@ -617,7 +396,6 @@
   {dd235a6f-6d36-4418-80b1-461a9d2da31e}, !- Space Name
   Surface,                                !- Outside Boundary Condition
   {87fab273-eddd-4a8b-a3b0-cdd8594f32bc}, !- Outside Boundary Condition Object
->>>>>>> ed34baf7
   NoSun,                                  !- Sun Exposure
   NoWind,                                 !- Wind Exposure
   ,                                       !- View Factor to Ground
@@ -628,19 +406,11 @@
   0, 0, 0;                                !- X,Y,Z Vertex 4 {m}
 
 OS:Surface,
-<<<<<<< HEAD
-  {004f8384-5d2a-46f3-be21-4a5c1f8fb704}, !- Handle
-  Surface 14,                             !- Name
-  RoofCeiling,                            !- Surface Type
-  ,                                       !- Construction Name
-  {0ebaf5e1-efd4-4c29-81b9-0b3221764c9e}, !- Space Name
-=======
   {0803e804-427b-48e5-a88f-82cc13b5f5d4}, !- Handle
   Surface 14,                             !- Name
   RoofCeiling,                            !- Surface Type
   ,                                       !- Construction Name
   {dd235a6f-6d36-4418-80b1-461a9d2da31e}, !- Space Name
->>>>>>> ed34baf7
   Outdoors,                               !- Outside Boundary Condition
   ,                                       !- Outside Boundary Condition Object
   SunExposed,                             !- Sun Exposure
@@ -653,19 +423,11 @@
   13.6310703908387, 0, 0;                 !- X,Y,Z Vertex 4 {m}
 
 OS:Surface,
-<<<<<<< HEAD
-  {173ed53f-7902-4154-bd6b-620ac704cc90}, !- Handle
-  Surface 15,                             !- Name
-  RoofCeiling,                            !- Surface Type
-  ,                                       !- Construction Name
-  {0ebaf5e1-efd4-4c29-81b9-0b3221764c9e}, !- Space Name
-=======
   {db80673e-7322-48cd-9184-287137c8d344}, !- Handle
   Surface 15,                             !- Name
   RoofCeiling,                            !- Surface Type
   ,                                       !- Construction Name
   {dd235a6f-6d36-4418-80b1-461a9d2da31e}, !- Space Name
->>>>>>> ed34baf7
   Outdoors,                               !- Outside Boundary Condition
   ,                                       !- Outside Boundary Condition Object
   SunExposed,                             !- Sun Exposure
@@ -678,19 +440,11 @@
   0, 6.81553519541936, 0;                 !- X,Y,Z Vertex 4 {m}
 
 OS:Surface,
-<<<<<<< HEAD
-  {1d5ab973-ccb7-4a3c-b90f-1117d8a6015f}, !- Handle
-  Surface 16,                             !- Name
-  Wall,                                   !- Surface Type
-  ,                                       !- Construction Name
-  {0ebaf5e1-efd4-4c29-81b9-0b3221764c9e}, !- Space Name
-=======
   {bf7eb82a-a6fa-4e45-8434-154ff21b2be9}, !- Handle
   Surface 16,                             !- Name
   Wall,                                   !- Surface Type
   ,                                       !- Construction Name
   {dd235a6f-6d36-4418-80b1-461a9d2da31e}, !- Space Name
->>>>>>> ed34baf7
   Outdoors,                               !- Outside Boundary Condition
   ,                                       !- Outside Boundary Condition Object
   SunExposed,                             !- Sun Exposure
@@ -702,19 +456,11 @@
   0, 0, 0;                                !- X,Y,Z Vertex 3 {m}
 
 OS:Surface,
-<<<<<<< HEAD
-  {5fc536d4-3846-47eb-a502-3703581b3d44}, !- Handle
-  Surface 17,                             !- Name
-  Wall,                                   !- Surface Type
-  ,                                       !- Construction Name
-  {0ebaf5e1-efd4-4c29-81b9-0b3221764c9e}, !- Space Name
-=======
   {d9ec2cc6-6a5e-45c3-bd89-bf5bdbe891e9}, !- Handle
   Surface 17,                             !- Name
   Wall,                                   !- Surface Type
   ,                                       !- Construction Name
   {dd235a6f-6d36-4418-80b1-461a9d2da31e}, !- Space Name
->>>>>>> ed34baf7
   Outdoors,                               !- Outside Boundary Condition
   ,                                       !- Outside Boundary Condition Object
   SunExposed,                             !- Sun Exposure
@@ -726,15 +472,9 @@
   13.6310703908387, 6.81553519541936, 0;  !- X,Y,Z Vertex 3 {m}
 
 OS:Space,
-<<<<<<< HEAD
-  {0ebaf5e1-efd4-4c29-81b9-0b3221764c9e}, !- Handle
-  unfinished attic space,                 !- Name
-  {cffb23e9-b821-4cc3-ad7d-1f7f6ec997f0}, !- Space Type Name
-=======
   {dd235a6f-6d36-4418-80b1-461a9d2da31e}, !- Handle
   unfinished attic space,                 !- Name
   {473c0a14-d920-44ef-a336-1e608e1d1e8b}, !- Space Type Name
->>>>>>> ed34baf7
   ,                                       !- Default Construction Set Name
   ,                                       !- Default Schedule Set Name
   -0,                                     !- Direction of Relative North {deg}
@@ -742,17 +482,10 @@
   0,                                      !- Y Origin {m}
   4.8768,                                 !- Z Origin {m}
   ,                                       !- Building Story Name
-<<<<<<< HEAD
-  {cc4fc826-4ef5-4759-93a8-bbe2a7dc0882}; !- Thermal Zone Name
-
-OS:ThermalZone,
-  {cc4fc826-4ef5-4759-93a8-bbe2a7dc0882}, !- Handle
-=======
   {08407619-8ebb-4046-bfe8-836a35029bf2}; !- Thermal Zone Name
 
 OS:ThermalZone,
   {08407619-8ebb-4046-bfe8-836a35029bf2}, !- Handle
->>>>>>> ed34baf7
   unfinished attic zone,                  !- Name
   ,                                       !- Multiplier
   ,                                       !- Ceiling Height {m}
@@ -761,17 +494,10 @@
   ,                                       !- Zone Inside Convection Algorithm
   ,                                       !- Zone Outside Convection Algorithm
   ,                                       !- Zone Conditioning Equipment List Name
-<<<<<<< HEAD
-  {15bc86bf-8105-457d-9399-4e39acaf19f8}, !- Zone Air Inlet Port List
-  {3653384b-9425-4184-baac-e934303ab05c}, !- Zone Air Exhaust Port List
-  {f85aeab1-9102-4697-bec0-88d5b5666eb3}, !- Zone Air Node Name
-  {162ee35b-ab80-4316-bb91-80048384c8fb}, !- Zone Return Air Port List
-=======
   {ccd105d4-8d70-44c5-86e0-09ef719d8d1b}, !- Zone Air Inlet Port List
   {1c197148-1228-4801-8404-ca0aef351be3}, !- Zone Air Exhaust Port List
   {9b881f1a-d77c-410d-ac9c-16d153b14679}, !- Zone Air Node Name
   {781b990e-de38-4d5a-8d58-62a1471597eb}, !- Zone Return Air Port List
->>>>>>> ed34baf7
   ,                                       !- Primary Daylighting Control Name
   ,                                       !- Fraction of Zone Controlled by Primary Daylighting Control
   ,                                       !- Secondary Daylighting Control Name
@@ -782,39 +508,6 @@
   No;                                     !- Use Ideal Air Loads
 
 OS:Node,
-<<<<<<< HEAD
-  {3186db5a-c5eb-4a5d-b464-4ae740fb8e5c}, !- Handle
-  Node 2,                                 !- Name
-  {f85aeab1-9102-4697-bec0-88d5b5666eb3}, !- Inlet Port
-  ;                                       !- Outlet Port
-
-OS:Connection,
-  {f85aeab1-9102-4697-bec0-88d5b5666eb3}, !- Handle
-  {fefe6fc1-6208-4024-b0f9-9764d25e6f34}, !- Name
-  {cc4fc826-4ef5-4759-93a8-bbe2a7dc0882}, !- Source Object
-  11,                                     !- Outlet Port
-  {3186db5a-c5eb-4a5d-b464-4ae740fb8e5c}, !- Target Object
-  2;                                      !- Inlet Port
-
-OS:PortList,
-  {15bc86bf-8105-457d-9399-4e39acaf19f8}, !- Handle
-  {57e4cb6b-a1be-4aae-8975-0757dd4bcbd3}, !- Name
-  {cc4fc826-4ef5-4759-93a8-bbe2a7dc0882}; !- HVAC Component
-
-OS:PortList,
-  {3653384b-9425-4184-baac-e934303ab05c}, !- Handle
-  {fc450cdb-4733-4dcc-a0ea-0526313ae111}, !- Name
-  {cc4fc826-4ef5-4759-93a8-bbe2a7dc0882}; !- HVAC Component
-
-OS:PortList,
-  {162ee35b-ab80-4316-bb91-80048384c8fb}, !- Handle
-  {f70e59cf-a5e1-44c4-8318-cad0303688c1}, !- Name
-  {cc4fc826-4ef5-4759-93a8-bbe2a7dc0882}; !- HVAC Component
-
-OS:Sizing:Zone,
-  {feb4a668-f697-4bf0-ae23-5ba2dc5aa5c3}, !- Handle
-  {cc4fc826-4ef5-4759-93a8-bbe2a7dc0882}, !- Zone or ZoneList Name
-=======
   {ef48464c-dba7-40f1-ac85-eec525bc3903}, !- Handle
   Node 2,                                 !- Name
   {9b881f1a-d77c-410d-ac9c-16d153b14679}, !- Inlet Port
@@ -846,7 +539,6 @@
 OS:Sizing:Zone,
   {b736ca53-e864-4112-8406-aa42df7e8123}, !- Handle
   {08407619-8ebb-4046-bfe8-836a35029bf2}, !- Zone or ZoneList Name
->>>>>>> ed34baf7
   SupplyAirTemperature,                   !- Zone Cooling Design Supply Air Temperature Input Method
   14,                                     !- Zone Cooling Design Supply Air Temperature {C}
   11.11,                                  !- Zone Cooling Design Supply Air Temperature Difference {deltaC}
@@ -875,21 +567,12 @@
   autosize;                               !- Dedicated Outdoor Air High Setpoint Temperature for Design {C}
 
 OS:ZoneHVAC:EquipmentList,
-<<<<<<< HEAD
-  {8e25d1ed-fd28-467f-8300-5b9c7fa7084d}, !- Handle
-  Zone HVAC Equipment List 2,             !- Name
-  {cc4fc826-4ef5-4759-93a8-bbe2a7dc0882}; !- Thermal Zone
-
-OS:SpaceType,
-  {cffb23e9-b821-4cc3-ad7d-1f7f6ec997f0}, !- Handle
-=======
   {78262b87-ace5-41d9-924f-57dfb7372241}, !- Handle
   Zone HVAC Equipment List 2,             !- Name
   {08407619-8ebb-4046-bfe8-836a35029bf2}; !- Thermal Zone
 
 OS:SpaceType,
   {473c0a14-d920-44ef-a336-1e608e1d1e8b}, !- Handle
->>>>>>> ed34baf7
   Space Type 2,                           !- Name
   ,                                       !- Default Construction Set Name
   ,                                       !- Default Schedule Set Name
@@ -900,21 +583,13 @@
   unfinished attic;                       !- Standards Space Type
 
 OS:BuildingUnit,
-<<<<<<< HEAD
-  {53dad934-3831-40d0-b9fc-21f5a51d5ce1}, !- Handle
-=======
   {1182de0a-0ed8-4f9c-8b61-9af8289d5fd2}, !- Handle
->>>>>>> ed34baf7
   unit 1,                                 !- Name
   ,                                       !- Rendering Color
   Residential;                            !- Building Unit Type
 
 OS:Building,
-<<<<<<< HEAD
-  {1dcaad79-5d95-4d5f-b2ee-6276ed72c1f2}, !- Handle
-=======
   {c04ed2a0-46a5-4756-8eb9-f85e19bf2885}, !- Handle
->>>>>>> ed34baf7
   Building 1,                             !- Name
   ,                                       !- Building Sector Type
   0,                                      !- North Axis {deg}
@@ -929,13 +604,8 @@
   1;                                      !- Standards Number of Living Units
 
 OS:AdditionalProperties,
-<<<<<<< HEAD
-  {edddf0c8-8c56-43b0-b201-513b99e48f12}, !- Handle
-  {1dcaad79-5d95-4d5f-b2ee-6276ed72c1f2}, !- Object Name
-=======
   {0ac871db-53a6-47f2-a83a-cd75be0271dc}, !- Handle
   {c04ed2a0-46a5-4756-8eb9-f85e19bf2885}, !- Object Name
->>>>>>> ed34baf7
   Total Units Represented,                !- Feature Name 1
   Integer,                                !- Feature Data Type 1
   1,                                      !- Feature Value 1
@@ -944,13 +614,8 @@
   1;                                      !- Feature Value 2
 
 OS:AdditionalProperties,
-<<<<<<< HEAD
-  {c52675dd-a53f-4773-acb2-44c2b3551d89}, !- Handle
-  {53dad934-3831-40d0-b9fc-21f5a51d5ce1}, !- Object Name
-=======
   {b2f6fb59-db94-4e19-88d3-3e6b5106d556}, !- Handle
   {1182de0a-0ed8-4f9c-8b61-9af8289d5fd2}, !- Object Name
->>>>>>> ed34baf7
   NumberOfBedrooms,                       !- Feature Name 1
   Integer,                                !- Feature Data Type 1
   3,                                      !- Feature Value 1
@@ -959,11 +624,7 @@
   2;                                      !- Feature Value 2
 
 OS:Schedule:Day,
-<<<<<<< HEAD
-  {72e279ab-986b-4557-b853-aa093ef6eb92}, !- Handle
-=======
   {916c380f-76d5-4084-ae31-38325a37eb0c}, !- Handle
->>>>>>> ed34baf7
   Schedule Day 1,                         !- Name
   ,                                       !- Schedule Type Limits Name
   ,                                       !- Interpolate to Timestep
@@ -972,11 +633,7 @@
   0;                                      !- Value Until Time 1
 
 OS:Schedule:Day,
-<<<<<<< HEAD
-  {f3e4ac3a-96a1-4854-95de-81d5ecad6101}, !- Handle
-=======
   {0f80a9e5-41d0-4d4a-a603-bc2da2ccf546}, !- Handle
->>>>>>> ed34baf7
   Schedule Day 2,                         !- Name
   ,                                       !- Schedule Type Limits Name
   ,                                       !- Interpolate to Timestep
@@ -985,11 +642,7 @@
   1;                                      !- Value Until Time 1
 
 OS:WeatherFile,
-<<<<<<< HEAD
-  {cb40e8c2-bb65-4e00-a002-0d119ca484d9}, !- Handle
-=======
   {d75f86e6-89dd-49d6-91d9-a98433e2b206}, !- Handle
->>>>>>> ed34baf7
   Denver Intl Ap,                         !- City
   CO,                                     !- State Province Region
   USA,                                    !- Country
@@ -1003,13 +656,8 @@
   E23378AA;                               !- Checksum
 
 OS:AdditionalProperties,
-<<<<<<< HEAD
-  {a13596a0-e295-4bd0-b7e4-cd435452671d}, !- Handle
-  {cb40e8c2-bb65-4e00-a002-0d119ca484d9}, !- Object Name
-=======
   {94caede1-a63e-46c7-a26e-96b283c9a2df}, !- Handle
   {d75f86e6-89dd-49d6-91d9-a98433e2b206}, !- Object Name
->>>>>>> ed34baf7
   EPWHeaderCity,                          !- Feature Name 1
   String,                                 !- Feature Data Type 1
   Denver Intl Ap,                         !- Feature Value 1
@@ -1116,18 +764,8 @@
   Double,                                 !- Feature Data Type 35
   84;                                     !- Feature Value 35
 
-<<<<<<< HEAD
-OS:YearDescription,
-  {ea6f263a-08cd-4be5-8417-49e0e584c205}, !- Handle
-  ,                                       !- Calendar Year
-  Monday;                                 !- Day of Week for Start Day
-
-OS:Site,
-  {4bb9a345-46e9-4ae2-bcdb-16df803242a6}, !- Handle
-=======
 OS:Site,
   {07a948ef-a0ec-4b9c-b9c9-90d10cf95bec}, !- Handle
->>>>>>> ed34baf7
   Denver Intl Ap_CO_USA,                  !- Name
   39.83,                                  !- Latitude {deg}
   -104.65,                                !- Longitude {deg}
@@ -1136,11 +774,7 @@
   ;                                       !- Terrain
 
 OS:ClimateZones,
-<<<<<<< HEAD
-  {09b5d66b-e764-41de-9e1f-0576361e299c}, !- Handle
-=======
   {4e1a18f8-531d-421e-9436-3d53abf1657e}, !- Handle
->>>>>>> ed34baf7
   ,                                       !- Active Institution
   ,                                       !- Active Year
   ,                                       !- Climate Zone Institution Name 1
@@ -1153,31 +787,19 @@
   Cold;                                   !- Climate Zone Value 2
 
 OS:Site:WaterMainsTemperature,
-<<<<<<< HEAD
-  {fd46dfae-d11b-4995-9251-f264625950e6}, !- Handle
-=======
   {1dfcf8a5-f2bb-4c5a-958f-1610dae0e0f1}, !- Handle
->>>>>>> ed34baf7
   Correlation,                            !- Calculation Method
   ,                                       !- Temperature Schedule Name
   10.8753424657535,                       !- Annual Average Outdoor Air Temperature {C}
   23.1524007936508;                       !- Maximum Difference In Monthly Average Outdoor Air Temperatures {deltaC}
 
 OS:RunPeriodControl:DaylightSavingTime,
-<<<<<<< HEAD
-  {aab742ea-a222-4a83-877b-9add934ae1d4}, !- Handle
-=======
   {645b05c1-eafa-4450-8b97-ce8859f72957}, !- Handle
->>>>>>> ed34baf7
   4/7,                                    !- Start Date
   10/26;                                  !- End Date
 
 OS:Site:GroundTemperature:Deep,
-<<<<<<< HEAD
-  {351055c0-9a4c-4089-827a-0d4554baa0cf}, !- Handle
-=======
   {fd5ec58e-0981-4f9a-b23b-91e8573c274a}, !- Handle
->>>>>>> ed34baf7
   10.8753424657535,                       !- January Deep Ground Temperature {C}
   10.8753424657535,                       !- February Deep Ground Temperature {C}
   10.8753424657535,                       !- March Deep Ground Temperature {C}
