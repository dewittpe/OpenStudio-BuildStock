--- conflicted
+++ resolved
@@ -1,53 +1,26 @@
 !- NOTE: Auto-generated from /test/osw_files/SFD_2000sqft_2story_SL_UA_Denver_North.osw
 
 OS:Version,
-<<<<<<< HEAD
-  {5a5f7513-7c36-4877-9ea2-33557c6def27}, !- Handle
-  2.8.1;                                  !- Version Identifier
-
-OS:SimulationControl,
-  {e5992fe2-62e7-4d52-8987-d958286b6e7a}, !- Handle
-=======
   {10fe4a7e-caad-4ca8-8b41-6167891724dc}, !- Handle
   2.8.0;                                  !- Version Identifier
 
 OS:SimulationControl,
   {1a49bbc5-a49e-4aaf-b642-ba794fa61e54}, !- Handle
->>>>>>> a5f3a604
   ,                                       !- Do Zone Sizing Calculation
   ,                                       !- Do System Sizing Calculation
   ,                                       !- Do Plant Sizing Calculation
   No;                                     !- Run Simulation for Sizing Periods
 
 OS:Timestep,
-<<<<<<< HEAD
-  {ff0aeba0-a8ab-46d6-b33e-650c7ffb4a6e}, !- Handle
-  6;                                      !- Number of Timesteps per Hour
-
-OS:ShadowCalculation,
-  {2cebb6d3-c228-4633-88e3-7db3cebb0d32}, !- Handle
-=======
   {ebee895d-8f0c-42bc-8928-e82a9eb2997a}, !- Handle
   6;                                      !- Number of Timesteps per Hour
 
 OS:ShadowCalculation,
   {468c3731-d1d4-4bed-88db-03d110d02b04}, !- Handle
->>>>>>> a5f3a604
   20,                                     !- Calculation Frequency
   200;                                    !- Maximum Figures in Shadow Overlap Calculations
 
 OS:SurfaceConvectionAlgorithm:Outside,
-<<<<<<< HEAD
-  {0f12a4e1-39c9-4c44-a790-b1660b3b78aa}, !- Handle
-  DOE-2;                                  !- Algorithm
-
-OS:SurfaceConvectionAlgorithm:Inside,
-  {b26f461d-4d38-4511-82e0-36e0a8e681b9}, !- Handle
-  TARP;                                   !- Algorithm
-
-OS:ZoneCapacitanceMultiplier:ResearchSpecial,
-  {b53a5925-486d-4930-9452-fe0eb9e852f5}, !- Handle
-=======
   {aaf53e64-6ed4-46f1-99a8-074fd658bfac}, !- Handle
   DOE-2;                                  !- Algorithm
 
@@ -57,17 +30,12 @@
 
 OS:ZoneCapacitanceMultiplier:ResearchSpecial,
   {b2d49041-5a91-4037-a8b1-7dec506b4e37}, !- Handle
->>>>>>> a5f3a604
   ,                                       !- Temperature Capacity Multiplier
   15,                                     !- Humidity Capacity Multiplier
   ;                                       !- Carbon Dioxide Capacity Multiplier
 
 OS:RunPeriod,
-<<<<<<< HEAD
-  {86dda292-11ef-498f-b3d1-9642179df5b8}, !- Handle
-=======
   {def79a80-aaaa-4532-9d9c-f76d3f87dfa2}, !- Handle
->>>>>>> a5f3a604
   Run Period 1,                           !- Name
   1,                                      !- Begin Month
   1,                                      !- Begin Day of Month
@@ -87,11 +55,7 @@
   ;                                       !- Is Leap Year
 
 OS:ThermalZone,
-<<<<<<< HEAD
-  {f9f64e12-7e4c-437d-b361-8f14e2181bd7}, !- Handle
-=======
   {7065a16b-9c1f-42f7-870d-81ca21f12906}, !- Handle
->>>>>>> a5f3a604
   living zone,                            !- Name
   ,                                       !- Multiplier
   ,                                       !- Ceiling Height {m}
@@ -100,17 +64,10 @@
   ,                                       !- Zone Inside Convection Algorithm
   ,                                       !- Zone Outside Convection Algorithm
   ,                                       !- Zone Conditioning Equipment List Name
-<<<<<<< HEAD
-  {dfa3807a-ee9f-47ca-bb07-5d5242db36a1}, !- Zone Air Inlet Port List
-  {05360099-d66c-4e38-a0a5-80cb09911227}, !- Zone Air Exhaust Port List
-  {205e4779-0e12-465a-86c5-9e21144205d9}, !- Zone Air Node Name
-  {32c4efda-99b1-4bfa-9c4f-ccdb544dfd9f}, !- Zone Return Air Port List
-=======
   {d899b3e1-d9a0-4d62-912d-6c698bf31003}, !- Zone Air Inlet Port List
   {481accd4-b4fe-4e6e-84d4-acfd6b8cdbd8}, !- Zone Air Exhaust Port List
   {acb47c7b-3aa7-4dd1-a4f5-51ec6715f385}, !- Zone Air Node Name
   {43d49dcc-592c-4484-952d-58fc1cbb17bf}, !- Zone Return Air Port List
->>>>>>> a5f3a604
   ,                                       !- Primary Daylighting Control Name
   ,                                       !- Fraction of Zone Controlled by Primary Daylighting Control
   ,                                       !- Secondary Daylighting Control Name
@@ -121,39 +78,6 @@
   No;                                     !- Use Ideal Air Loads
 
 OS:Node,
-<<<<<<< HEAD
-  {12758962-59e9-4f0f-ba84-4f85d73b8c76}, !- Handle
-  Node 1,                                 !- Name
-  {205e4779-0e12-465a-86c5-9e21144205d9}, !- Inlet Port
-  ;                                       !- Outlet Port
-
-OS:Connection,
-  {205e4779-0e12-465a-86c5-9e21144205d9}, !- Handle
-  {6b8e7ff0-fb06-42ab-ab80-21b929a361dd}, !- Name
-  {f9f64e12-7e4c-437d-b361-8f14e2181bd7}, !- Source Object
-  11,                                     !- Outlet Port
-  {12758962-59e9-4f0f-ba84-4f85d73b8c76}, !- Target Object
-  2;                                      !- Inlet Port
-
-OS:PortList,
-  {dfa3807a-ee9f-47ca-bb07-5d5242db36a1}, !- Handle
-  {dc674037-8781-425f-b685-fb493a54aae6}, !- Name
-  {f9f64e12-7e4c-437d-b361-8f14e2181bd7}; !- HVAC Component
-
-OS:PortList,
-  {05360099-d66c-4e38-a0a5-80cb09911227}, !- Handle
-  {48342fbf-1eb7-4e56-b905-560f48f90eea}, !- Name
-  {f9f64e12-7e4c-437d-b361-8f14e2181bd7}; !- HVAC Component
-
-OS:PortList,
-  {32c4efda-99b1-4bfa-9c4f-ccdb544dfd9f}, !- Handle
-  {c27a0c66-8537-487d-bad4-bf2123779e77}, !- Name
-  {f9f64e12-7e4c-437d-b361-8f14e2181bd7}; !- HVAC Component
-
-OS:Sizing:Zone,
-  {f49e3ca5-3b44-4530-a73f-f4012d5aced0}, !- Handle
-  {f9f64e12-7e4c-437d-b361-8f14e2181bd7}, !- Zone or ZoneList Name
-=======
   {b330306d-6f3a-4272-a908-5b4e1aff6661}, !- Handle
   Node 1,                                 !- Name
   {acb47c7b-3aa7-4dd1-a4f5-51ec6715f385}, !- Inlet Port
@@ -185,7 +109,6 @@
 OS:Sizing:Zone,
   {d35a52a5-9c0c-40c7-b05f-524ebdf76e44}, !- Handle
   {7065a16b-9c1f-42f7-870d-81ca21f12906}, !- Zone or ZoneList Name
->>>>>>> a5f3a604
   SupplyAirTemperature,                   !- Zone Cooling Design Supply Air Temperature Input Method
   14,                                     !- Zone Cooling Design Supply Air Temperature {C}
   11.11,                                  !- Zone Cooling Design Supply Air Temperature Difference {deltaC}
@@ -214,16 +137,6 @@
   autosize;                               !- Dedicated Outdoor Air High Setpoint Temperature for Design {C}
 
 OS:ZoneHVAC:EquipmentList,
-<<<<<<< HEAD
-  {6ae06a56-d744-418a-b261-c2aaee1ee7e8}, !- Handle
-  Zone HVAC Equipment List 1,             !- Name
-  {f9f64e12-7e4c-437d-b361-8f14e2181bd7}; !- Thermal Zone
-
-OS:Space,
-  {58601940-a489-4090-921a-23161acdd3b3}, !- Handle
-  living space,                           !- Name
-  {de74b7f9-684c-4e7f-9860-0706baf8e06d}, !- Space Type Name
-=======
   {1eb27e80-99fd-46a3-821e-be93fdf4ccdd}, !- Handle
   Zone HVAC Equipment List 1,             !- Name
   {7065a16b-9c1f-42f7-870d-81ca21f12906}; !- Thermal Zone
@@ -232,7 +145,6 @@
   {1e14d41f-0d57-491d-af75-20afd4f76fe4}, !- Handle
   living space,                           !- Name
   {93431d02-1f82-4cc7-a487-8e426af8b4cc}, !- Space Type Name
->>>>>>> a5f3a604
   ,                                       !- Default Construction Set Name
   ,                                       !- Default Schedule Set Name
   -0,                                     !- Direction of Relative North {deg}
@@ -240,19 +152,6 @@
   0,                                      !- Y Origin {m}
   0,                                      !- Z Origin {m}
   ,                                       !- Building Story Name
-<<<<<<< HEAD
-  {f9f64e12-7e4c-437d-b361-8f14e2181bd7}, !- Thermal Zone Name
-  ,                                       !- Part of Total Floor Area
-  ,                                       !- Design Specification Outdoor Air Object Name
-  {63a356bf-5854-4a68-b5f8-7502ccc92a7d}; !- Building Unit Name
-
-OS:Surface,
-  {772ab96e-431a-470f-9a72-492b2fb65b48}, !- Handle
-  Surface 1,                              !- Name
-  Floor,                                  !- Surface Type
-  ,                                       !- Construction Name
-  {58601940-a489-4090-921a-23161acdd3b3}, !- Space Name
-=======
   {7065a16b-9c1f-42f7-870d-81ca21f12906}, !- Thermal Zone Name
   ,                                       !- Part of Total Floor Area
   ,                                       !- Design Specification Outdoor Air Object Name
@@ -264,7 +163,6 @@
   Floor,                                  !- Surface Type
   ,                                       !- Construction Name
   {1e14d41f-0d57-491d-af75-20afd4f76fe4}, !- Space Name
->>>>>>> a5f3a604
   Foundation,                             !- Outside Boundary Condition
   ,                                       !- Outside Boundary Condition Object
   NoSun,                                  !- Sun Exposure
@@ -277,19 +175,11 @@
   13.6310703908387, 0, 0;                 !- X,Y,Z Vertex 4 {m}
 
 OS:Surface,
-<<<<<<< HEAD
-  {f79091db-1c9c-4237-87cb-bbedc94ff468}, !- Handle
-  Surface 2,                              !- Name
-  Wall,                                   !- Surface Type
-  ,                                       !- Construction Name
-  {58601940-a489-4090-921a-23161acdd3b3}, !- Space Name
-=======
   {b4868781-f5f2-42fd-b517-61fbfbe3f641}, !- Handle
   Surface 2,                              !- Name
   Wall,                                   !- Surface Type
   ,                                       !- Construction Name
   {1e14d41f-0d57-491d-af75-20afd4f76fe4}, !- Space Name
->>>>>>> a5f3a604
   Outdoors,                               !- Outside Boundary Condition
   ,                                       !- Outside Boundary Condition Object
   SunExposed,                             !- Sun Exposure
@@ -302,19 +192,11 @@
   0, 0, 2.4384;                           !- X,Y,Z Vertex 4 {m}
 
 OS:Surface,
-<<<<<<< HEAD
-  {d2e29e31-2e17-4bf0-aa5e-4935360e6282}, !- Handle
-  Surface 3,                              !- Name
-  Wall,                                   !- Surface Type
-  ,                                       !- Construction Name
-  {58601940-a489-4090-921a-23161acdd3b3}, !- Space Name
-=======
   {bca6bf70-1c54-49b4-9dfc-317af0c3322c}, !- Handle
   Surface 3,                              !- Name
   Wall,                                   !- Surface Type
   ,                                       !- Construction Name
   {1e14d41f-0d57-491d-af75-20afd4f76fe4}, !- Space Name
->>>>>>> a5f3a604
   Outdoors,                               !- Outside Boundary Condition
   ,                                       !- Outside Boundary Condition Object
   SunExposed,                             !- Sun Exposure
@@ -327,19 +209,11 @@
   0, 6.81553519541936, 2.4384;            !- X,Y,Z Vertex 4 {m}
 
 OS:Surface,
-<<<<<<< HEAD
-  {dcc7c536-40d6-4ae4-80b6-ba348fdb0db3}, !- Handle
-  Surface 4,                              !- Name
-  Wall,                                   !- Surface Type
-  ,                                       !- Construction Name
-  {58601940-a489-4090-921a-23161acdd3b3}, !- Space Name
-=======
   {120f60e6-5d08-4944-a2d3-0243d8f248c2}, !- Handle
   Surface 4,                              !- Name
   Wall,                                   !- Surface Type
   ,                                       !- Construction Name
   {1e14d41f-0d57-491d-af75-20afd4f76fe4}, !- Space Name
->>>>>>> a5f3a604
   Outdoors,                               !- Outside Boundary Condition
   ,                                       !- Outside Boundary Condition Object
   SunExposed,                             !- Sun Exposure
@@ -352,19 +226,11 @@
   13.6310703908387, 6.81553519541936, 2.4384; !- X,Y,Z Vertex 4 {m}
 
 OS:Surface,
-<<<<<<< HEAD
-  {80178110-d696-4c4b-9474-4f9c2959b436}, !- Handle
-  Surface 5,                              !- Name
-  Wall,                                   !- Surface Type
-  ,                                       !- Construction Name
-  {58601940-a489-4090-921a-23161acdd3b3}, !- Space Name
-=======
   {341bf6fb-2133-4c06-a77b-7bcc0b9d08d4}, !- Handle
   Surface 5,                              !- Name
   Wall,                                   !- Surface Type
   ,                                       !- Construction Name
   {1e14d41f-0d57-491d-af75-20afd4f76fe4}, !- Space Name
->>>>>>> a5f3a604
   Outdoors,                               !- Outside Boundary Condition
   ,                                       !- Outside Boundary Condition Object
   SunExposed,                             !- Sun Exposure
@@ -377,15 +243,6 @@
   13.6310703908387, 0, 2.4384;            !- X,Y,Z Vertex 4 {m}
 
 OS:Surface,
-<<<<<<< HEAD
-  {5b27576a-c29e-43ea-90d4-7cde8bd6ecd8}, !- Handle
-  Surface 6,                              !- Name
-  RoofCeiling,                            !- Surface Type
-  ,                                       !- Construction Name
-  {58601940-a489-4090-921a-23161acdd3b3}, !- Space Name
-  Surface,                                !- Outside Boundary Condition
-  {35ed67db-85c0-4481-80f4-94fb61c73eec}, !- Outside Boundary Condition Object
-=======
   {5a33dc53-e77b-4b38-b0a4-9ffd15bb7c8e}, !- Handle
   Surface 6,                              !- Name
   RoofCeiling,                            !- Surface Type
@@ -393,7 +250,6 @@
   {1e14d41f-0d57-491d-af75-20afd4f76fe4}, !- Space Name
   Surface,                                !- Outside Boundary Condition
   {0f874fd5-5fde-4f42-bf60-ddbc50a089eb}, !- Outside Boundary Condition Object
->>>>>>> a5f3a604
   NoSun,                                  !- Sun Exposure
   NoWind,                                 !- Wind Exposure
   ,                                       !- View Factor to Ground
@@ -404,11 +260,7 @@
   0, 0, 2.4384;                           !- X,Y,Z Vertex 4 {m}
 
 OS:SpaceType,
-<<<<<<< HEAD
-  {de74b7f9-684c-4e7f-9860-0706baf8e06d}, !- Handle
-=======
   {93431d02-1f82-4cc7-a487-8e426af8b4cc}, !- Handle
->>>>>>> a5f3a604
   Space Type 1,                           !- Name
   ,                                       !- Default Construction Set Name
   ,                                       !- Default Schedule Set Name
@@ -419,15 +271,9 @@
   living;                                 !- Standards Space Type
 
 OS:Space,
-<<<<<<< HEAD
-  {17057156-9630-4f51-9e18-6395779a2824}, !- Handle
-  living space|story 2,                   !- Name
-  {de74b7f9-684c-4e7f-9860-0706baf8e06d}, !- Space Type Name
-=======
   {1697ca5a-ffd6-41b8-a0c6-36d8d687b82c}, !- Handle
   living space|story 2,                   !- Name
   {93431d02-1f82-4cc7-a487-8e426af8b4cc}, !- Space Type Name
->>>>>>> a5f3a604
   ,                                       !- Default Construction Set Name
   ,                                       !- Default Schedule Set Name
   -0,                                     !- Direction of Relative North {deg}
@@ -435,21 +281,6 @@
   0,                                      !- Y Origin {m}
   2.4384,                                 !- Z Origin {m}
   ,                                       !- Building Story Name
-<<<<<<< HEAD
-  {f9f64e12-7e4c-437d-b361-8f14e2181bd7}, !- Thermal Zone Name
-  ,                                       !- Part of Total Floor Area
-  ,                                       !- Design Specification Outdoor Air Object Name
-  {63a356bf-5854-4a68-b5f8-7502ccc92a7d}; !- Building Unit Name
-
-OS:Surface,
-  {35ed67db-85c0-4481-80f4-94fb61c73eec}, !- Handle
-  Surface 7,                              !- Name
-  Floor,                                  !- Surface Type
-  ,                                       !- Construction Name
-  {17057156-9630-4f51-9e18-6395779a2824}, !- Space Name
-  Surface,                                !- Outside Boundary Condition
-  {5b27576a-c29e-43ea-90d4-7cde8bd6ecd8}, !- Outside Boundary Condition Object
-=======
   {7065a16b-9c1f-42f7-870d-81ca21f12906}, !- Thermal Zone Name
   ,                                       !- Part of Total Floor Area
   ,                                       !- Design Specification Outdoor Air Object Name
@@ -463,7 +294,6 @@
   {1697ca5a-ffd6-41b8-a0c6-36d8d687b82c}, !- Space Name
   Surface,                                !- Outside Boundary Condition
   {5a33dc53-e77b-4b38-b0a4-9ffd15bb7c8e}, !- Outside Boundary Condition Object
->>>>>>> a5f3a604
   NoSun,                                  !- Sun Exposure
   NoWind,                                 !- Wind Exposure
   ,                                       !- View Factor to Ground
@@ -474,19 +304,11 @@
   13.6310703908387, 0, 0;                 !- X,Y,Z Vertex 4 {m}
 
 OS:Surface,
-<<<<<<< HEAD
-  {21b69e59-f9cc-49ce-b7b2-021be816d623}, !- Handle
-  Surface 8,                              !- Name
-  Wall,                                   !- Surface Type
-  ,                                       !- Construction Name
-  {17057156-9630-4f51-9e18-6395779a2824}, !- Space Name
-=======
   {8e13bb73-92cf-4822-91b3-16537d66ade3}, !- Handle
   Surface 8,                              !- Name
   Wall,                                   !- Surface Type
   ,                                       !- Construction Name
   {1697ca5a-ffd6-41b8-a0c6-36d8d687b82c}, !- Space Name
->>>>>>> a5f3a604
   Outdoors,                               !- Outside Boundary Condition
   ,                                       !- Outside Boundary Condition Object
   SunExposed,                             !- Sun Exposure
@@ -499,19 +321,11 @@
   0, 0, 2.4384;                           !- X,Y,Z Vertex 4 {m}
 
 OS:Surface,
-<<<<<<< HEAD
-  {4868c977-2f4b-4cce-9369-e9a5c6e02ad3}, !- Handle
-  Surface 9,                              !- Name
-  Wall,                                   !- Surface Type
-  ,                                       !- Construction Name
-  {17057156-9630-4f51-9e18-6395779a2824}, !- Space Name
-=======
   {005c488d-d87a-4c9d-86b2-fb02a0992e4f}, !- Handle
   Surface 9,                              !- Name
   Wall,                                   !- Surface Type
   ,                                       !- Construction Name
   {1697ca5a-ffd6-41b8-a0c6-36d8d687b82c}, !- Space Name
->>>>>>> a5f3a604
   Outdoors,                               !- Outside Boundary Condition
   ,                                       !- Outside Boundary Condition Object
   SunExposed,                             !- Sun Exposure
@@ -524,19 +338,11 @@
   0, 6.81553519541936, 2.4384;            !- X,Y,Z Vertex 4 {m}
 
 OS:Surface,
-<<<<<<< HEAD
-  {3f53443e-4bff-49f8-afee-3e5b4c3b2093}, !- Handle
-  Surface 10,                             !- Name
-  Wall,                                   !- Surface Type
-  ,                                       !- Construction Name
-  {17057156-9630-4f51-9e18-6395779a2824}, !- Space Name
-=======
   {5a50bdea-1faf-458d-a6ba-6571388115be}, !- Handle
   Surface 10,                             !- Name
   Wall,                                   !- Surface Type
   ,                                       !- Construction Name
   {1697ca5a-ffd6-41b8-a0c6-36d8d687b82c}, !- Space Name
->>>>>>> a5f3a604
   Outdoors,                               !- Outside Boundary Condition
   ,                                       !- Outside Boundary Condition Object
   SunExposed,                             !- Sun Exposure
@@ -549,19 +355,11 @@
   13.6310703908387, 6.81553519541936, 2.4384; !- X,Y,Z Vertex 4 {m}
 
 OS:Surface,
-<<<<<<< HEAD
-  {a2faceaf-68a0-470b-8205-0a44a49bb3c2}, !- Handle
-  Surface 11,                             !- Name
-  Wall,                                   !- Surface Type
-  ,                                       !- Construction Name
-  {17057156-9630-4f51-9e18-6395779a2824}, !- Space Name
-=======
   {54654ab1-9dbf-4eaf-8a62-53d2298c6446}, !- Handle
   Surface 11,                             !- Name
   Wall,                                   !- Surface Type
   ,                                       !- Construction Name
   {1697ca5a-ffd6-41b8-a0c6-36d8d687b82c}, !- Space Name
->>>>>>> a5f3a604
   Outdoors,                               !- Outside Boundary Condition
   ,                                       !- Outside Boundary Condition Object
   SunExposed,                             !- Sun Exposure
@@ -574,15 +372,6 @@
   13.6310703908387, 0, 2.4384;            !- X,Y,Z Vertex 4 {m}
 
 OS:Surface,
-<<<<<<< HEAD
-  {9dee952f-4a89-44a3-8ecf-e661b3284113}, !- Handle
-  Surface 12,                             !- Name
-  RoofCeiling,                            !- Surface Type
-  ,                                       !- Construction Name
-  {17057156-9630-4f51-9e18-6395779a2824}, !- Space Name
-  Surface,                                !- Outside Boundary Condition
-  {84061a1b-a2c1-4bd4-9843-87c42140794d}, !- Outside Boundary Condition Object
-=======
   {e0068dd5-51fe-4fd1-9479-341a5fd991ec}, !- Handle
   Surface 12,                             !- Name
   RoofCeiling,                            !- Surface Type
@@ -590,7 +379,6 @@
   {1697ca5a-ffd6-41b8-a0c6-36d8d687b82c}, !- Space Name
   Surface,                                !- Outside Boundary Condition
   {32e485e2-049b-4fd0-b0ef-bdcc35f13b15}, !- Outside Boundary Condition Object
->>>>>>> a5f3a604
   NoSun,                                  !- Sun Exposure
   NoWind,                                 !- Wind Exposure
   ,                                       !- View Factor to Ground
@@ -601,15 +389,6 @@
   0, 0, 2.4384;                           !- X,Y,Z Vertex 4 {m}
 
 OS:Surface,
-<<<<<<< HEAD
-  {84061a1b-a2c1-4bd4-9843-87c42140794d}, !- Handle
-  Surface 13,                             !- Name
-  Floor,                                  !- Surface Type
-  ,                                       !- Construction Name
-  {db2d058d-3118-4e18-b948-d3b21fc7467d}, !- Space Name
-  Surface,                                !- Outside Boundary Condition
-  {9dee952f-4a89-44a3-8ecf-e661b3284113}, !- Outside Boundary Condition Object
-=======
   {32e485e2-049b-4fd0-b0ef-bdcc35f13b15}, !- Handle
   Surface 13,                             !- Name
   Floor,                                  !- Surface Type
@@ -617,7 +396,6 @@
   {6fece9f1-b110-4065-914d-2cb6785b991c}, !- Space Name
   Surface,                                !- Outside Boundary Condition
   {e0068dd5-51fe-4fd1-9479-341a5fd991ec}, !- Outside Boundary Condition Object
->>>>>>> a5f3a604
   NoSun,                                  !- Sun Exposure
   NoWind,                                 !- Wind Exposure
   ,                                       !- View Factor to Ground
@@ -628,19 +406,11 @@
   0, 0, 0;                                !- X,Y,Z Vertex 4 {m}
 
 OS:Surface,
-<<<<<<< HEAD
-  {09147039-2b1d-4d92-a6da-19697189d727}, !- Handle
-  Surface 14,                             !- Name
-  RoofCeiling,                            !- Surface Type
-  ,                                       !- Construction Name
-  {db2d058d-3118-4e18-b948-d3b21fc7467d}, !- Space Name
-=======
   {c52810ca-df0e-430c-9b80-80adbd420ecb}, !- Handle
   Surface 14,                             !- Name
   RoofCeiling,                            !- Surface Type
   ,                                       !- Construction Name
   {6fece9f1-b110-4065-914d-2cb6785b991c}, !- Space Name
->>>>>>> a5f3a604
   Outdoors,                               !- Outside Boundary Condition
   ,                                       !- Outside Boundary Condition Object
   SunExposed,                             !- Sun Exposure
@@ -653,19 +423,11 @@
   13.6310703908387, 0, 0;                 !- X,Y,Z Vertex 4 {m}
 
 OS:Surface,
-<<<<<<< HEAD
-  {a3a91b1f-0644-4287-bcda-11714265e741}, !- Handle
-  Surface 15,                             !- Name
-  RoofCeiling,                            !- Surface Type
-  ,                                       !- Construction Name
-  {db2d058d-3118-4e18-b948-d3b21fc7467d}, !- Space Name
-=======
   {1d396e93-2862-4655-acd2-b48343b1161a}, !- Handle
   Surface 15,                             !- Name
   RoofCeiling,                            !- Surface Type
   ,                                       !- Construction Name
   {6fece9f1-b110-4065-914d-2cb6785b991c}, !- Space Name
->>>>>>> a5f3a604
   Outdoors,                               !- Outside Boundary Condition
   ,                                       !- Outside Boundary Condition Object
   SunExposed,                             !- Sun Exposure
@@ -678,19 +440,11 @@
   0, 6.81553519541936, 0;                 !- X,Y,Z Vertex 4 {m}
 
 OS:Surface,
-<<<<<<< HEAD
-  {166f7ef7-eb58-4f28-bddd-685c37ff061a}, !- Handle
-  Surface 16,                             !- Name
-  Wall,                                   !- Surface Type
-  ,                                       !- Construction Name
-  {db2d058d-3118-4e18-b948-d3b21fc7467d}, !- Space Name
-=======
   {63de015d-127a-42d2-b93b-48107b6a9c72}, !- Handle
   Surface 16,                             !- Name
   Wall,                                   !- Surface Type
   ,                                       !- Construction Name
   {6fece9f1-b110-4065-914d-2cb6785b991c}, !- Space Name
->>>>>>> a5f3a604
   Outdoors,                               !- Outside Boundary Condition
   ,                                       !- Outside Boundary Condition Object
   SunExposed,                             !- Sun Exposure
@@ -702,19 +456,11 @@
   0, 0, 0;                                !- X,Y,Z Vertex 3 {m}
 
 OS:Surface,
-<<<<<<< HEAD
-  {d9943048-64ab-4ba1-9c06-4d5b49ad29f5}, !- Handle
-  Surface 17,                             !- Name
-  Wall,                                   !- Surface Type
-  ,                                       !- Construction Name
-  {db2d058d-3118-4e18-b948-d3b21fc7467d}, !- Space Name
-=======
   {b46b42c9-c7b2-4f97-bab2-f03a427f165d}, !- Handle
   Surface 17,                             !- Name
   Wall,                                   !- Surface Type
   ,                                       !- Construction Name
   {6fece9f1-b110-4065-914d-2cb6785b991c}, !- Space Name
->>>>>>> a5f3a604
   Outdoors,                               !- Outside Boundary Condition
   ,                                       !- Outside Boundary Condition Object
   SunExposed,                             !- Sun Exposure
@@ -726,15 +472,9 @@
   13.6310703908387, 6.81553519541936, 0;  !- X,Y,Z Vertex 3 {m}
 
 OS:Space,
-<<<<<<< HEAD
-  {db2d058d-3118-4e18-b948-d3b21fc7467d}, !- Handle
-  unfinished attic space,                 !- Name
-  {dae9f042-dd2e-4882-b5f0-67ba51d0ac5b}, !- Space Type Name
-=======
   {6fece9f1-b110-4065-914d-2cb6785b991c}, !- Handle
   unfinished attic space,                 !- Name
   {1d669422-af9b-49e7-9b5f-2db6e864d7ab}, !- Space Type Name
->>>>>>> a5f3a604
   ,                                       !- Default Construction Set Name
   ,                                       !- Default Schedule Set Name
   -0,                                     !- Direction of Relative North {deg}
@@ -742,17 +482,10 @@
   0,                                      !- Y Origin {m}
   4.8768,                                 !- Z Origin {m}
   ,                                       !- Building Story Name
-<<<<<<< HEAD
-  {59d96ded-774e-4f59-9580-00deec6b69e3}; !- Thermal Zone Name
-
-OS:ThermalZone,
-  {59d96ded-774e-4f59-9580-00deec6b69e3}, !- Handle
-=======
   {aad4ca9f-6b47-471a-b038-5cd3a3626ab6}; !- Thermal Zone Name
 
 OS:ThermalZone,
   {aad4ca9f-6b47-471a-b038-5cd3a3626ab6}, !- Handle
->>>>>>> a5f3a604
   unfinished attic zone,                  !- Name
   ,                                       !- Multiplier
   ,                                       !- Ceiling Height {m}
@@ -761,17 +494,10 @@
   ,                                       !- Zone Inside Convection Algorithm
   ,                                       !- Zone Outside Convection Algorithm
   ,                                       !- Zone Conditioning Equipment List Name
-<<<<<<< HEAD
-  {92521f2c-e432-43ba-8f39-a9586c7dd34d}, !- Zone Air Inlet Port List
-  {e3ed23f5-3d04-4b88-bfed-47fb40094de3}, !- Zone Air Exhaust Port List
-  {dd130fe3-eea9-4cbf-817c-3055eb0b677c}, !- Zone Air Node Name
-  {1d776578-cf9c-436f-a0f1-9458379eec45}, !- Zone Return Air Port List
-=======
   {67949626-61f4-423a-b808-86ef77a02cd7}, !- Zone Air Inlet Port List
   {ea09a0df-a57e-4e0c-91a9-ea49647c5420}, !- Zone Air Exhaust Port List
   {592b5508-dac3-4c05-844c-d88a2978d136}, !- Zone Air Node Name
   {bb18e0e9-2060-402c-bed2-1bc9066d4d26}, !- Zone Return Air Port List
->>>>>>> a5f3a604
   ,                                       !- Primary Daylighting Control Name
   ,                                       !- Fraction of Zone Controlled by Primary Daylighting Control
   ,                                       !- Secondary Daylighting Control Name
@@ -782,39 +508,6 @@
   No;                                     !- Use Ideal Air Loads
 
 OS:Node,
-<<<<<<< HEAD
-  {27b82816-7133-4c90-8245-8931b04d43c0}, !- Handle
-  Node 2,                                 !- Name
-  {dd130fe3-eea9-4cbf-817c-3055eb0b677c}, !- Inlet Port
-  ;                                       !- Outlet Port
-
-OS:Connection,
-  {dd130fe3-eea9-4cbf-817c-3055eb0b677c}, !- Handle
-  {6dc390d8-34e0-409b-a0af-6a804024b9ef}, !- Name
-  {59d96ded-774e-4f59-9580-00deec6b69e3}, !- Source Object
-  11,                                     !- Outlet Port
-  {27b82816-7133-4c90-8245-8931b04d43c0}, !- Target Object
-  2;                                      !- Inlet Port
-
-OS:PortList,
-  {92521f2c-e432-43ba-8f39-a9586c7dd34d}, !- Handle
-  {8fb7db20-c83f-40f6-8b16-3da8ce9c05fc}, !- Name
-  {59d96ded-774e-4f59-9580-00deec6b69e3}; !- HVAC Component
-
-OS:PortList,
-  {e3ed23f5-3d04-4b88-bfed-47fb40094de3}, !- Handle
-  {66d75411-24a5-477a-aab2-930e4f425b1b}, !- Name
-  {59d96ded-774e-4f59-9580-00deec6b69e3}; !- HVAC Component
-
-OS:PortList,
-  {1d776578-cf9c-436f-a0f1-9458379eec45}, !- Handle
-  {2a2916f9-e02c-4440-96dd-ac3ef8c9db21}, !- Name
-  {59d96ded-774e-4f59-9580-00deec6b69e3}; !- HVAC Component
-
-OS:Sizing:Zone,
-  {fcedef88-a6ca-461c-b4cb-921d26220f7a}, !- Handle
-  {59d96ded-774e-4f59-9580-00deec6b69e3}, !- Zone or ZoneList Name
-=======
   {68739382-d609-482b-9414-bfed16c4dfc2}, !- Handle
   Node 2,                                 !- Name
   {592b5508-dac3-4c05-844c-d88a2978d136}, !- Inlet Port
@@ -846,7 +539,6 @@
 OS:Sizing:Zone,
   {53678f4f-776f-4a99-878e-ee8ba12f710f}, !- Handle
   {aad4ca9f-6b47-471a-b038-5cd3a3626ab6}, !- Zone or ZoneList Name
->>>>>>> a5f3a604
   SupplyAirTemperature,                   !- Zone Cooling Design Supply Air Temperature Input Method
   14,                                     !- Zone Cooling Design Supply Air Temperature {C}
   11.11,                                  !- Zone Cooling Design Supply Air Temperature Difference {deltaC}
@@ -875,21 +567,12 @@
   autosize;                               !- Dedicated Outdoor Air High Setpoint Temperature for Design {C}
 
 OS:ZoneHVAC:EquipmentList,
-<<<<<<< HEAD
-  {3bf67b70-6b88-4f80-898f-e551aadb3ed4}, !- Handle
-  Zone HVAC Equipment List 2,             !- Name
-  {59d96ded-774e-4f59-9580-00deec6b69e3}; !- Thermal Zone
-
-OS:SpaceType,
-  {dae9f042-dd2e-4882-b5f0-67ba51d0ac5b}, !- Handle
-=======
   {7db6f21b-8b6d-47e6-90ae-f3c802c4dd68}, !- Handle
   Zone HVAC Equipment List 2,             !- Name
   {aad4ca9f-6b47-471a-b038-5cd3a3626ab6}; !- Thermal Zone
 
 OS:SpaceType,
   {1d669422-af9b-49e7-9b5f-2db6e864d7ab}, !- Handle
->>>>>>> a5f3a604
   Space Type 2,                           !- Name
   ,                                       !- Default Construction Set Name
   ,                                       !- Default Schedule Set Name
@@ -900,21 +583,13 @@
   unfinished attic;                       !- Standards Space Type
 
 OS:BuildingUnit,
-<<<<<<< HEAD
-  {63a356bf-5854-4a68-b5f8-7502ccc92a7d}, !- Handle
-=======
   {e898ed21-ac72-4b7d-8892-69d637c94b13}, !- Handle
->>>>>>> a5f3a604
   unit 1,                                 !- Name
   ,                                       !- Rendering Color
   Residential;                            !- Building Unit Type
 
 OS:Building,
-<<<<<<< HEAD
-  {f8c7fc9b-ee53-484f-957f-9ac1ab48151f}, !- Handle
-=======
   {56f6db2c-2bc4-43c2-a304-b8335a5d94aa}, !- Handle
->>>>>>> a5f3a604
   Building 1,                             !- Name
   ,                                       !- Building Sector Type
   180,                                    !- North Axis {deg}
@@ -929,13 +604,8 @@
   1;                                      !- Standards Number of Living Units
 
 OS:AdditionalProperties,
-<<<<<<< HEAD
-  {503a9b82-ec61-45da-945f-fdbc442acf41}, !- Handle
-  {f8c7fc9b-ee53-484f-957f-9ac1ab48151f}, !- Object Name
-=======
   {8d32b877-516a-4b8d-be6f-17bb00359c6a}, !- Handle
   {56f6db2c-2bc4-43c2-a304-b8335a5d94aa}, !- Object Name
->>>>>>> a5f3a604
   Total Units Represented,                !- Feature Name 1
   Integer,                                !- Feature Data Type 1
   1,                                      !- Feature Value 1
@@ -944,13 +614,8 @@
   1;                                      !- Feature Value 2
 
 OS:AdditionalProperties,
-<<<<<<< HEAD
-  {682e49b7-c124-4fc7-890f-211959387e42}, !- Handle
-  {63a356bf-5854-4a68-b5f8-7502ccc92a7d}, !- Object Name
-=======
   {dab25c83-ec9d-412b-98dc-b4d351e278dd}, !- Handle
   {e898ed21-ac72-4b7d-8892-69d637c94b13}, !- Object Name
->>>>>>> a5f3a604
   NumberOfBedrooms,                       !- Feature Name 1
   Integer,                                !- Feature Data Type 1
   3,                                      !- Feature Value 1
@@ -959,11 +624,7 @@
   2;                                      !- Feature Value 2
 
 OS:Schedule:Day,
-<<<<<<< HEAD
-  {05702ed9-91eb-4c71-9298-694283ef8cb8}, !- Handle
-=======
   {b201e9e9-aab3-4438-9f63-7e29b31b0e3a}, !- Handle
->>>>>>> a5f3a604
   Schedule Day 1,                         !- Name
   ,                                       !- Schedule Type Limits Name
   ,                                       !- Interpolate to Timestep
@@ -972,11 +633,7 @@
   0;                                      !- Value Until Time 1
 
 OS:Schedule:Day,
-<<<<<<< HEAD
-  {c124a4b5-586d-494b-bd75-e5ddfdc25904}, !- Handle
-=======
   {7d6c4bd0-d2f5-479d-902b-a9b34f671acb}, !- Handle
->>>>>>> a5f3a604
   Schedule Day 2,                         !- Name
   ,                                       !- Schedule Type Limits Name
   ,                                       !- Interpolate to Timestep
@@ -985,11 +642,7 @@
   1;                                      !- Value Until Time 1
 
 OS:WeatherFile,
-<<<<<<< HEAD
-  {dfee6df5-0b2d-4e38-b2e1-d3c22ad873c9}, !- Handle
-=======
   {0b16e988-be91-41c7-b560-c731bb8cad9a}, !- Handle
->>>>>>> a5f3a604
   Denver Intl Ap,                         !- City
   CO,                                     !- State Province Region
   USA,                                    !- Country
@@ -1003,13 +656,8 @@
   E23378AA;                               !- Checksum
 
 OS:AdditionalProperties,
-<<<<<<< HEAD
-  {1dca79cf-9bd7-4648-979d-272215f68595}, !- Handle
-  {dfee6df5-0b2d-4e38-b2e1-d3c22ad873c9}, !- Object Name
-=======
   {5fca8681-19f7-4847-96b8-2a38ed9d0db8}, !- Handle
   {0b16e988-be91-41c7-b560-c731bb8cad9a}, !- Object Name
->>>>>>> a5f3a604
   EPWHeaderCity,                          !- Feature Name 1
   String,                                 !- Feature Data Type 1
   Denver Intl Ap,                         !- Feature Value 1
@@ -1116,18 +764,8 @@
   Double,                                 !- Feature Data Type 35
   84;                                     !- Feature Value 35
 
-<<<<<<< HEAD
-OS:YearDescription,
-  {d3dd8a9d-e700-4cc0-83e1-6dae22c800ad}, !- Handle
-  ,                                       !- Calendar Year
-  Monday;                                 !- Day of Week for Start Day
-
-OS:Site,
-  {2fb852a4-bfe4-4663-8eb0-f07ea6c2232e}, !- Handle
-=======
 OS:Site,
   {12c9087d-c2cc-4c53-adae-1f254e2237b4}, !- Handle
->>>>>>> a5f3a604
   Denver Intl Ap_CO_USA,                  !- Name
   39.83,                                  !- Latitude {deg}
   -104.65,                                !- Longitude {deg}
@@ -1136,11 +774,7 @@
   ;                                       !- Terrain
 
 OS:ClimateZones,
-<<<<<<< HEAD
-  {21dd07c9-3500-4bda-80d8-0cd743be39bb}, !- Handle
-=======
   {79a06623-24f5-4c80-9ee1-491d106683ce}, !- Handle
->>>>>>> a5f3a604
   ,                                       !- Active Institution
   ,                                       !- Active Year
   ,                                       !- Climate Zone Institution Name 1
@@ -1153,31 +787,19 @@
   Cold;                                   !- Climate Zone Value 2
 
 OS:Site:WaterMainsTemperature,
-<<<<<<< HEAD
-  {2e9eed38-72cc-4c94-ae0b-598c77002006}, !- Handle
-=======
   {ccd90d69-65f6-44f9-9852-d031e22fb041}, !- Handle
->>>>>>> a5f3a604
   Correlation,                            !- Calculation Method
   ,                                       !- Temperature Schedule Name
   10.8753424657535,                       !- Annual Average Outdoor Air Temperature {C}
   23.1524007936508;                       !- Maximum Difference In Monthly Average Outdoor Air Temperatures {deltaC}
 
 OS:RunPeriodControl:DaylightSavingTime,
-<<<<<<< HEAD
-  {fc75ac12-922b-40a8-9acb-3f7a888018ae}, !- Handle
-=======
   {c8109283-eb01-424d-a540-3d621989c53b}, !- Handle
->>>>>>> a5f3a604
   4/7,                                    !- Start Date
   10/26;                                  !- End Date
 
 OS:Site:GroundTemperature:Deep,
-<<<<<<< HEAD
-  {56cf7e4e-c399-41f0-ae3c-13163e152970}, !- Handle
-=======
   {225d470a-b86d-4752-8af2-d086652ef81d}, !- Handle
->>>>>>> a5f3a604
   10.8753424657535,                       !- January Deep Ground Temperature {C}
   10.8753424657535,                       !- February Deep Ground Temperature {C}
   10.8753424657535,                       !- March Deep Ground Temperature {C}
