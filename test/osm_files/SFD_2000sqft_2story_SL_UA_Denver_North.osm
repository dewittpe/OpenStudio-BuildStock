--- conflicted
+++ resolved
@@ -1,53 +1,26 @@
 !- NOTE: Auto-generated from /test/osw_files/SFD_2000sqft_2story_SL_UA_Denver_North.osw
 
 OS:Version,
-<<<<<<< HEAD
-  {94cfea08-3b48-4b9a-a975-7b95720c1931}, !- Handle
-  2.8.1;                                  !- Version Identifier
-
-OS:SimulationControl,
-  {e7c49e2f-77f3-46cf-b061-347fb907e5c8}, !- Handle
-=======
   {b288d432-e8ad-4a94-95ba-b425056c22e5}, !- Handle
   2.8.1;                                  !- Version Identifier
 
 OS:SimulationControl,
   {3e297784-3106-44f7-83dc-4324b491133b}, !- Handle
->>>>>>> 88922336
   ,                                       !- Do Zone Sizing Calculation
   ,                                       !- Do System Sizing Calculation
   ,                                       !- Do Plant Sizing Calculation
   No;                                     !- Run Simulation for Sizing Periods
 
 OS:Timestep,
-<<<<<<< HEAD
-  {8c95b2e8-5420-407a-948c-aec40afcdf3d}, !- Handle
-  6;                                      !- Number of Timesteps per Hour
-
-OS:ShadowCalculation,
-  {c054aab2-80ed-45ee-8b7e-af9357ea2efd}, !- Handle
-=======
   {69f1265a-e07b-4cb9-b61b-407f7a1130d9}, !- Handle
   6;                                      !- Number of Timesteps per Hour
 
 OS:ShadowCalculation,
   {c1dd4ad2-d0e4-49fe-a5ed-13b6447f253c}, !- Handle
->>>>>>> 88922336
   20,                                     !- Calculation Frequency
   200;                                    !- Maximum Figures in Shadow Overlap Calculations
 
 OS:SurfaceConvectionAlgorithm:Outside,
-<<<<<<< HEAD
-  {712dc919-3cd0-4042-b7b8-c40256b78a96}, !- Handle
-  DOE-2;                                  !- Algorithm
-
-OS:SurfaceConvectionAlgorithm:Inside,
-  {1520856a-a8cc-4ce9-bc22-713615f81ceb}, !- Handle
-  TARP;                                   !- Algorithm
-
-OS:ZoneCapacitanceMultiplier:ResearchSpecial,
-  {8bad42a9-5682-4723-b266-303c679eab73}, !- Handle
-=======
   {efde57e3-fe87-4c10-a530-3d17e516cfe4}, !- Handle
   DOE-2;                                  !- Algorithm
 
@@ -57,17 +30,12 @@
 
 OS:ZoneCapacitanceMultiplier:ResearchSpecial,
   {a44eb4aa-fc15-4bf6-a1c9-e0a5220c0110}, !- Handle
->>>>>>> 88922336
   ,                                       !- Temperature Capacity Multiplier
   15,                                     !- Humidity Capacity Multiplier
   ;                                       !- Carbon Dioxide Capacity Multiplier
 
 OS:RunPeriod,
-<<<<<<< HEAD
-  {04d16286-b13a-40e7-b1c3-555ec86dc790}, !- Handle
-=======
   {cb869d1f-495b-4c8f-bf0d-db3067861817}, !- Handle
->>>>>>> 88922336
   Run Period 1,                           !- Name
   1,                                      !- Begin Month
   1,                                      !- Begin Day of Month
@@ -81,21 +49,13 @@
   ;                                       !- Number of Times Runperiod to be Repeated
 
 OS:YearDescription,
-<<<<<<< HEAD
-  {1e2b58de-6a4c-4c22-bb87-4c42b772f802}, !- Handle
-=======
   {074d2fcf-ad35-426a-a157-a1e871c20c35}, !- Handle
->>>>>>> 88922336
   2007,                                   !- Calendar Year
   ,                                       !- Day of Week for Start Day
   ;                                       !- Is Leap Year
 
 OS:ThermalZone,
-<<<<<<< HEAD
-  {909f1e0e-47ca-41a9-952c-ecec9c438948}, !- Handle
-=======
   {0624a920-15ad-4a37-a61b-042bfac87515}, !- Handle
->>>>>>> 88922336
   living zone,                            !- Name
   ,                                       !- Multiplier
   ,                                       !- Ceiling Height {m}
@@ -104,17 +64,10 @@
   ,                                       !- Zone Inside Convection Algorithm
   ,                                       !- Zone Outside Convection Algorithm
   ,                                       !- Zone Conditioning Equipment List Name
-<<<<<<< HEAD
-  {a093e8aa-d846-402c-9a2a-fe124051ee4a}, !- Zone Air Inlet Port List
-  {4244e564-d822-4a09-8ace-b8fb2ec43a88}, !- Zone Air Exhaust Port List
-  {f5e92db3-2778-4048-bf47-3053c23d403b}, !- Zone Air Node Name
-  {a2754f88-e3de-48b0-b805-ff6a03153805}, !- Zone Return Air Port List
-=======
   {3caa4665-7b42-4a21-9157-7e6e5e53762e}, !- Zone Air Inlet Port List
   {23eedbb8-7d34-432e-b275-50a2a92036d0}, !- Zone Air Exhaust Port List
   {932a3d25-228c-4374-975f-c6a1643be9f7}, !- Zone Air Node Name
   {9ceb879f-bce9-499c-8f32-6509989a721b}, !- Zone Return Air Port List
->>>>>>> 88922336
   ,                                       !- Primary Daylighting Control Name
   ,                                       !- Fraction of Zone Controlled by Primary Daylighting Control
   ,                                       !- Secondary Daylighting Control Name
@@ -125,39 +78,6 @@
   No;                                     !- Use Ideal Air Loads
 
 OS:Node,
-<<<<<<< HEAD
-  {33f1bc65-f92d-4c94-9b6f-77cb80420a81}, !- Handle
-  Node 1,                                 !- Name
-  {f5e92db3-2778-4048-bf47-3053c23d403b}, !- Inlet Port
-  ;                                       !- Outlet Port
-
-OS:Connection,
-  {f5e92db3-2778-4048-bf47-3053c23d403b}, !- Handle
-  {15f1045b-97ac-4f56-96bd-9e005e0e510b}, !- Name
-  {909f1e0e-47ca-41a9-952c-ecec9c438948}, !- Source Object
-  11,                                     !- Outlet Port
-  {33f1bc65-f92d-4c94-9b6f-77cb80420a81}, !- Target Object
-  2;                                      !- Inlet Port
-
-OS:PortList,
-  {a093e8aa-d846-402c-9a2a-fe124051ee4a}, !- Handle
-  {32b3b573-4d31-4378-abef-0d60563e9097}, !- Name
-  {909f1e0e-47ca-41a9-952c-ecec9c438948}; !- HVAC Component
-
-OS:PortList,
-  {4244e564-d822-4a09-8ace-b8fb2ec43a88}, !- Handle
-  {4e6998a2-e7b0-46df-b7dd-44815167f40b}, !- Name
-  {909f1e0e-47ca-41a9-952c-ecec9c438948}; !- HVAC Component
-
-OS:PortList,
-  {a2754f88-e3de-48b0-b805-ff6a03153805}, !- Handle
-  {5f599de5-d8e5-4fd7-b803-55d7992fe884}, !- Name
-  {909f1e0e-47ca-41a9-952c-ecec9c438948}; !- HVAC Component
-
-OS:Sizing:Zone,
-  {08a15cc7-6e58-437b-bc59-0d2b7218fd45}, !- Handle
-  {909f1e0e-47ca-41a9-952c-ecec9c438948}, !- Zone or ZoneList Name
-=======
   {9e367644-815f-440c-a0e8-b3bfbf83160a}, !- Handle
   Node 1,                                 !- Name
   {932a3d25-228c-4374-975f-c6a1643be9f7}, !- Inlet Port
@@ -189,7 +109,6 @@
 OS:Sizing:Zone,
   {1ec5ccb0-4147-45d1-9096-315198a67453}, !- Handle
   {0624a920-15ad-4a37-a61b-042bfac87515}, !- Zone or ZoneList Name
->>>>>>> 88922336
   SupplyAirTemperature,                   !- Zone Cooling Design Supply Air Temperature Input Method
   14,                                     !- Zone Cooling Design Supply Air Temperature {C}
   11.11,                                  !- Zone Cooling Design Supply Air Temperature Difference {deltaC}
@@ -218,16 +137,6 @@
   autosize;                               !- Dedicated Outdoor Air High Setpoint Temperature for Design {C}
 
 OS:ZoneHVAC:EquipmentList,
-<<<<<<< HEAD
-  {8cdfec06-cc2c-4f79-abbf-eab4f875a564}, !- Handle
-  Zone HVAC Equipment List 1,             !- Name
-  {909f1e0e-47ca-41a9-952c-ecec9c438948}; !- Thermal Zone
-
-OS:Space,
-  {cbc7dd05-1f89-4852-9d30-bb8673dfc867}, !- Handle
-  living space,                           !- Name
-  {acdec073-5192-4c61-a014-9e48e38c0b48}, !- Space Type Name
-=======
   {4fdab683-f25b-4ea0-828d-6baba755973c}, !- Handle
   Zone HVAC Equipment List 1,             !- Name
   {0624a920-15ad-4a37-a61b-042bfac87515}; !- Thermal Zone
@@ -236,7 +145,6 @@
   {b86ddccb-8eb1-4c2f-b722-52ed03d3d1c9}, !- Handle
   living space,                           !- Name
   {b7a7286b-d746-4aad-8c83-82c3e74acf96}, !- Space Type Name
->>>>>>> 88922336
   ,                                       !- Default Construction Set Name
   ,                                       !- Default Schedule Set Name
   -0,                                     !- Direction of Relative North {deg}
@@ -244,19 +152,6 @@
   0,                                      !- Y Origin {m}
   0,                                      !- Z Origin {m}
   ,                                       !- Building Story Name
-<<<<<<< HEAD
-  {909f1e0e-47ca-41a9-952c-ecec9c438948}, !- Thermal Zone Name
-  ,                                       !- Part of Total Floor Area
-  ,                                       !- Design Specification Outdoor Air Object Name
-  {11ffe4a9-3660-4558-bb32-ea3ce02aed3e}; !- Building Unit Name
-
-OS:Surface,
-  {2e724cce-e809-4cc8-8428-835775e22dba}, !- Handle
-  Surface 1,                              !- Name
-  Floor,                                  !- Surface Type
-  ,                                       !- Construction Name
-  {cbc7dd05-1f89-4852-9d30-bb8673dfc867}, !- Space Name
-=======
   {0624a920-15ad-4a37-a61b-042bfac87515}, !- Thermal Zone Name
   ,                                       !- Part of Total Floor Area
   ,                                       !- Design Specification Outdoor Air Object Name
@@ -268,7 +163,6 @@
   Floor,                                  !- Surface Type
   ,                                       !- Construction Name
   {b86ddccb-8eb1-4c2f-b722-52ed03d3d1c9}, !- Space Name
->>>>>>> 88922336
   Foundation,                             !- Outside Boundary Condition
   ,                                       !- Outside Boundary Condition Object
   NoSun,                                  !- Sun Exposure
@@ -281,19 +175,11 @@
   13.6310703908387, 0, 0;                 !- X,Y,Z Vertex 4 {m}
 
 OS:Surface,
-<<<<<<< HEAD
-  {7370b38c-b290-4f7c-928e-021a476a9e2c}, !- Handle
-  Surface 2,                              !- Name
-  Wall,                                   !- Surface Type
-  ,                                       !- Construction Name
-  {cbc7dd05-1f89-4852-9d30-bb8673dfc867}, !- Space Name
-=======
   {c2df21f8-733e-4262-ab7a-d7ea486f6380}, !- Handle
   Surface 2,                              !- Name
   Wall,                                   !- Surface Type
   ,                                       !- Construction Name
   {b86ddccb-8eb1-4c2f-b722-52ed03d3d1c9}, !- Space Name
->>>>>>> 88922336
   Outdoors,                               !- Outside Boundary Condition
   ,                                       !- Outside Boundary Condition Object
   SunExposed,                             !- Sun Exposure
@@ -306,19 +192,11 @@
   0, 0, 2.4384;                           !- X,Y,Z Vertex 4 {m}
 
 OS:Surface,
-<<<<<<< HEAD
-  {b4332deb-a627-4104-8970-7b7320a04702}, !- Handle
-  Surface 3,                              !- Name
-  Wall,                                   !- Surface Type
-  ,                                       !- Construction Name
-  {cbc7dd05-1f89-4852-9d30-bb8673dfc867}, !- Space Name
-=======
   {af3e64a6-514a-4322-8387-7673cbeb1b36}, !- Handle
   Surface 3,                              !- Name
   Wall,                                   !- Surface Type
   ,                                       !- Construction Name
   {b86ddccb-8eb1-4c2f-b722-52ed03d3d1c9}, !- Space Name
->>>>>>> 88922336
   Outdoors,                               !- Outside Boundary Condition
   ,                                       !- Outside Boundary Condition Object
   SunExposed,                             !- Sun Exposure
@@ -331,19 +209,11 @@
   0, 6.81553519541936, 2.4384;            !- X,Y,Z Vertex 4 {m}
 
 OS:Surface,
-<<<<<<< HEAD
-  {5d6a42bc-768c-421b-8ba4-edab2e2198db}, !- Handle
-  Surface 4,                              !- Name
-  Wall,                                   !- Surface Type
-  ,                                       !- Construction Name
-  {cbc7dd05-1f89-4852-9d30-bb8673dfc867}, !- Space Name
-=======
   {323720f3-4f90-400d-88ae-06b6c399f622}, !- Handle
   Surface 4,                              !- Name
   Wall,                                   !- Surface Type
   ,                                       !- Construction Name
   {b86ddccb-8eb1-4c2f-b722-52ed03d3d1c9}, !- Space Name
->>>>>>> 88922336
   Outdoors,                               !- Outside Boundary Condition
   ,                                       !- Outside Boundary Condition Object
   SunExposed,                             !- Sun Exposure
@@ -356,19 +226,11 @@
   13.6310703908387, 6.81553519541936, 2.4384; !- X,Y,Z Vertex 4 {m}
 
 OS:Surface,
-<<<<<<< HEAD
-  {697f3570-ebda-4ad8-be55-0e5ec90d602a}, !- Handle
-  Surface 5,                              !- Name
-  Wall,                                   !- Surface Type
-  ,                                       !- Construction Name
-  {cbc7dd05-1f89-4852-9d30-bb8673dfc867}, !- Space Name
-=======
   {cb6d051c-b2f2-4c30-90ac-6ebdadd7fa0e}, !- Handle
   Surface 5,                              !- Name
   Wall,                                   !- Surface Type
   ,                                       !- Construction Name
   {b86ddccb-8eb1-4c2f-b722-52ed03d3d1c9}, !- Space Name
->>>>>>> 88922336
   Outdoors,                               !- Outside Boundary Condition
   ,                                       !- Outside Boundary Condition Object
   SunExposed,                             !- Sun Exposure
@@ -381,15 +243,6 @@
   13.6310703908387, 0, 2.4384;            !- X,Y,Z Vertex 4 {m}
 
 OS:Surface,
-<<<<<<< HEAD
-  {490539c8-475a-4682-87c5-c9d0c437e271}, !- Handle
-  Surface 6,                              !- Name
-  RoofCeiling,                            !- Surface Type
-  ,                                       !- Construction Name
-  {cbc7dd05-1f89-4852-9d30-bb8673dfc867}, !- Space Name
-  Surface,                                !- Outside Boundary Condition
-  {32644a5a-d22a-4800-9167-89db843a0546}, !- Outside Boundary Condition Object
-=======
   {267b4ccd-ef6e-4b81-80fa-9a03b51daa40}, !- Handle
   Surface 6,                              !- Name
   RoofCeiling,                            !- Surface Type
@@ -397,7 +250,6 @@
   {b86ddccb-8eb1-4c2f-b722-52ed03d3d1c9}, !- Space Name
   Surface,                                !- Outside Boundary Condition
   {8c04a4a5-c84e-4d73-bda0-968907195264}, !- Outside Boundary Condition Object
->>>>>>> 88922336
   NoSun,                                  !- Sun Exposure
   NoWind,                                 !- Wind Exposure
   ,                                       !- View Factor to Ground
@@ -408,11 +260,7 @@
   0, 0, 2.4384;                           !- X,Y,Z Vertex 4 {m}
 
 OS:SpaceType,
-<<<<<<< HEAD
-  {acdec073-5192-4c61-a014-9e48e38c0b48}, !- Handle
-=======
   {b7a7286b-d746-4aad-8c83-82c3e74acf96}, !- Handle
->>>>>>> 88922336
   Space Type 1,                           !- Name
   ,                                       !- Default Construction Set Name
   ,                                       !- Default Schedule Set Name
@@ -423,15 +271,9 @@
   living;                                 !- Standards Space Type
 
 OS:Space,
-<<<<<<< HEAD
-  {89b2a7de-06e1-466a-8daa-f77d5e2fa9f0}, !- Handle
-  living space|story 2,                   !- Name
-  {acdec073-5192-4c61-a014-9e48e38c0b48}, !- Space Type Name
-=======
   {2218f190-8141-4ce7-80bc-c97d53706a6a}, !- Handle
   living space|story 2,                   !- Name
   {b7a7286b-d746-4aad-8c83-82c3e74acf96}, !- Space Type Name
->>>>>>> 88922336
   ,                                       !- Default Construction Set Name
   ,                                       !- Default Schedule Set Name
   -0,                                     !- Direction of Relative North {deg}
@@ -439,21 +281,6 @@
   0,                                      !- Y Origin {m}
   2.4384,                                 !- Z Origin {m}
   ,                                       !- Building Story Name
-<<<<<<< HEAD
-  {909f1e0e-47ca-41a9-952c-ecec9c438948}, !- Thermal Zone Name
-  ,                                       !- Part of Total Floor Area
-  ,                                       !- Design Specification Outdoor Air Object Name
-  {11ffe4a9-3660-4558-bb32-ea3ce02aed3e}; !- Building Unit Name
-
-OS:Surface,
-  {32644a5a-d22a-4800-9167-89db843a0546}, !- Handle
-  Surface 7,                              !- Name
-  Floor,                                  !- Surface Type
-  ,                                       !- Construction Name
-  {89b2a7de-06e1-466a-8daa-f77d5e2fa9f0}, !- Space Name
-  Surface,                                !- Outside Boundary Condition
-  {490539c8-475a-4682-87c5-c9d0c437e271}, !- Outside Boundary Condition Object
-=======
   {0624a920-15ad-4a37-a61b-042bfac87515}, !- Thermal Zone Name
   ,                                       !- Part of Total Floor Area
   ,                                       !- Design Specification Outdoor Air Object Name
@@ -467,7 +294,6 @@
   {2218f190-8141-4ce7-80bc-c97d53706a6a}, !- Space Name
   Surface,                                !- Outside Boundary Condition
   {267b4ccd-ef6e-4b81-80fa-9a03b51daa40}, !- Outside Boundary Condition Object
->>>>>>> 88922336
   NoSun,                                  !- Sun Exposure
   NoWind,                                 !- Wind Exposure
   ,                                       !- View Factor to Ground
@@ -478,19 +304,11 @@
   13.6310703908387, 0, 0;                 !- X,Y,Z Vertex 4 {m}
 
 OS:Surface,
-<<<<<<< HEAD
-  {37c686f8-94e9-4637-9b64-27edfad0cde7}, !- Handle
-  Surface 8,                              !- Name
-  Wall,                                   !- Surface Type
-  ,                                       !- Construction Name
-  {89b2a7de-06e1-466a-8daa-f77d5e2fa9f0}, !- Space Name
-=======
   {7a79a7f7-44fc-409c-ace0-941e0e362be4}, !- Handle
   Surface 8,                              !- Name
   Wall,                                   !- Surface Type
   ,                                       !- Construction Name
   {2218f190-8141-4ce7-80bc-c97d53706a6a}, !- Space Name
->>>>>>> 88922336
   Outdoors,                               !- Outside Boundary Condition
   ,                                       !- Outside Boundary Condition Object
   SunExposed,                             !- Sun Exposure
@@ -503,19 +321,11 @@
   0, 0, 2.4384;                           !- X,Y,Z Vertex 4 {m}
 
 OS:Surface,
-<<<<<<< HEAD
-  {21366a58-41ed-4399-b104-3754fa637f6e}, !- Handle
-  Surface 9,                              !- Name
-  Wall,                                   !- Surface Type
-  ,                                       !- Construction Name
-  {89b2a7de-06e1-466a-8daa-f77d5e2fa9f0}, !- Space Name
-=======
   {a18bd984-beda-49e2-9916-7d7b306779d1}, !- Handle
   Surface 9,                              !- Name
   Wall,                                   !- Surface Type
   ,                                       !- Construction Name
   {2218f190-8141-4ce7-80bc-c97d53706a6a}, !- Space Name
->>>>>>> 88922336
   Outdoors,                               !- Outside Boundary Condition
   ,                                       !- Outside Boundary Condition Object
   SunExposed,                             !- Sun Exposure
@@ -528,19 +338,11 @@
   0, 6.81553519541936, 2.4384;            !- X,Y,Z Vertex 4 {m}
 
 OS:Surface,
-<<<<<<< HEAD
-  {c0661b4c-9f72-4b57-a9ba-abd008cfbcca}, !- Handle
-  Surface 10,                             !- Name
-  Wall,                                   !- Surface Type
-  ,                                       !- Construction Name
-  {89b2a7de-06e1-466a-8daa-f77d5e2fa9f0}, !- Space Name
-=======
   {059befd8-a793-4807-9397-00e1a9123ca9}, !- Handle
   Surface 10,                             !- Name
   Wall,                                   !- Surface Type
   ,                                       !- Construction Name
   {2218f190-8141-4ce7-80bc-c97d53706a6a}, !- Space Name
->>>>>>> 88922336
   Outdoors,                               !- Outside Boundary Condition
   ,                                       !- Outside Boundary Condition Object
   SunExposed,                             !- Sun Exposure
@@ -553,19 +355,11 @@
   13.6310703908387, 6.81553519541936, 2.4384; !- X,Y,Z Vertex 4 {m}
 
 OS:Surface,
-<<<<<<< HEAD
-  {328b4dc5-b0a0-4dca-a2d8-d5acb8320427}, !- Handle
-  Surface 11,                             !- Name
-  Wall,                                   !- Surface Type
-  ,                                       !- Construction Name
-  {89b2a7de-06e1-466a-8daa-f77d5e2fa9f0}, !- Space Name
-=======
   {8526bf51-3143-407b-8fb9-24588e58e3ce}, !- Handle
   Surface 11,                             !- Name
   Wall,                                   !- Surface Type
   ,                                       !- Construction Name
   {2218f190-8141-4ce7-80bc-c97d53706a6a}, !- Space Name
->>>>>>> 88922336
   Outdoors,                               !- Outside Boundary Condition
   ,                                       !- Outside Boundary Condition Object
   SunExposed,                             !- Sun Exposure
@@ -578,15 +372,6 @@
   13.6310703908387, 0, 2.4384;            !- X,Y,Z Vertex 4 {m}
 
 OS:Surface,
-<<<<<<< HEAD
-  {bbf99249-bb38-442b-b049-e0a48248a0f1}, !- Handle
-  Surface 12,                             !- Name
-  RoofCeiling,                            !- Surface Type
-  ,                                       !- Construction Name
-  {89b2a7de-06e1-466a-8daa-f77d5e2fa9f0}, !- Space Name
-  Surface,                                !- Outside Boundary Condition
-  {2cb1908d-f0e5-4bce-b3c1-ed6a502ee38b}, !- Outside Boundary Condition Object
-=======
   {f9a59b96-283c-4aa4-9ec3-d89bcca3906f}, !- Handle
   Surface 12,                             !- Name
   RoofCeiling,                            !- Surface Type
@@ -594,7 +379,6 @@
   {2218f190-8141-4ce7-80bc-c97d53706a6a}, !- Space Name
   Surface,                                !- Outside Boundary Condition
   {846f904f-ec0a-46bb-8c16-bbbf75d004b8}, !- Outside Boundary Condition Object
->>>>>>> 88922336
   NoSun,                                  !- Sun Exposure
   NoWind,                                 !- Wind Exposure
   ,                                       !- View Factor to Ground
@@ -605,15 +389,6 @@
   0, 0, 2.4384;                           !- X,Y,Z Vertex 4 {m}
 
 OS:Surface,
-<<<<<<< HEAD
-  {2cb1908d-f0e5-4bce-b3c1-ed6a502ee38b}, !- Handle
-  Surface 13,                             !- Name
-  Floor,                                  !- Surface Type
-  ,                                       !- Construction Name
-  {1454a2b9-c6c8-4e7d-8a29-add4ac2cd32b}, !- Space Name
-  Surface,                                !- Outside Boundary Condition
-  {bbf99249-bb38-442b-b049-e0a48248a0f1}, !- Outside Boundary Condition Object
-=======
   {846f904f-ec0a-46bb-8c16-bbbf75d004b8}, !- Handle
   Surface 13,                             !- Name
   Floor,                                  !- Surface Type
@@ -621,7 +396,6 @@
   {4b49f965-5dd8-483b-8b6c-c4270fef3bdb}, !- Space Name
   Surface,                                !- Outside Boundary Condition
   {f9a59b96-283c-4aa4-9ec3-d89bcca3906f}, !- Outside Boundary Condition Object
->>>>>>> 88922336
   NoSun,                                  !- Sun Exposure
   NoWind,                                 !- Wind Exposure
   ,                                       !- View Factor to Ground
@@ -632,19 +406,11 @@
   0, 0, 0;                                !- X,Y,Z Vertex 4 {m}
 
 OS:Surface,
-<<<<<<< HEAD
-  {71a5f512-15c5-47b5-bda1-d3ce42a01a48}, !- Handle
-  Surface 14,                             !- Name
-  RoofCeiling,                            !- Surface Type
-  ,                                       !- Construction Name
-  {1454a2b9-c6c8-4e7d-8a29-add4ac2cd32b}, !- Space Name
-=======
   {4dfb228d-7b3a-4a3e-b63f-b837d325698f}, !- Handle
   Surface 14,                             !- Name
   RoofCeiling,                            !- Surface Type
   ,                                       !- Construction Name
   {4b49f965-5dd8-483b-8b6c-c4270fef3bdb}, !- Space Name
->>>>>>> 88922336
   Outdoors,                               !- Outside Boundary Condition
   ,                                       !- Outside Boundary Condition Object
   SunExposed,                             !- Sun Exposure
@@ -657,19 +423,11 @@
   13.6310703908387, 0, 0;                 !- X,Y,Z Vertex 4 {m}
 
 OS:Surface,
-<<<<<<< HEAD
-  {ac2dbb73-8206-45e6-afbc-0d02d1e5098c}, !- Handle
-  Surface 15,                             !- Name
-  RoofCeiling,                            !- Surface Type
-  ,                                       !- Construction Name
-  {1454a2b9-c6c8-4e7d-8a29-add4ac2cd32b}, !- Space Name
-=======
   {31ee2a83-c633-4272-9fb4-72c2b56e8c8c}, !- Handle
   Surface 15,                             !- Name
   RoofCeiling,                            !- Surface Type
   ,                                       !- Construction Name
   {4b49f965-5dd8-483b-8b6c-c4270fef3bdb}, !- Space Name
->>>>>>> 88922336
   Outdoors,                               !- Outside Boundary Condition
   ,                                       !- Outside Boundary Condition Object
   SunExposed,                             !- Sun Exposure
@@ -682,19 +440,11 @@
   0, 6.81553519541936, 0;                 !- X,Y,Z Vertex 4 {m}
 
 OS:Surface,
-<<<<<<< HEAD
-  {cde5ff4d-915e-4804-bc7c-3b4ebc2533ad}, !- Handle
-  Surface 16,                             !- Name
-  Wall,                                   !- Surface Type
-  ,                                       !- Construction Name
-  {1454a2b9-c6c8-4e7d-8a29-add4ac2cd32b}, !- Space Name
-=======
   {08eb0029-fccb-4b4a-a321-0ed7ab7c4ce8}, !- Handle
   Surface 16,                             !- Name
   Wall,                                   !- Surface Type
   ,                                       !- Construction Name
   {4b49f965-5dd8-483b-8b6c-c4270fef3bdb}, !- Space Name
->>>>>>> 88922336
   Outdoors,                               !- Outside Boundary Condition
   ,                                       !- Outside Boundary Condition Object
   SunExposed,                             !- Sun Exposure
@@ -706,19 +456,11 @@
   0, 0, 0;                                !- X,Y,Z Vertex 3 {m}
 
 OS:Surface,
-<<<<<<< HEAD
-  {cfc6418c-768d-4445-91cc-960b5b103df3}, !- Handle
-  Surface 17,                             !- Name
-  Wall,                                   !- Surface Type
-  ,                                       !- Construction Name
-  {1454a2b9-c6c8-4e7d-8a29-add4ac2cd32b}, !- Space Name
-=======
   {7d5886d2-3b16-472a-bcef-73fa27928b6e}, !- Handle
   Surface 17,                             !- Name
   Wall,                                   !- Surface Type
   ,                                       !- Construction Name
   {4b49f965-5dd8-483b-8b6c-c4270fef3bdb}, !- Space Name
->>>>>>> 88922336
   Outdoors,                               !- Outside Boundary Condition
   ,                                       !- Outside Boundary Condition Object
   SunExposed,                             !- Sun Exposure
@@ -730,15 +472,9 @@
   13.6310703908387, 6.81553519541936, 0;  !- X,Y,Z Vertex 3 {m}
 
 OS:Space,
-<<<<<<< HEAD
-  {1454a2b9-c6c8-4e7d-8a29-add4ac2cd32b}, !- Handle
-  unfinished attic space,                 !- Name
-  {b544c931-6502-4efb-956d-005435177da0}, !- Space Type Name
-=======
   {4b49f965-5dd8-483b-8b6c-c4270fef3bdb}, !- Handle
   unfinished attic space,                 !- Name
   {21011472-9757-4496-985a-1c8356cc967e}, !- Space Type Name
->>>>>>> 88922336
   ,                                       !- Default Construction Set Name
   ,                                       !- Default Schedule Set Name
   -0,                                     !- Direction of Relative North {deg}
@@ -746,17 +482,10 @@
   0,                                      !- Y Origin {m}
   4.8768,                                 !- Z Origin {m}
   ,                                       !- Building Story Name
-<<<<<<< HEAD
-  {a6b89a44-7235-444f-8034-dfbfe3a8024e}; !- Thermal Zone Name
-
-OS:ThermalZone,
-  {a6b89a44-7235-444f-8034-dfbfe3a8024e}, !- Handle
-=======
   {d92dea83-310c-47e1-936c-a6b86a14b2c1}; !- Thermal Zone Name
 
 OS:ThermalZone,
   {d92dea83-310c-47e1-936c-a6b86a14b2c1}, !- Handle
->>>>>>> 88922336
   unfinished attic zone,                  !- Name
   ,                                       !- Multiplier
   ,                                       !- Ceiling Height {m}
@@ -765,17 +494,10 @@
   ,                                       !- Zone Inside Convection Algorithm
   ,                                       !- Zone Outside Convection Algorithm
   ,                                       !- Zone Conditioning Equipment List Name
-<<<<<<< HEAD
-  {373d152e-745c-4508-8db6-cf4a9848be14}, !- Zone Air Inlet Port List
-  {655efbe8-e333-42cb-90d3-f19cf0a63f6c}, !- Zone Air Exhaust Port List
-  {ee56d1ab-f3b0-4d23-a298-a4f75fd93d27}, !- Zone Air Node Name
-  {da5042ef-2d17-45e8-b30b-98d68778b222}, !- Zone Return Air Port List
-=======
   {59bf9e87-ffd7-4692-aecc-877f7bc81d45}, !- Zone Air Inlet Port List
   {f6d28a2b-326c-427e-bc48-935a07b68d99}, !- Zone Air Exhaust Port List
   {3b19efe3-356d-4734-87f4-821f3026348e}, !- Zone Air Node Name
   {63d0c587-ed0e-4a4c-92e9-f63884b75f7d}, !- Zone Return Air Port List
->>>>>>> 88922336
   ,                                       !- Primary Daylighting Control Name
   ,                                       !- Fraction of Zone Controlled by Primary Daylighting Control
   ,                                       !- Secondary Daylighting Control Name
@@ -786,39 +508,6 @@
   No;                                     !- Use Ideal Air Loads
 
 OS:Node,
-<<<<<<< HEAD
-  {0016192b-35c5-4ae3-81ff-359add1d69b9}, !- Handle
-  Node 2,                                 !- Name
-  {ee56d1ab-f3b0-4d23-a298-a4f75fd93d27}, !- Inlet Port
-  ;                                       !- Outlet Port
-
-OS:Connection,
-  {ee56d1ab-f3b0-4d23-a298-a4f75fd93d27}, !- Handle
-  {2a9abbd5-8d38-48e0-9eb2-cb7c91f10b0a}, !- Name
-  {a6b89a44-7235-444f-8034-dfbfe3a8024e}, !- Source Object
-  11,                                     !- Outlet Port
-  {0016192b-35c5-4ae3-81ff-359add1d69b9}, !- Target Object
-  2;                                      !- Inlet Port
-
-OS:PortList,
-  {373d152e-745c-4508-8db6-cf4a9848be14}, !- Handle
-  {d1fc5252-e858-4193-80db-d9b6e5bf2b46}, !- Name
-  {a6b89a44-7235-444f-8034-dfbfe3a8024e}; !- HVAC Component
-
-OS:PortList,
-  {655efbe8-e333-42cb-90d3-f19cf0a63f6c}, !- Handle
-  {9047e959-5830-4dc6-9085-fd704cda1bec}, !- Name
-  {a6b89a44-7235-444f-8034-dfbfe3a8024e}; !- HVAC Component
-
-OS:PortList,
-  {da5042ef-2d17-45e8-b30b-98d68778b222}, !- Handle
-  {a268a6be-a54c-44dc-9d12-b20f9a5b322b}, !- Name
-  {a6b89a44-7235-444f-8034-dfbfe3a8024e}; !- HVAC Component
-
-OS:Sizing:Zone,
-  {a02350af-bdd5-4825-a244-ab9fe0268dea}, !- Handle
-  {a6b89a44-7235-444f-8034-dfbfe3a8024e}, !- Zone or ZoneList Name
-=======
   {678f2388-55e7-41c2-9206-2deb968fe290}, !- Handle
   Node 2,                                 !- Name
   {3b19efe3-356d-4734-87f4-821f3026348e}, !- Inlet Port
@@ -850,7 +539,6 @@
 OS:Sizing:Zone,
   {28a207a2-0744-49f5-bb8c-9e397d2a2ddb}, !- Handle
   {d92dea83-310c-47e1-936c-a6b86a14b2c1}, !- Zone or ZoneList Name
->>>>>>> 88922336
   SupplyAirTemperature,                   !- Zone Cooling Design Supply Air Temperature Input Method
   14,                                     !- Zone Cooling Design Supply Air Temperature {C}
   11.11,                                  !- Zone Cooling Design Supply Air Temperature Difference {deltaC}
@@ -879,21 +567,12 @@
   autosize;                               !- Dedicated Outdoor Air High Setpoint Temperature for Design {C}
 
 OS:ZoneHVAC:EquipmentList,
-<<<<<<< HEAD
-  {06f38570-9beb-4cf1-a44e-7157008a93dc}, !- Handle
-  Zone HVAC Equipment List 2,             !- Name
-  {a6b89a44-7235-444f-8034-dfbfe3a8024e}; !- Thermal Zone
-
-OS:SpaceType,
-  {b544c931-6502-4efb-956d-005435177da0}, !- Handle
-=======
   {b805e0d9-1fa5-4179-95bb-1e85579a0c12}, !- Handle
   Zone HVAC Equipment List 2,             !- Name
   {d92dea83-310c-47e1-936c-a6b86a14b2c1}; !- Thermal Zone
 
 OS:SpaceType,
   {21011472-9757-4496-985a-1c8356cc967e}, !- Handle
->>>>>>> 88922336
   Space Type 2,                           !- Name
   ,                                       !- Default Construction Set Name
   ,                                       !- Default Schedule Set Name
@@ -904,21 +583,13 @@
   unfinished attic;                       !- Standards Space Type
 
 OS:BuildingUnit,
-<<<<<<< HEAD
-  {11ffe4a9-3660-4558-bb32-ea3ce02aed3e}, !- Handle
-=======
   {0ef5a536-1327-4bbd-b70b-9cd74e56ff76}, !- Handle
->>>>>>> 88922336
   unit 1,                                 !- Name
   ,                                       !- Rendering Color
   Residential;                            !- Building Unit Type
 
 OS:Building,
-<<<<<<< HEAD
-  {5491730d-8fbd-4c3e-9588-a63ca099b907}, !- Handle
-=======
   {66e9f8e9-6fa8-4421-8537-56b45c8aa2df}, !- Handle
->>>>>>> 88922336
   Building 1,                             !- Name
   ,                                       !- Building Sector Type
   180,                                    !- North Axis {deg}
@@ -933,13 +604,8 @@
   1;                                      !- Standards Number of Living Units
 
 OS:AdditionalProperties,
-<<<<<<< HEAD
-  {b3b8b8c5-6a61-4b0c-b3ad-9eb756af866f}, !- Handle
-  {5491730d-8fbd-4c3e-9588-a63ca099b907}, !- Object Name
-=======
   {3d1e7115-c270-4c15-9057-2b334418d58a}, !- Handle
   {66e9f8e9-6fa8-4421-8537-56b45c8aa2df}, !- Object Name
->>>>>>> 88922336
   Total Units Represented,                !- Feature Name 1
   Integer,                                !- Feature Data Type 1
   1,                                      !- Feature Value 1
@@ -948,13 +614,8 @@
   1;                                      !- Feature Value 2
 
 OS:AdditionalProperties,
-<<<<<<< HEAD
-  {6eb3efe9-4af8-44de-a07e-1381aed6d33e}, !- Handle
-  {11ffe4a9-3660-4558-bb32-ea3ce02aed3e}, !- Object Name
-=======
   {e2d38fc2-7105-40ec-85ae-2aa2404f5152}, !- Handle
   {0ef5a536-1327-4bbd-b70b-9cd74e56ff76}, !- Object Name
->>>>>>> 88922336
   NumberOfBedrooms,                       !- Feature Name 1
   Integer,                                !- Feature Data Type 1
   3,                                      !- Feature Value 1
@@ -963,11 +624,7 @@
   2;                                      !- Feature Value 2
 
 OS:Schedule:Day,
-<<<<<<< HEAD
-  {fa18fb2a-093a-4dc8-908d-866df9af9868}, !- Handle
-=======
   {d12ac815-dffd-4212-af96-a306047da29c}, !- Handle
->>>>>>> 88922336
   Schedule Day 1,                         !- Name
   ,                                       !- Schedule Type Limits Name
   ,                                       !- Interpolate to Timestep
@@ -976,11 +633,7 @@
   0;                                      !- Value Until Time 1
 
 OS:Schedule:Day,
-<<<<<<< HEAD
-  {9296a077-e621-4a05-91a4-a2db57b0843c}, !- Handle
-=======
   {d57f00d5-d73f-4285-b761-57279fbab23f}, !- Handle
->>>>>>> 88922336
   Schedule Day 2,                         !- Name
   ,                                       !- Schedule Type Limits Name
   ,                                       !- Interpolate to Timestep
@@ -989,11 +642,7 @@
   1;                                      !- Value Until Time 1
 
 OS:WeatherFile,
-<<<<<<< HEAD
-  {664463c1-417e-4abe-bdf1-95823926d150}, !- Handle
-=======
   {23867b84-93ee-4f3a-bc1d-58c9859ca128}, !- Handle
->>>>>>> 88922336
   Denver Intl Ap,                         !- City
   CO,                                     !- State Province Region
   USA,                                    !- Country
@@ -1007,13 +656,8 @@
   E23378AA;                               !- Checksum
 
 OS:AdditionalProperties,
-<<<<<<< HEAD
-  {6f18aae7-88f1-4562-89c8-037317a355ba}, !- Handle
-  {664463c1-417e-4abe-bdf1-95823926d150}, !- Object Name
-=======
   {b11aa6c8-e700-4f95-9325-38565bfd0ea2}, !- Handle
   {23867b84-93ee-4f3a-bc1d-58c9859ca128}, !- Object Name
->>>>>>> 88922336
   EPWHeaderCity,                          !- Feature Name 1
   String,                                 !- Feature Data Type 1
   Denver Intl Ap,                         !- Feature Value 1
@@ -1121,11 +765,7 @@
   84;                                     !- Feature Value 35
 
 OS:Site,
-<<<<<<< HEAD
-  {986b213e-6098-4af6-854c-441c62006100}, !- Handle
-=======
   {8551a89b-9da4-4626-a8eb-f7f338c7fca8}, !- Handle
->>>>>>> 88922336
   Denver Intl Ap_CO_USA,                  !- Name
   39.83,                                  !- Latitude {deg}
   -104.65,                                !- Longitude {deg}
@@ -1134,11 +774,7 @@
   ;                                       !- Terrain
 
 OS:ClimateZones,
-<<<<<<< HEAD
-  {a7e9ed27-cfd1-49bc-9c02-3701b548a0a7}, !- Handle
-=======
   {2efb8551-e753-403f-b7d4-912fbeb54d79}, !- Handle
->>>>>>> 88922336
   ,                                       !- Active Institution
   ,                                       !- Active Year
   ,                                       !- Climate Zone Institution Name 1
@@ -1151,31 +787,19 @@
   Cold;                                   !- Climate Zone Value 2
 
 OS:Site:WaterMainsTemperature,
-<<<<<<< HEAD
-  {54b84880-d00b-4446-b341-73f32dcbd625}, !- Handle
-=======
   {2c4be178-d161-4fac-9a0d-9c9c39af67a3}, !- Handle
->>>>>>> 88922336
   Correlation,                            !- Calculation Method
   ,                                       !- Temperature Schedule Name
   10.8753424657535,                       !- Annual Average Outdoor Air Temperature {C}
   23.1524007936508;                       !- Maximum Difference In Monthly Average Outdoor Air Temperatures {deltaC}
 
 OS:RunPeriodControl:DaylightSavingTime,
-<<<<<<< HEAD
-  {5562d8de-b009-4db7-b40f-16ed334faaea}, !- Handle
-=======
   {3ea28b7f-c1c5-4075-b642-7a62d80d6abf}, !- Handle
->>>>>>> 88922336
   4/7,                                    !- Start Date
   10/26;                                  !- End Date
 
 OS:Site:GroundTemperature:Deep,
-<<<<<<< HEAD
-  {a1e5a521-436f-4376-821b-aecf7e904fa5}, !- Handle
-=======
   {d06ad46b-62e5-4146-862b-8eb4b491e6e2}, !- Handle
->>>>>>> 88922336
   10.8753424657535,                       !- January Deep Ground Temperature {C}
   10.8753424657535,                       !- February Deep Ground Temperature {C}
   10.8753424657535,                       !- March Deep Ground Temperature {C}
