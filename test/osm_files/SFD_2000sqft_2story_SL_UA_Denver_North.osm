!- NOTE: Auto-generated from /test/osw_files/SFD_2000sqft_2story_SL_UA_Denver_North.osw

OS:Version,
<<<<<<< HEAD
  {35a5fe53-3eff-4789-99b4-8b0a2ced2a36}, !- Handle
  2.8.1;                                  !- Version Identifier

OS:SimulationControl,
  {4aec245c-dcd7-4e75-97a3-f60068ac614c}, !- Handle
=======
  {fff2709e-663a-476d-b3b8-f26aa674cbaa}, !- Handle
  2.9.0;                                  !- Version Identifier

OS:SimulationControl,
  {a8d33695-f194-4b19-8f1e-83c26bca81af}, !- Handle
>>>>>>> d6ffb22f
  ,                                       !- Do Zone Sizing Calculation
  ,                                       !- Do System Sizing Calculation
  ,                                       !- Do Plant Sizing Calculation
  No;                                     !- Run Simulation for Sizing Periods

OS:Timestep,
<<<<<<< HEAD
  {f1d138e5-7822-450c-bc1f-d0c21fb7d85e}, !- Handle
  6;                                      !- Number of Timesteps per Hour

OS:ShadowCalculation,
  {3f15a1c0-493e-4d05-95ae-8592d5420985}, !- Handle
=======
  {bc698020-450a-4ff3-97b3-04c036a95a59}, !- Handle
  6;                                      !- Number of Timesteps per Hour

OS:ShadowCalculation,
  {b284d321-4418-43f0-bbd6-e0c39138376e}, !- Handle
>>>>>>> d6ffb22f
  20,                                     !- Calculation Frequency
  200;                                    !- Maximum Figures in Shadow Overlap Calculations

OS:SurfaceConvectionAlgorithm:Outside,
<<<<<<< HEAD
  {3bd2cc0b-f67c-4c65-ac4f-102c950051c1}, !- Handle
  DOE-2;                                  !- Algorithm

OS:SurfaceConvectionAlgorithm:Inside,
  {78f7f0be-b9b3-43fd-bc61-c816d57b2fbc}, !- Handle
  TARP;                                   !- Algorithm

OS:ZoneCapacitanceMultiplier:ResearchSpecial,
  {e9c85702-cc31-4755-9760-fb033a5f97ee}, !- Handle
=======
  {b92c1496-c1a7-45e0-8734-70afc463e0bc}, !- Handle
  DOE-2;                                  !- Algorithm

OS:SurfaceConvectionAlgorithm:Inside,
  {b455286b-fd06-4ea5-b6e5-fe8f4295f013}, !- Handle
  TARP;                                   !- Algorithm

OS:ZoneCapacitanceMultiplier:ResearchSpecial,
  {7858ebe2-cb09-4009-a355-fd6679750882}, !- Handle
>>>>>>> d6ffb22f
  ,                                       !- Temperature Capacity Multiplier
  15,                                     !- Humidity Capacity Multiplier
  ;                                       !- Carbon Dioxide Capacity Multiplier

OS:RunPeriod,
<<<<<<< HEAD
  {56ba7d85-6ea8-485b-97e6-8ebde1d1a341}, !- Handle
=======
  {7892bf3d-57c1-4b89-ba75-8007fe26b9db}, !- Handle
>>>>>>> d6ffb22f
  Run Period 1,                           !- Name
  1,                                      !- Begin Month
  1,                                      !- Begin Day of Month
  12,                                     !- End Month
  31,                                     !- End Day of Month
  ,                                       !- Use Weather File Holidays and Special Days
  ,                                       !- Use Weather File Daylight Saving Period
  ,                                       !- Apply Weekend Holiday Rule
  ,                                       !- Use Weather File Rain Indicators
  ,                                       !- Use Weather File Snow Indicators
  ;                                       !- Number of Times Runperiod to be Repeated

OS:YearDescription,
<<<<<<< HEAD
  {a104b203-92be-45f6-9a92-b1752acb19be}, !- Handle
=======
  {f52b90bb-bf11-4a1d-85fc-68580fd9a1d3}, !- Handle
>>>>>>> d6ffb22f
  2007,                                   !- Calendar Year
  ,                                       !- Day of Week for Start Day
  ;                                       !- Is Leap Year

OS:ThermalZone,
<<<<<<< HEAD
  {39f7d501-2ebd-4608-bc70-3dde48f49d00}, !- Handle
=======
  {4626df07-4e83-48a3-a092-e9ac05ee9205}, !- Handle
>>>>>>> d6ffb22f
  living zone,                            !- Name
  ,                                       !- Multiplier
  ,                                       !- Ceiling Height {m}
  ,                                       !- Volume {m3}
  ,                                       !- Floor Area {m2}
  ,                                       !- Zone Inside Convection Algorithm
  ,                                       !- Zone Outside Convection Algorithm
  ,                                       !- Zone Conditioning Equipment List Name
<<<<<<< HEAD
  {ec85ad09-443f-4a46-8c9a-5037a2809ec3}, !- Zone Air Inlet Port List
  {e74e13c2-f00f-4706-a926-7761759fd292}, !- Zone Air Exhaust Port List
  {34269521-abf7-442e-9504-61473a9950f5}, !- Zone Air Node Name
  {0b57a4c0-b7da-4b8d-8eeb-1c0326d383ac}, !- Zone Return Air Port List
=======
  {8ce2da94-913f-4f7c-9f0c-f897bef1967f}, !- Zone Air Inlet Port List
  {d390f9ba-a7f0-41b0-9a08-35feb67b162f}, !- Zone Air Exhaust Port List
  {457f474c-e2c1-4b2e-adb6-37d2db719b38}, !- Zone Air Node Name
  {0adcfa56-03d5-480f-b37e-5c612409e534}, !- Zone Return Air Port List
>>>>>>> d6ffb22f
  ,                                       !- Primary Daylighting Control Name
  ,                                       !- Fraction of Zone Controlled by Primary Daylighting Control
  ,                                       !- Secondary Daylighting Control Name
  ,                                       !- Fraction of Zone Controlled by Secondary Daylighting Control
  ,                                       !- Illuminance Map Name
  ,                                       !- Group Rendering Name
  ,                                       !- Thermostat Name
  No;                                     !- Use Ideal Air Loads

OS:Node,
<<<<<<< HEAD
  {86725023-8d7d-4545-a3ca-eaa941e3f88d}, !- Handle
  Node 1,                                 !- Name
  {34269521-abf7-442e-9504-61473a9950f5}, !- Inlet Port
  ;                                       !- Outlet Port

OS:Connection,
  {34269521-abf7-442e-9504-61473a9950f5}, !- Handle
  {9c52ff97-a352-4143-8f38-d1317fa59d42}, !- Name
  {39f7d501-2ebd-4608-bc70-3dde48f49d00}, !- Source Object
  11,                                     !- Outlet Port
  {86725023-8d7d-4545-a3ca-eaa941e3f88d}, !- Target Object
  2;                                      !- Inlet Port

OS:PortList,
  {ec85ad09-443f-4a46-8c9a-5037a2809ec3}, !- Handle
  {87272419-76b3-4995-bd93-d3385157439a}, !- Name
  {39f7d501-2ebd-4608-bc70-3dde48f49d00}; !- HVAC Component

OS:PortList,
  {e74e13c2-f00f-4706-a926-7761759fd292}, !- Handle
  {193237a4-c8cb-4b35-b0eb-aecb8c6a0a16}, !- Name
  {39f7d501-2ebd-4608-bc70-3dde48f49d00}; !- HVAC Component

OS:PortList,
  {0b57a4c0-b7da-4b8d-8eeb-1c0326d383ac}, !- Handle
  {82fe41ed-5db1-4668-8022-5cd7a1cefaad}, !- Name
  {39f7d501-2ebd-4608-bc70-3dde48f49d00}; !- HVAC Component

OS:Sizing:Zone,
  {be20406a-dc59-4fcd-aa96-1c32499c98d0}, !- Handle
  {39f7d501-2ebd-4608-bc70-3dde48f49d00}, !- Zone or ZoneList Name
=======
  {8fee6687-d740-4127-8af0-f6cd2f6531ce}, !- Handle
  Node 1,                                 !- Name
  {457f474c-e2c1-4b2e-adb6-37d2db719b38}, !- Inlet Port
  ;                                       !- Outlet Port

OS:Connection,
  {457f474c-e2c1-4b2e-adb6-37d2db719b38}, !- Handle
  {76c08add-ddfa-421c-b5de-00dd2fa57d91}, !- Name
  {4626df07-4e83-48a3-a092-e9ac05ee9205}, !- Source Object
  11,                                     !- Outlet Port
  {8fee6687-d740-4127-8af0-f6cd2f6531ce}, !- Target Object
  2;                                      !- Inlet Port

OS:PortList,
  {8ce2da94-913f-4f7c-9f0c-f897bef1967f}, !- Handle
  {f880c63f-e053-4b5b-a4e0-fc144f40b7dd}, !- Name
  {4626df07-4e83-48a3-a092-e9ac05ee9205}; !- HVAC Component

OS:PortList,
  {d390f9ba-a7f0-41b0-9a08-35feb67b162f}, !- Handle
  {ed8ddcd9-a33a-4729-91ff-b20ef2a46bcc}, !- Name
  {4626df07-4e83-48a3-a092-e9ac05ee9205}; !- HVAC Component

OS:PortList,
  {0adcfa56-03d5-480f-b37e-5c612409e534}, !- Handle
  {6f43b0ed-7e74-434e-b28a-1e0d12d951d5}, !- Name
  {4626df07-4e83-48a3-a092-e9ac05ee9205}; !- HVAC Component

OS:Sizing:Zone,
  {e1198253-65f3-47c5-9214-7d0b85675934}, !- Handle
  {4626df07-4e83-48a3-a092-e9ac05ee9205}, !- Zone or ZoneList Name
>>>>>>> d6ffb22f
  SupplyAirTemperature,                   !- Zone Cooling Design Supply Air Temperature Input Method
  14,                                     !- Zone Cooling Design Supply Air Temperature {C}
  11.11,                                  !- Zone Cooling Design Supply Air Temperature Difference {deltaC}
  SupplyAirTemperature,                   !- Zone Heating Design Supply Air Temperature Input Method
  40,                                     !- Zone Heating Design Supply Air Temperature {C}
  11.11,                                  !- Zone Heating Design Supply Air Temperature Difference {deltaC}
  0.0085,                                 !- Zone Cooling Design Supply Air Humidity Ratio {kg-H2O/kg-air}
  0.008,                                  !- Zone Heating Design Supply Air Humidity Ratio {kg-H2O/kg-air}
  ,                                       !- Zone Heating Sizing Factor
  ,                                       !- Zone Cooling Sizing Factor
  DesignDay,                              !- Cooling Design Air Flow Method
  ,                                       !- Cooling Design Air Flow Rate {m3/s}
  ,                                       !- Cooling Minimum Air Flow per Zone Floor Area {m3/s-m2}
  ,                                       !- Cooling Minimum Air Flow {m3/s}
  ,                                       !- Cooling Minimum Air Flow Fraction
  DesignDay,                              !- Heating Design Air Flow Method
  ,                                       !- Heating Design Air Flow Rate {m3/s}
  ,                                       !- Heating Maximum Air Flow per Zone Floor Area {m3/s-m2}
  ,                                       !- Heating Maximum Air Flow {m3/s}
  ,                                       !- Heating Maximum Air Flow Fraction
  ,                                       !- Design Zone Air Distribution Effectiveness in Cooling Mode
  ,                                       !- Design Zone Air Distribution Effectiveness in Heating Mode
  No,                                     !- Account for Dedicated Outdoor Air System
  NeutralSupplyAir,                       !- Dedicated Outdoor Air System Control Strategy
  autosize,                               !- Dedicated Outdoor Air Low Setpoint Temperature for Design {C}
  autosize;                               !- Dedicated Outdoor Air High Setpoint Temperature for Design {C}

OS:ZoneHVAC:EquipmentList,
<<<<<<< HEAD
  {f4c2b8de-cdfd-491c-b8c3-0a4f9369e1e5}, !- Handle
  Zone HVAC Equipment List 1,             !- Name
  {39f7d501-2ebd-4608-bc70-3dde48f49d00}; !- Thermal Zone

OS:Space,
  {a55fbcbc-53c1-4b6b-aaf0-e5e684031846}, !- Handle
  living space,                           !- Name
  {eb618901-536c-4a07-b95c-19afbb49e7e8}, !- Space Type Name
=======
  {54b4e31d-238e-4c92-be6e-f2c10792b5e8}, !- Handle
  Zone HVAC Equipment List 1,             !- Name
  {4626df07-4e83-48a3-a092-e9ac05ee9205}; !- Thermal Zone

OS:Space,
  {2ae28e21-4a17-4acb-a0c1-258bdecbda5c}, !- Handle
  living space,                           !- Name
  {58fca520-0367-4012-ad18-b21ceb985528}, !- Space Type Name
>>>>>>> d6ffb22f
  ,                                       !- Default Construction Set Name
  ,                                       !- Default Schedule Set Name
  -0,                                     !- Direction of Relative North {deg}
  0,                                      !- X Origin {m}
  0,                                      !- Y Origin {m}
  0,                                      !- Z Origin {m}
  ,                                       !- Building Story Name
<<<<<<< HEAD
  {39f7d501-2ebd-4608-bc70-3dde48f49d00}, !- Thermal Zone Name
  ,                                       !- Part of Total Floor Area
  ,                                       !- Design Specification Outdoor Air Object Name
  {c3d84da3-7482-4b20-bb9d-4860d1effeee}; !- Building Unit Name

OS:Surface,
  {f11da276-de5a-49cc-b3a5-5d3c6a819dfb}, !- Handle
  Surface 1,                              !- Name
  Floor,                                  !- Surface Type
  ,                                       !- Construction Name
  {a55fbcbc-53c1-4b6b-aaf0-e5e684031846}, !- Space Name
=======
  {4626df07-4e83-48a3-a092-e9ac05ee9205}, !- Thermal Zone Name
  ,                                       !- Part of Total Floor Area
  ,                                       !- Design Specification Outdoor Air Object Name
  {82fb6d1c-2880-46e7-87e8-49475add1e60}; !- Building Unit Name

OS:Surface,
  {b1b7bc68-e28f-47a2-a930-3d37ef4147d9}, !- Handle
  Surface 1,                              !- Name
  Floor,                                  !- Surface Type
  ,                                       !- Construction Name
  {2ae28e21-4a17-4acb-a0c1-258bdecbda5c}, !- Space Name
>>>>>>> d6ffb22f
  Foundation,                             !- Outside Boundary Condition
  ,                                       !- Outside Boundary Condition Object
  NoSun,                                  !- Sun Exposure
  NoWind,                                 !- Wind Exposure
  ,                                       !- View Factor to Ground
  ,                                       !- Number of Vertices
  0, 0, 0,                                !- X,Y,Z Vertex 1 {m}
  0, 6.81553519541936, 0,                 !- X,Y,Z Vertex 2 {m}
  13.6310703908387, 6.81553519541936, 0,  !- X,Y,Z Vertex 3 {m}
  13.6310703908387, 0, 0;                 !- X,Y,Z Vertex 4 {m}

OS:Surface,
<<<<<<< HEAD
  {7c29bd55-4ecd-4fee-a743-62bb5317c64f}, !- Handle
  Surface 2,                              !- Name
  Wall,                                   !- Surface Type
  ,                                       !- Construction Name
  {a55fbcbc-53c1-4b6b-aaf0-e5e684031846}, !- Space Name
=======
  {f147ef03-5da3-4f4e-9e29-ff1cfd9e5ff2}, !- Handle
  Surface 2,                              !- Name
  Wall,                                   !- Surface Type
  ,                                       !- Construction Name
  {2ae28e21-4a17-4acb-a0c1-258bdecbda5c}, !- Space Name
>>>>>>> d6ffb22f
  Outdoors,                               !- Outside Boundary Condition
  ,                                       !- Outside Boundary Condition Object
  SunExposed,                             !- Sun Exposure
  WindExposed,                            !- Wind Exposure
  ,                                       !- View Factor to Ground
  ,                                       !- Number of Vertices
  0, 6.81553519541936, 2.4384,            !- X,Y,Z Vertex 1 {m}
  0, 6.81553519541936, 0,                 !- X,Y,Z Vertex 2 {m}
  0, 0, 0,                                !- X,Y,Z Vertex 3 {m}
  0, 0, 2.4384;                           !- X,Y,Z Vertex 4 {m}

OS:Surface,
<<<<<<< HEAD
  {55f24783-23ff-4d4b-8ee6-8391e9c48bc8}, !- Handle
  Surface 3,                              !- Name
  Wall,                                   !- Surface Type
  ,                                       !- Construction Name
  {a55fbcbc-53c1-4b6b-aaf0-e5e684031846}, !- Space Name
=======
  {ccb0545d-0287-40cd-b402-d8addb29f15e}, !- Handle
  Surface 3,                              !- Name
  Wall,                                   !- Surface Type
  ,                                       !- Construction Name
  {2ae28e21-4a17-4acb-a0c1-258bdecbda5c}, !- Space Name
>>>>>>> d6ffb22f
  Outdoors,                               !- Outside Boundary Condition
  ,                                       !- Outside Boundary Condition Object
  SunExposed,                             !- Sun Exposure
  WindExposed,                            !- Wind Exposure
  ,                                       !- View Factor to Ground
  ,                                       !- Number of Vertices
  13.6310703908387, 6.81553519541936, 2.4384, !- X,Y,Z Vertex 1 {m}
  13.6310703908387, 6.81553519541936, 0,  !- X,Y,Z Vertex 2 {m}
  0, 6.81553519541936, 0,                 !- X,Y,Z Vertex 3 {m}
  0, 6.81553519541936, 2.4384;            !- X,Y,Z Vertex 4 {m}

OS:Surface,
<<<<<<< HEAD
  {ea11b066-190f-4063-912d-f37d4c8d3b49}, !- Handle
  Surface 4,                              !- Name
  Wall,                                   !- Surface Type
  ,                                       !- Construction Name
  {a55fbcbc-53c1-4b6b-aaf0-e5e684031846}, !- Space Name
=======
  {19f5bc4c-5de9-43a6-855e-83e9040a1f2c}, !- Handle
  Surface 4,                              !- Name
  Wall,                                   !- Surface Type
  ,                                       !- Construction Name
  {2ae28e21-4a17-4acb-a0c1-258bdecbda5c}, !- Space Name
>>>>>>> d6ffb22f
  Outdoors,                               !- Outside Boundary Condition
  ,                                       !- Outside Boundary Condition Object
  SunExposed,                             !- Sun Exposure
  WindExposed,                            !- Wind Exposure
  ,                                       !- View Factor to Ground
  ,                                       !- Number of Vertices
  13.6310703908387, 0, 2.4384,            !- X,Y,Z Vertex 1 {m}
  13.6310703908387, 0, 0,                 !- X,Y,Z Vertex 2 {m}
  13.6310703908387, 6.81553519541936, 0,  !- X,Y,Z Vertex 3 {m}
  13.6310703908387, 6.81553519541936, 2.4384; !- X,Y,Z Vertex 4 {m}

OS:Surface,
<<<<<<< HEAD
  {bea99cb2-9863-4aab-a71b-9a8faa033c32}, !- Handle
  Surface 5,                              !- Name
  Wall,                                   !- Surface Type
  ,                                       !- Construction Name
  {a55fbcbc-53c1-4b6b-aaf0-e5e684031846}, !- Space Name
=======
  {f9618016-6940-40b7-a62e-988de4fb82dc}, !- Handle
  Surface 5,                              !- Name
  Wall,                                   !- Surface Type
  ,                                       !- Construction Name
  {2ae28e21-4a17-4acb-a0c1-258bdecbda5c}, !- Space Name
>>>>>>> d6ffb22f
  Outdoors,                               !- Outside Boundary Condition
  ,                                       !- Outside Boundary Condition Object
  SunExposed,                             !- Sun Exposure
  WindExposed,                            !- Wind Exposure
  ,                                       !- View Factor to Ground
  ,                                       !- Number of Vertices
  0, 0, 2.4384,                           !- X,Y,Z Vertex 1 {m}
  0, 0, 0,                                !- X,Y,Z Vertex 2 {m}
  13.6310703908387, 0, 0,                 !- X,Y,Z Vertex 3 {m}
  13.6310703908387, 0, 2.4384;            !- X,Y,Z Vertex 4 {m}

OS:Surface,
<<<<<<< HEAD
  {6d321b3f-24e6-4fb2-bb97-06c35155009c}, !- Handle
  Surface 6,                              !- Name
  RoofCeiling,                            !- Surface Type
  ,                                       !- Construction Name
  {a55fbcbc-53c1-4b6b-aaf0-e5e684031846}, !- Space Name
  Surface,                                !- Outside Boundary Condition
  {fc42a034-21a4-4f9e-9f09-4e2fb3f9ee81}, !- Outside Boundary Condition Object
=======
  {374515e2-af08-4160-8f2b-5969b0f649c8}, !- Handle
  Surface 6,                              !- Name
  RoofCeiling,                            !- Surface Type
  ,                                       !- Construction Name
  {2ae28e21-4a17-4acb-a0c1-258bdecbda5c}, !- Space Name
  Surface,                                !- Outside Boundary Condition
  {c62d461f-d4df-4e2d-a5e4-2d6b1a58dd37}, !- Outside Boundary Condition Object
>>>>>>> d6ffb22f
  NoSun,                                  !- Sun Exposure
  NoWind,                                 !- Wind Exposure
  ,                                       !- View Factor to Ground
  ,                                       !- Number of Vertices
  13.6310703908387, 0, 2.4384,            !- X,Y,Z Vertex 1 {m}
  13.6310703908387, 6.81553519541936, 2.4384, !- X,Y,Z Vertex 2 {m}
  0, 6.81553519541936, 2.4384,            !- X,Y,Z Vertex 3 {m}
  0, 0, 2.4384;                           !- X,Y,Z Vertex 4 {m}

OS:SpaceType,
<<<<<<< HEAD
  {eb618901-536c-4a07-b95c-19afbb49e7e8}, !- Handle
=======
  {58fca520-0367-4012-ad18-b21ceb985528}, !- Handle
>>>>>>> d6ffb22f
  Space Type 1,                           !- Name
  ,                                       !- Default Construction Set Name
  ,                                       !- Default Schedule Set Name
  ,                                       !- Group Rendering Name
  ,                                       !- Design Specification Outdoor Air Object Name
  ,                                       !- Standards Template
  ,                                       !- Standards Building Type
  living;                                 !- Standards Space Type

OS:Space,
<<<<<<< HEAD
  {665900dd-ac6d-4721-888e-164feb32b646}, !- Handle
  living space|story 2,                   !- Name
  {eb618901-536c-4a07-b95c-19afbb49e7e8}, !- Space Type Name
=======
  {7471d4b7-2fae-443a-af5d-dadeb32f2b47}, !- Handle
  living space|story 2,                   !- Name
  {58fca520-0367-4012-ad18-b21ceb985528}, !- Space Type Name
>>>>>>> d6ffb22f
  ,                                       !- Default Construction Set Name
  ,                                       !- Default Schedule Set Name
  -0,                                     !- Direction of Relative North {deg}
  0,                                      !- X Origin {m}
  0,                                      !- Y Origin {m}
  2.4384,                                 !- Z Origin {m}
  ,                                       !- Building Story Name
<<<<<<< HEAD
  {39f7d501-2ebd-4608-bc70-3dde48f49d00}, !- Thermal Zone Name
  ,                                       !- Part of Total Floor Area
  ,                                       !- Design Specification Outdoor Air Object Name
  {c3d84da3-7482-4b20-bb9d-4860d1effeee}; !- Building Unit Name

OS:Surface,
  {fc42a034-21a4-4f9e-9f09-4e2fb3f9ee81}, !- Handle
  Surface 7,                              !- Name
  Floor,                                  !- Surface Type
  ,                                       !- Construction Name
  {665900dd-ac6d-4721-888e-164feb32b646}, !- Space Name
  Surface,                                !- Outside Boundary Condition
  {6d321b3f-24e6-4fb2-bb97-06c35155009c}, !- Outside Boundary Condition Object
=======
  {4626df07-4e83-48a3-a092-e9ac05ee9205}, !- Thermal Zone Name
  ,                                       !- Part of Total Floor Area
  ,                                       !- Design Specification Outdoor Air Object Name
  {82fb6d1c-2880-46e7-87e8-49475add1e60}; !- Building Unit Name

OS:Surface,
  {c62d461f-d4df-4e2d-a5e4-2d6b1a58dd37}, !- Handle
  Surface 7,                              !- Name
  Floor,                                  !- Surface Type
  ,                                       !- Construction Name
  {7471d4b7-2fae-443a-af5d-dadeb32f2b47}, !- Space Name
  Surface,                                !- Outside Boundary Condition
  {374515e2-af08-4160-8f2b-5969b0f649c8}, !- Outside Boundary Condition Object
>>>>>>> d6ffb22f
  NoSun,                                  !- Sun Exposure
  NoWind,                                 !- Wind Exposure
  ,                                       !- View Factor to Ground
  ,                                       !- Number of Vertices
  0, 0, 0,                                !- X,Y,Z Vertex 1 {m}
  0, 6.81553519541936, 0,                 !- X,Y,Z Vertex 2 {m}
  13.6310703908387, 6.81553519541936, 0,  !- X,Y,Z Vertex 3 {m}
  13.6310703908387, 0, 0;                 !- X,Y,Z Vertex 4 {m}

OS:Surface,
<<<<<<< HEAD
  {544b6883-5bd0-4955-a067-6fe22ad286df}, !- Handle
  Surface 8,                              !- Name
  Wall,                                   !- Surface Type
  ,                                       !- Construction Name
  {665900dd-ac6d-4721-888e-164feb32b646}, !- Space Name
=======
  {6cbe4224-dbd6-4d1a-a1e3-295201ee2960}, !- Handle
  Surface 8,                              !- Name
  Wall,                                   !- Surface Type
  ,                                       !- Construction Name
  {7471d4b7-2fae-443a-af5d-dadeb32f2b47}, !- Space Name
>>>>>>> d6ffb22f
  Outdoors,                               !- Outside Boundary Condition
  ,                                       !- Outside Boundary Condition Object
  SunExposed,                             !- Sun Exposure
  WindExposed,                            !- Wind Exposure
  ,                                       !- View Factor to Ground
  ,                                       !- Number of Vertices
  0, 6.81553519541936, 2.4384,            !- X,Y,Z Vertex 1 {m}
  0, 6.81553519541936, 0,                 !- X,Y,Z Vertex 2 {m}
  0, 0, 0,                                !- X,Y,Z Vertex 3 {m}
  0, 0, 2.4384;                           !- X,Y,Z Vertex 4 {m}

OS:Surface,
<<<<<<< HEAD
  {81eb383b-1624-4eac-81c9-3da3ca6a0cba}, !- Handle
  Surface 9,                              !- Name
  Wall,                                   !- Surface Type
  ,                                       !- Construction Name
  {665900dd-ac6d-4721-888e-164feb32b646}, !- Space Name
=======
  {c5ed4886-89a2-47d4-ba95-0547b0d31b25}, !- Handle
  Surface 9,                              !- Name
  Wall,                                   !- Surface Type
  ,                                       !- Construction Name
  {7471d4b7-2fae-443a-af5d-dadeb32f2b47}, !- Space Name
>>>>>>> d6ffb22f
  Outdoors,                               !- Outside Boundary Condition
  ,                                       !- Outside Boundary Condition Object
  SunExposed,                             !- Sun Exposure
  WindExposed,                            !- Wind Exposure
  ,                                       !- View Factor to Ground
  ,                                       !- Number of Vertices
  13.6310703908387, 6.81553519541936, 2.4384, !- X,Y,Z Vertex 1 {m}
  13.6310703908387, 6.81553519541936, 0,  !- X,Y,Z Vertex 2 {m}
  0, 6.81553519541936, 0,                 !- X,Y,Z Vertex 3 {m}
  0, 6.81553519541936, 2.4384;            !- X,Y,Z Vertex 4 {m}

OS:Surface,
<<<<<<< HEAD
  {b0e433c7-7c65-4933-83e2-863c7f6699bc}, !- Handle
  Surface 10,                             !- Name
  Wall,                                   !- Surface Type
  ,                                       !- Construction Name
  {665900dd-ac6d-4721-888e-164feb32b646}, !- Space Name
=======
  {53d6b75f-90d8-4425-b326-60f256e52980}, !- Handle
  Surface 10,                             !- Name
  Wall,                                   !- Surface Type
  ,                                       !- Construction Name
  {7471d4b7-2fae-443a-af5d-dadeb32f2b47}, !- Space Name
>>>>>>> d6ffb22f
  Outdoors,                               !- Outside Boundary Condition
  ,                                       !- Outside Boundary Condition Object
  SunExposed,                             !- Sun Exposure
  WindExposed,                            !- Wind Exposure
  ,                                       !- View Factor to Ground
  ,                                       !- Number of Vertices
  13.6310703908387, 0, 2.4384,            !- X,Y,Z Vertex 1 {m}
  13.6310703908387, 0, 0,                 !- X,Y,Z Vertex 2 {m}
  13.6310703908387, 6.81553519541936, 0,  !- X,Y,Z Vertex 3 {m}
  13.6310703908387, 6.81553519541936, 2.4384; !- X,Y,Z Vertex 4 {m}

OS:Surface,
<<<<<<< HEAD
  {e7c21ff2-0da7-475d-8c97-5869c0702aae}, !- Handle
  Surface 11,                             !- Name
  Wall,                                   !- Surface Type
  ,                                       !- Construction Name
  {665900dd-ac6d-4721-888e-164feb32b646}, !- Space Name
=======
  {1d21f7d7-0c65-49a8-9a67-fbbca6c56e2d}, !- Handle
  Surface 11,                             !- Name
  Wall,                                   !- Surface Type
  ,                                       !- Construction Name
  {7471d4b7-2fae-443a-af5d-dadeb32f2b47}, !- Space Name
>>>>>>> d6ffb22f
  Outdoors,                               !- Outside Boundary Condition
  ,                                       !- Outside Boundary Condition Object
  SunExposed,                             !- Sun Exposure
  WindExposed,                            !- Wind Exposure
  ,                                       !- View Factor to Ground
  ,                                       !- Number of Vertices
  0, 0, 2.4384,                           !- X,Y,Z Vertex 1 {m}
  0, 0, 0,                                !- X,Y,Z Vertex 2 {m}
  13.6310703908387, 0, 0,                 !- X,Y,Z Vertex 3 {m}
  13.6310703908387, 0, 2.4384;            !- X,Y,Z Vertex 4 {m}

OS:Surface,
<<<<<<< HEAD
  {a5427e38-1110-4be7-baa2-13a1cb651bd4}, !- Handle
  Surface 12,                             !- Name
  RoofCeiling,                            !- Surface Type
  ,                                       !- Construction Name
  {665900dd-ac6d-4721-888e-164feb32b646}, !- Space Name
  Surface,                                !- Outside Boundary Condition
  {7b363d3d-4b23-4b9d-9cb4-93f10f1e614d}, !- Outside Boundary Condition Object
=======
  {a3e1ee62-eeb0-46a1-8444-990f01dc5968}, !- Handle
  Surface 12,                             !- Name
  RoofCeiling,                            !- Surface Type
  ,                                       !- Construction Name
  {7471d4b7-2fae-443a-af5d-dadeb32f2b47}, !- Space Name
  Surface,                                !- Outside Boundary Condition
  {82c768ff-81db-4fb8-a98a-abce65491708}, !- Outside Boundary Condition Object
>>>>>>> d6ffb22f
  NoSun,                                  !- Sun Exposure
  NoWind,                                 !- Wind Exposure
  ,                                       !- View Factor to Ground
  ,                                       !- Number of Vertices
  13.6310703908387, 0, 2.4384,            !- X,Y,Z Vertex 1 {m}
  13.6310703908387, 6.81553519541936, 2.4384, !- X,Y,Z Vertex 2 {m}
  0, 6.81553519541936, 2.4384,            !- X,Y,Z Vertex 3 {m}
  0, 0, 2.4384;                           !- X,Y,Z Vertex 4 {m}

OS:Surface,
<<<<<<< HEAD
  {7b363d3d-4b23-4b9d-9cb4-93f10f1e614d}, !- Handle
  Surface 13,                             !- Name
  Floor,                                  !- Surface Type
  ,                                       !- Construction Name
  {0316d91a-70cc-4918-9ffe-0370afac159b}, !- Space Name
  Surface,                                !- Outside Boundary Condition
  {a5427e38-1110-4be7-baa2-13a1cb651bd4}, !- Outside Boundary Condition Object
=======
  {82c768ff-81db-4fb8-a98a-abce65491708}, !- Handle
  Surface 13,                             !- Name
  Floor,                                  !- Surface Type
  ,                                       !- Construction Name
  {d7874419-91f6-4f6c-b4b3-37d1a921b47c}, !- Space Name
  Surface,                                !- Outside Boundary Condition
  {a3e1ee62-eeb0-46a1-8444-990f01dc5968}, !- Outside Boundary Condition Object
>>>>>>> d6ffb22f
  NoSun,                                  !- Sun Exposure
  NoWind,                                 !- Wind Exposure
  ,                                       !- View Factor to Ground
  ,                                       !- Number of Vertices
  0, 6.81553519541936, 0,                 !- X,Y,Z Vertex 1 {m}
  13.6310703908387, 6.81553519541936, 0,  !- X,Y,Z Vertex 2 {m}
  13.6310703908387, 0, 0,                 !- X,Y,Z Vertex 3 {m}
  0, 0, 0;                                !- X,Y,Z Vertex 4 {m}

OS:Surface,
<<<<<<< HEAD
  {4b6ef8a9-848f-4a78-b6a6-0574620f9aab}, !- Handle
  Surface 14,                             !- Name
  RoofCeiling,                            !- Surface Type
  ,                                       !- Construction Name
  {0316d91a-70cc-4918-9ffe-0370afac159b}, !- Space Name
=======
  {e312b747-bbce-4dee-9655-94f7d9304b68}, !- Handle
  Surface 14,                             !- Name
  RoofCeiling,                            !- Surface Type
  ,                                       !- Construction Name
  {d7874419-91f6-4f6c-b4b3-37d1a921b47c}, !- Space Name
>>>>>>> d6ffb22f
  Outdoors,                               !- Outside Boundary Condition
  ,                                       !- Outside Boundary Condition Object
  SunExposed,                             !- Sun Exposure
  WindExposed,                            !- Wind Exposure
  ,                                       !- View Factor to Ground
  ,                                       !- Number of Vertices
  13.6310703908387, 3.40776759770968, 1.70388379885484, !- X,Y,Z Vertex 1 {m}
  0, 3.40776759770968, 1.70388379885484,  !- X,Y,Z Vertex 2 {m}
  0, 0, 0,                                !- X,Y,Z Vertex 3 {m}
  13.6310703908387, 0, 0;                 !- X,Y,Z Vertex 4 {m}

OS:Surface,
<<<<<<< HEAD
  {33391352-f011-4b4b-8c49-5fc839b6e3ea}, !- Handle
  Surface 15,                             !- Name
  RoofCeiling,                            !- Surface Type
  ,                                       !- Construction Name
  {0316d91a-70cc-4918-9ffe-0370afac159b}, !- Space Name
=======
  {93f5234b-5bd8-431c-9e46-acf695bbd751}, !- Handle
  Surface 15,                             !- Name
  RoofCeiling,                            !- Surface Type
  ,                                       !- Construction Name
  {d7874419-91f6-4f6c-b4b3-37d1a921b47c}, !- Space Name
>>>>>>> d6ffb22f
  Outdoors,                               !- Outside Boundary Condition
  ,                                       !- Outside Boundary Condition Object
  SunExposed,                             !- Sun Exposure
  WindExposed,                            !- Wind Exposure
  ,                                       !- View Factor to Ground
  ,                                       !- Number of Vertices
  0, 3.40776759770968, 1.70388379885484,  !- X,Y,Z Vertex 1 {m}
  13.6310703908387, 3.40776759770968, 1.70388379885484, !- X,Y,Z Vertex 2 {m}
  13.6310703908387, 6.81553519541936, 0,  !- X,Y,Z Vertex 3 {m}
  0, 6.81553519541936, 0;                 !- X,Y,Z Vertex 4 {m}

OS:Surface,
<<<<<<< HEAD
  {6640abcc-7096-4da3-a0aa-de312a325677}, !- Handle
  Surface 16,                             !- Name
  Wall,                                   !- Surface Type
  ,                                       !- Construction Name
  {0316d91a-70cc-4918-9ffe-0370afac159b}, !- Space Name
=======
  {5f3059f6-11c6-48f0-b4e5-2dca6f505bb8}, !- Handle
  Surface 16,                             !- Name
  Wall,                                   !- Surface Type
  ,                                       !- Construction Name
  {d7874419-91f6-4f6c-b4b3-37d1a921b47c}, !- Space Name
>>>>>>> d6ffb22f
  Outdoors,                               !- Outside Boundary Condition
  ,                                       !- Outside Boundary Condition Object
  SunExposed,                             !- Sun Exposure
  WindExposed,                            !- Wind Exposure
  ,                                       !- View Factor to Ground
  ,                                       !- Number of Vertices
  0, 3.40776759770968, 1.70388379885484,  !- X,Y,Z Vertex 1 {m}
  0, 6.81553519541936, 0,                 !- X,Y,Z Vertex 2 {m}
  0, 0, 0;                                !- X,Y,Z Vertex 3 {m}

OS:Surface,
<<<<<<< HEAD
  {c8c8f1c1-7ef0-4452-98f6-d843ffff0934}, !- Handle
  Surface 17,                             !- Name
  Wall,                                   !- Surface Type
  ,                                       !- Construction Name
  {0316d91a-70cc-4918-9ffe-0370afac159b}, !- Space Name
=======
  {a9c95801-893d-4d28-af08-caafeac8ed3f}, !- Handle
  Surface 17,                             !- Name
  Wall,                                   !- Surface Type
  ,                                       !- Construction Name
  {d7874419-91f6-4f6c-b4b3-37d1a921b47c}, !- Space Name
>>>>>>> d6ffb22f
  Outdoors,                               !- Outside Boundary Condition
  ,                                       !- Outside Boundary Condition Object
  SunExposed,                             !- Sun Exposure
  WindExposed,                            !- Wind Exposure
  ,                                       !- View Factor to Ground
  ,                                       !- Number of Vertices
  13.6310703908387, 3.40776759770968, 1.70388379885484, !- X,Y,Z Vertex 1 {m}
  13.6310703908387, 0, 0,                 !- X,Y,Z Vertex 2 {m}
  13.6310703908387, 6.81553519541936, 0;  !- X,Y,Z Vertex 3 {m}

OS:Space,
<<<<<<< HEAD
  {0316d91a-70cc-4918-9ffe-0370afac159b}, !- Handle
  unfinished attic space,                 !- Name
  {544a61c1-6331-41d6-92cc-ade7aaf3ec3f}, !- Space Type Name
=======
  {d7874419-91f6-4f6c-b4b3-37d1a921b47c}, !- Handle
  unfinished attic space,                 !- Name
  {e6307ef8-1b4a-4c89-828f-3fd97f934a72}, !- Space Type Name
>>>>>>> d6ffb22f
  ,                                       !- Default Construction Set Name
  ,                                       !- Default Schedule Set Name
  -0,                                     !- Direction of Relative North {deg}
  0,                                      !- X Origin {m}
  0,                                      !- Y Origin {m}
  4.8768,                                 !- Z Origin {m}
  ,                                       !- Building Story Name
<<<<<<< HEAD
  {cee9e665-70f6-4e0b-96a9-1be4b7b713ea}; !- Thermal Zone Name

OS:ThermalZone,
  {cee9e665-70f6-4e0b-96a9-1be4b7b713ea}, !- Handle
=======
  {4d456436-d80e-4faf-bd38-39ee45cc2421}; !- Thermal Zone Name

OS:ThermalZone,
  {4d456436-d80e-4faf-bd38-39ee45cc2421}, !- Handle
>>>>>>> d6ffb22f
  unfinished attic zone,                  !- Name
  ,                                       !- Multiplier
  ,                                       !- Ceiling Height {m}
  ,                                       !- Volume {m3}
  ,                                       !- Floor Area {m2}
  ,                                       !- Zone Inside Convection Algorithm
  ,                                       !- Zone Outside Convection Algorithm
  ,                                       !- Zone Conditioning Equipment List Name
<<<<<<< HEAD
  {d924d03d-26bb-425b-bbd9-30dee50d5592}, !- Zone Air Inlet Port List
  {78ef38f1-d5cc-4af7-aa5b-8729cf87f55b}, !- Zone Air Exhaust Port List
  {85641c19-e915-478e-a27f-0562aa9cb246}, !- Zone Air Node Name
  {2855bf58-2fda-4637-bb91-8d7a043fe25f}, !- Zone Return Air Port List
=======
  {52635c76-40fd-41a7-9b5c-2df20242d722}, !- Zone Air Inlet Port List
  {2cc5a065-02c6-4672-a228-f9187f53ede1}, !- Zone Air Exhaust Port List
  {5d5066ec-d2fc-4acf-9301-cab2c9208fa7}, !- Zone Air Node Name
  {2207db27-1b75-4f52-8540-d00758a7ce09}, !- Zone Return Air Port List
>>>>>>> d6ffb22f
  ,                                       !- Primary Daylighting Control Name
  ,                                       !- Fraction of Zone Controlled by Primary Daylighting Control
  ,                                       !- Secondary Daylighting Control Name
  ,                                       !- Fraction of Zone Controlled by Secondary Daylighting Control
  ,                                       !- Illuminance Map Name
  ,                                       !- Group Rendering Name
  ,                                       !- Thermostat Name
  No;                                     !- Use Ideal Air Loads

OS:Node,
<<<<<<< HEAD
  {1f70de1c-a77c-4326-94ec-c3d871117063}, !- Handle
  Node 2,                                 !- Name
  {85641c19-e915-478e-a27f-0562aa9cb246}, !- Inlet Port
  ;                                       !- Outlet Port

OS:Connection,
  {85641c19-e915-478e-a27f-0562aa9cb246}, !- Handle
  {8605e6d6-d49e-4128-afce-52378c9f567a}, !- Name
  {cee9e665-70f6-4e0b-96a9-1be4b7b713ea}, !- Source Object
  11,                                     !- Outlet Port
  {1f70de1c-a77c-4326-94ec-c3d871117063}, !- Target Object
  2;                                      !- Inlet Port

OS:PortList,
  {d924d03d-26bb-425b-bbd9-30dee50d5592}, !- Handle
  {0ce86f5a-5c07-4330-b2b1-64e4e79f1610}, !- Name
  {cee9e665-70f6-4e0b-96a9-1be4b7b713ea}; !- HVAC Component

OS:PortList,
  {78ef38f1-d5cc-4af7-aa5b-8729cf87f55b}, !- Handle
  {b20ec5a1-f81e-4487-925e-f0b4b0223793}, !- Name
  {cee9e665-70f6-4e0b-96a9-1be4b7b713ea}; !- HVAC Component

OS:PortList,
  {2855bf58-2fda-4637-bb91-8d7a043fe25f}, !- Handle
  {4c4122cb-4bdb-4ee1-9537-55a3278ee9b5}, !- Name
  {cee9e665-70f6-4e0b-96a9-1be4b7b713ea}; !- HVAC Component

OS:Sizing:Zone,
  {ee7021f4-f6a9-42a0-ae9d-7ec4570fee5c}, !- Handle
  {cee9e665-70f6-4e0b-96a9-1be4b7b713ea}, !- Zone or ZoneList Name
=======
  {ce19b6ab-cc9a-4753-90e2-62bf5e012b50}, !- Handle
  Node 2,                                 !- Name
  {5d5066ec-d2fc-4acf-9301-cab2c9208fa7}, !- Inlet Port
  ;                                       !- Outlet Port

OS:Connection,
  {5d5066ec-d2fc-4acf-9301-cab2c9208fa7}, !- Handle
  {136194a1-9ea8-4e3b-a3a3-01031b5ca241}, !- Name
  {4d456436-d80e-4faf-bd38-39ee45cc2421}, !- Source Object
  11,                                     !- Outlet Port
  {ce19b6ab-cc9a-4753-90e2-62bf5e012b50}, !- Target Object
  2;                                      !- Inlet Port

OS:PortList,
  {52635c76-40fd-41a7-9b5c-2df20242d722}, !- Handle
  {6bb06bd8-501d-4712-8b5e-df8231ff1f12}, !- Name
  {4d456436-d80e-4faf-bd38-39ee45cc2421}; !- HVAC Component

OS:PortList,
  {2cc5a065-02c6-4672-a228-f9187f53ede1}, !- Handle
  {10971182-8cd4-4aba-8bc4-401ca1a01533}, !- Name
  {4d456436-d80e-4faf-bd38-39ee45cc2421}; !- HVAC Component

OS:PortList,
  {2207db27-1b75-4f52-8540-d00758a7ce09}, !- Handle
  {d07ea1fb-e612-4aec-b42d-1e2947f24789}, !- Name
  {4d456436-d80e-4faf-bd38-39ee45cc2421}; !- HVAC Component

OS:Sizing:Zone,
  {0b39e462-bcd2-4908-a72f-f0d8361ae30c}, !- Handle
  {4d456436-d80e-4faf-bd38-39ee45cc2421}, !- Zone or ZoneList Name
>>>>>>> d6ffb22f
  SupplyAirTemperature,                   !- Zone Cooling Design Supply Air Temperature Input Method
  14,                                     !- Zone Cooling Design Supply Air Temperature {C}
  11.11,                                  !- Zone Cooling Design Supply Air Temperature Difference {deltaC}
  SupplyAirTemperature,                   !- Zone Heating Design Supply Air Temperature Input Method
  40,                                     !- Zone Heating Design Supply Air Temperature {C}
  11.11,                                  !- Zone Heating Design Supply Air Temperature Difference {deltaC}
  0.0085,                                 !- Zone Cooling Design Supply Air Humidity Ratio {kg-H2O/kg-air}
  0.008,                                  !- Zone Heating Design Supply Air Humidity Ratio {kg-H2O/kg-air}
  ,                                       !- Zone Heating Sizing Factor
  ,                                       !- Zone Cooling Sizing Factor
  DesignDay,                              !- Cooling Design Air Flow Method
  ,                                       !- Cooling Design Air Flow Rate {m3/s}
  ,                                       !- Cooling Minimum Air Flow per Zone Floor Area {m3/s-m2}
  ,                                       !- Cooling Minimum Air Flow {m3/s}
  ,                                       !- Cooling Minimum Air Flow Fraction
  DesignDay,                              !- Heating Design Air Flow Method
  ,                                       !- Heating Design Air Flow Rate {m3/s}
  ,                                       !- Heating Maximum Air Flow per Zone Floor Area {m3/s-m2}
  ,                                       !- Heating Maximum Air Flow {m3/s}
  ,                                       !- Heating Maximum Air Flow Fraction
  ,                                       !- Design Zone Air Distribution Effectiveness in Cooling Mode
  ,                                       !- Design Zone Air Distribution Effectiveness in Heating Mode
  No,                                     !- Account for Dedicated Outdoor Air System
  NeutralSupplyAir,                       !- Dedicated Outdoor Air System Control Strategy
  autosize,                               !- Dedicated Outdoor Air Low Setpoint Temperature for Design {C}
  autosize;                               !- Dedicated Outdoor Air High Setpoint Temperature for Design {C}

OS:ZoneHVAC:EquipmentList,
<<<<<<< HEAD
  {011e0673-3c6b-47c2-8f32-f936fda623c2}, !- Handle
  Zone HVAC Equipment List 2,             !- Name
  {cee9e665-70f6-4e0b-96a9-1be4b7b713ea}; !- Thermal Zone

OS:SpaceType,
  {544a61c1-6331-41d6-92cc-ade7aaf3ec3f}, !- Handle
=======
  {cc6e11f4-adfa-4104-b6ba-d953a1a54099}, !- Handle
  Zone HVAC Equipment List 2,             !- Name
  {4d456436-d80e-4faf-bd38-39ee45cc2421}; !- Thermal Zone

OS:SpaceType,
  {e6307ef8-1b4a-4c89-828f-3fd97f934a72}, !- Handle
>>>>>>> d6ffb22f
  Space Type 2,                           !- Name
  ,                                       !- Default Construction Set Name
  ,                                       !- Default Schedule Set Name
  ,                                       !- Group Rendering Name
  ,                                       !- Design Specification Outdoor Air Object Name
  ,                                       !- Standards Template
  ,                                       !- Standards Building Type
  unfinished attic;                       !- Standards Space Type

OS:BuildingUnit,
<<<<<<< HEAD
  {c3d84da3-7482-4b20-bb9d-4860d1effeee}, !- Handle
=======
  {82fb6d1c-2880-46e7-87e8-49475add1e60}, !- Handle
>>>>>>> d6ffb22f
  unit 1,                                 !- Name
  ,                                       !- Rendering Color
  Residential;                            !- Building Unit Type

OS:Building,
<<<<<<< HEAD
  {9862bb66-609f-4a70-9cf2-da44f98eab88}, !- Handle
=======
  {a5e27dd1-4592-4561-87e2-3260db91813a}, !- Handle
>>>>>>> d6ffb22f
  Building 1,                             !- Name
  ,                                       !- Building Sector Type
  180,                                    !- North Axis {deg}
  ,                                       !- Nominal Floor to Floor Height {m}
  ,                                       !- Space Type Name
  ,                                       !- Default Construction Set Name
  ,                                       !- Default Schedule Set Name
  2,                                      !- Standards Number of Stories
  2,                                      !- Standards Number of Above Ground Stories
  ,                                       !- Standards Template
  singlefamilydetached,                   !- Standards Building Type
  1;                                      !- Standards Number of Living Units

OS:AdditionalProperties,
<<<<<<< HEAD
  {06292fea-8e0d-4c9a-8428-2dd05b890dbe}, !- Handle
  {9862bb66-609f-4a70-9cf2-da44f98eab88}, !- Object Name
=======
  {a84df1e5-ed6c-4b4e-9d2d-a9c1c33f3555}, !- Handle
  {a5e27dd1-4592-4561-87e2-3260db91813a}, !- Object Name
>>>>>>> d6ffb22f
  Total Units Represented,                !- Feature Name 1
  Integer,                                !- Feature Data Type 1
  1,                                      !- Feature Value 1
  Total Units Modeled,                    !- Feature Name 2
  Integer,                                !- Feature Data Type 2
  1;                                      !- Feature Value 2

OS:AdditionalProperties,
<<<<<<< HEAD
  {b743dda4-2f5c-46b6-bdcb-d73bd1fd6206}, !- Handle
  {c3d84da3-7482-4b20-bb9d-4860d1effeee}, !- Object Name
=======
  {6b1e4f62-ca3c-4f42-b9be-a552004f4099}, !- Handle
  {82fb6d1c-2880-46e7-87e8-49475add1e60}, !- Object Name
>>>>>>> d6ffb22f
  NumberOfBedrooms,                       !- Feature Name 1
  Integer,                                !- Feature Data Type 1
  3,                                      !- Feature Value 1
  NumberOfBathrooms,                      !- Feature Name 2
  Double,                                 !- Feature Data Type 2
  2;                                      !- Feature Value 2

OS:Schedule:Day,
<<<<<<< HEAD
  {b26af3ee-22a4-49aa-b8aa-1d2a70f5cbde}, !- Handle
=======
  {0be41674-1ed9-45ff-ab63-ac1002aafa60}, !- Handle
>>>>>>> d6ffb22f
  Schedule Day 1,                         !- Name
  ,                                       !- Schedule Type Limits Name
  ,                                       !- Interpolate to Timestep
  24,                                     !- Hour 1
  0,                                      !- Minute 1
  0;                                      !- Value Until Time 1

OS:Schedule:Day,
<<<<<<< HEAD
  {6c47ae1c-85bc-4153-8b35-e3473e21ac8d}, !- Handle
=======
  {3f6e6ed2-2934-4944-97dd-1df420bcdd24}, !- Handle
>>>>>>> d6ffb22f
  Schedule Day 2,                         !- Name
  ,                                       !- Schedule Type Limits Name
  ,                                       !- Interpolate to Timestep
  24,                                     !- Hour 1
  0,                                      !- Minute 1
  1;                                      !- Value Until Time 1

OS:WeatherFile,
<<<<<<< HEAD
  {1414e097-0081-49a5-9ef9-916b9c194afb}, !- Handle
=======
  {b6ce256e-1d6b-4f08-9ac7-b5b95eaec7a0}, !- Handle
>>>>>>> d6ffb22f
  Denver Intl Ap,                         !- City
  CO,                                     !- State Province Region
  USA,                                    !- Country
  TMY3,                                   !- Data Source
  725650,                                 !- WMO Number
  39.83,                                  !- Latitude {deg}
  -104.65,                                !- Longitude {deg}
  -7,                                     !- Time Zone {hr}
  1650,                                   !- Elevation {m}
  file:../weather/USA_CO_Denver.Intl.AP.725650_TMY3.epw, !- Url
  E23378AA;                               !- Checksum

OS:AdditionalProperties,
<<<<<<< HEAD
  {74128e93-2c0a-4c5c-af2a-76363d92bb83}, !- Handle
  {1414e097-0081-49a5-9ef9-916b9c194afb}, !- Object Name
=======
  {2c098411-8dfc-4aae-91d6-2c9d32acfdb0}, !- Handle
  {b6ce256e-1d6b-4f08-9ac7-b5b95eaec7a0}, !- Object Name
>>>>>>> d6ffb22f
  EPWHeaderCity,                          !- Feature Name 1
  String,                                 !- Feature Data Type 1
  Denver Intl Ap,                         !- Feature Value 1
  EPWHeaderState,                         !- Feature Name 2
  String,                                 !- Feature Data Type 2
  CO,                                     !- Feature Value 2
  EPWHeaderCountry,                       !- Feature Name 3
  String,                                 !- Feature Data Type 3
  USA,                                    !- Feature Value 3
  EPWHeaderDataSource,                    !- Feature Name 4
  String,                                 !- Feature Data Type 4
  TMY3,                                   !- Feature Value 4
  EPWHeaderStation,                       !- Feature Name 5
  String,                                 !- Feature Data Type 5
  725650,                                 !- Feature Value 5
  EPWHeaderLatitude,                      !- Feature Name 6
  Double,                                 !- Feature Data Type 6
  39.829999999999998,                     !- Feature Value 6
  EPWHeaderLongitude,                     !- Feature Name 7
  Double,                                 !- Feature Data Type 7
  -104.65000000000001,                    !- Feature Value 7
  EPWHeaderTimezone,                      !- Feature Name 8
  Double,                                 !- Feature Data Type 8
  -7,                                     !- Feature Value 8
  EPWHeaderAltitude,                      !- Feature Name 9
  Double,                                 !- Feature Data Type 9
  5413.3858267716532,                     !- Feature Value 9
  EPWHeaderLocalPressure,                 !- Feature Name 10
  Double,                                 !- Feature Data Type 10
  0.81937567683596546,                    !- Feature Value 10
  EPWHeaderRecordsPerHour,                !- Feature Name 11
  Double,                                 !- Feature Data Type 11
  0,                                      !- Feature Value 11
  EPWDataAnnualAvgDrybulb,                !- Feature Name 12
  Double,                                 !- Feature Data Type 12
  51.575616438356228,                     !- Feature Value 12
  EPWDataAnnualMinDrybulb,                !- Feature Name 13
  Double,                                 !- Feature Data Type 13
  -2.9200000000000017,                    !- Feature Value 13
  EPWDataAnnualMaxDrybulb,                !- Feature Name 14
  Double,                                 !- Feature Data Type 14
  104,                                    !- Feature Value 14
  EPWDataCDD50F,                          !- Feature Name 15
  Double,                                 !- Feature Data Type 15
  3072.2925000000005,                     !- Feature Value 15
  EPWDataCDD65F,                          !- Feature Name 16
  Double,                                 !- Feature Data Type 16
  883.62000000000035,                     !- Feature Value 16
  EPWDataHDD50F,                          !- Feature Name 17
  Double,                                 !- Feature Data Type 17
  2497.1925000000001,                     !- Feature Value 17
  EPWDataHDD65F,                          !- Feature Name 18
  Double,                                 !- Feature Data Type 18
  5783.5200000000013,                     !- Feature Value 18
  EPWDataAnnualAvgWindspeed,              !- Feature Name 19
  Double,                                 !- Feature Data Type 19
  3.9165296803649667,                     !- Feature Value 19
  EPWDataMonthlyAvgDrybulbs,              !- Feature Name 20
  String,                                 !- Feature Data Type 20
  33.4191935483871&#4431.90142857142857&#4443.02620967741937&#4442.48624999999999&#4459.877741935483854&#4473.57574999999997&#4472.07975806451608&#4472.70008064516134&#4466.49200000000006&#4450.079112903225806&#4437.218250000000005&#4434.582177419354835, !- Feature Value 20
  EPWDataGroundMonthlyTemps,              !- Feature Name 21
  String,                                 !- Feature Data Type 21
  44.08306285945173&#4440.89570904991865&#4440.64045432632048&#4442.153016571250646&#4448.225111118704206&#4454.268919273837525&#4459.508577937551024&#4462.82777283423508&#4463.10975667174995&#4460.41014950381947&#4455.304105212311526&#4449.445696474514364, !- Feature Value 21
  EPWDataWSF,                             !- Feature Name 22
  Double,                                 !- Feature Data Type 22
  0.58999999999999997,                    !- Feature Value 22
  EPWDataMonthlyAvgDailyHighDrybulbs,     !- Feature Name 23
  String,                                 !- Feature Data Type 23
  47.41032258064516&#4446.58642857142857&#4455.15032258064517&#4453.708&#4472.80193548387098&#4488.67600000000002&#4486.1858064516129&#4485.87225806451613&#4482.082&#4463.18064516129033&#4448.73400000000001&#4448.87935483870968, !- Feature Value 23
  EPWDataMonthlyAvgDailyLowDrybulbs,      !- Feature Name 24
  String,                                 !- Feature Data Type 24
  19.347741935483874&#4419.856428571428573&#4430.316129032258065&#4431.112&#4447.41612903225806&#4457.901999999999994&#4459.063870967741934&#4460.956774193548384&#4452.352000000000004&#4438.41612903225806&#4427.002000000000002&#4423.02903225806451, !- Feature Value 24
  EPWDesignHeatingDrybulb,                !- Feature Name 25
  Double,                                 !- Feature Data Type 25
  12.02,                                  !- Feature Value 25
  EPWDesignHeatingWindspeed,              !- Feature Name 26
  Double,                                 !- Feature Data Type 26
  2.8062500000000004,                     !- Feature Value 26
  EPWDesignCoolingDrybulb,                !- Feature Name 27
  Double,                                 !- Feature Data Type 27
  91.939999999999998,                     !- Feature Value 27
  EPWDesignCoolingWetbulb,                !- Feature Name 28
  Double,                                 !- Feature Data Type 28
  59.95131430195849,                      !- Feature Value 28
  EPWDesignCoolingHumidityRatio,          !- Feature Name 29
  Double,                                 !- Feature Data Type 29
  0.0059161086834698092,                  !- Feature Value 29
  EPWDesignCoolingWindspeed,              !- Feature Name 30
  Double,                                 !- Feature Data Type 30
  3.7999999999999989,                     !- Feature Value 30
  EPWDesignDailyTemperatureRange,         !- Feature Name 31
  Double,                                 !- Feature Data Type 31
  24.915483870967748,                     !- Feature Value 31
  EPWDesignDehumidDrybulb,                !- Feature Name 32
  Double,                                 !- Feature Data Type 32
  67.996785714285721,                     !- Feature Value 32
  EPWDesignDehumidHumidityRatio,          !- Feature Name 33
  Double,                                 !- Feature Data Type 33
  0.012133744170488724,                   !- Feature Value 33
  EPWDesignCoolingDirectNormal,           !- Feature Name 34
  Double,                                 !- Feature Data Type 34
  985,                                    !- Feature Value 34
  EPWDesignCoolingDiffuseHorizontal,      !- Feature Name 35
  Double,                                 !- Feature Data Type 35
  84;                                     !- Feature Value 35

OS:Site,
<<<<<<< HEAD
  {58003189-d263-4e76-bc77-17d31e13d920}, !- Handle
=======
  {302d9351-ae1d-46fc-82be-46f0059ddde8}, !- Handle
>>>>>>> d6ffb22f
  Denver Intl Ap_CO_USA,                  !- Name
  39.83,                                  !- Latitude {deg}
  -104.65,                                !- Longitude {deg}
  -7,                                     !- Time Zone {hr}
  1650,                                   !- Elevation {m}
  ;                                       !- Terrain

OS:ClimateZones,
<<<<<<< HEAD
  {f8402a19-5330-4636-89e2-addafa84c008}, !- Handle
=======
  {b83367ec-1188-43b8-9062-76fff43e4c0b}, !- Handle
>>>>>>> d6ffb22f
  ,                                       !- Active Institution
  ,                                       !- Active Year
  ,                                       !- Climate Zone Institution Name 1
  ,                                       !- Climate Zone Document Name 1
  ,                                       !- Climate Zone Document Year 1
  ,                                       !- Climate Zone Value 1
  Building America,                       !- Climate Zone Institution Name 2
  ,                                       !- Climate Zone Document Name 2
  0,                                      !- Climate Zone Document Year 2
  Cold;                                   !- Climate Zone Value 2

OS:Site:WaterMainsTemperature,
<<<<<<< HEAD
  {314301ca-a809-4df9-93fe-80f05320400e}, !- Handle
=======
  {7f253a97-42ef-4be1-97b1-8cc18bf447fa}, !- Handle
>>>>>>> d6ffb22f
  Correlation,                            !- Calculation Method
  ,                                       !- Temperature Schedule Name
  10.8753424657535,                       !- Annual Average Outdoor Air Temperature {C}
  23.1524007936508;                       !- Maximum Difference In Monthly Average Outdoor Air Temperatures {deltaC}

OS:RunPeriodControl:DaylightSavingTime,
<<<<<<< HEAD
  {ac469fc2-191e-4a44-8257-c251b3b6d235}, !- Handle
=======
  {1deb4fda-b9ce-4a4a-abb2-189f84459ff4}, !- Handle
>>>>>>> d6ffb22f
  4/7,                                    !- Start Date
  10/26;                                  !- End Date

OS:Site:GroundTemperature:Deep,
<<<<<<< HEAD
  {51fd14d1-d5c1-4020-9c10-4a1016662f7c}, !- Handle
=======
  {646ba7e8-7e27-4c8a-9137-3e36bb25a8f3}, !- Handle
>>>>>>> d6ffb22f
  10.8753424657535,                       !- January Deep Ground Temperature {C}
  10.8753424657535,                       !- February Deep Ground Temperature {C}
  10.8753424657535,                       !- March Deep Ground Temperature {C}
  10.8753424657535,                       !- April Deep Ground Temperature {C}
  10.8753424657535,                       !- May Deep Ground Temperature {C}
  10.8753424657535,                       !- June Deep Ground Temperature {C}
  10.8753424657535,                       !- July Deep Ground Temperature {C}
  10.8753424657535,                       !- August Deep Ground Temperature {C}
  10.8753424657535,                       !- September Deep Ground Temperature {C}
  10.8753424657535,                       !- October Deep Ground Temperature {C}
  10.8753424657535,                       !- November Deep Ground Temperature {C}
  10.8753424657535;                       !- December Deep Ground Temperature {C}
<|MERGE_RESOLUTION|>--- conflicted
+++ resolved
@@ -1,53 +1,26 @@
 !- NOTE: Auto-generated from /test/osw_files/SFD_2000sqft_2story_SL_UA_Denver_North.osw
 
 OS:Version,
-<<<<<<< HEAD
-  {35a5fe53-3eff-4789-99b4-8b0a2ced2a36}, !- Handle
-  2.8.1;                                  !- Version Identifier
-
-OS:SimulationControl,
-  {4aec245c-dcd7-4e75-97a3-f60068ac614c}, !- Handle
-=======
   {fff2709e-663a-476d-b3b8-f26aa674cbaa}, !- Handle
   2.9.0;                                  !- Version Identifier
 
 OS:SimulationControl,
   {a8d33695-f194-4b19-8f1e-83c26bca81af}, !- Handle
->>>>>>> d6ffb22f
   ,                                       !- Do Zone Sizing Calculation
   ,                                       !- Do System Sizing Calculation
   ,                                       !- Do Plant Sizing Calculation
   No;                                     !- Run Simulation for Sizing Periods
 
 OS:Timestep,
-<<<<<<< HEAD
-  {f1d138e5-7822-450c-bc1f-d0c21fb7d85e}, !- Handle
-  6;                                      !- Number of Timesteps per Hour
-
-OS:ShadowCalculation,
-  {3f15a1c0-493e-4d05-95ae-8592d5420985}, !- Handle
-=======
   {bc698020-450a-4ff3-97b3-04c036a95a59}, !- Handle
   6;                                      !- Number of Timesteps per Hour
 
 OS:ShadowCalculation,
   {b284d321-4418-43f0-bbd6-e0c39138376e}, !- Handle
->>>>>>> d6ffb22f
   20,                                     !- Calculation Frequency
   200;                                    !- Maximum Figures in Shadow Overlap Calculations
 
 OS:SurfaceConvectionAlgorithm:Outside,
-<<<<<<< HEAD
-  {3bd2cc0b-f67c-4c65-ac4f-102c950051c1}, !- Handle
-  DOE-2;                                  !- Algorithm
-
-OS:SurfaceConvectionAlgorithm:Inside,
-  {78f7f0be-b9b3-43fd-bc61-c816d57b2fbc}, !- Handle
-  TARP;                                   !- Algorithm
-
-OS:ZoneCapacitanceMultiplier:ResearchSpecial,
-  {e9c85702-cc31-4755-9760-fb033a5f97ee}, !- Handle
-=======
   {b92c1496-c1a7-45e0-8734-70afc463e0bc}, !- Handle
   DOE-2;                                  !- Algorithm
 
@@ -57,17 +30,12 @@
 
 OS:ZoneCapacitanceMultiplier:ResearchSpecial,
   {7858ebe2-cb09-4009-a355-fd6679750882}, !- Handle
->>>>>>> d6ffb22f
   ,                                       !- Temperature Capacity Multiplier
   15,                                     !- Humidity Capacity Multiplier
   ;                                       !- Carbon Dioxide Capacity Multiplier
 
 OS:RunPeriod,
-<<<<<<< HEAD
-  {56ba7d85-6ea8-485b-97e6-8ebde1d1a341}, !- Handle
-=======
   {7892bf3d-57c1-4b89-ba75-8007fe26b9db}, !- Handle
->>>>>>> d6ffb22f
   Run Period 1,                           !- Name
   1,                                      !- Begin Month
   1,                                      !- Begin Day of Month
@@ -81,21 +49,13 @@
   ;                                       !- Number of Times Runperiod to be Repeated
 
 OS:YearDescription,
-<<<<<<< HEAD
-  {a104b203-92be-45f6-9a92-b1752acb19be}, !- Handle
-=======
   {f52b90bb-bf11-4a1d-85fc-68580fd9a1d3}, !- Handle
->>>>>>> d6ffb22f
   2007,                                   !- Calendar Year
   ,                                       !- Day of Week for Start Day
   ;                                       !- Is Leap Year
 
 OS:ThermalZone,
-<<<<<<< HEAD
-  {39f7d501-2ebd-4608-bc70-3dde48f49d00}, !- Handle
-=======
   {4626df07-4e83-48a3-a092-e9ac05ee9205}, !- Handle
->>>>>>> d6ffb22f
   living zone,                            !- Name
   ,                                       !- Multiplier
   ,                                       !- Ceiling Height {m}
@@ -104,17 +64,10 @@
   ,                                       !- Zone Inside Convection Algorithm
   ,                                       !- Zone Outside Convection Algorithm
   ,                                       !- Zone Conditioning Equipment List Name
-<<<<<<< HEAD
-  {ec85ad09-443f-4a46-8c9a-5037a2809ec3}, !- Zone Air Inlet Port List
-  {e74e13c2-f00f-4706-a926-7761759fd292}, !- Zone Air Exhaust Port List
-  {34269521-abf7-442e-9504-61473a9950f5}, !- Zone Air Node Name
-  {0b57a4c0-b7da-4b8d-8eeb-1c0326d383ac}, !- Zone Return Air Port List
-=======
   {8ce2da94-913f-4f7c-9f0c-f897bef1967f}, !- Zone Air Inlet Port List
   {d390f9ba-a7f0-41b0-9a08-35feb67b162f}, !- Zone Air Exhaust Port List
   {457f474c-e2c1-4b2e-adb6-37d2db719b38}, !- Zone Air Node Name
   {0adcfa56-03d5-480f-b37e-5c612409e534}, !- Zone Return Air Port List
->>>>>>> d6ffb22f
   ,                                       !- Primary Daylighting Control Name
   ,                                       !- Fraction of Zone Controlled by Primary Daylighting Control
   ,                                       !- Secondary Daylighting Control Name
@@ -125,39 +78,6 @@
   No;                                     !- Use Ideal Air Loads
 
 OS:Node,
-<<<<<<< HEAD
-  {86725023-8d7d-4545-a3ca-eaa941e3f88d}, !- Handle
-  Node 1,                                 !- Name
-  {34269521-abf7-442e-9504-61473a9950f5}, !- Inlet Port
-  ;                                       !- Outlet Port
-
-OS:Connection,
-  {34269521-abf7-442e-9504-61473a9950f5}, !- Handle
-  {9c52ff97-a352-4143-8f38-d1317fa59d42}, !- Name
-  {39f7d501-2ebd-4608-bc70-3dde48f49d00}, !- Source Object
-  11,                                     !- Outlet Port
-  {86725023-8d7d-4545-a3ca-eaa941e3f88d}, !- Target Object
-  2;                                      !- Inlet Port
-
-OS:PortList,
-  {ec85ad09-443f-4a46-8c9a-5037a2809ec3}, !- Handle
-  {87272419-76b3-4995-bd93-d3385157439a}, !- Name
-  {39f7d501-2ebd-4608-bc70-3dde48f49d00}; !- HVAC Component
-
-OS:PortList,
-  {e74e13c2-f00f-4706-a926-7761759fd292}, !- Handle
-  {193237a4-c8cb-4b35-b0eb-aecb8c6a0a16}, !- Name
-  {39f7d501-2ebd-4608-bc70-3dde48f49d00}; !- HVAC Component
-
-OS:PortList,
-  {0b57a4c0-b7da-4b8d-8eeb-1c0326d383ac}, !- Handle
-  {82fe41ed-5db1-4668-8022-5cd7a1cefaad}, !- Name
-  {39f7d501-2ebd-4608-bc70-3dde48f49d00}; !- HVAC Component
-
-OS:Sizing:Zone,
-  {be20406a-dc59-4fcd-aa96-1c32499c98d0}, !- Handle
-  {39f7d501-2ebd-4608-bc70-3dde48f49d00}, !- Zone or ZoneList Name
-=======
   {8fee6687-d740-4127-8af0-f6cd2f6531ce}, !- Handle
   Node 1,                                 !- Name
   {457f474c-e2c1-4b2e-adb6-37d2db719b38}, !- Inlet Port
@@ -189,7 +109,6 @@
 OS:Sizing:Zone,
   {e1198253-65f3-47c5-9214-7d0b85675934}, !- Handle
   {4626df07-4e83-48a3-a092-e9ac05ee9205}, !- Zone or ZoneList Name
->>>>>>> d6ffb22f
   SupplyAirTemperature,                   !- Zone Cooling Design Supply Air Temperature Input Method
   14,                                     !- Zone Cooling Design Supply Air Temperature {C}
   11.11,                                  !- Zone Cooling Design Supply Air Temperature Difference {deltaC}
@@ -218,16 +137,6 @@
   autosize;                               !- Dedicated Outdoor Air High Setpoint Temperature for Design {C}
 
 OS:ZoneHVAC:EquipmentList,
-<<<<<<< HEAD
-  {f4c2b8de-cdfd-491c-b8c3-0a4f9369e1e5}, !- Handle
-  Zone HVAC Equipment List 1,             !- Name
-  {39f7d501-2ebd-4608-bc70-3dde48f49d00}; !- Thermal Zone
-
-OS:Space,
-  {a55fbcbc-53c1-4b6b-aaf0-e5e684031846}, !- Handle
-  living space,                           !- Name
-  {eb618901-536c-4a07-b95c-19afbb49e7e8}, !- Space Type Name
-=======
   {54b4e31d-238e-4c92-be6e-f2c10792b5e8}, !- Handle
   Zone HVAC Equipment List 1,             !- Name
   {4626df07-4e83-48a3-a092-e9ac05ee9205}; !- Thermal Zone
@@ -236,7 +145,6 @@
   {2ae28e21-4a17-4acb-a0c1-258bdecbda5c}, !- Handle
   living space,                           !- Name
   {58fca520-0367-4012-ad18-b21ceb985528}, !- Space Type Name
->>>>>>> d6ffb22f
   ,                                       !- Default Construction Set Name
   ,                                       !- Default Schedule Set Name
   -0,                                     !- Direction of Relative North {deg}
@@ -244,19 +152,6 @@
   0,                                      !- Y Origin {m}
   0,                                      !- Z Origin {m}
   ,                                       !- Building Story Name
-<<<<<<< HEAD
-  {39f7d501-2ebd-4608-bc70-3dde48f49d00}, !- Thermal Zone Name
-  ,                                       !- Part of Total Floor Area
-  ,                                       !- Design Specification Outdoor Air Object Name
-  {c3d84da3-7482-4b20-bb9d-4860d1effeee}; !- Building Unit Name
-
-OS:Surface,
-  {f11da276-de5a-49cc-b3a5-5d3c6a819dfb}, !- Handle
-  Surface 1,                              !- Name
-  Floor,                                  !- Surface Type
-  ,                                       !- Construction Name
-  {a55fbcbc-53c1-4b6b-aaf0-e5e684031846}, !- Space Name
-=======
   {4626df07-4e83-48a3-a092-e9ac05ee9205}, !- Thermal Zone Name
   ,                                       !- Part of Total Floor Area
   ,                                       !- Design Specification Outdoor Air Object Name
@@ -268,7 +163,6 @@
   Floor,                                  !- Surface Type
   ,                                       !- Construction Name
   {2ae28e21-4a17-4acb-a0c1-258bdecbda5c}, !- Space Name
->>>>>>> d6ffb22f
   Foundation,                             !- Outside Boundary Condition
   ,                                       !- Outside Boundary Condition Object
   NoSun,                                  !- Sun Exposure
@@ -281,19 +175,11 @@
   13.6310703908387, 0, 0;                 !- X,Y,Z Vertex 4 {m}
 
 OS:Surface,
-<<<<<<< HEAD
-  {7c29bd55-4ecd-4fee-a743-62bb5317c64f}, !- Handle
-  Surface 2,                              !- Name
-  Wall,                                   !- Surface Type
-  ,                                       !- Construction Name
-  {a55fbcbc-53c1-4b6b-aaf0-e5e684031846}, !- Space Name
-=======
   {f147ef03-5da3-4f4e-9e29-ff1cfd9e5ff2}, !- Handle
   Surface 2,                              !- Name
   Wall,                                   !- Surface Type
   ,                                       !- Construction Name
   {2ae28e21-4a17-4acb-a0c1-258bdecbda5c}, !- Space Name
->>>>>>> d6ffb22f
   Outdoors,                               !- Outside Boundary Condition
   ,                                       !- Outside Boundary Condition Object
   SunExposed,                             !- Sun Exposure
@@ -306,19 +192,11 @@
   0, 0, 2.4384;                           !- X,Y,Z Vertex 4 {m}
 
 OS:Surface,
-<<<<<<< HEAD
-  {55f24783-23ff-4d4b-8ee6-8391e9c48bc8}, !- Handle
-  Surface 3,                              !- Name
-  Wall,                                   !- Surface Type
-  ,                                       !- Construction Name
-  {a55fbcbc-53c1-4b6b-aaf0-e5e684031846}, !- Space Name
-=======
   {ccb0545d-0287-40cd-b402-d8addb29f15e}, !- Handle
   Surface 3,                              !- Name
   Wall,                                   !- Surface Type
   ,                                       !- Construction Name
   {2ae28e21-4a17-4acb-a0c1-258bdecbda5c}, !- Space Name
->>>>>>> d6ffb22f
   Outdoors,                               !- Outside Boundary Condition
   ,                                       !- Outside Boundary Condition Object
   SunExposed,                             !- Sun Exposure
@@ -331,19 +209,11 @@
   0, 6.81553519541936, 2.4384;            !- X,Y,Z Vertex 4 {m}
 
 OS:Surface,
-<<<<<<< HEAD
-  {ea11b066-190f-4063-912d-f37d4c8d3b49}, !- Handle
-  Surface 4,                              !- Name
-  Wall,                                   !- Surface Type
-  ,                                       !- Construction Name
-  {a55fbcbc-53c1-4b6b-aaf0-e5e684031846}, !- Space Name
-=======
   {19f5bc4c-5de9-43a6-855e-83e9040a1f2c}, !- Handle
   Surface 4,                              !- Name
   Wall,                                   !- Surface Type
   ,                                       !- Construction Name
   {2ae28e21-4a17-4acb-a0c1-258bdecbda5c}, !- Space Name
->>>>>>> d6ffb22f
   Outdoors,                               !- Outside Boundary Condition
   ,                                       !- Outside Boundary Condition Object
   SunExposed,                             !- Sun Exposure
@@ -356,19 +226,11 @@
   13.6310703908387, 6.81553519541936, 2.4384; !- X,Y,Z Vertex 4 {m}
 
 OS:Surface,
-<<<<<<< HEAD
-  {bea99cb2-9863-4aab-a71b-9a8faa033c32}, !- Handle
-  Surface 5,                              !- Name
-  Wall,                                   !- Surface Type
-  ,                                       !- Construction Name
-  {a55fbcbc-53c1-4b6b-aaf0-e5e684031846}, !- Space Name
-=======
   {f9618016-6940-40b7-a62e-988de4fb82dc}, !- Handle
   Surface 5,                              !- Name
   Wall,                                   !- Surface Type
   ,                                       !- Construction Name
   {2ae28e21-4a17-4acb-a0c1-258bdecbda5c}, !- Space Name
->>>>>>> d6ffb22f
   Outdoors,                               !- Outside Boundary Condition
   ,                                       !- Outside Boundary Condition Object
   SunExposed,                             !- Sun Exposure
@@ -381,15 +243,6 @@
   13.6310703908387, 0, 2.4384;            !- X,Y,Z Vertex 4 {m}
 
 OS:Surface,
-<<<<<<< HEAD
-  {6d321b3f-24e6-4fb2-bb97-06c35155009c}, !- Handle
-  Surface 6,                              !- Name
-  RoofCeiling,                            !- Surface Type
-  ,                                       !- Construction Name
-  {a55fbcbc-53c1-4b6b-aaf0-e5e684031846}, !- Space Name
-  Surface,                                !- Outside Boundary Condition
-  {fc42a034-21a4-4f9e-9f09-4e2fb3f9ee81}, !- Outside Boundary Condition Object
-=======
   {374515e2-af08-4160-8f2b-5969b0f649c8}, !- Handle
   Surface 6,                              !- Name
   RoofCeiling,                            !- Surface Type
@@ -397,7 +250,6 @@
   {2ae28e21-4a17-4acb-a0c1-258bdecbda5c}, !- Space Name
   Surface,                                !- Outside Boundary Condition
   {c62d461f-d4df-4e2d-a5e4-2d6b1a58dd37}, !- Outside Boundary Condition Object
->>>>>>> d6ffb22f
   NoSun,                                  !- Sun Exposure
   NoWind,                                 !- Wind Exposure
   ,                                       !- View Factor to Ground
@@ -408,11 +260,7 @@
   0, 0, 2.4384;                           !- X,Y,Z Vertex 4 {m}
 
 OS:SpaceType,
-<<<<<<< HEAD
-  {eb618901-536c-4a07-b95c-19afbb49e7e8}, !- Handle
-=======
   {58fca520-0367-4012-ad18-b21ceb985528}, !- Handle
->>>>>>> d6ffb22f
   Space Type 1,                           !- Name
   ,                                       !- Default Construction Set Name
   ,                                       !- Default Schedule Set Name
@@ -423,15 +271,9 @@
   living;                                 !- Standards Space Type
 
 OS:Space,
-<<<<<<< HEAD
-  {665900dd-ac6d-4721-888e-164feb32b646}, !- Handle
-  living space|story 2,                   !- Name
-  {eb618901-536c-4a07-b95c-19afbb49e7e8}, !- Space Type Name
-=======
   {7471d4b7-2fae-443a-af5d-dadeb32f2b47}, !- Handle
   living space|story 2,                   !- Name
   {58fca520-0367-4012-ad18-b21ceb985528}, !- Space Type Name
->>>>>>> d6ffb22f
   ,                                       !- Default Construction Set Name
   ,                                       !- Default Schedule Set Name
   -0,                                     !- Direction of Relative North {deg}
@@ -439,21 +281,6 @@
   0,                                      !- Y Origin {m}
   2.4384,                                 !- Z Origin {m}
   ,                                       !- Building Story Name
-<<<<<<< HEAD
-  {39f7d501-2ebd-4608-bc70-3dde48f49d00}, !- Thermal Zone Name
-  ,                                       !- Part of Total Floor Area
-  ,                                       !- Design Specification Outdoor Air Object Name
-  {c3d84da3-7482-4b20-bb9d-4860d1effeee}; !- Building Unit Name
-
-OS:Surface,
-  {fc42a034-21a4-4f9e-9f09-4e2fb3f9ee81}, !- Handle
-  Surface 7,                              !- Name
-  Floor,                                  !- Surface Type
-  ,                                       !- Construction Name
-  {665900dd-ac6d-4721-888e-164feb32b646}, !- Space Name
-  Surface,                                !- Outside Boundary Condition
-  {6d321b3f-24e6-4fb2-bb97-06c35155009c}, !- Outside Boundary Condition Object
-=======
   {4626df07-4e83-48a3-a092-e9ac05ee9205}, !- Thermal Zone Name
   ,                                       !- Part of Total Floor Area
   ,                                       !- Design Specification Outdoor Air Object Name
@@ -467,7 +294,6 @@
   {7471d4b7-2fae-443a-af5d-dadeb32f2b47}, !- Space Name
   Surface,                                !- Outside Boundary Condition
   {374515e2-af08-4160-8f2b-5969b0f649c8}, !- Outside Boundary Condition Object
->>>>>>> d6ffb22f
   NoSun,                                  !- Sun Exposure
   NoWind,                                 !- Wind Exposure
   ,                                       !- View Factor to Ground
@@ -478,19 +304,11 @@
   13.6310703908387, 0, 0;                 !- X,Y,Z Vertex 4 {m}
 
 OS:Surface,
-<<<<<<< HEAD
-  {544b6883-5bd0-4955-a067-6fe22ad286df}, !- Handle
-  Surface 8,                              !- Name
-  Wall,                                   !- Surface Type
-  ,                                       !- Construction Name
-  {665900dd-ac6d-4721-888e-164feb32b646}, !- Space Name
-=======
   {6cbe4224-dbd6-4d1a-a1e3-295201ee2960}, !- Handle
   Surface 8,                              !- Name
   Wall,                                   !- Surface Type
   ,                                       !- Construction Name
   {7471d4b7-2fae-443a-af5d-dadeb32f2b47}, !- Space Name
->>>>>>> d6ffb22f
   Outdoors,                               !- Outside Boundary Condition
   ,                                       !- Outside Boundary Condition Object
   SunExposed,                             !- Sun Exposure
@@ -503,19 +321,11 @@
   0, 0, 2.4384;                           !- X,Y,Z Vertex 4 {m}
 
 OS:Surface,
-<<<<<<< HEAD
-  {81eb383b-1624-4eac-81c9-3da3ca6a0cba}, !- Handle
-  Surface 9,                              !- Name
-  Wall,                                   !- Surface Type
-  ,                                       !- Construction Name
-  {665900dd-ac6d-4721-888e-164feb32b646}, !- Space Name
-=======
   {c5ed4886-89a2-47d4-ba95-0547b0d31b25}, !- Handle
   Surface 9,                              !- Name
   Wall,                                   !- Surface Type
   ,                                       !- Construction Name
   {7471d4b7-2fae-443a-af5d-dadeb32f2b47}, !- Space Name
->>>>>>> d6ffb22f
   Outdoors,                               !- Outside Boundary Condition
   ,                                       !- Outside Boundary Condition Object
   SunExposed,                             !- Sun Exposure
@@ -528,19 +338,11 @@
   0, 6.81553519541936, 2.4384;            !- X,Y,Z Vertex 4 {m}
 
 OS:Surface,
-<<<<<<< HEAD
-  {b0e433c7-7c65-4933-83e2-863c7f6699bc}, !- Handle
-  Surface 10,                             !- Name
-  Wall,                                   !- Surface Type
-  ,                                       !- Construction Name
-  {665900dd-ac6d-4721-888e-164feb32b646}, !- Space Name
-=======
   {53d6b75f-90d8-4425-b326-60f256e52980}, !- Handle
   Surface 10,                             !- Name
   Wall,                                   !- Surface Type
   ,                                       !- Construction Name
   {7471d4b7-2fae-443a-af5d-dadeb32f2b47}, !- Space Name
->>>>>>> d6ffb22f
   Outdoors,                               !- Outside Boundary Condition
   ,                                       !- Outside Boundary Condition Object
   SunExposed,                             !- Sun Exposure
@@ -553,19 +355,11 @@
   13.6310703908387, 6.81553519541936, 2.4384; !- X,Y,Z Vertex 4 {m}
 
 OS:Surface,
-<<<<<<< HEAD
-  {e7c21ff2-0da7-475d-8c97-5869c0702aae}, !- Handle
-  Surface 11,                             !- Name
-  Wall,                                   !- Surface Type
-  ,                                       !- Construction Name
-  {665900dd-ac6d-4721-888e-164feb32b646}, !- Space Name
-=======
   {1d21f7d7-0c65-49a8-9a67-fbbca6c56e2d}, !- Handle
   Surface 11,                             !- Name
   Wall,                                   !- Surface Type
   ,                                       !- Construction Name
   {7471d4b7-2fae-443a-af5d-dadeb32f2b47}, !- Space Name
->>>>>>> d6ffb22f
   Outdoors,                               !- Outside Boundary Condition
   ,                                       !- Outside Boundary Condition Object
   SunExposed,                             !- Sun Exposure
@@ -578,15 +372,6 @@
   13.6310703908387, 0, 2.4384;            !- X,Y,Z Vertex 4 {m}
 
 OS:Surface,
-<<<<<<< HEAD
-  {a5427e38-1110-4be7-baa2-13a1cb651bd4}, !- Handle
-  Surface 12,                             !- Name
-  RoofCeiling,                            !- Surface Type
-  ,                                       !- Construction Name
-  {665900dd-ac6d-4721-888e-164feb32b646}, !- Space Name
-  Surface,                                !- Outside Boundary Condition
-  {7b363d3d-4b23-4b9d-9cb4-93f10f1e614d}, !- Outside Boundary Condition Object
-=======
   {a3e1ee62-eeb0-46a1-8444-990f01dc5968}, !- Handle
   Surface 12,                             !- Name
   RoofCeiling,                            !- Surface Type
@@ -594,7 +379,6 @@
   {7471d4b7-2fae-443a-af5d-dadeb32f2b47}, !- Space Name
   Surface,                                !- Outside Boundary Condition
   {82c768ff-81db-4fb8-a98a-abce65491708}, !- Outside Boundary Condition Object
->>>>>>> d6ffb22f
   NoSun,                                  !- Sun Exposure
   NoWind,                                 !- Wind Exposure
   ,                                       !- View Factor to Ground
@@ -605,15 +389,6 @@
   0, 0, 2.4384;                           !- X,Y,Z Vertex 4 {m}
 
 OS:Surface,
-<<<<<<< HEAD
-  {7b363d3d-4b23-4b9d-9cb4-93f10f1e614d}, !- Handle
-  Surface 13,                             !- Name
-  Floor,                                  !- Surface Type
-  ,                                       !- Construction Name
-  {0316d91a-70cc-4918-9ffe-0370afac159b}, !- Space Name
-  Surface,                                !- Outside Boundary Condition
-  {a5427e38-1110-4be7-baa2-13a1cb651bd4}, !- Outside Boundary Condition Object
-=======
   {82c768ff-81db-4fb8-a98a-abce65491708}, !- Handle
   Surface 13,                             !- Name
   Floor,                                  !- Surface Type
@@ -621,7 +396,6 @@
   {d7874419-91f6-4f6c-b4b3-37d1a921b47c}, !- Space Name
   Surface,                                !- Outside Boundary Condition
   {a3e1ee62-eeb0-46a1-8444-990f01dc5968}, !- Outside Boundary Condition Object
->>>>>>> d6ffb22f
   NoSun,                                  !- Sun Exposure
   NoWind,                                 !- Wind Exposure
   ,                                       !- View Factor to Ground
@@ -632,19 +406,11 @@
   0, 0, 0;                                !- X,Y,Z Vertex 4 {m}
 
 OS:Surface,
-<<<<<<< HEAD
-  {4b6ef8a9-848f-4a78-b6a6-0574620f9aab}, !- Handle
-  Surface 14,                             !- Name
-  RoofCeiling,                            !- Surface Type
-  ,                                       !- Construction Name
-  {0316d91a-70cc-4918-9ffe-0370afac159b}, !- Space Name
-=======
   {e312b747-bbce-4dee-9655-94f7d9304b68}, !- Handle
   Surface 14,                             !- Name
   RoofCeiling,                            !- Surface Type
   ,                                       !- Construction Name
   {d7874419-91f6-4f6c-b4b3-37d1a921b47c}, !- Space Name
->>>>>>> d6ffb22f
   Outdoors,                               !- Outside Boundary Condition
   ,                                       !- Outside Boundary Condition Object
   SunExposed,                             !- Sun Exposure
@@ -657,19 +423,11 @@
   13.6310703908387, 0, 0;                 !- X,Y,Z Vertex 4 {m}
 
 OS:Surface,
-<<<<<<< HEAD
-  {33391352-f011-4b4b-8c49-5fc839b6e3ea}, !- Handle
-  Surface 15,                             !- Name
-  RoofCeiling,                            !- Surface Type
-  ,                                       !- Construction Name
-  {0316d91a-70cc-4918-9ffe-0370afac159b}, !- Space Name
-=======
   {93f5234b-5bd8-431c-9e46-acf695bbd751}, !- Handle
   Surface 15,                             !- Name
   RoofCeiling,                            !- Surface Type
   ,                                       !- Construction Name
   {d7874419-91f6-4f6c-b4b3-37d1a921b47c}, !- Space Name
->>>>>>> d6ffb22f
   Outdoors,                               !- Outside Boundary Condition
   ,                                       !- Outside Boundary Condition Object
   SunExposed,                             !- Sun Exposure
@@ -682,19 +440,11 @@
   0, 6.81553519541936, 0;                 !- X,Y,Z Vertex 4 {m}
 
 OS:Surface,
-<<<<<<< HEAD
-  {6640abcc-7096-4da3-a0aa-de312a325677}, !- Handle
-  Surface 16,                             !- Name
-  Wall,                                   !- Surface Type
-  ,                                       !- Construction Name
-  {0316d91a-70cc-4918-9ffe-0370afac159b}, !- Space Name
-=======
   {5f3059f6-11c6-48f0-b4e5-2dca6f505bb8}, !- Handle
   Surface 16,                             !- Name
   Wall,                                   !- Surface Type
   ,                                       !- Construction Name
   {d7874419-91f6-4f6c-b4b3-37d1a921b47c}, !- Space Name
->>>>>>> d6ffb22f
   Outdoors,                               !- Outside Boundary Condition
   ,                                       !- Outside Boundary Condition Object
   SunExposed,                             !- Sun Exposure
@@ -706,19 +456,11 @@
   0, 0, 0;                                !- X,Y,Z Vertex 3 {m}
 
 OS:Surface,
-<<<<<<< HEAD
-  {c8c8f1c1-7ef0-4452-98f6-d843ffff0934}, !- Handle
-  Surface 17,                             !- Name
-  Wall,                                   !- Surface Type
-  ,                                       !- Construction Name
-  {0316d91a-70cc-4918-9ffe-0370afac159b}, !- Space Name
-=======
   {a9c95801-893d-4d28-af08-caafeac8ed3f}, !- Handle
   Surface 17,                             !- Name
   Wall,                                   !- Surface Type
   ,                                       !- Construction Name
   {d7874419-91f6-4f6c-b4b3-37d1a921b47c}, !- Space Name
->>>>>>> d6ffb22f
   Outdoors,                               !- Outside Boundary Condition
   ,                                       !- Outside Boundary Condition Object
   SunExposed,                             !- Sun Exposure
@@ -730,15 +472,9 @@
   13.6310703908387, 6.81553519541936, 0;  !- X,Y,Z Vertex 3 {m}
 
 OS:Space,
-<<<<<<< HEAD
-  {0316d91a-70cc-4918-9ffe-0370afac159b}, !- Handle
-  unfinished attic space,                 !- Name
-  {544a61c1-6331-41d6-92cc-ade7aaf3ec3f}, !- Space Type Name
-=======
   {d7874419-91f6-4f6c-b4b3-37d1a921b47c}, !- Handle
   unfinished attic space,                 !- Name
   {e6307ef8-1b4a-4c89-828f-3fd97f934a72}, !- Space Type Name
->>>>>>> d6ffb22f
   ,                                       !- Default Construction Set Name
   ,                                       !- Default Schedule Set Name
   -0,                                     !- Direction of Relative North {deg}
@@ -746,17 +482,10 @@
   0,                                      !- Y Origin {m}
   4.8768,                                 !- Z Origin {m}
   ,                                       !- Building Story Name
-<<<<<<< HEAD
-  {cee9e665-70f6-4e0b-96a9-1be4b7b713ea}; !- Thermal Zone Name
-
-OS:ThermalZone,
-  {cee9e665-70f6-4e0b-96a9-1be4b7b713ea}, !- Handle
-=======
   {4d456436-d80e-4faf-bd38-39ee45cc2421}; !- Thermal Zone Name
 
 OS:ThermalZone,
   {4d456436-d80e-4faf-bd38-39ee45cc2421}, !- Handle
->>>>>>> d6ffb22f
   unfinished attic zone,                  !- Name
   ,                                       !- Multiplier
   ,                                       !- Ceiling Height {m}
@@ -765,17 +494,10 @@
   ,                                       !- Zone Inside Convection Algorithm
   ,                                       !- Zone Outside Convection Algorithm
   ,                                       !- Zone Conditioning Equipment List Name
-<<<<<<< HEAD
-  {d924d03d-26bb-425b-bbd9-30dee50d5592}, !- Zone Air Inlet Port List
-  {78ef38f1-d5cc-4af7-aa5b-8729cf87f55b}, !- Zone Air Exhaust Port List
-  {85641c19-e915-478e-a27f-0562aa9cb246}, !- Zone Air Node Name
-  {2855bf58-2fda-4637-bb91-8d7a043fe25f}, !- Zone Return Air Port List
-=======
   {52635c76-40fd-41a7-9b5c-2df20242d722}, !- Zone Air Inlet Port List
   {2cc5a065-02c6-4672-a228-f9187f53ede1}, !- Zone Air Exhaust Port List
   {5d5066ec-d2fc-4acf-9301-cab2c9208fa7}, !- Zone Air Node Name
   {2207db27-1b75-4f52-8540-d00758a7ce09}, !- Zone Return Air Port List
->>>>>>> d6ffb22f
   ,                                       !- Primary Daylighting Control Name
   ,                                       !- Fraction of Zone Controlled by Primary Daylighting Control
   ,                                       !- Secondary Daylighting Control Name
@@ -786,39 +508,6 @@
   No;                                     !- Use Ideal Air Loads
 
 OS:Node,
-<<<<<<< HEAD
-  {1f70de1c-a77c-4326-94ec-c3d871117063}, !- Handle
-  Node 2,                                 !- Name
-  {85641c19-e915-478e-a27f-0562aa9cb246}, !- Inlet Port
-  ;                                       !- Outlet Port
-
-OS:Connection,
-  {85641c19-e915-478e-a27f-0562aa9cb246}, !- Handle
-  {8605e6d6-d49e-4128-afce-52378c9f567a}, !- Name
-  {cee9e665-70f6-4e0b-96a9-1be4b7b713ea}, !- Source Object
-  11,                                     !- Outlet Port
-  {1f70de1c-a77c-4326-94ec-c3d871117063}, !- Target Object
-  2;                                      !- Inlet Port
-
-OS:PortList,
-  {d924d03d-26bb-425b-bbd9-30dee50d5592}, !- Handle
-  {0ce86f5a-5c07-4330-b2b1-64e4e79f1610}, !- Name
-  {cee9e665-70f6-4e0b-96a9-1be4b7b713ea}; !- HVAC Component
-
-OS:PortList,
-  {78ef38f1-d5cc-4af7-aa5b-8729cf87f55b}, !- Handle
-  {b20ec5a1-f81e-4487-925e-f0b4b0223793}, !- Name
-  {cee9e665-70f6-4e0b-96a9-1be4b7b713ea}; !- HVAC Component
-
-OS:PortList,
-  {2855bf58-2fda-4637-bb91-8d7a043fe25f}, !- Handle
-  {4c4122cb-4bdb-4ee1-9537-55a3278ee9b5}, !- Name
-  {cee9e665-70f6-4e0b-96a9-1be4b7b713ea}; !- HVAC Component
-
-OS:Sizing:Zone,
-  {ee7021f4-f6a9-42a0-ae9d-7ec4570fee5c}, !- Handle
-  {cee9e665-70f6-4e0b-96a9-1be4b7b713ea}, !- Zone or ZoneList Name
-=======
   {ce19b6ab-cc9a-4753-90e2-62bf5e012b50}, !- Handle
   Node 2,                                 !- Name
   {5d5066ec-d2fc-4acf-9301-cab2c9208fa7}, !- Inlet Port
@@ -850,7 +539,6 @@
 OS:Sizing:Zone,
   {0b39e462-bcd2-4908-a72f-f0d8361ae30c}, !- Handle
   {4d456436-d80e-4faf-bd38-39ee45cc2421}, !- Zone or ZoneList Name
->>>>>>> d6ffb22f
   SupplyAirTemperature,                   !- Zone Cooling Design Supply Air Temperature Input Method
   14,                                     !- Zone Cooling Design Supply Air Temperature {C}
   11.11,                                  !- Zone Cooling Design Supply Air Temperature Difference {deltaC}
@@ -879,21 +567,12 @@
   autosize;                               !- Dedicated Outdoor Air High Setpoint Temperature for Design {C}
 
 OS:ZoneHVAC:EquipmentList,
-<<<<<<< HEAD
-  {011e0673-3c6b-47c2-8f32-f936fda623c2}, !- Handle
-  Zone HVAC Equipment List 2,             !- Name
-  {cee9e665-70f6-4e0b-96a9-1be4b7b713ea}; !- Thermal Zone
-
-OS:SpaceType,
-  {544a61c1-6331-41d6-92cc-ade7aaf3ec3f}, !- Handle
-=======
   {cc6e11f4-adfa-4104-b6ba-d953a1a54099}, !- Handle
   Zone HVAC Equipment List 2,             !- Name
   {4d456436-d80e-4faf-bd38-39ee45cc2421}; !- Thermal Zone
 
 OS:SpaceType,
   {e6307ef8-1b4a-4c89-828f-3fd97f934a72}, !- Handle
->>>>>>> d6ffb22f
   Space Type 2,                           !- Name
   ,                                       !- Default Construction Set Name
   ,                                       !- Default Schedule Set Name
@@ -904,21 +583,13 @@
   unfinished attic;                       !- Standards Space Type
 
 OS:BuildingUnit,
-<<<<<<< HEAD
-  {c3d84da3-7482-4b20-bb9d-4860d1effeee}, !- Handle
-=======
   {82fb6d1c-2880-46e7-87e8-49475add1e60}, !- Handle
->>>>>>> d6ffb22f
   unit 1,                                 !- Name
   ,                                       !- Rendering Color
   Residential;                            !- Building Unit Type
 
 OS:Building,
-<<<<<<< HEAD
-  {9862bb66-609f-4a70-9cf2-da44f98eab88}, !- Handle
-=======
   {a5e27dd1-4592-4561-87e2-3260db91813a}, !- Handle
->>>>>>> d6ffb22f
   Building 1,                             !- Name
   ,                                       !- Building Sector Type
   180,                                    !- North Axis {deg}
@@ -933,13 +604,8 @@
   1;                                      !- Standards Number of Living Units
 
 OS:AdditionalProperties,
-<<<<<<< HEAD
-  {06292fea-8e0d-4c9a-8428-2dd05b890dbe}, !- Handle
-  {9862bb66-609f-4a70-9cf2-da44f98eab88}, !- Object Name
-=======
   {a84df1e5-ed6c-4b4e-9d2d-a9c1c33f3555}, !- Handle
   {a5e27dd1-4592-4561-87e2-3260db91813a}, !- Object Name
->>>>>>> d6ffb22f
   Total Units Represented,                !- Feature Name 1
   Integer,                                !- Feature Data Type 1
   1,                                      !- Feature Value 1
@@ -948,13 +614,8 @@
   1;                                      !- Feature Value 2
 
 OS:AdditionalProperties,
-<<<<<<< HEAD
-  {b743dda4-2f5c-46b6-bdcb-d73bd1fd6206}, !- Handle
-  {c3d84da3-7482-4b20-bb9d-4860d1effeee}, !- Object Name
-=======
   {6b1e4f62-ca3c-4f42-b9be-a552004f4099}, !- Handle
   {82fb6d1c-2880-46e7-87e8-49475add1e60}, !- Object Name
->>>>>>> d6ffb22f
   NumberOfBedrooms,                       !- Feature Name 1
   Integer,                                !- Feature Data Type 1
   3,                                      !- Feature Value 1
@@ -963,11 +624,7 @@
   2;                                      !- Feature Value 2
 
 OS:Schedule:Day,
-<<<<<<< HEAD
-  {b26af3ee-22a4-49aa-b8aa-1d2a70f5cbde}, !- Handle
-=======
   {0be41674-1ed9-45ff-ab63-ac1002aafa60}, !- Handle
->>>>>>> d6ffb22f
   Schedule Day 1,                         !- Name
   ,                                       !- Schedule Type Limits Name
   ,                                       !- Interpolate to Timestep
@@ -976,11 +633,7 @@
   0;                                      !- Value Until Time 1
 
 OS:Schedule:Day,
-<<<<<<< HEAD
-  {6c47ae1c-85bc-4153-8b35-e3473e21ac8d}, !- Handle
-=======
   {3f6e6ed2-2934-4944-97dd-1df420bcdd24}, !- Handle
->>>>>>> d6ffb22f
   Schedule Day 2,                         !- Name
   ,                                       !- Schedule Type Limits Name
   ,                                       !- Interpolate to Timestep
@@ -989,11 +642,7 @@
   1;                                      !- Value Until Time 1
 
 OS:WeatherFile,
-<<<<<<< HEAD
-  {1414e097-0081-49a5-9ef9-916b9c194afb}, !- Handle
-=======
   {b6ce256e-1d6b-4f08-9ac7-b5b95eaec7a0}, !- Handle
->>>>>>> d6ffb22f
   Denver Intl Ap,                         !- City
   CO,                                     !- State Province Region
   USA,                                    !- Country
@@ -1007,13 +656,8 @@
   E23378AA;                               !- Checksum
 
 OS:AdditionalProperties,
-<<<<<<< HEAD
-  {74128e93-2c0a-4c5c-af2a-76363d92bb83}, !- Handle
-  {1414e097-0081-49a5-9ef9-916b9c194afb}, !- Object Name
-=======
   {2c098411-8dfc-4aae-91d6-2c9d32acfdb0}, !- Handle
   {b6ce256e-1d6b-4f08-9ac7-b5b95eaec7a0}, !- Object Name
->>>>>>> d6ffb22f
   EPWHeaderCity,                          !- Feature Name 1
   String,                                 !- Feature Data Type 1
   Denver Intl Ap,                         !- Feature Value 1
@@ -1121,11 +765,7 @@
   84;                                     !- Feature Value 35
 
 OS:Site,
-<<<<<<< HEAD
-  {58003189-d263-4e76-bc77-17d31e13d920}, !- Handle
-=======
   {302d9351-ae1d-46fc-82be-46f0059ddde8}, !- Handle
->>>>>>> d6ffb22f
   Denver Intl Ap_CO_USA,                  !- Name
   39.83,                                  !- Latitude {deg}
   -104.65,                                !- Longitude {deg}
@@ -1134,11 +774,7 @@
   ;                                       !- Terrain
 
 OS:ClimateZones,
-<<<<<<< HEAD
-  {f8402a19-5330-4636-89e2-addafa84c008}, !- Handle
-=======
   {b83367ec-1188-43b8-9062-76fff43e4c0b}, !- Handle
->>>>>>> d6ffb22f
   ,                                       !- Active Institution
   ,                                       !- Active Year
   ,                                       !- Climate Zone Institution Name 1
@@ -1151,31 +787,19 @@
   Cold;                                   !- Climate Zone Value 2
 
 OS:Site:WaterMainsTemperature,
-<<<<<<< HEAD
-  {314301ca-a809-4df9-93fe-80f05320400e}, !- Handle
-=======
   {7f253a97-42ef-4be1-97b1-8cc18bf447fa}, !- Handle
->>>>>>> d6ffb22f
   Correlation,                            !- Calculation Method
   ,                                       !- Temperature Schedule Name
   10.8753424657535,                       !- Annual Average Outdoor Air Temperature {C}
   23.1524007936508;                       !- Maximum Difference In Monthly Average Outdoor Air Temperatures {deltaC}
 
 OS:RunPeriodControl:DaylightSavingTime,
-<<<<<<< HEAD
-  {ac469fc2-191e-4a44-8257-c251b3b6d235}, !- Handle
-=======
   {1deb4fda-b9ce-4a4a-abb2-189f84459ff4}, !- Handle
->>>>>>> d6ffb22f
   4/7,                                    !- Start Date
   10/26;                                  !- End Date
 
 OS:Site:GroundTemperature:Deep,
-<<<<<<< HEAD
-  {51fd14d1-d5c1-4020-9c10-4a1016662f7c}, !- Handle
-=======
   {646ba7e8-7e27-4c8a-9137-3e36bb25a8f3}, !- Handle
->>>>>>> d6ffb22f
   10.8753424657535,                       !- January Deep Ground Temperature {C}
   10.8753424657535,                       !- February Deep Ground Temperature {C}
   10.8753424657535,                       !- March Deep Ground Temperature {C}
