--- conflicted
+++ resolved
@@ -1,53 +1,26 @@
 !- NOTE: Auto-generated from /test/osw_files/SFD_2000sqft_2story_SL_UA_Denver_West.osw
 
 OS:Version,
-<<<<<<< HEAD
-  {cf279a92-f431-493c-ac31-3ccf621cc76a}, !- Handle
-  2.8.1;                                  !- Version Identifier
-
-OS:SimulationControl,
-  {c2a4620b-067d-4699-ae8f-f222637d336c}, !- Handle
-=======
   {ff44356b-6c2e-479e-b26a-74ffa994c3ee}, !- Handle
   2.8.0;                                  !- Version Identifier
 
 OS:SimulationControl,
   {cfdc5ce1-f640-4d28-a3be-986c946d26c1}, !- Handle
->>>>>>> a5f3a604
   ,                                       !- Do Zone Sizing Calculation
   ,                                       !- Do System Sizing Calculation
   ,                                       !- Do Plant Sizing Calculation
   No;                                     !- Run Simulation for Sizing Periods
 
 OS:Timestep,
-<<<<<<< HEAD
-  {f00970dc-db6c-4cc1-8126-c6648c202206}, !- Handle
-  6;                                      !- Number of Timesteps per Hour
-
-OS:ShadowCalculation,
-  {b80a2fa1-052d-486a-be13-9e143ef14e78}, !- Handle
-=======
   {c5833a8a-8b24-43ae-905e-47d40c5952ef}, !- Handle
   6;                                      !- Number of Timesteps per Hour
 
 OS:ShadowCalculation,
   {0ef2a65e-fec4-491f-b50c-0da52db06609}, !- Handle
->>>>>>> a5f3a604
   20,                                     !- Calculation Frequency
   200;                                    !- Maximum Figures in Shadow Overlap Calculations
 
 OS:SurfaceConvectionAlgorithm:Outside,
-<<<<<<< HEAD
-  {3cb89bd2-e0b4-4db1-aa54-e93225110a7b}, !- Handle
-  DOE-2;                                  !- Algorithm
-
-OS:SurfaceConvectionAlgorithm:Inside,
-  {ea3b5685-0786-46bd-90dd-15e1e8a8a2f5}, !- Handle
-  TARP;                                   !- Algorithm
-
-OS:ZoneCapacitanceMultiplier:ResearchSpecial,
-  {bd17f515-128c-49f6-a213-803d0210e4e0}, !- Handle
-=======
   {23027c68-8b7a-4795-9871-d87aa650e404}, !- Handle
   DOE-2;                                  !- Algorithm
 
@@ -57,17 +30,12 @@
 
 OS:ZoneCapacitanceMultiplier:ResearchSpecial,
   {03e581d1-a646-4a20-b9c6-0c118d8dc5c9}, !- Handle
->>>>>>> a5f3a604
   ,                                       !- Temperature Capacity Multiplier
   15,                                     !- Humidity Capacity Multiplier
   ;                                       !- Carbon Dioxide Capacity Multiplier
 
 OS:RunPeriod,
-<<<<<<< HEAD
-  {a2dd2697-4bc7-4f13-95a8-c0556d8fafa6}, !- Handle
-=======
   {7990e8c1-2349-4462-b84c-4981dcd35e59}, !- Handle
->>>>>>> a5f3a604
   Run Period 1,                           !- Name
   1,                                      !- Begin Month
   1,                                      !- Begin Day of Month
@@ -87,11 +55,7 @@
   ;                                       !- Is Leap Year
 
 OS:ThermalZone,
-<<<<<<< HEAD
-  {4ed2ac5e-2289-4b3c-a87a-6f6d06e6ea69}, !- Handle
-=======
   {c26a74fe-5ab7-41af-a935-6e898272a92a}, !- Handle
->>>>>>> a5f3a604
   living zone,                            !- Name
   ,                                       !- Multiplier
   ,                                       !- Ceiling Height {m}
@@ -100,17 +64,10 @@
   ,                                       !- Zone Inside Convection Algorithm
   ,                                       !- Zone Outside Convection Algorithm
   ,                                       !- Zone Conditioning Equipment List Name
-<<<<<<< HEAD
-  {32cd2024-589f-4cf6-936f-f106a9af1803}, !- Zone Air Inlet Port List
-  {17722c48-c02f-42c6-bddb-9a1871a241f1}, !- Zone Air Exhaust Port List
-  {cb388c1e-77d0-4e4b-bbbe-51c42beeb63a}, !- Zone Air Node Name
-  {180fb11b-bebe-42a6-a1e4-97b124dd06a5}, !- Zone Return Air Port List
-=======
   {a45de25e-5bde-417e-baf6-b1dd367d86cf}, !- Zone Air Inlet Port List
   {4e1b648d-98c6-4bd2-8649-f3a76f08562e}, !- Zone Air Exhaust Port List
   {987e99ed-8722-45d9-9ab3-d8a3924dccab}, !- Zone Air Node Name
   {21741580-422c-4cb0-9201-0404e44d44bf}, !- Zone Return Air Port List
->>>>>>> a5f3a604
   ,                                       !- Primary Daylighting Control Name
   ,                                       !- Fraction of Zone Controlled by Primary Daylighting Control
   ,                                       !- Secondary Daylighting Control Name
@@ -121,39 +78,6 @@
   No;                                     !- Use Ideal Air Loads
 
 OS:Node,
-<<<<<<< HEAD
-  {c41f35b2-5122-4bb3-bef5-f0cf69cd6f2b}, !- Handle
-  Node 1,                                 !- Name
-  {cb388c1e-77d0-4e4b-bbbe-51c42beeb63a}, !- Inlet Port
-  ;                                       !- Outlet Port
-
-OS:Connection,
-  {cb388c1e-77d0-4e4b-bbbe-51c42beeb63a}, !- Handle
-  {cd3da5d8-d908-4586-b1b6-1ff229531934}, !- Name
-  {4ed2ac5e-2289-4b3c-a87a-6f6d06e6ea69}, !- Source Object
-  11,                                     !- Outlet Port
-  {c41f35b2-5122-4bb3-bef5-f0cf69cd6f2b}, !- Target Object
-  2;                                      !- Inlet Port
-
-OS:PortList,
-  {32cd2024-589f-4cf6-936f-f106a9af1803}, !- Handle
-  {ab0d6e0f-c821-4bfb-988a-0c561be8858a}, !- Name
-  {4ed2ac5e-2289-4b3c-a87a-6f6d06e6ea69}; !- HVAC Component
-
-OS:PortList,
-  {17722c48-c02f-42c6-bddb-9a1871a241f1}, !- Handle
-  {428dc567-1c1e-4363-95d4-c6c0f1c1c1cd}, !- Name
-  {4ed2ac5e-2289-4b3c-a87a-6f6d06e6ea69}; !- HVAC Component
-
-OS:PortList,
-  {180fb11b-bebe-42a6-a1e4-97b124dd06a5}, !- Handle
-  {0274b431-769d-45f3-922f-e5ccd4fe632d}, !- Name
-  {4ed2ac5e-2289-4b3c-a87a-6f6d06e6ea69}; !- HVAC Component
-
-OS:Sizing:Zone,
-  {373a101b-b360-4793-b4e1-bddbd2a8a3db}, !- Handle
-  {4ed2ac5e-2289-4b3c-a87a-6f6d06e6ea69}, !- Zone or ZoneList Name
-=======
   {ed66bc27-2da6-4b74-a2cb-4d4c2787d527}, !- Handle
   Node 1,                                 !- Name
   {987e99ed-8722-45d9-9ab3-d8a3924dccab}, !- Inlet Port
@@ -185,7 +109,6 @@
 OS:Sizing:Zone,
   {ad3f8180-74c7-4512-8470-c63b2679dad0}, !- Handle
   {c26a74fe-5ab7-41af-a935-6e898272a92a}, !- Zone or ZoneList Name
->>>>>>> a5f3a604
   SupplyAirTemperature,                   !- Zone Cooling Design Supply Air Temperature Input Method
   14,                                     !- Zone Cooling Design Supply Air Temperature {C}
   11.11,                                  !- Zone Cooling Design Supply Air Temperature Difference {deltaC}
@@ -214,16 +137,6 @@
   autosize;                               !- Dedicated Outdoor Air High Setpoint Temperature for Design {C}
 
 OS:ZoneHVAC:EquipmentList,
-<<<<<<< HEAD
-  {5e3e9f5e-fda1-417c-9cc4-1990ef9f621c}, !- Handle
-  Zone HVAC Equipment List 1,             !- Name
-  {4ed2ac5e-2289-4b3c-a87a-6f6d06e6ea69}; !- Thermal Zone
-
-OS:Space,
-  {5361c0f2-62d4-484c-ba41-4667521fec2e}, !- Handle
-  living space,                           !- Name
-  {ead10aa0-9a78-42c1-9054-3e3f61c9ae8b}, !- Space Type Name
-=======
   {9f30e4a4-e73c-439f-b3ea-ba158e77c774}, !- Handle
   Zone HVAC Equipment List 1,             !- Name
   {c26a74fe-5ab7-41af-a935-6e898272a92a}; !- Thermal Zone
@@ -232,7 +145,6 @@
   {de62b664-d8b2-4509-a0a8-d9886c13bd95}, !- Handle
   living space,                           !- Name
   {d499b97e-8945-4551-8053-c44d72999a06}, !- Space Type Name
->>>>>>> a5f3a604
   ,                                       !- Default Construction Set Name
   ,                                       !- Default Schedule Set Name
   -0,                                     !- Direction of Relative North {deg}
@@ -240,19 +152,6 @@
   0,                                      !- Y Origin {m}
   0,                                      !- Z Origin {m}
   ,                                       !- Building Story Name
-<<<<<<< HEAD
-  {4ed2ac5e-2289-4b3c-a87a-6f6d06e6ea69}, !- Thermal Zone Name
-  ,                                       !- Part of Total Floor Area
-  ,                                       !- Design Specification Outdoor Air Object Name
-  {b87595b6-8de8-4596-a780-3721b24907ab}; !- Building Unit Name
-
-OS:Surface,
-  {b1bda304-523a-4433-894c-89e6cf3e211c}, !- Handle
-  Surface 1,                              !- Name
-  Floor,                                  !- Surface Type
-  ,                                       !- Construction Name
-  {5361c0f2-62d4-484c-ba41-4667521fec2e}, !- Space Name
-=======
   {c26a74fe-5ab7-41af-a935-6e898272a92a}, !- Thermal Zone Name
   ,                                       !- Part of Total Floor Area
   ,                                       !- Design Specification Outdoor Air Object Name
@@ -264,7 +163,6 @@
   Floor,                                  !- Surface Type
   ,                                       !- Construction Name
   {de62b664-d8b2-4509-a0a8-d9886c13bd95}, !- Space Name
->>>>>>> a5f3a604
   Foundation,                             !- Outside Boundary Condition
   ,                                       !- Outside Boundary Condition Object
   NoSun,                                  !- Sun Exposure
@@ -277,19 +175,11 @@
   13.6310703908387, 0, 0;                 !- X,Y,Z Vertex 4 {m}
 
 OS:Surface,
-<<<<<<< HEAD
-  {ecb68f60-4134-4676-be20-b16b86f63c61}, !- Handle
-  Surface 2,                              !- Name
-  Wall,                                   !- Surface Type
-  ,                                       !- Construction Name
-  {5361c0f2-62d4-484c-ba41-4667521fec2e}, !- Space Name
-=======
   {afe3a842-a28c-45bc-ba7e-3e298a2e28c8}, !- Handle
   Surface 2,                              !- Name
   Wall,                                   !- Surface Type
   ,                                       !- Construction Name
   {de62b664-d8b2-4509-a0a8-d9886c13bd95}, !- Space Name
->>>>>>> a5f3a604
   Outdoors,                               !- Outside Boundary Condition
   ,                                       !- Outside Boundary Condition Object
   SunExposed,                             !- Sun Exposure
@@ -302,19 +192,11 @@
   0, 0, 2.4384;                           !- X,Y,Z Vertex 4 {m}
 
 OS:Surface,
-<<<<<<< HEAD
-  {24fbb7de-bd5c-4809-a09e-34b78641b0ca}, !- Handle
-  Surface 3,                              !- Name
-  Wall,                                   !- Surface Type
-  ,                                       !- Construction Name
-  {5361c0f2-62d4-484c-ba41-4667521fec2e}, !- Space Name
-=======
   {1e5d6acb-0084-45ad-8c67-fb4a50f7d143}, !- Handle
   Surface 3,                              !- Name
   Wall,                                   !- Surface Type
   ,                                       !- Construction Name
   {de62b664-d8b2-4509-a0a8-d9886c13bd95}, !- Space Name
->>>>>>> a5f3a604
   Outdoors,                               !- Outside Boundary Condition
   ,                                       !- Outside Boundary Condition Object
   SunExposed,                             !- Sun Exposure
@@ -327,19 +209,11 @@
   0, 6.81553519541936, 2.4384;            !- X,Y,Z Vertex 4 {m}
 
 OS:Surface,
-<<<<<<< HEAD
-  {15f2aed0-71e2-4b72-aee8-805f28ad45fc}, !- Handle
-  Surface 4,                              !- Name
-  Wall,                                   !- Surface Type
-  ,                                       !- Construction Name
-  {5361c0f2-62d4-484c-ba41-4667521fec2e}, !- Space Name
-=======
   {14fb070c-805c-4db2-bb22-dce7f7c3e38d}, !- Handle
   Surface 4,                              !- Name
   Wall,                                   !- Surface Type
   ,                                       !- Construction Name
   {de62b664-d8b2-4509-a0a8-d9886c13bd95}, !- Space Name
->>>>>>> a5f3a604
   Outdoors,                               !- Outside Boundary Condition
   ,                                       !- Outside Boundary Condition Object
   SunExposed,                             !- Sun Exposure
@@ -352,19 +226,11 @@
   13.6310703908387, 6.81553519541936, 2.4384; !- X,Y,Z Vertex 4 {m}
 
 OS:Surface,
-<<<<<<< HEAD
-  {e669de4b-7837-424b-bd7c-867cb84a581e}, !- Handle
-  Surface 5,                              !- Name
-  Wall,                                   !- Surface Type
-  ,                                       !- Construction Name
-  {5361c0f2-62d4-484c-ba41-4667521fec2e}, !- Space Name
-=======
   {30595ada-22e7-4180-8f6b-30dde937adcc}, !- Handle
   Surface 5,                              !- Name
   Wall,                                   !- Surface Type
   ,                                       !- Construction Name
   {de62b664-d8b2-4509-a0a8-d9886c13bd95}, !- Space Name
->>>>>>> a5f3a604
   Outdoors,                               !- Outside Boundary Condition
   ,                                       !- Outside Boundary Condition Object
   SunExposed,                             !- Sun Exposure
@@ -377,15 +243,6 @@
   13.6310703908387, 0, 2.4384;            !- X,Y,Z Vertex 4 {m}
 
 OS:Surface,
-<<<<<<< HEAD
-  {0883095b-c35e-462c-b366-c6e8e6b192ee}, !- Handle
-  Surface 6,                              !- Name
-  RoofCeiling,                            !- Surface Type
-  ,                                       !- Construction Name
-  {5361c0f2-62d4-484c-ba41-4667521fec2e}, !- Space Name
-  Surface,                                !- Outside Boundary Condition
-  {7a23be8a-c63e-41a1-8d96-6935e5c0f271}, !- Outside Boundary Condition Object
-=======
   {1a575afa-a70b-47cd-a587-34c843c6da57}, !- Handle
   Surface 6,                              !- Name
   RoofCeiling,                            !- Surface Type
@@ -393,7 +250,6 @@
   {de62b664-d8b2-4509-a0a8-d9886c13bd95}, !- Space Name
   Surface,                                !- Outside Boundary Condition
   {d60e1f32-52ea-40f2-972c-f41a60b6bae5}, !- Outside Boundary Condition Object
->>>>>>> a5f3a604
   NoSun,                                  !- Sun Exposure
   NoWind,                                 !- Wind Exposure
   ,                                       !- View Factor to Ground
@@ -404,11 +260,7 @@
   0, 0, 2.4384;                           !- X,Y,Z Vertex 4 {m}
 
 OS:SpaceType,
-<<<<<<< HEAD
-  {ead10aa0-9a78-42c1-9054-3e3f61c9ae8b}, !- Handle
-=======
   {d499b97e-8945-4551-8053-c44d72999a06}, !- Handle
->>>>>>> a5f3a604
   Space Type 1,                           !- Name
   ,                                       !- Default Construction Set Name
   ,                                       !- Default Schedule Set Name
@@ -419,15 +271,9 @@
   living;                                 !- Standards Space Type
 
 OS:Space,
-<<<<<<< HEAD
-  {92f8cb87-71d6-49b5-888f-75fc7b25b3d4}, !- Handle
-  living space|story 2,                   !- Name
-  {ead10aa0-9a78-42c1-9054-3e3f61c9ae8b}, !- Space Type Name
-=======
   {6eed72b6-60df-4768-ad68-b118afd1cf5a}, !- Handle
   living space|story 2,                   !- Name
   {d499b97e-8945-4551-8053-c44d72999a06}, !- Space Type Name
->>>>>>> a5f3a604
   ,                                       !- Default Construction Set Name
   ,                                       !- Default Schedule Set Name
   -0,                                     !- Direction of Relative North {deg}
@@ -435,21 +281,6 @@
   0,                                      !- Y Origin {m}
   2.4384,                                 !- Z Origin {m}
   ,                                       !- Building Story Name
-<<<<<<< HEAD
-  {4ed2ac5e-2289-4b3c-a87a-6f6d06e6ea69}, !- Thermal Zone Name
-  ,                                       !- Part of Total Floor Area
-  ,                                       !- Design Specification Outdoor Air Object Name
-  {b87595b6-8de8-4596-a780-3721b24907ab}; !- Building Unit Name
-
-OS:Surface,
-  {7a23be8a-c63e-41a1-8d96-6935e5c0f271}, !- Handle
-  Surface 7,                              !- Name
-  Floor,                                  !- Surface Type
-  ,                                       !- Construction Name
-  {92f8cb87-71d6-49b5-888f-75fc7b25b3d4}, !- Space Name
-  Surface,                                !- Outside Boundary Condition
-  {0883095b-c35e-462c-b366-c6e8e6b192ee}, !- Outside Boundary Condition Object
-=======
   {c26a74fe-5ab7-41af-a935-6e898272a92a}, !- Thermal Zone Name
   ,                                       !- Part of Total Floor Area
   ,                                       !- Design Specification Outdoor Air Object Name
@@ -463,7 +294,6 @@
   {6eed72b6-60df-4768-ad68-b118afd1cf5a}, !- Space Name
   Surface,                                !- Outside Boundary Condition
   {1a575afa-a70b-47cd-a587-34c843c6da57}, !- Outside Boundary Condition Object
->>>>>>> a5f3a604
   NoSun,                                  !- Sun Exposure
   NoWind,                                 !- Wind Exposure
   ,                                       !- View Factor to Ground
@@ -474,19 +304,11 @@
   13.6310703908387, 0, 0;                 !- X,Y,Z Vertex 4 {m}
 
 OS:Surface,
-<<<<<<< HEAD
-  {36815871-a526-4640-bed9-f1a4d5032c7e}, !- Handle
-  Surface 8,                              !- Name
-  Wall,                                   !- Surface Type
-  ,                                       !- Construction Name
-  {92f8cb87-71d6-49b5-888f-75fc7b25b3d4}, !- Space Name
-=======
   {26c0d3ba-2c08-4b11-a783-450424cfb975}, !- Handle
   Surface 8,                              !- Name
   Wall,                                   !- Surface Type
   ,                                       !- Construction Name
   {6eed72b6-60df-4768-ad68-b118afd1cf5a}, !- Space Name
->>>>>>> a5f3a604
   Outdoors,                               !- Outside Boundary Condition
   ,                                       !- Outside Boundary Condition Object
   SunExposed,                             !- Sun Exposure
@@ -499,19 +321,11 @@
   0, 0, 2.4384;                           !- X,Y,Z Vertex 4 {m}
 
 OS:Surface,
-<<<<<<< HEAD
-  {21b921a5-65fc-4438-a686-055e3ccfde37}, !- Handle
-  Surface 9,                              !- Name
-  Wall,                                   !- Surface Type
-  ,                                       !- Construction Name
-  {92f8cb87-71d6-49b5-888f-75fc7b25b3d4}, !- Space Name
-=======
   {e1193394-aad7-4cc9-9c5b-9b9dadfca5e7}, !- Handle
   Surface 9,                              !- Name
   Wall,                                   !- Surface Type
   ,                                       !- Construction Name
   {6eed72b6-60df-4768-ad68-b118afd1cf5a}, !- Space Name
->>>>>>> a5f3a604
   Outdoors,                               !- Outside Boundary Condition
   ,                                       !- Outside Boundary Condition Object
   SunExposed,                             !- Sun Exposure
@@ -524,19 +338,11 @@
   0, 6.81553519541936, 2.4384;            !- X,Y,Z Vertex 4 {m}
 
 OS:Surface,
-<<<<<<< HEAD
-  {d0d04b51-e5f7-4c62-a134-cd3c84254556}, !- Handle
-  Surface 10,                             !- Name
-  Wall,                                   !- Surface Type
-  ,                                       !- Construction Name
-  {92f8cb87-71d6-49b5-888f-75fc7b25b3d4}, !- Space Name
-=======
   {fe9dbb18-02c5-45f7-8c41-bbb3e1533eb1}, !- Handle
   Surface 10,                             !- Name
   Wall,                                   !- Surface Type
   ,                                       !- Construction Name
   {6eed72b6-60df-4768-ad68-b118afd1cf5a}, !- Space Name
->>>>>>> a5f3a604
   Outdoors,                               !- Outside Boundary Condition
   ,                                       !- Outside Boundary Condition Object
   SunExposed,                             !- Sun Exposure
@@ -549,19 +355,11 @@
   13.6310703908387, 6.81553519541936, 2.4384; !- X,Y,Z Vertex 4 {m}
 
 OS:Surface,
-<<<<<<< HEAD
-  {39e56663-2500-4e14-9cd0-66638d197b33}, !- Handle
-  Surface 11,                             !- Name
-  Wall,                                   !- Surface Type
-  ,                                       !- Construction Name
-  {92f8cb87-71d6-49b5-888f-75fc7b25b3d4}, !- Space Name
-=======
   {8113a205-ba11-4e70-8f9d-4a607a012f63}, !- Handle
   Surface 11,                             !- Name
   Wall,                                   !- Surface Type
   ,                                       !- Construction Name
   {6eed72b6-60df-4768-ad68-b118afd1cf5a}, !- Space Name
->>>>>>> a5f3a604
   Outdoors,                               !- Outside Boundary Condition
   ,                                       !- Outside Boundary Condition Object
   SunExposed,                             !- Sun Exposure
@@ -574,15 +372,6 @@
   13.6310703908387, 0, 2.4384;            !- X,Y,Z Vertex 4 {m}
 
 OS:Surface,
-<<<<<<< HEAD
-  {ea664eda-aab0-4e82-91ec-dac289c5070d}, !- Handle
-  Surface 12,                             !- Name
-  RoofCeiling,                            !- Surface Type
-  ,                                       !- Construction Name
-  {92f8cb87-71d6-49b5-888f-75fc7b25b3d4}, !- Space Name
-  Surface,                                !- Outside Boundary Condition
-  {3a9bc919-0771-4311-ab28-504e132c732f}, !- Outside Boundary Condition Object
-=======
   {5484a9e5-cc6a-474f-af04-9777078412be}, !- Handle
   Surface 12,                             !- Name
   RoofCeiling,                            !- Surface Type
@@ -590,7 +379,6 @@
   {6eed72b6-60df-4768-ad68-b118afd1cf5a}, !- Space Name
   Surface,                                !- Outside Boundary Condition
   {b37a7668-55ea-4d04-a1d4-0ea426510231}, !- Outside Boundary Condition Object
->>>>>>> a5f3a604
   NoSun,                                  !- Sun Exposure
   NoWind,                                 !- Wind Exposure
   ,                                       !- View Factor to Ground
@@ -601,15 +389,6 @@
   0, 0, 2.4384;                           !- X,Y,Z Vertex 4 {m}
 
 OS:Surface,
-<<<<<<< HEAD
-  {3a9bc919-0771-4311-ab28-504e132c732f}, !- Handle
-  Surface 13,                             !- Name
-  Floor,                                  !- Surface Type
-  ,                                       !- Construction Name
-  {68313128-5509-4880-ba97-5ea6f38ee890}, !- Space Name
-  Surface,                                !- Outside Boundary Condition
-  {ea664eda-aab0-4e82-91ec-dac289c5070d}, !- Outside Boundary Condition Object
-=======
   {b37a7668-55ea-4d04-a1d4-0ea426510231}, !- Handle
   Surface 13,                             !- Name
   Floor,                                  !- Surface Type
@@ -617,7 +396,6 @@
   {fed30dd9-f3ef-4445-aa1a-ccbc057a7c83}, !- Space Name
   Surface,                                !- Outside Boundary Condition
   {5484a9e5-cc6a-474f-af04-9777078412be}, !- Outside Boundary Condition Object
->>>>>>> a5f3a604
   NoSun,                                  !- Sun Exposure
   NoWind,                                 !- Wind Exposure
   ,                                       !- View Factor to Ground
@@ -628,19 +406,11 @@
   0, 0, 0;                                !- X,Y,Z Vertex 4 {m}
 
 OS:Surface,
-<<<<<<< HEAD
-  {01a5c920-a00a-46f8-8731-e3b62ab9cc4b}, !- Handle
-  Surface 14,                             !- Name
-  RoofCeiling,                            !- Surface Type
-  ,                                       !- Construction Name
-  {68313128-5509-4880-ba97-5ea6f38ee890}, !- Space Name
-=======
   {3a38aa27-154d-408a-b79b-e8ef7eede360}, !- Handle
   Surface 14,                             !- Name
   RoofCeiling,                            !- Surface Type
   ,                                       !- Construction Name
   {fed30dd9-f3ef-4445-aa1a-ccbc057a7c83}, !- Space Name
->>>>>>> a5f3a604
   Outdoors,                               !- Outside Boundary Condition
   ,                                       !- Outside Boundary Condition Object
   SunExposed,                             !- Sun Exposure
@@ -653,19 +423,11 @@
   13.6310703908387, 0, 0;                 !- X,Y,Z Vertex 4 {m}
 
 OS:Surface,
-<<<<<<< HEAD
-  {b9b9bccb-1849-431b-8096-4375811ac117}, !- Handle
-  Surface 15,                             !- Name
-  RoofCeiling,                            !- Surface Type
-  ,                                       !- Construction Name
-  {68313128-5509-4880-ba97-5ea6f38ee890}, !- Space Name
-=======
   {bb2c98e9-b42a-4c67-8cdc-fb72f9775307}, !- Handle
   Surface 15,                             !- Name
   RoofCeiling,                            !- Surface Type
   ,                                       !- Construction Name
   {fed30dd9-f3ef-4445-aa1a-ccbc057a7c83}, !- Space Name
->>>>>>> a5f3a604
   Outdoors,                               !- Outside Boundary Condition
   ,                                       !- Outside Boundary Condition Object
   SunExposed,                             !- Sun Exposure
@@ -678,19 +440,11 @@
   0, 6.81553519541936, 0;                 !- X,Y,Z Vertex 4 {m}
 
 OS:Surface,
-<<<<<<< HEAD
-  {dfb19617-c483-4eb4-87e8-02d19e446edb}, !- Handle
-  Surface 16,                             !- Name
-  Wall,                                   !- Surface Type
-  ,                                       !- Construction Name
-  {68313128-5509-4880-ba97-5ea6f38ee890}, !- Space Name
-=======
   {aab6cc48-bc06-4c05-9f31-a531930f0a28}, !- Handle
   Surface 16,                             !- Name
   Wall,                                   !- Surface Type
   ,                                       !- Construction Name
   {fed30dd9-f3ef-4445-aa1a-ccbc057a7c83}, !- Space Name
->>>>>>> a5f3a604
   Outdoors,                               !- Outside Boundary Condition
   ,                                       !- Outside Boundary Condition Object
   SunExposed,                             !- Sun Exposure
@@ -702,19 +456,11 @@
   0, 0, 0;                                !- X,Y,Z Vertex 3 {m}
 
 OS:Surface,
-<<<<<<< HEAD
-  {ce43ab30-bec0-4125-8516-eb4e5e1748ff}, !- Handle
-  Surface 17,                             !- Name
-  Wall,                                   !- Surface Type
-  ,                                       !- Construction Name
-  {68313128-5509-4880-ba97-5ea6f38ee890}, !- Space Name
-=======
   {f366b2eb-71c5-4292-a6a4-26acbe4cfefe}, !- Handle
   Surface 17,                             !- Name
   Wall,                                   !- Surface Type
   ,                                       !- Construction Name
   {fed30dd9-f3ef-4445-aa1a-ccbc057a7c83}, !- Space Name
->>>>>>> a5f3a604
   Outdoors,                               !- Outside Boundary Condition
   ,                                       !- Outside Boundary Condition Object
   SunExposed,                             !- Sun Exposure
@@ -726,15 +472,9 @@
   13.6310703908387, 6.81553519541936, 0;  !- X,Y,Z Vertex 3 {m}
 
 OS:Space,
-<<<<<<< HEAD
-  {68313128-5509-4880-ba97-5ea6f38ee890}, !- Handle
-  unfinished attic space,                 !- Name
-  {4b8a9681-b2da-4f77-b8cf-207a696b282e}, !- Space Type Name
-=======
   {fed30dd9-f3ef-4445-aa1a-ccbc057a7c83}, !- Handle
   unfinished attic space,                 !- Name
   {dcf8ad9c-28f2-446a-94fc-a1321731f90b}, !- Space Type Name
->>>>>>> a5f3a604
   ,                                       !- Default Construction Set Name
   ,                                       !- Default Schedule Set Name
   -0,                                     !- Direction of Relative North {deg}
@@ -742,17 +482,10 @@
   0,                                      !- Y Origin {m}
   4.8768,                                 !- Z Origin {m}
   ,                                       !- Building Story Name
-<<<<<<< HEAD
-  {f318f296-ee52-4985-af38-6334f47252cf}; !- Thermal Zone Name
-
-OS:ThermalZone,
-  {f318f296-ee52-4985-af38-6334f47252cf}, !- Handle
-=======
   {fb6a406e-2595-4c54-b203-c0f9fe126c73}; !- Thermal Zone Name
 
 OS:ThermalZone,
   {fb6a406e-2595-4c54-b203-c0f9fe126c73}, !- Handle
->>>>>>> a5f3a604
   unfinished attic zone,                  !- Name
   ,                                       !- Multiplier
   ,                                       !- Ceiling Height {m}
@@ -761,17 +494,10 @@
   ,                                       !- Zone Inside Convection Algorithm
   ,                                       !- Zone Outside Convection Algorithm
   ,                                       !- Zone Conditioning Equipment List Name
-<<<<<<< HEAD
-  {a51ed724-310a-4042-bed9-b013a3852f5d}, !- Zone Air Inlet Port List
-  {3fda1d7f-245e-4d1a-94a9-364ac1db360e}, !- Zone Air Exhaust Port List
-  {4dd6c32c-43a6-4108-849a-ab0da753e77c}, !- Zone Air Node Name
-  {3db87dc9-8622-4607-bd16-5ef75045bb88}, !- Zone Return Air Port List
-=======
   {191a5cf2-c065-4810-a5e2-e69958631334}, !- Zone Air Inlet Port List
   {360f6b1f-e568-4b7a-9258-f761a391fc57}, !- Zone Air Exhaust Port List
   {d733c5b4-5ba0-4491-8aa7-741b20cd09f0}, !- Zone Air Node Name
   {e6eb742c-6adc-42d7-bfa3-ac2204cd108c}, !- Zone Return Air Port List
->>>>>>> a5f3a604
   ,                                       !- Primary Daylighting Control Name
   ,                                       !- Fraction of Zone Controlled by Primary Daylighting Control
   ,                                       !- Secondary Daylighting Control Name
@@ -782,39 +508,6 @@
   No;                                     !- Use Ideal Air Loads
 
 OS:Node,
-<<<<<<< HEAD
-  {dea14556-6358-4f36-aae8-ae1650a62774}, !- Handle
-  Node 2,                                 !- Name
-  {4dd6c32c-43a6-4108-849a-ab0da753e77c}, !- Inlet Port
-  ;                                       !- Outlet Port
-
-OS:Connection,
-  {4dd6c32c-43a6-4108-849a-ab0da753e77c}, !- Handle
-  {4bae3535-6dbb-49a9-9940-07b7dcca01f8}, !- Name
-  {f318f296-ee52-4985-af38-6334f47252cf}, !- Source Object
-  11,                                     !- Outlet Port
-  {dea14556-6358-4f36-aae8-ae1650a62774}, !- Target Object
-  2;                                      !- Inlet Port
-
-OS:PortList,
-  {a51ed724-310a-4042-bed9-b013a3852f5d}, !- Handle
-  {a46d5a96-be13-4c2f-a994-9f18731dc741}, !- Name
-  {f318f296-ee52-4985-af38-6334f47252cf}; !- HVAC Component
-
-OS:PortList,
-  {3fda1d7f-245e-4d1a-94a9-364ac1db360e}, !- Handle
-  {30b53330-780b-4e3b-9d41-2e854de31f16}, !- Name
-  {f318f296-ee52-4985-af38-6334f47252cf}; !- HVAC Component
-
-OS:PortList,
-  {3db87dc9-8622-4607-bd16-5ef75045bb88}, !- Handle
-  {c25da4b3-41d6-476f-97c9-3b1c505401bb}, !- Name
-  {f318f296-ee52-4985-af38-6334f47252cf}; !- HVAC Component
-
-OS:Sizing:Zone,
-  {6c17e4db-f264-406a-a734-5d93d4171aa6}, !- Handle
-  {f318f296-ee52-4985-af38-6334f47252cf}, !- Zone or ZoneList Name
-=======
   {e04f747b-da92-4ba8-950a-6f8f7ea42d33}, !- Handle
   Node 2,                                 !- Name
   {d733c5b4-5ba0-4491-8aa7-741b20cd09f0}, !- Inlet Port
@@ -846,7 +539,6 @@
 OS:Sizing:Zone,
   {96f7d63a-0d7e-4a8a-99a3-07edbaeec795}, !- Handle
   {fb6a406e-2595-4c54-b203-c0f9fe126c73}, !- Zone or ZoneList Name
->>>>>>> a5f3a604
   SupplyAirTemperature,                   !- Zone Cooling Design Supply Air Temperature Input Method
   14,                                     !- Zone Cooling Design Supply Air Temperature {C}
   11.11,                                  !- Zone Cooling Design Supply Air Temperature Difference {deltaC}
@@ -875,21 +567,12 @@
   autosize;                               !- Dedicated Outdoor Air High Setpoint Temperature for Design {C}
 
 OS:ZoneHVAC:EquipmentList,
-<<<<<<< HEAD
-  {08cd6bdd-41c8-44b8-b2fb-59a2aeb2dc01}, !- Handle
-  Zone HVAC Equipment List 2,             !- Name
-  {f318f296-ee52-4985-af38-6334f47252cf}; !- Thermal Zone
-
-OS:SpaceType,
-  {4b8a9681-b2da-4f77-b8cf-207a696b282e}, !- Handle
-=======
   {70215b10-4f86-46f3-98cc-845f405fbfd8}, !- Handle
   Zone HVAC Equipment List 2,             !- Name
   {fb6a406e-2595-4c54-b203-c0f9fe126c73}; !- Thermal Zone
 
 OS:SpaceType,
   {dcf8ad9c-28f2-446a-94fc-a1321731f90b}, !- Handle
->>>>>>> a5f3a604
   Space Type 2,                           !- Name
   ,                                       !- Default Construction Set Name
   ,                                       !- Default Schedule Set Name
@@ -900,21 +583,13 @@
   unfinished attic;                       !- Standards Space Type
 
 OS:BuildingUnit,
-<<<<<<< HEAD
-  {b87595b6-8de8-4596-a780-3721b24907ab}, !- Handle
-=======
   {353f2802-0934-489f-8e58-664c934f2a07}, !- Handle
->>>>>>> a5f3a604
   unit 1,                                 !- Name
   ,                                       !- Rendering Color
   Residential;                            !- Building Unit Type
 
 OS:Building,
-<<<<<<< HEAD
-  {a9bdff70-afec-445a-afc4-567b029ec0b5}, !- Handle
-=======
   {b01e63ac-e1ca-4279-9b27-80d5d2b941b3}, !- Handle
->>>>>>> a5f3a604
   Building 1,                             !- Name
   ,                                       !- Building Sector Type
   90,                                     !- North Axis {deg}
@@ -929,13 +604,8 @@
   1;                                      !- Standards Number of Living Units
 
 OS:AdditionalProperties,
-<<<<<<< HEAD
-  {ab89b621-bd6a-40e7-b27b-7bb39391b673}, !- Handle
-  {a9bdff70-afec-445a-afc4-567b029ec0b5}, !- Object Name
-=======
   {dea127fb-74ab-4411-8d36-66edfc1ab5fb}, !- Handle
   {b01e63ac-e1ca-4279-9b27-80d5d2b941b3}, !- Object Name
->>>>>>> a5f3a604
   Total Units Represented,                !- Feature Name 1
   Integer,                                !- Feature Data Type 1
   1,                                      !- Feature Value 1
@@ -944,13 +614,8 @@
   1;                                      !- Feature Value 2
 
 OS:AdditionalProperties,
-<<<<<<< HEAD
-  {1ac6c6b2-1313-493e-bb84-608ba1c73f4d}, !- Handle
-  {b87595b6-8de8-4596-a780-3721b24907ab}, !- Object Name
-=======
   {bf934cac-70d6-4f40-9005-6c0770aab551}, !- Handle
   {353f2802-0934-489f-8e58-664c934f2a07}, !- Object Name
->>>>>>> a5f3a604
   NumberOfBedrooms,                       !- Feature Name 1
   Integer,                                !- Feature Data Type 1
   3,                                      !- Feature Value 1
@@ -959,11 +624,7 @@
   2;                                      !- Feature Value 2
 
 OS:Schedule:Day,
-<<<<<<< HEAD
-  {fbdbb2e4-cf40-43fe-b26f-79f9c7d64196}, !- Handle
-=======
   {ed132054-32be-4f20-bbaf-c5a02cf05b89}, !- Handle
->>>>>>> a5f3a604
   Schedule Day 1,                         !- Name
   ,                                       !- Schedule Type Limits Name
   ,                                       !- Interpolate to Timestep
@@ -972,11 +633,7 @@
   0;                                      !- Value Until Time 1
 
 OS:Schedule:Day,
-<<<<<<< HEAD
-  {c648ce7e-ca57-4484-ae62-5c7f8e1a282a}, !- Handle
-=======
   {b4f212d8-662b-45f3-bc70-4fb4aa41d148}, !- Handle
->>>>>>> a5f3a604
   Schedule Day 2,                         !- Name
   ,                                       !- Schedule Type Limits Name
   ,                                       !- Interpolate to Timestep
@@ -985,11 +642,7 @@
   1;                                      !- Value Until Time 1
 
 OS:WeatherFile,
-<<<<<<< HEAD
-  {7de67918-711d-4caa-ad63-b1a3363ba8f0}, !- Handle
-=======
   {d39dbff5-2ba7-4ad0-b51c-8bc735771ee6}, !- Handle
->>>>>>> a5f3a604
   Denver Intl Ap,                         !- City
   CO,                                     !- State Province Region
   USA,                                    !- Country
@@ -1003,13 +656,8 @@
   E23378AA;                               !- Checksum
 
 OS:AdditionalProperties,
-<<<<<<< HEAD
-  {8b713093-8f69-4dc8-ac07-989f197f9c4e}, !- Handle
-  {7de67918-711d-4caa-ad63-b1a3363ba8f0}, !- Object Name
-=======
   {338154e5-ffbc-4ca9-a1f5-423999630b5b}, !- Handle
   {d39dbff5-2ba7-4ad0-b51c-8bc735771ee6}, !- Object Name
->>>>>>> a5f3a604
   EPWHeaderCity,                          !- Feature Name 1
   String,                                 !- Feature Data Type 1
   Denver Intl Ap,                         !- Feature Value 1
@@ -1116,18 +764,8 @@
   Double,                                 !- Feature Data Type 35
   84;                                     !- Feature Value 35
 
-<<<<<<< HEAD
-OS:YearDescription,
-  {d8cf3404-4c29-4f17-84bc-eb5e0d860fc9}, !- Handle
-  ,                                       !- Calendar Year
-  Monday;                                 !- Day of Week for Start Day
-
-OS:Site,
-  {19e2ad71-ae4a-4efa-8f9a-e8d96dde9c0a}, !- Handle
-=======
 OS:Site,
   {c45a81a0-5449-4cc9-a734-a38140fc46d8}, !- Handle
->>>>>>> a5f3a604
   Denver Intl Ap_CO_USA,                  !- Name
   39.83,                                  !- Latitude {deg}
   -104.65,                                !- Longitude {deg}
@@ -1136,11 +774,7 @@
   ;                                       !- Terrain
 
 OS:ClimateZones,
-<<<<<<< HEAD
-  {0f8fc25d-586c-4082-b5f5-f15a3be9db7c}, !- Handle
-=======
   {7c0d55dc-2d02-4c34-8c80-92694d9870ed}, !- Handle
->>>>>>> a5f3a604
   ,                                       !- Active Institution
   ,                                       !- Active Year
   ,                                       !- Climate Zone Institution Name 1
@@ -1153,31 +787,19 @@
   Cold;                                   !- Climate Zone Value 2
 
 OS:Site:WaterMainsTemperature,
-<<<<<<< HEAD
-  {49667579-a1f9-40c1-a5be-4133685bbcde}, !- Handle
-=======
   {8c9004c1-0239-4ac6-a5c7-7f89b62ed562}, !- Handle
->>>>>>> a5f3a604
   Correlation,                            !- Calculation Method
   ,                                       !- Temperature Schedule Name
   10.8753424657535,                       !- Annual Average Outdoor Air Temperature {C}
   23.1524007936508;                       !- Maximum Difference In Monthly Average Outdoor Air Temperatures {deltaC}
 
 OS:RunPeriodControl:DaylightSavingTime,
-<<<<<<< HEAD
-  {47b5f58e-6fea-4e70-b2bc-e28861403fab}, !- Handle
-=======
   {19e00ace-aaa1-4e3a-b314-aed947dea939}, !- Handle
->>>>>>> a5f3a604
   4/7,                                    !- Start Date
   10/26;                                  !- End Date
 
 OS:Site:GroundTemperature:Deep,
-<<<<<<< HEAD
-  {3e4b20bf-42a6-4c70-b05e-457ed6f2ea90}, !- Handle
-=======
   {d2498cab-9194-498b-872b-ac9f71b849fa}, !- Handle
->>>>>>> a5f3a604
   10.8753424657535,                       !- January Deep Ground Temperature {C}
   10.8753424657535,                       !- February Deep Ground Temperature {C}
   10.8753424657535,                       !- March Deep Ground Temperature {C}
