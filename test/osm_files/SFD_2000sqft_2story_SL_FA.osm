--- conflicted
+++ resolved
@@ -1,53 +1,26 @@
 !- NOTE: Auto-generated from /test/osw_files/SFD_2000sqft_2story_SL_FA.osw
 
 OS:Version,
-<<<<<<< HEAD
-  {a8090778-6c32-4b6c-a5b4-ec30d0362ad2}, !- Handle
-  2.8.1;                                  !- Version Identifier
-
-OS:SimulationControl,
-  {3781966f-ae2d-4dec-9b53-0a04d923dcda}, !- Handle
-=======
   {c8e0ef66-9623-4c47-aafd-8567d5b4882d}, !- Handle
   2.8.1;                                  !- Version Identifier
 
 OS:SimulationControl,
   {60263883-d2ef-48bd-a511-8b1b6ef1e31c}, !- Handle
->>>>>>> fea197d5
   ,                                       !- Do Zone Sizing Calculation
   ,                                       !- Do System Sizing Calculation
   ,                                       !- Do Plant Sizing Calculation
   No;                                     !- Run Simulation for Sizing Periods
 
 OS:Timestep,
-<<<<<<< HEAD
-  {5372b815-a851-4be9-80c7-959fb7764e5a}, !- Handle
-  6;                                      !- Number of Timesteps per Hour
-
-OS:ShadowCalculation,
-  {6e36fade-1cbe-4b24-a610-0e97c1148b3f}, !- Handle
-=======
   {b1a33f7b-ae40-4343-9259-5950196db4d7}, !- Handle
   6;                                      !- Number of Timesteps per Hour
 
 OS:ShadowCalculation,
   {26a4fd6f-13d0-4406-953f-63cb628fb75a}, !- Handle
->>>>>>> fea197d5
   20,                                     !- Calculation Frequency
   200;                                    !- Maximum Figures in Shadow Overlap Calculations
 
 OS:SurfaceConvectionAlgorithm:Outside,
-<<<<<<< HEAD
-  {773ea5da-94c6-46d8-9aa6-5a4f2aa15ee7}, !- Handle
-  DOE-2;                                  !- Algorithm
-
-OS:SurfaceConvectionAlgorithm:Inside,
-  {ce1ec1b1-0a05-4d5f-85f3-eb846b8877ca}, !- Handle
-  TARP;                                   !- Algorithm
-
-OS:ZoneCapacitanceMultiplier:ResearchSpecial,
-  {454b6ce7-0dfe-4cf1-ba5e-5654135e26fa}, !- Handle
-=======
   {49bb274b-27e1-46bf-ba3c-81c274d18ae4}, !- Handle
   DOE-2;                                  !- Algorithm
 
@@ -57,17 +30,12 @@
 
 OS:ZoneCapacitanceMultiplier:ResearchSpecial,
   {464010be-2f43-48de-b3ae-dd314a493822}, !- Handle
->>>>>>> fea197d5
   ,                                       !- Temperature Capacity Multiplier
   15,                                     !- Humidity Capacity Multiplier
   ;                                       !- Carbon Dioxide Capacity Multiplier
 
 OS:RunPeriod,
-<<<<<<< HEAD
-  {d8cf65c3-218b-4273-9a97-e5ab3b6d868c}, !- Handle
-=======
   {f7d19868-db1a-42e9-824a-b96ab0fd4567}, !- Handle
->>>>>>> fea197d5
   Run Period 1,                           !- Name
   1,                                      !- Begin Month
   1,                                      !- Begin Day of Month
@@ -81,21 +49,13 @@
   ;                                       !- Number of Times Runperiod to be Repeated
 
 OS:YearDescription,
-<<<<<<< HEAD
-  {1bf13e88-1392-48d2-90b5-ed127b760205}, !- Handle
-=======
   {c95324ab-66d8-404e-9cbd-8a08597e1918}, !- Handle
->>>>>>> fea197d5
   2007,                                   !- Calendar Year
   ,                                       !- Day of Week for Start Day
   ;                                       !- Is Leap Year
 
 OS:ThermalZone,
-<<<<<<< HEAD
-  {f39f01a0-0d06-4d64-a38f-7fed241c3a09}, !- Handle
-=======
   {f835e657-df4f-4715-8f24-e6aa7536cf27}, !- Handle
->>>>>>> fea197d5
   living zone,                            !- Name
   ,                                       !- Multiplier
   ,                                       !- Ceiling Height {m}
@@ -104,17 +64,10 @@
   ,                                       !- Zone Inside Convection Algorithm
   ,                                       !- Zone Outside Convection Algorithm
   ,                                       !- Zone Conditioning Equipment List Name
-<<<<<<< HEAD
-  {b8489050-1746-405e-af43-ed03de0e83d3}, !- Zone Air Inlet Port List
-  {a319e83c-d360-44c7-a2d8-65214ca73013}, !- Zone Air Exhaust Port List
-  {281a4f20-ff5a-41ce-9388-f3fd2f0f0c56}, !- Zone Air Node Name
-  {7d252b71-0b29-4a63-a339-d09f4c93c262}, !- Zone Return Air Port List
-=======
   {901efcde-932f-44be-8b63-19627ac6cfc5}, !- Zone Air Inlet Port List
   {1160b653-26a3-46ff-8c8b-dae50a790d56}, !- Zone Air Exhaust Port List
   {abd7d5d5-7d90-441c-b4c4-55799bd0c8f1}, !- Zone Air Node Name
   {15955ece-be39-45e4-a83d-57af02db4c81}, !- Zone Return Air Port List
->>>>>>> fea197d5
   ,                                       !- Primary Daylighting Control Name
   ,                                       !- Fraction of Zone Controlled by Primary Daylighting Control
   ,                                       !- Secondary Daylighting Control Name
@@ -125,39 +78,6 @@
   No;                                     !- Use Ideal Air Loads
 
 OS:Node,
-<<<<<<< HEAD
-  {da0c7689-1566-4625-89cc-a429da98f05d}, !- Handle
-  Node 1,                                 !- Name
-  {281a4f20-ff5a-41ce-9388-f3fd2f0f0c56}, !- Inlet Port
-  ;                                       !- Outlet Port
-
-OS:Connection,
-  {281a4f20-ff5a-41ce-9388-f3fd2f0f0c56}, !- Handle
-  {6817afb8-34a3-46f0-a73e-7e4fab965064}, !- Name
-  {f39f01a0-0d06-4d64-a38f-7fed241c3a09}, !- Source Object
-  11,                                     !- Outlet Port
-  {da0c7689-1566-4625-89cc-a429da98f05d}, !- Target Object
-  2;                                      !- Inlet Port
-
-OS:PortList,
-  {b8489050-1746-405e-af43-ed03de0e83d3}, !- Handle
-  {2149f284-8bae-418b-b697-44c08c38d89c}, !- Name
-  {f39f01a0-0d06-4d64-a38f-7fed241c3a09}; !- HVAC Component
-
-OS:PortList,
-  {a319e83c-d360-44c7-a2d8-65214ca73013}, !- Handle
-  {9f392254-2ec1-4bb6-b156-618dd641dae8}, !- Name
-  {f39f01a0-0d06-4d64-a38f-7fed241c3a09}; !- HVAC Component
-
-OS:PortList,
-  {7d252b71-0b29-4a63-a339-d09f4c93c262}, !- Handle
-  {381b055b-3066-452c-8d26-d08a9da560dc}, !- Name
-  {f39f01a0-0d06-4d64-a38f-7fed241c3a09}; !- HVAC Component
-
-OS:Sizing:Zone,
-  {77712bbf-ee35-460d-960b-8485c518659e}, !- Handle
-  {f39f01a0-0d06-4d64-a38f-7fed241c3a09}, !- Zone or ZoneList Name
-=======
   {26774f6a-2a48-4d1a-9e4a-5f8cccfef6c3}, !- Handle
   Node 1,                                 !- Name
   {abd7d5d5-7d90-441c-b4c4-55799bd0c8f1}, !- Inlet Port
@@ -189,7 +109,6 @@
 OS:Sizing:Zone,
   {b23d9e4f-13a2-42e3-979c-b2485279c997}, !- Handle
   {f835e657-df4f-4715-8f24-e6aa7536cf27}, !- Zone or ZoneList Name
->>>>>>> fea197d5
   SupplyAirTemperature,                   !- Zone Cooling Design Supply Air Temperature Input Method
   14,                                     !- Zone Cooling Design Supply Air Temperature {C}
   11.11,                                  !- Zone Cooling Design Supply Air Temperature Difference {deltaC}
@@ -218,16 +137,6 @@
   autosize;                               !- Dedicated Outdoor Air High Setpoint Temperature for Design {C}
 
 OS:ZoneHVAC:EquipmentList,
-<<<<<<< HEAD
-  {eab83cf1-eaaa-4cd2-b1fb-af4ae14c504f}, !- Handle
-  Zone HVAC Equipment List 1,             !- Name
-  {f39f01a0-0d06-4d64-a38f-7fed241c3a09}; !- Thermal Zone
-
-OS:Space,
-  {a9d69028-758f-4b89-a0f0-bb9a338a00f5}, !- Handle
-  living space,                           !- Name
-  {0659fc93-7e47-4f6e-8a6a-8c889b4bdb63}, !- Space Type Name
-=======
   {34973970-0f9d-4e1e-94f4-44fe21c02790}, !- Handle
   Zone HVAC Equipment List 1,             !- Name
   {f835e657-df4f-4715-8f24-e6aa7536cf27}; !- Thermal Zone
@@ -236,7 +145,6 @@
   {83b86700-d8ed-4fb0-84ba-72ddd8c96974}, !- Handle
   living space,                           !- Name
   {361fc739-e053-4a07-8cbc-956bd841fa1d}, !- Space Type Name
->>>>>>> fea197d5
   ,                                       !- Default Construction Set Name
   ,                                       !- Default Schedule Set Name
   -0,                                     !- Direction of Relative North {deg}
@@ -244,19 +152,6 @@
   0,                                      !- Y Origin {m}
   0,                                      !- Z Origin {m}
   ,                                       !- Building Story Name
-<<<<<<< HEAD
-  {f39f01a0-0d06-4d64-a38f-7fed241c3a09}, !- Thermal Zone Name
-  ,                                       !- Part of Total Floor Area
-  ,                                       !- Design Specification Outdoor Air Object Name
-  {554dea71-293d-49b0-b50f-9015b9fac6bb}; !- Building Unit Name
-
-OS:Surface,
-  {17ed6883-4781-4e34-8437-3a2fae4a10ae}, !- Handle
-  Surface 1,                              !- Name
-  Floor,                                  !- Surface Type
-  ,                                       !- Construction Name
-  {a9d69028-758f-4b89-a0f0-bb9a338a00f5}, !- Space Name
-=======
   {f835e657-df4f-4715-8f24-e6aa7536cf27}, !- Thermal Zone Name
   ,                                       !- Part of Total Floor Area
   ,                                       !- Design Specification Outdoor Air Object Name
@@ -268,7 +163,6 @@
   Floor,                                  !- Surface Type
   ,                                       !- Construction Name
   {83b86700-d8ed-4fb0-84ba-72ddd8c96974}, !- Space Name
->>>>>>> fea197d5
   Foundation,                             !- Outside Boundary Condition
   ,                                       !- Outside Boundary Condition Object
   NoSun,                                  !- Sun Exposure
@@ -281,19 +175,11 @@
   11.129722368505, 0, 0;                  !- X,Y,Z Vertex 4 {m}
 
 OS:Surface,
-<<<<<<< HEAD
-  {44842d02-dfca-498e-bc74-9f90792ee56d}, !- Handle
-  Surface 2,                              !- Name
-  Wall,                                   !- Surface Type
-  ,                                       !- Construction Name
-  {a9d69028-758f-4b89-a0f0-bb9a338a00f5}, !- Space Name
-=======
   {ad881579-75a7-4b7e-b3cc-4ad6e93fdcd1}, !- Handle
   Surface 2,                              !- Name
   Wall,                                   !- Surface Type
   ,                                       !- Construction Name
   {83b86700-d8ed-4fb0-84ba-72ddd8c96974}, !- Space Name
->>>>>>> fea197d5
   Outdoors,                               !- Outside Boundary Condition
   ,                                       !- Outside Boundary Condition Object
   SunExposed,                             !- Sun Exposure
@@ -306,19 +192,11 @@
   0, 0, 2.4384;                           !- X,Y,Z Vertex 4 {m}
 
 OS:Surface,
-<<<<<<< HEAD
-  {55ccb4af-07fa-41e2-aec2-c1aeecfa48e3}, !- Handle
-  Surface 3,                              !- Name
-  Wall,                                   !- Surface Type
-  ,                                       !- Construction Name
-  {a9d69028-758f-4b89-a0f0-bb9a338a00f5}, !- Space Name
-=======
   {83e0cc7b-434f-4dfd-b336-d35f3d16ae97}, !- Handle
   Surface 3,                              !- Name
   Wall,                                   !- Surface Type
   ,                                       !- Construction Name
   {83b86700-d8ed-4fb0-84ba-72ddd8c96974}, !- Space Name
->>>>>>> fea197d5
   Outdoors,                               !- Outside Boundary Condition
   ,                                       !- Outside Boundary Condition Object
   SunExposed,                             !- Sun Exposure
@@ -331,19 +209,11 @@
   0, 5.56486118425249, 2.4384;            !- X,Y,Z Vertex 4 {m}
 
 OS:Surface,
-<<<<<<< HEAD
-  {46b8d232-877a-4d4e-85df-779c4a26434a}, !- Handle
-  Surface 4,                              !- Name
-  Wall,                                   !- Surface Type
-  ,                                       !- Construction Name
-  {a9d69028-758f-4b89-a0f0-bb9a338a00f5}, !- Space Name
-=======
   {0ae26405-67b6-43c8-a2f6-33fdb8bd6d1c}, !- Handle
   Surface 4,                              !- Name
   Wall,                                   !- Surface Type
   ,                                       !- Construction Name
   {83b86700-d8ed-4fb0-84ba-72ddd8c96974}, !- Space Name
->>>>>>> fea197d5
   Outdoors,                               !- Outside Boundary Condition
   ,                                       !- Outside Boundary Condition Object
   SunExposed,                             !- Sun Exposure
@@ -356,19 +226,11 @@
   11.129722368505, 5.56486118425249, 2.4384; !- X,Y,Z Vertex 4 {m}
 
 OS:Surface,
-<<<<<<< HEAD
-  {70ccd557-c108-4260-a39e-0e8599f6f681}, !- Handle
-  Surface 5,                              !- Name
-  Wall,                                   !- Surface Type
-  ,                                       !- Construction Name
-  {a9d69028-758f-4b89-a0f0-bb9a338a00f5}, !- Space Name
-=======
   {18584bfc-2a8b-4266-afbb-ea1115946fad}, !- Handle
   Surface 5,                              !- Name
   Wall,                                   !- Surface Type
   ,                                       !- Construction Name
   {83b86700-d8ed-4fb0-84ba-72ddd8c96974}, !- Space Name
->>>>>>> fea197d5
   Outdoors,                               !- Outside Boundary Condition
   ,                                       !- Outside Boundary Condition Object
   SunExposed,                             !- Sun Exposure
@@ -381,15 +243,6 @@
   11.129722368505, 0, 2.4384;             !- X,Y,Z Vertex 4 {m}
 
 OS:Surface,
-<<<<<<< HEAD
-  {3d5b7e3a-924d-4c24-9847-9cb62fa08e82}, !- Handle
-  Surface 6,                              !- Name
-  RoofCeiling,                            !- Surface Type
-  ,                                       !- Construction Name
-  {a9d69028-758f-4b89-a0f0-bb9a338a00f5}, !- Space Name
-  Surface,                                !- Outside Boundary Condition
-  {bce8d2a3-a1fc-4645-87d3-6285a03e7165}, !- Outside Boundary Condition Object
-=======
   {848785e7-7a2b-4240-81e7-cb5bb5a746a3}, !- Handle
   Surface 6,                              !- Name
   RoofCeiling,                            !- Surface Type
@@ -397,7 +250,6 @@
   {83b86700-d8ed-4fb0-84ba-72ddd8c96974}, !- Space Name
   Surface,                                !- Outside Boundary Condition
   {93e59085-7c9f-4e3e-8a47-88a27504ea55}, !- Outside Boundary Condition Object
->>>>>>> fea197d5
   NoSun,                                  !- Sun Exposure
   NoWind,                                 !- Wind Exposure
   ,                                       !- View Factor to Ground
@@ -408,11 +260,7 @@
   0, 0, 2.4384;                           !- X,Y,Z Vertex 4 {m}
 
 OS:SpaceType,
-<<<<<<< HEAD
-  {0659fc93-7e47-4f6e-8a6a-8c889b4bdb63}, !- Handle
-=======
   {361fc739-e053-4a07-8cbc-956bd841fa1d}, !- Handle
->>>>>>> fea197d5
   Space Type 1,                           !- Name
   ,                                       !- Default Construction Set Name
   ,                                       !- Default Schedule Set Name
@@ -423,15 +271,9 @@
   living;                                 !- Standards Space Type
 
 OS:Space,
-<<<<<<< HEAD
-  {5108e9ca-6cd8-4182-92f2-e323cb07171c}, !- Handle
-  living space|story 2,                   !- Name
-  {0659fc93-7e47-4f6e-8a6a-8c889b4bdb63}, !- Space Type Name
-=======
   {978206e6-9391-4122-b69b-85fa9f77e0d6}, !- Handle
   living space|story 2,                   !- Name
   {361fc739-e053-4a07-8cbc-956bd841fa1d}, !- Space Type Name
->>>>>>> fea197d5
   ,                                       !- Default Construction Set Name
   ,                                       !- Default Schedule Set Name
   -0,                                     !- Direction of Relative North {deg}
@@ -439,21 +281,6 @@
   0,                                      !- Y Origin {m}
   2.4384,                                 !- Z Origin {m}
   ,                                       !- Building Story Name
-<<<<<<< HEAD
-  {f39f01a0-0d06-4d64-a38f-7fed241c3a09}, !- Thermal Zone Name
-  ,                                       !- Part of Total Floor Area
-  ,                                       !- Design Specification Outdoor Air Object Name
-  {554dea71-293d-49b0-b50f-9015b9fac6bb}; !- Building Unit Name
-
-OS:Surface,
-  {bce8d2a3-a1fc-4645-87d3-6285a03e7165}, !- Handle
-  Surface 7,                              !- Name
-  Floor,                                  !- Surface Type
-  ,                                       !- Construction Name
-  {5108e9ca-6cd8-4182-92f2-e323cb07171c}, !- Space Name
-  Surface,                                !- Outside Boundary Condition
-  {3d5b7e3a-924d-4c24-9847-9cb62fa08e82}, !- Outside Boundary Condition Object
-=======
   {f835e657-df4f-4715-8f24-e6aa7536cf27}, !- Thermal Zone Name
   ,                                       !- Part of Total Floor Area
   ,                                       !- Design Specification Outdoor Air Object Name
@@ -467,7 +294,6 @@
   {978206e6-9391-4122-b69b-85fa9f77e0d6}, !- Space Name
   Surface,                                !- Outside Boundary Condition
   {848785e7-7a2b-4240-81e7-cb5bb5a746a3}, !- Outside Boundary Condition Object
->>>>>>> fea197d5
   NoSun,                                  !- Sun Exposure
   NoWind,                                 !- Wind Exposure
   ,                                       !- View Factor to Ground
@@ -478,19 +304,11 @@
   11.129722368505, 0, 0;                  !- X,Y,Z Vertex 4 {m}
 
 OS:Surface,
-<<<<<<< HEAD
-  {06130fd0-d18e-48de-a8a0-a5b4f6451c9f}, !- Handle
-  Surface 8,                              !- Name
-  Wall,                                   !- Surface Type
-  ,                                       !- Construction Name
-  {5108e9ca-6cd8-4182-92f2-e323cb07171c}, !- Space Name
-=======
   {1aed4971-eec5-4759-9a1b-360d231504da}, !- Handle
   Surface 8,                              !- Name
   Wall,                                   !- Surface Type
   ,                                       !- Construction Name
   {978206e6-9391-4122-b69b-85fa9f77e0d6}, !- Space Name
->>>>>>> fea197d5
   Outdoors,                               !- Outside Boundary Condition
   ,                                       !- Outside Boundary Condition Object
   SunExposed,                             !- Sun Exposure
@@ -503,19 +321,11 @@
   0, 0, 2.4384;                           !- X,Y,Z Vertex 4 {m}
 
 OS:Surface,
-<<<<<<< HEAD
-  {aec5fd36-923b-4456-b182-df14d641beb0}, !- Handle
-  Surface 9,                              !- Name
-  Wall,                                   !- Surface Type
-  ,                                       !- Construction Name
-  {5108e9ca-6cd8-4182-92f2-e323cb07171c}, !- Space Name
-=======
   {b578e2d1-f586-4764-964e-4d6e052ab44a}, !- Handle
   Surface 9,                              !- Name
   Wall,                                   !- Surface Type
   ,                                       !- Construction Name
   {978206e6-9391-4122-b69b-85fa9f77e0d6}, !- Space Name
->>>>>>> fea197d5
   Outdoors,                               !- Outside Boundary Condition
   ,                                       !- Outside Boundary Condition Object
   SunExposed,                             !- Sun Exposure
@@ -528,19 +338,11 @@
   0, 5.56486118425249, 2.4384;            !- X,Y,Z Vertex 4 {m}
 
 OS:Surface,
-<<<<<<< HEAD
-  {262d85d5-44b6-4c93-b467-647f47f3e281}, !- Handle
-  Surface 10,                             !- Name
-  Wall,                                   !- Surface Type
-  ,                                       !- Construction Name
-  {5108e9ca-6cd8-4182-92f2-e323cb07171c}, !- Space Name
-=======
   {2c2b6755-911d-4258-b5c5-2333396547b3}, !- Handle
   Surface 10,                             !- Name
   Wall,                                   !- Surface Type
   ,                                       !- Construction Name
   {978206e6-9391-4122-b69b-85fa9f77e0d6}, !- Space Name
->>>>>>> fea197d5
   Outdoors,                               !- Outside Boundary Condition
   ,                                       !- Outside Boundary Condition Object
   SunExposed,                             !- Sun Exposure
@@ -553,19 +355,11 @@
   11.129722368505, 5.56486118425249, 2.4384; !- X,Y,Z Vertex 4 {m}
 
 OS:Surface,
-<<<<<<< HEAD
-  {b6028a6f-7885-40ad-9db0-251b1519551a}, !- Handle
-  Surface 11,                             !- Name
-  Wall,                                   !- Surface Type
-  ,                                       !- Construction Name
-  {5108e9ca-6cd8-4182-92f2-e323cb07171c}, !- Space Name
-=======
   {2bacef15-941b-4e69-9e1a-9a1cd7392d7c}, !- Handle
   Surface 11,                             !- Name
   Wall,                                   !- Surface Type
   ,                                       !- Construction Name
   {978206e6-9391-4122-b69b-85fa9f77e0d6}, !- Space Name
->>>>>>> fea197d5
   Outdoors,                               !- Outside Boundary Condition
   ,                                       !- Outside Boundary Condition Object
   SunExposed,                             !- Sun Exposure
@@ -578,15 +372,6 @@
   11.129722368505, 0, 2.4384;             !- X,Y,Z Vertex 4 {m}
 
 OS:Surface,
-<<<<<<< HEAD
-  {117e0662-5134-4569-8748-80d3ec1e05ae}, !- Handle
-  Surface 12,                             !- Name
-  RoofCeiling,                            !- Surface Type
-  ,                                       !- Construction Name
-  {5108e9ca-6cd8-4182-92f2-e323cb07171c}, !- Space Name
-  Surface,                                !- Outside Boundary Condition
-  {e12ffdea-c886-4747-b228-66438a079f96}, !- Outside Boundary Condition Object
-=======
   {25b1a440-1485-44c7-b89c-53ba7b9b6d51}, !- Handle
   Surface 12,                             !- Name
   RoofCeiling,                            !- Surface Type
@@ -594,7 +379,6 @@
   {978206e6-9391-4122-b69b-85fa9f77e0d6}, !- Space Name
   Surface,                                !- Outside Boundary Condition
   {a1f8b166-09fd-44e1-9e3a-97888d4d6aa7}, !- Outside Boundary Condition Object
->>>>>>> fea197d5
   NoSun,                                  !- Sun Exposure
   NoWind,                                 !- Wind Exposure
   ,                                       !- View Factor to Ground
@@ -605,15 +389,6 @@
   0, 0, 2.4384;                           !- X,Y,Z Vertex 4 {m}
 
 OS:Surface,
-<<<<<<< HEAD
-  {e12ffdea-c886-4747-b228-66438a079f96}, !- Handle
-  Surface 13,                             !- Name
-  Floor,                                  !- Surface Type
-  ,                                       !- Construction Name
-  {e20f3f1d-4d1f-47bd-8d63-8aba51d2af90}, !- Space Name
-  Surface,                                !- Outside Boundary Condition
-  {117e0662-5134-4569-8748-80d3ec1e05ae}, !- Outside Boundary Condition Object
-=======
   {a1f8b166-09fd-44e1-9e3a-97888d4d6aa7}, !- Handle
   Surface 13,                             !- Name
   Floor,                                  !- Surface Type
@@ -621,7 +396,6 @@
   {74881591-71ab-40cc-ace7-fbe2a0dcda81}, !- Space Name
   Surface,                                !- Outside Boundary Condition
   {25b1a440-1485-44c7-b89c-53ba7b9b6d51}, !- Outside Boundary Condition Object
->>>>>>> fea197d5
   NoSun,                                  !- Sun Exposure
   NoWind,                                 !- Wind Exposure
   ,                                       !- View Factor to Ground
@@ -632,19 +406,11 @@
   0, 0, 0;                                !- X,Y,Z Vertex 4 {m}
 
 OS:Surface,
-<<<<<<< HEAD
-  {236ac0cc-895e-4484-989f-37dc9e451d07}, !- Handle
-  Surface 14,                             !- Name
-  RoofCeiling,                            !- Surface Type
-  ,                                       !- Construction Name
-  {e20f3f1d-4d1f-47bd-8d63-8aba51d2af90}, !- Space Name
-=======
   {04c1d020-4580-48d7-b8f4-89c8b1a63f5f}, !- Handle
   Surface 14,                             !- Name
   RoofCeiling,                            !- Surface Type
   ,                                       !- Construction Name
   {74881591-71ab-40cc-ace7-fbe2a0dcda81}, !- Space Name
->>>>>>> fea197d5
   Outdoors,                               !- Outside Boundary Condition
   ,                                       !- Outside Boundary Condition Object
   SunExposed,                             !- Sun Exposure
@@ -657,19 +423,11 @@
   11.129722368505, 0, 0.3048;             !- X,Y,Z Vertex 4 {m}
 
 OS:Surface,
-<<<<<<< HEAD
-  {3ace99b5-c1a1-41c4-9360-f89e0e7e12d7}, !- Handle
-  Surface 15,                             !- Name
-  RoofCeiling,                            !- Surface Type
-  ,                                       !- Construction Name
-  {e20f3f1d-4d1f-47bd-8d63-8aba51d2af90}, !- Space Name
-=======
   {1882846f-c1cb-4dec-a8e6-34fffb2eef60}, !- Handle
   Surface 15,                             !- Name
   RoofCeiling,                            !- Surface Type
   ,                                       !- Construction Name
   {74881591-71ab-40cc-ace7-fbe2a0dcda81}, !- Space Name
->>>>>>> fea197d5
   Outdoors,                               !- Outside Boundary Condition
   ,                                       !- Outside Boundary Condition Object
   SunExposed,                             !- Sun Exposure
@@ -682,19 +440,11 @@
   0, 5.56486118425249, 0.304799999999999; !- X,Y,Z Vertex 4 {m}
 
 OS:Surface,
-<<<<<<< HEAD
-  {9be82b3e-32f1-4b92-ba0a-5e87185b7623}, !- Handle
-  Surface 16,                             !- Name
-  Wall,                                   !- Surface Type
-  ,                                       !- Construction Name
-  {e20f3f1d-4d1f-47bd-8d63-8aba51d2af90}, !- Space Name
-=======
   {b31e5e78-0327-4eb7-9ed4-381294d90a77}, !- Handle
   Surface 16,                             !- Name
   Wall,                                   !- Surface Type
   ,                                       !- Construction Name
   {74881591-71ab-40cc-ace7-fbe2a0dcda81}, !- Space Name
->>>>>>> fea197d5
   Outdoors,                               !- Outside Boundary Condition
   ,                                       !- Outside Boundary Condition Object
   SunExposed,                             !- Sun Exposure
@@ -706,19 +456,11 @@
   0, 0, 0;                                !- X,Y,Z Vertex 3 {m}
 
 OS:Surface,
-<<<<<<< HEAD
-  {9239532e-3de2-4f4e-bf24-598b9bb7f66e}, !- Handle
-  Surface 17,                             !- Name
-  Wall,                                   !- Surface Type
-  ,                                       !- Construction Name
-  {e20f3f1d-4d1f-47bd-8d63-8aba51d2af90}, !- Space Name
-=======
   {5c3eb147-cbc1-4a59-9c4e-6fb59bb7a30c}, !- Handle
   Surface 17,                             !- Name
   Wall,                                   !- Surface Type
   ,                                       !- Construction Name
   {74881591-71ab-40cc-ace7-fbe2a0dcda81}, !- Space Name
->>>>>>> fea197d5
   Outdoors,                               !- Outside Boundary Condition
   ,                                       !- Outside Boundary Condition Object
   SunExposed,                             !- Sun Exposure
@@ -730,15 +472,9 @@
   11.129722368505, 5.56486118425249, 0;   !- X,Y,Z Vertex 3 {m}
 
 OS:Space,
-<<<<<<< HEAD
-  {e20f3f1d-4d1f-47bd-8d63-8aba51d2af90}, !- Handle
-  finished attic space,                   !- Name
-  {0659fc93-7e47-4f6e-8a6a-8c889b4bdb63}, !- Space Type Name
-=======
   {74881591-71ab-40cc-ace7-fbe2a0dcda81}, !- Handle
   finished attic space,                   !- Name
   {361fc739-e053-4a07-8cbc-956bd841fa1d}, !- Space Type Name
->>>>>>> fea197d5
   ,                                       !- Default Construction Set Name
   ,                                       !- Default Schedule Set Name
   -0,                                     !- Direction of Relative North {deg}
@@ -746,15 +482,6 @@
   0,                                      !- Y Origin {m}
   4.8768,                                 !- Z Origin {m}
   ,                                       !- Building Story Name
-<<<<<<< HEAD
-  {f39f01a0-0d06-4d64-a38f-7fed241c3a09}, !- Thermal Zone Name
-  ,                                       !- Part of Total Floor Area
-  ,                                       !- Design Specification Outdoor Air Object Name
-  {554dea71-293d-49b0-b50f-9015b9fac6bb}; !- Building Unit Name
-
-OS:BuildingUnit,
-  {554dea71-293d-49b0-b50f-9015b9fac6bb}, !- Handle
-=======
   {f835e657-df4f-4715-8f24-e6aa7536cf27}, !- Thermal Zone Name
   ,                                       !- Part of Total Floor Area
   ,                                       !- Design Specification Outdoor Air Object Name
@@ -762,17 +489,12 @@
 
 OS:BuildingUnit,
   {4823f411-e4f3-405c-b405-d674631e0678}, !- Handle
->>>>>>> fea197d5
   unit 1,                                 !- Name
   ,                                       !- Rendering Color
   Residential;                            !- Building Unit Type
 
 OS:Building,
-<<<<<<< HEAD
-  {2fdca382-f248-4f45-9a2c-b91632dee638}, !- Handle
-=======
   {64574f12-010f-4b80-8ac5-3cfecf71f82a}, !- Handle
->>>>>>> fea197d5
   Building 1,                             !- Name
   ,                                       !- Building Sector Type
   0,                                      !- North Axis {deg}
@@ -787,13 +509,8 @@
   1;                                      !- Standards Number of Living Units
 
 OS:AdditionalProperties,
-<<<<<<< HEAD
-  {18b24c50-49e9-4615-a16b-5646d6309881}, !- Handle
-  {2fdca382-f248-4f45-9a2c-b91632dee638}, !- Object Name
-=======
   {dea90b0d-b8e1-4a42-b170-a6c702201658}, !- Handle
   {64574f12-010f-4b80-8ac5-3cfecf71f82a}, !- Object Name
->>>>>>> fea197d5
   Total Units Represented,                !- Feature Name 1
   Integer,                                !- Feature Data Type 1
   1,                                      !- Feature Value 1
@@ -802,13 +519,8 @@
   1;                                      !- Feature Value 2
 
 OS:AdditionalProperties,
-<<<<<<< HEAD
-  {56de575c-bfe3-4bc8-a894-0650ce1989f7}, !- Handle
-  {554dea71-293d-49b0-b50f-9015b9fac6bb}, !- Object Name
-=======
   {0c1e1699-9861-498a-9492-21b710d410cd}, !- Handle
   {4823f411-e4f3-405c-b405-d674631e0678}, !- Object Name
->>>>>>> fea197d5
   NumberOfBedrooms,                       !- Feature Name 1
   Integer,                                !- Feature Data Type 1
   3,                                      !- Feature Value 1
@@ -817,11 +529,7 @@
   2;                                      !- Feature Value 2
 
 OS:Schedule:Day,
-<<<<<<< HEAD
-  {9036e038-9f50-4333-95b2-0f971edd9daa}, !- Handle
-=======
   {143c8edb-878f-4b80-a674-4eb8e845e115}, !- Handle
->>>>>>> fea197d5
   Schedule Day 1,                         !- Name
   ,                                       !- Schedule Type Limits Name
   ,                                       !- Interpolate to Timestep
@@ -830,11 +538,7 @@
   0;                                      !- Value Until Time 1
 
 OS:Schedule:Day,
-<<<<<<< HEAD
-  {14a37208-835b-4257-bca7-df0f564d81ac}, !- Handle
-=======
   {3f22e009-076b-424a-9343-866b3cc3bedf}, !- Handle
->>>>>>> fea197d5
   Schedule Day 2,                         !- Name
   ,                                       !- Schedule Type Limits Name
   ,                                       !- Interpolate to Timestep
@@ -843,26 +547,15 @@
   1;                                      !- Value Until Time 1
 
 OS:ShadingSurfaceGroup,
-<<<<<<< HEAD
-  {28a50370-2688-48f2-84d1-775540df6051}, !- Handle
-=======
   {2015b079-461a-4438-b569-f029087ee646}, !- Handle
->>>>>>> fea197d5
   res eaves,                              !- Name
   Building;                               !- Shading Surface Type
 
 OS:ShadingSurface,
-<<<<<<< HEAD
-  {35b3ca31-7afe-4c28-8b6f-556c49b9a5ba}, !- Handle
-  Surface 14 - res eaves,                 !- Name
-  ,                                       !- Construction Name
-  {28a50370-2688-48f2-84d1-775540df6051}, !- Shading Surface Group Name
-=======
   {3ebb91e4-d0c5-4e17-8cd7-b08b73ca43f2}, !- Handle
   Surface 14 - res eaves,                 !- Name
   ,                                       !- Construction Name
   {2015b079-461a-4438-b569-f029087ee646}, !- Shading Surface Group Name
->>>>>>> fea197d5
   ,                                       !- Transmittance Schedule Name
   ,                                       !- Number of Vertices
   11.739322368505, 0, 5.1816,             !- X,Y,Z Vertex 1 {m}
@@ -871,17 +564,10 @@
   11.129722368505, 0, 5.1816;             !- X,Y,Z Vertex 4 {m}
 
 OS:ShadingSurface,
-<<<<<<< HEAD
-  {2a71bafb-bd80-4f68-a465-8a18698b0978}, !- Handle
-  Surface 14 - res eaves 1,               !- Name
-  ,                                       !- Construction Name
-  {28a50370-2688-48f2-84d1-775540df6051}, !- Shading Surface Group Name
-=======
   {8631c61d-43e7-46da-a154-abf63e2e2f83}, !- Handle
   Surface 14 - res eaves 1,               !- Name
   ,                                       !- Construction Name
   {2015b079-461a-4438-b569-f029087ee646}, !- Shading Surface Group Name
->>>>>>> fea197d5
   ,                                       !- Transmittance Schedule Name
   ,                                       !- Number of Vertices
   -0.6096, 2.78243059212624, 6.57281529606312, !- X,Y,Z Vertex 1 {m}
@@ -890,17 +576,10 @@
   0, 2.78243059212624, 6.57281529606312;  !- X,Y,Z Vertex 4 {m}
 
 OS:ShadingSurface,
-<<<<<<< HEAD
-  {baf78335-dfe2-46c2-b10b-78da0d0afa4a}, !- Handle
-  Surface 14 - res eaves 2,               !- Name
-  ,                                       !- Construction Name
-  {28a50370-2688-48f2-84d1-775540df6051}, !- Shading Surface Group Name
-=======
   {fa91e6e7-a801-4d5a-8e24-43ce1980a587}, !- Handle
   Surface 14 - res eaves 2,               !- Name
   ,                                       !- Construction Name
   {2015b079-461a-4438-b569-f029087ee646}, !- Shading Surface Group Name
->>>>>>> fea197d5
   ,                                       !- Transmittance Schedule Name
   ,                                       !- Number of Vertices
   0, -0.6096, 4.8768,                     !- X,Y,Z Vertex 1 {m}
@@ -909,17 +588,10 @@
   0, 0, 5.1816;                           !- X,Y,Z Vertex 4 {m}
 
 OS:ShadingSurface,
-<<<<<<< HEAD
-  {c7529c98-bf9c-4bb1-8a87-0b2c00d91335}, !- Handle
-  Surface 15 - res eaves,                 !- Name
-  ,                                       !- Construction Name
-  {28a50370-2688-48f2-84d1-775540df6051}, !- Shading Surface Group Name
-=======
   {c0aec272-d6e2-48f0-bd9c-5097aa252cea}, !- Handle
   Surface 15 - res eaves,                 !- Name
   ,                                       !- Construction Name
   {2015b079-461a-4438-b569-f029087ee646}, !- Shading Surface Group Name
->>>>>>> fea197d5
   ,                                       !- Transmittance Schedule Name
   ,                                       !- Number of Vertices
   -0.6096, 5.56486118425249, 5.1816,      !- X,Y,Z Vertex 1 {m}
@@ -928,17 +600,10 @@
   0, 5.56486118425249, 5.1816;            !- X,Y,Z Vertex 4 {m}
 
 OS:ShadingSurface,
-<<<<<<< HEAD
-  {f51e3deb-5af4-4a0c-a174-f265d041d652}, !- Handle
-  Surface 15 - res eaves 1,               !- Name
-  ,                                       !- Construction Name
-  {28a50370-2688-48f2-84d1-775540df6051}, !- Shading Surface Group Name
-=======
   {1a28dac3-c650-4788-8d9f-b2db2f73667b}, !- Handle
   Surface 15 - res eaves 1,               !- Name
   ,                                       !- Construction Name
   {2015b079-461a-4438-b569-f029087ee646}, !- Shading Surface Group Name
->>>>>>> fea197d5
   ,                                       !- Transmittance Schedule Name
   ,                                       !- Number of Vertices
   11.739322368505, 2.78243059212624, 6.57281529606312, !- X,Y,Z Vertex 1 {m}
@@ -947,17 +612,10 @@
   11.129722368505, 2.78243059212624, 6.57281529606312; !- X,Y,Z Vertex 4 {m}
 
 OS:ShadingSurface,
-<<<<<<< HEAD
-  {61125b53-29a3-4e55-a4fd-8a905c4e6274}, !- Handle
-  Surface 15 - res eaves 2,               !- Name
-  ,                                       !- Construction Name
-  {28a50370-2688-48f2-84d1-775540df6051}, !- Shading Surface Group Name
-=======
   {3a81ee7b-c410-4a9c-b8da-fb86cab3549f}, !- Handle
   Surface 15 - res eaves 2,               !- Name
   ,                                       !- Construction Name
   {2015b079-461a-4438-b569-f029087ee646}, !- Shading Surface Group Name
->>>>>>> fea197d5
   ,                                       !- Transmittance Schedule Name
   ,                                       !- Number of Vertices
   11.129722368505, 6.17446118425249, 4.8768, !- X,Y,Z Vertex 1 {m}
