!- NOTE: Auto-generated from /test/osw_files/SFD_2000sqft_2story_SL_FA_FlatRoof.osw

OS:Version,
<<<<<<< HEAD
  {f97f187f-17ad-4445-a736-b84adc1c81ef}, !- Handle
  2.8.1;                                  !- Version Identifier

OS:SimulationControl,
  {8c7a0e1d-7815-4f3b-bbd3-6a2cb81b105c}, !- Handle
=======
  {082f15a6-9683-4d67-b2d1-9181c978f6f2}, !- Handle
  2.8.1;                                  !- Version Identifier

OS:SimulationControl,
  {93c631e7-1b0d-4ad4-94b3-1cffa82972ac}, !- Handle
>>>>>>> f26890e6
  ,                                       !- Do Zone Sizing Calculation
  ,                                       !- Do System Sizing Calculation
  ,                                       !- Do Plant Sizing Calculation
  No;                                     !- Run Simulation for Sizing Periods

OS:Timestep,
<<<<<<< HEAD
  {8e00ed2b-0d46-4a60-ab37-5ea3545daa07}, !- Handle
  6;                                      !- Number of Timesteps per Hour

OS:ShadowCalculation,
  {9d9af723-670d-4da7-8ff2-5f0f8b46abe3}, !- Handle
=======
  {1976c293-9aa8-4393-a62e-ee2122d47940}, !- Handle
  6;                                      !- Number of Timesteps per Hour

OS:ShadowCalculation,
  {13f1ffd3-6e8e-4fae-aff4-ff4ee631642d}, !- Handle
>>>>>>> f26890e6
  20,                                     !- Calculation Frequency
  200;                                    !- Maximum Figures in Shadow Overlap Calculations

OS:SurfaceConvectionAlgorithm:Outside,
<<<<<<< HEAD
  {d03beb5a-8d80-4bcc-99a3-21704cb5d86a}, !- Handle
  DOE-2;                                  !- Algorithm

OS:SurfaceConvectionAlgorithm:Inside,
  {c930ac2b-17c6-4dfa-9c74-54f9229d0eca}, !- Handle
  TARP;                                   !- Algorithm

OS:ZoneCapacitanceMultiplier:ResearchSpecial,
  {a111be52-a9d1-4104-9b08-fef544dea822}, !- Handle
=======
  {9689a527-7b13-4c7b-b861-478524377f99}, !- Handle
  DOE-2;                                  !- Algorithm

OS:SurfaceConvectionAlgorithm:Inside,
  {24842517-9312-4229-bb7a-8a4b66de7c4d}, !- Handle
  TARP;                                   !- Algorithm

OS:ZoneCapacitanceMultiplier:ResearchSpecial,
  {78d004d1-5b8b-434a-8d15-174c295e049e}, !- Handle
>>>>>>> f26890e6
  ,                                       !- Temperature Capacity Multiplier
  15,                                     !- Humidity Capacity Multiplier
  ;                                       !- Carbon Dioxide Capacity Multiplier

OS:RunPeriod,
<<<<<<< HEAD
  {b598a5c7-871a-4347-b3d6-b8b47e8001c6}, !- Handle
=======
  {4ea9c616-17a7-4a22-8fad-4928e6fa9a27}, !- Handle
>>>>>>> f26890e6
  Run Period 1,                           !- Name
  1,                                      !- Begin Month
  1,                                      !- Begin Day of Month
  12,                                     !- End Month
  31,                                     !- End Day of Month
  ,                                       !- Use Weather File Holidays and Special Days
  ,                                       !- Use Weather File Daylight Saving Period
  ,                                       !- Apply Weekend Holiday Rule
  ,                                       !- Use Weather File Rain Indicators
  ,                                       !- Use Weather File Snow Indicators
  ;                                       !- Number of Times Runperiod to be Repeated

OS:YearDescription,
<<<<<<< HEAD
  {2084c5b9-8fc9-4ac3-8b0f-ffe70cfc3893}, !- Handle
=======
  {dbbfacc4-348b-41af-8dbc-4183b52c533a}, !- Handle
>>>>>>> f26890e6
  2007,                                   !- Calendar Year
  ,                                       !- Day of Week for Start Day
  ;                                       !- Is Leap Year

OS:ThermalZone,
<<<<<<< HEAD
  {2b598127-da48-409d-9f4b-abae4b050f1b}, !- Handle
=======
  {02687da9-2fdd-4cff-9468-e60fc0cfaec6}, !- Handle
>>>>>>> f26890e6
  living zone,                            !- Name
  ,                                       !- Multiplier
  ,                                       !- Ceiling Height {m}
  ,                                       !- Volume {m3}
  ,                                       !- Floor Area {m2}
  ,                                       !- Zone Inside Convection Algorithm
  ,                                       !- Zone Outside Convection Algorithm
  ,                                       !- Zone Conditioning Equipment List Name
<<<<<<< HEAD
  {60288743-6afc-4f85-8b24-0d8ad1f607a7}, !- Zone Air Inlet Port List
  {2c9215e8-eb09-46a9-be5a-b2f4f659bbef}, !- Zone Air Exhaust Port List
  {f699e049-e7cc-4089-af23-524523a7faeb}, !- Zone Air Node Name
  {e8ec40bb-359b-4e4a-b25b-2c0620220427}, !- Zone Return Air Port List
=======
  {50d048c3-9a53-41fb-8da5-3ed5951b9d08}, !- Zone Air Inlet Port List
  {31766339-fc2a-4407-93d7-c9fcbc84a4f4}, !- Zone Air Exhaust Port List
  {b3b2d72f-aa77-46ad-94a6-67992eadc417}, !- Zone Air Node Name
  {6ec38963-6fc1-4f35-b2a6-4c88ed1c6d64}, !- Zone Return Air Port List
>>>>>>> f26890e6
  ,                                       !- Primary Daylighting Control Name
  ,                                       !- Fraction of Zone Controlled by Primary Daylighting Control
  ,                                       !- Secondary Daylighting Control Name
  ,                                       !- Fraction of Zone Controlled by Secondary Daylighting Control
  ,                                       !- Illuminance Map Name
  ,                                       !- Group Rendering Name
  ,                                       !- Thermostat Name
  No;                                     !- Use Ideal Air Loads

OS:Node,
<<<<<<< HEAD
  {7fbf9a74-58c0-4168-adff-39f86ccf15e4}, !- Handle
  Node 1,                                 !- Name
  {f699e049-e7cc-4089-af23-524523a7faeb}, !- Inlet Port
  ;                                       !- Outlet Port

OS:Connection,
  {f699e049-e7cc-4089-af23-524523a7faeb}, !- Handle
  {8ce59cc1-5865-4348-803c-696472c27d6c}, !- Name
  {2b598127-da48-409d-9f4b-abae4b050f1b}, !- Source Object
  11,                                     !- Outlet Port
  {7fbf9a74-58c0-4168-adff-39f86ccf15e4}, !- Target Object
  2;                                      !- Inlet Port

OS:PortList,
  {60288743-6afc-4f85-8b24-0d8ad1f607a7}, !- Handle
  {2635fb27-d5d9-4dac-9de1-731914aecf33}, !- Name
  {2b598127-da48-409d-9f4b-abae4b050f1b}; !- HVAC Component

OS:PortList,
  {2c9215e8-eb09-46a9-be5a-b2f4f659bbef}, !- Handle
  {8b5fbae2-4edd-4f1a-b379-a40c0e8df23d}, !- Name
  {2b598127-da48-409d-9f4b-abae4b050f1b}; !- HVAC Component

OS:PortList,
  {e8ec40bb-359b-4e4a-b25b-2c0620220427}, !- Handle
  {fbc21ca1-9fb6-44a5-b4ae-b5359176f73b}, !- Name
  {2b598127-da48-409d-9f4b-abae4b050f1b}; !- HVAC Component

OS:Sizing:Zone,
  {df42aa8c-fb49-43b3-8e43-aedf08176eb5}, !- Handle
  {2b598127-da48-409d-9f4b-abae4b050f1b}, !- Zone or ZoneList Name
=======
  {c4f74feb-f930-4199-984a-e05cc8e945bb}, !- Handle
  Node 1,                                 !- Name
  {b3b2d72f-aa77-46ad-94a6-67992eadc417}, !- Inlet Port
  ;                                       !- Outlet Port

OS:Connection,
  {b3b2d72f-aa77-46ad-94a6-67992eadc417}, !- Handle
  {0231ea07-9943-4575-ab18-7781a9dbc3e9}, !- Name
  {02687da9-2fdd-4cff-9468-e60fc0cfaec6}, !- Source Object
  11,                                     !- Outlet Port
  {c4f74feb-f930-4199-984a-e05cc8e945bb}, !- Target Object
  2;                                      !- Inlet Port

OS:PortList,
  {50d048c3-9a53-41fb-8da5-3ed5951b9d08}, !- Handle
  {fdbcd25b-cadb-4239-bcab-fb82fcc595e1}, !- Name
  {02687da9-2fdd-4cff-9468-e60fc0cfaec6}; !- HVAC Component

OS:PortList,
  {31766339-fc2a-4407-93d7-c9fcbc84a4f4}, !- Handle
  {fd9a1ee6-350b-49f0-9819-408dc689b1ce}, !- Name
  {02687da9-2fdd-4cff-9468-e60fc0cfaec6}; !- HVAC Component

OS:PortList,
  {6ec38963-6fc1-4f35-b2a6-4c88ed1c6d64}, !- Handle
  {04f47623-4494-4908-b3d5-9f28b54f1c9f}, !- Name
  {02687da9-2fdd-4cff-9468-e60fc0cfaec6}; !- HVAC Component

OS:Sizing:Zone,
  {f37846e2-7a98-448a-b8e3-3475a366a914}, !- Handle
  {02687da9-2fdd-4cff-9468-e60fc0cfaec6}, !- Zone or ZoneList Name
>>>>>>> f26890e6
  SupplyAirTemperature,                   !- Zone Cooling Design Supply Air Temperature Input Method
  14,                                     !- Zone Cooling Design Supply Air Temperature {C}
  11.11,                                  !- Zone Cooling Design Supply Air Temperature Difference {deltaC}
  SupplyAirTemperature,                   !- Zone Heating Design Supply Air Temperature Input Method
  40,                                     !- Zone Heating Design Supply Air Temperature {C}
  11.11,                                  !- Zone Heating Design Supply Air Temperature Difference {deltaC}
  0.0085,                                 !- Zone Cooling Design Supply Air Humidity Ratio {kg-H2O/kg-air}
  0.008,                                  !- Zone Heating Design Supply Air Humidity Ratio {kg-H2O/kg-air}
  ,                                       !- Zone Heating Sizing Factor
  ,                                       !- Zone Cooling Sizing Factor
  DesignDay,                              !- Cooling Design Air Flow Method
  ,                                       !- Cooling Design Air Flow Rate {m3/s}
  ,                                       !- Cooling Minimum Air Flow per Zone Floor Area {m3/s-m2}
  ,                                       !- Cooling Minimum Air Flow {m3/s}
  ,                                       !- Cooling Minimum Air Flow Fraction
  DesignDay,                              !- Heating Design Air Flow Method
  ,                                       !- Heating Design Air Flow Rate {m3/s}
  ,                                       !- Heating Maximum Air Flow per Zone Floor Area {m3/s-m2}
  ,                                       !- Heating Maximum Air Flow {m3/s}
  ,                                       !- Heating Maximum Air Flow Fraction
  ,                                       !- Design Zone Air Distribution Effectiveness in Cooling Mode
  ,                                       !- Design Zone Air Distribution Effectiveness in Heating Mode
  No,                                     !- Account for Dedicated Outdoor Air System
  NeutralSupplyAir,                       !- Dedicated Outdoor Air System Control Strategy
  autosize,                               !- Dedicated Outdoor Air Low Setpoint Temperature for Design {C}
  autosize;                               !- Dedicated Outdoor Air High Setpoint Temperature for Design {C}

OS:ZoneHVAC:EquipmentList,
<<<<<<< HEAD
  {41702591-4fac-47dd-b52d-bb7562111c6d}, !- Handle
  Zone HVAC Equipment List 1,             !- Name
  {2b598127-da48-409d-9f4b-abae4b050f1b}; !- Thermal Zone

OS:Space,
  {ebe4d791-4a7f-40af-a21a-8dbe30b13d62}, !- Handle
  living space,                           !- Name
  {8ae8bb7d-4af0-41bd-88d6-c2fc3a0b29d8}, !- Space Type Name
=======
  {33a81c0e-ba54-4aaf-8f11-2fc720c2b325}, !- Handle
  Zone HVAC Equipment List 1,             !- Name
  {02687da9-2fdd-4cff-9468-e60fc0cfaec6}; !- Thermal Zone

OS:Space,
  {34c93324-493e-4fac-a9e2-95f1b8a8a9d6}, !- Handle
  living space,                           !- Name
  {11fd4752-27ec-4f0e-840f-8c1a75a84b81}, !- Space Type Name
>>>>>>> f26890e6
  ,                                       !- Default Construction Set Name
  ,                                       !- Default Schedule Set Name
  -0,                                     !- Direction of Relative North {deg}
  0,                                      !- X Origin {m}
  0,                                      !- Y Origin {m}
  0,                                      !- Z Origin {m}
  ,                                       !- Building Story Name
<<<<<<< HEAD
  {2b598127-da48-409d-9f4b-abae4b050f1b}, !- Thermal Zone Name
  ,                                       !- Part of Total Floor Area
  ,                                       !- Design Specification Outdoor Air Object Name
  {dcd28045-533d-4748-b72d-86fa7d3e7368}; !- Building Unit Name

OS:Surface,
  {6938d2e4-0c39-4412-b43c-885334745049}, !- Handle
  Surface 1,                              !- Name
  Floor,                                  !- Surface Type
  ,                                       !- Construction Name
  {ebe4d791-4a7f-40af-a21a-8dbe30b13d62}, !- Space Name
=======
  {02687da9-2fdd-4cff-9468-e60fc0cfaec6}, !- Thermal Zone Name
  ,                                       !- Part of Total Floor Area
  ,                                       !- Design Specification Outdoor Air Object Name
  {f8963917-110c-473b-bfab-9d6026351e40}; !- Building Unit Name

OS:Surface,
  {b9df8bb8-2226-4fb9-9200-5ae8c6f086fe}, !- Handle
  Surface 1,                              !- Name
  Floor,                                  !- Surface Type
  ,                                       !- Construction Name
  {34c93324-493e-4fac-a9e2-95f1b8a8a9d6}, !- Space Name
>>>>>>> f26890e6
  Foundation,                             !- Outside Boundary Condition
  ,                                       !- Outside Boundary Condition Object
  NoSun,                                  !- Sun Exposure
  NoWind,                                 !- Wind Exposure
  ,                                       !- View Factor to Ground
  ,                                       !- Number of Vertices
  0, 0, 0,                                !- X,Y,Z Vertex 1 {m}
  0, 5.56486118425249, 0,                 !- X,Y,Z Vertex 2 {m}
  11.129722368505, 5.56486118425249, 0,   !- X,Y,Z Vertex 3 {m}
  11.129722368505, 0, 0;                  !- X,Y,Z Vertex 4 {m}

OS:Surface,
<<<<<<< HEAD
  {93201000-c783-46f5-9749-d2d17da7c444}, !- Handle
  Surface 2,                              !- Name
  Wall,                                   !- Surface Type
  ,                                       !- Construction Name
  {ebe4d791-4a7f-40af-a21a-8dbe30b13d62}, !- Space Name
=======
  {8d05946f-253e-4b35-9519-1326fd0d6ff4}, !- Handle
  Surface 2,                              !- Name
  Wall,                                   !- Surface Type
  ,                                       !- Construction Name
  {34c93324-493e-4fac-a9e2-95f1b8a8a9d6}, !- Space Name
>>>>>>> f26890e6
  Outdoors,                               !- Outside Boundary Condition
  ,                                       !- Outside Boundary Condition Object
  SunExposed,                             !- Sun Exposure
  WindExposed,                            !- Wind Exposure
  ,                                       !- View Factor to Ground
  ,                                       !- Number of Vertices
  0, 5.56486118425249, 2.4384,            !- X,Y,Z Vertex 1 {m}
  0, 5.56486118425249, 0,                 !- X,Y,Z Vertex 2 {m}
  0, 0, 0,                                !- X,Y,Z Vertex 3 {m}
  0, 0, 2.4384;                           !- X,Y,Z Vertex 4 {m}

OS:Surface,
<<<<<<< HEAD
  {4b1d3430-bafa-43d4-8c29-98c6938ed79f}, !- Handle
  Surface 3,                              !- Name
  Wall,                                   !- Surface Type
  ,                                       !- Construction Name
  {ebe4d791-4a7f-40af-a21a-8dbe30b13d62}, !- Space Name
=======
  {1db9b952-e778-4a19-badd-cb5a1e759873}, !- Handle
  Surface 3,                              !- Name
  Wall,                                   !- Surface Type
  ,                                       !- Construction Name
  {34c93324-493e-4fac-a9e2-95f1b8a8a9d6}, !- Space Name
>>>>>>> f26890e6
  Outdoors,                               !- Outside Boundary Condition
  ,                                       !- Outside Boundary Condition Object
  SunExposed,                             !- Sun Exposure
  WindExposed,                            !- Wind Exposure
  ,                                       !- View Factor to Ground
  ,                                       !- Number of Vertices
  11.129722368505, 5.56486118425249, 2.4384, !- X,Y,Z Vertex 1 {m}
  11.129722368505, 5.56486118425249, 0,   !- X,Y,Z Vertex 2 {m}
  0, 5.56486118425249, 0,                 !- X,Y,Z Vertex 3 {m}
  0, 5.56486118425249, 2.4384;            !- X,Y,Z Vertex 4 {m}

OS:Surface,
<<<<<<< HEAD
  {3761a241-42be-45a1-85d8-af625c81d581}, !- Handle
  Surface 4,                              !- Name
  Wall,                                   !- Surface Type
  ,                                       !- Construction Name
  {ebe4d791-4a7f-40af-a21a-8dbe30b13d62}, !- Space Name
=======
  {f061f2d4-78ed-4a5b-a991-080993c2c399}, !- Handle
  Surface 4,                              !- Name
  Wall,                                   !- Surface Type
  ,                                       !- Construction Name
  {34c93324-493e-4fac-a9e2-95f1b8a8a9d6}, !- Space Name
>>>>>>> f26890e6
  Outdoors,                               !- Outside Boundary Condition
  ,                                       !- Outside Boundary Condition Object
  SunExposed,                             !- Sun Exposure
  WindExposed,                            !- Wind Exposure
  ,                                       !- View Factor to Ground
  ,                                       !- Number of Vertices
  11.129722368505, 0, 2.4384,             !- X,Y,Z Vertex 1 {m}
  11.129722368505, 0, 0,                  !- X,Y,Z Vertex 2 {m}
  11.129722368505, 5.56486118425249, 0,   !- X,Y,Z Vertex 3 {m}
  11.129722368505, 5.56486118425249, 2.4384; !- X,Y,Z Vertex 4 {m}

OS:Surface,
<<<<<<< HEAD
  {e554fa6f-5729-4cea-a09f-05518fa5bdd8}, !- Handle
  Surface 5,                              !- Name
  Wall,                                   !- Surface Type
  ,                                       !- Construction Name
  {ebe4d791-4a7f-40af-a21a-8dbe30b13d62}, !- Space Name
=======
  {3733266e-7376-4817-b596-66614f918f24}, !- Handle
  Surface 5,                              !- Name
  Wall,                                   !- Surface Type
  ,                                       !- Construction Name
  {34c93324-493e-4fac-a9e2-95f1b8a8a9d6}, !- Space Name
>>>>>>> f26890e6
  Outdoors,                               !- Outside Boundary Condition
  ,                                       !- Outside Boundary Condition Object
  SunExposed,                             !- Sun Exposure
  WindExposed,                            !- Wind Exposure
  ,                                       !- View Factor to Ground
  ,                                       !- Number of Vertices
  0, 0, 2.4384,                           !- X,Y,Z Vertex 1 {m}
  0, 0, 0,                                !- X,Y,Z Vertex 2 {m}
  11.129722368505, 0, 0,                  !- X,Y,Z Vertex 3 {m}
  11.129722368505, 0, 2.4384;             !- X,Y,Z Vertex 4 {m}

OS:Surface,
<<<<<<< HEAD
  {20f38b29-3f2e-42b8-857c-c9fa358aa91a}, !- Handle
  Surface 6,                              !- Name
  RoofCeiling,                            !- Surface Type
  ,                                       !- Construction Name
  {ebe4d791-4a7f-40af-a21a-8dbe30b13d62}, !- Space Name
  Surface,                                !- Outside Boundary Condition
  {84249621-1902-4f81-bf75-d4bbfb171b48}, !- Outside Boundary Condition Object
=======
  {569e253b-2bb2-4822-a49a-045b5e1f1736}, !- Handle
  Surface 6,                              !- Name
  RoofCeiling,                            !- Surface Type
  ,                                       !- Construction Name
  {34c93324-493e-4fac-a9e2-95f1b8a8a9d6}, !- Space Name
  Surface,                                !- Outside Boundary Condition
  {3b269bda-f8d8-456a-b9ea-b7297beab4b3}, !- Outside Boundary Condition Object
>>>>>>> f26890e6
  NoSun,                                  !- Sun Exposure
  NoWind,                                 !- Wind Exposure
  ,                                       !- View Factor to Ground
  ,                                       !- Number of Vertices
  11.129722368505, 0, 2.4384,             !- X,Y,Z Vertex 1 {m}
  11.129722368505, 5.56486118425249, 2.4384, !- X,Y,Z Vertex 2 {m}
  0, 5.56486118425249, 2.4384,            !- X,Y,Z Vertex 3 {m}
  0, 0, 2.4384;                           !- X,Y,Z Vertex 4 {m}

OS:SpaceType,
<<<<<<< HEAD
  {8ae8bb7d-4af0-41bd-88d6-c2fc3a0b29d8}, !- Handle
=======
  {11fd4752-27ec-4f0e-840f-8c1a75a84b81}, !- Handle
>>>>>>> f26890e6
  Space Type 1,                           !- Name
  ,                                       !- Default Construction Set Name
  ,                                       !- Default Schedule Set Name
  ,                                       !- Group Rendering Name
  ,                                       !- Design Specification Outdoor Air Object Name
  ,                                       !- Standards Template
  ,                                       !- Standards Building Type
  living;                                 !- Standards Space Type

OS:Space,
<<<<<<< HEAD
  {59b4dea7-6391-4ede-b4f5-30e296ae62fe}, !- Handle
  living space|story 2,                   !- Name
  {8ae8bb7d-4af0-41bd-88d6-c2fc3a0b29d8}, !- Space Type Name
=======
  {e2c9c4b2-65c2-4118-bb7d-65ac49c68fe2}, !- Handle
  living space|story 2,                   !- Name
  {11fd4752-27ec-4f0e-840f-8c1a75a84b81}, !- Space Type Name
>>>>>>> f26890e6
  ,                                       !- Default Construction Set Name
  ,                                       !- Default Schedule Set Name
  -0,                                     !- Direction of Relative North {deg}
  0,                                      !- X Origin {m}
  0,                                      !- Y Origin {m}
  2.4384,                                 !- Z Origin {m}
  ,                                       !- Building Story Name
<<<<<<< HEAD
  {2b598127-da48-409d-9f4b-abae4b050f1b}, !- Thermal Zone Name
  ,                                       !- Part of Total Floor Area
  ,                                       !- Design Specification Outdoor Air Object Name
  {dcd28045-533d-4748-b72d-86fa7d3e7368}; !- Building Unit Name

OS:Surface,
  {84249621-1902-4f81-bf75-d4bbfb171b48}, !- Handle
  Surface 7,                              !- Name
  Floor,                                  !- Surface Type
  ,                                       !- Construction Name
  {59b4dea7-6391-4ede-b4f5-30e296ae62fe}, !- Space Name
  Surface,                                !- Outside Boundary Condition
  {20f38b29-3f2e-42b8-857c-c9fa358aa91a}, !- Outside Boundary Condition Object
=======
  {02687da9-2fdd-4cff-9468-e60fc0cfaec6}, !- Thermal Zone Name
  ,                                       !- Part of Total Floor Area
  ,                                       !- Design Specification Outdoor Air Object Name
  {f8963917-110c-473b-bfab-9d6026351e40}; !- Building Unit Name

OS:Surface,
  {3b269bda-f8d8-456a-b9ea-b7297beab4b3}, !- Handle
  Surface 7,                              !- Name
  Floor,                                  !- Surface Type
  ,                                       !- Construction Name
  {e2c9c4b2-65c2-4118-bb7d-65ac49c68fe2}, !- Space Name
  Surface,                                !- Outside Boundary Condition
  {569e253b-2bb2-4822-a49a-045b5e1f1736}, !- Outside Boundary Condition Object
>>>>>>> f26890e6
  NoSun,                                  !- Sun Exposure
  NoWind,                                 !- Wind Exposure
  ,                                       !- View Factor to Ground
  ,                                       !- Number of Vertices
  0, 0, 0,                                !- X,Y,Z Vertex 1 {m}
  0, 5.56486118425249, 0,                 !- X,Y,Z Vertex 2 {m}
  11.129722368505, 5.56486118425249, 0,   !- X,Y,Z Vertex 3 {m}
  11.129722368505, 0, 0;                  !- X,Y,Z Vertex 4 {m}

OS:Surface,
<<<<<<< HEAD
  {98cd6459-c96b-4ee4-8f98-71e454ecadcb}, !- Handle
  Surface 8,                              !- Name
  Wall,                                   !- Surface Type
  ,                                       !- Construction Name
  {59b4dea7-6391-4ede-b4f5-30e296ae62fe}, !- Space Name
=======
  {6f4e44f6-a328-4fc1-a928-f2853c325af1}, !- Handle
  Surface 8,                              !- Name
  Wall,                                   !- Surface Type
  ,                                       !- Construction Name
  {e2c9c4b2-65c2-4118-bb7d-65ac49c68fe2}, !- Space Name
>>>>>>> f26890e6
  Outdoors,                               !- Outside Boundary Condition
  ,                                       !- Outside Boundary Condition Object
  SunExposed,                             !- Sun Exposure
  WindExposed,                            !- Wind Exposure
  ,                                       !- View Factor to Ground
  ,                                       !- Number of Vertices
  0, 5.56486118425249, 2.4384,            !- X,Y,Z Vertex 1 {m}
  0, 5.56486118425249, 0,                 !- X,Y,Z Vertex 2 {m}
  0, 0, 0,                                !- X,Y,Z Vertex 3 {m}
  0, 0, 2.4384;                           !- X,Y,Z Vertex 4 {m}

OS:Surface,
<<<<<<< HEAD
  {a3877f3f-4009-464d-931f-3d7d4218cdf1}, !- Handle
  Surface 9,                              !- Name
  Wall,                                   !- Surface Type
  ,                                       !- Construction Name
  {59b4dea7-6391-4ede-b4f5-30e296ae62fe}, !- Space Name
=======
  {ad3fb19e-709e-4f55-ad83-660d2b1d6d9e}, !- Handle
  Surface 9,                              !- Name
  Wall,                                   !- Surface Type
  ,                                       !- Construction Name
  {e2c9c4b2-65c2-4118-bb7d-65ac49c68fe2}, !- Space Name
>>>>>>> f26890e6
  Outdoors,                               !- Outside Boundary Condition
  ,                                       !- Outside Boundary Condition Object
  SunExposed,                             !- Sun Exposure
  WindExposed,                            !- Wind Exposure
  ,                                       !- View Factor to Ground
  ,                                       !- Number of Vertices
  11.129722368505, 5.56486118425249, 2.4384, !- X,Y,Z Vertex 1 {m}
  11.129722368505, 5.56486118425249, 0,   !- X,Y,Z Vertex 2 {m}
  0, 5.56486118425249, 0,                 !- X,Y,Z Vertex 3 {m}
  0, 5.56486118425249, 2.4384;            !- X,Y,Z Vertex 4 {m}

OS:Surface,
<<<<<<< HEAD
  {3de7e527-1178-43ce-bb30-a8af0d35a60e}, !- Handle
  Surface 10,                             !- Name
  Wall,                                   !- Surface Type
  ,                                       !- Construction Name
  {59b4dea7-6391-4ede-b4f5-30e296ae62fe}, !- Space Name
=======
  {86542faf-e1d5-4c10-99b8-745b437de64e}, !- Handle
  Surface 10,                             !- Name
  Wall,                                   !- Surface Type
  ,                                       !- Construction Name
  {e2c9c4b2-65c2-4118-bb7d-65ac49c68fe2}, !- Space Name
>>>>>>> f26890e6
  Outdoors,                               !- Outside Boundary Condition
  ,                                       !- Outside Boundary Condition Object
  SunExposed,                             !- Sun Exposure
  WindExposed,                            !- Wind Exposure
  ,                                       !- View Factor to Ground
  ,                                       !- Number of Vertices
  11.129722368505, 0, 2.4384,             !- X,Y,Z Vertex 1 {m}
  11.129722368505, 0, 0,                  !- X,Y,Z Vertex 2 {m}
  11.129722368505, 5.56486118425249, 0,   !- X,Y,Z Vertex 3 {m}
  11.129722368505, 5.56486118425249, 2.4384; !- X,Y,Z Vertex 4 {m}

OS:Surface,
<<<<<<< HEAD
  {bf46a965-f65c-4051-b0d1-8cb30202de7d}, !- Handle
  Surface 11,                             !- Name
  Wall,                                   !- Surface Type
  ,                                       !- Construction Name
  {59b4dea7-6391-4ede-b4f5-30e296ae62fe}, !- Space Name
=======
  {96adbb0c-0fed-49ca-8f1a-09c226c36769}, !- Handle
  Surface 11,                             !- Name
  Wall,                                   !- Surface Type
  ,                                       !- Construction Name
  {e2c9c4b2-65c2-4118-bb7d-65ac49c68fe2}, !- Space Name
>>>>>>> f26890e6
  Outdoors,                               !- Outside Boundary Condition
  ,                                       !- Outside Boundary Condition Object
  SunExposed,                             !- Sun Exposure
  WindExposed,                            !- Wind Exposure
  ,                                       !- View Factor to Ground
  ,                                       !- Number of Vertices
  0, 0, 2.4384,                           !- X,Y,Z Vertex 1 {m}
  0, 0, 0,                                !- X,Y,Z Vertex 2 {m}
  11.129722368505, 0, 0,                  !- X,Y,Z Vertex 3 {m}
  11.129722368505, 0, 2.4384;             !- X,Y,Z Vertex 4 {m}

OS:Surface,
<<<<<<< HEAD
  {b83a7a12-2fe0-4079-b971-b3693cb065d1}, !- Handle
  Surface 12,                             !- Name
  RoofCeiling,                            !- Surface Type
  ,                                       !- Construction Name
  {59b4dea7-6391-4ede-b4f5-30e296ae62fe}, !- Space Name
=======
  {2089965f-8151-47f0-9e07-231d45354b39}, !- Handle
  Surface 12,                             !- Name
  RoofCeiling,                            !- Surface Type
  ,                                       !- Construction Name
  {e2c9c4b2-65c2-4118-bb7d-65ac49c68fe2}, !- Space Name
>>>>>>> f26890e6
  Outdoors,                               !- Outside Boundary Condition
  ,                                       !- Outside Boundary Condition Object
  SunExposed,                             !- Sun Exposure
  WindExposed,                            !- Wind Exposure
  ,                                       !- View Factor to Ground
  ,                                       !- Number of Vertices
  11.129722368505, 0, 2.4384,             !- X,Y,Z Vertex 1 {m}
  11.129722368505, 5.56486118425249, 2.4384, !- X,Y,Z Vertex 2 {m}
  0, 5.56486118425249, 2.4384,            !- X,Y,Z Vertex 3 {m}
  0, 0, 2.4384;                           !- X,Y,Z Vertex 4 {m}

OS:BuildingUnit,
<<<<<<< HEAD
  {dcd28045-533d-4748-b72d-86fa7d3e7368}, !- Handle
=======
  {f8963917-110c-473b-bfab-9d6026351e40}, !- Handle
>>>>>>> f26890e6
  unit 1,                                 !- Name
  ,                                       !- Rendering Color
  Residential;                            !- Building Unit Type

OS:Building,
<<<<<<< HEAD
  {19cb5196-7ec5-4ccd-9df8-db21bea85ae0}, !- Handle
=======
  {f4ed9a7c-ec6e-4f5c-b085-046a2fa200e6}, !- Handle
>>>>>>> f26890e6
  Building 1,                             !- Name
  ,                                       !- Building Sector Type
  0,                                      !- North Axis {deg}
  ,                                       !- Nominal Floor to Floor Height {m}
  ,                                       !- Space Type Name
  ,                                       !- Default Construction Set Name
  ,                                       !- Default Schedule Set Name
  3,                                      !- Standards Number of Stories
  3,                                      !- Standards Number of Above Ground Stories
  ,                                       !- Standards Template
  singlefamilydetached,                   !- Standards Building Type
  1;                                      !- Standards Number of Living Units

OS:AdditionalProperties,
<<<<<<< HEAD
  {03b2b407-da22-4ab7-9dea-f3776bd28735}, !- Handle
  {19cb5196-7ec5-4ccd-9df8-db21bea85ae0}, !- Object Name
=======
  {aab6eb20-cd62-4928-b681-920a21fb0d01}, !- Handle
  {f4ed9a7c-ec6e-4f5c-b085-046a2fa200e6}, !- Object Name
>>>>>>> f26890e6
  Total Units Represented,                !- Feature Name 1
  Integer,                                !- Feature Data Type 1
  1,                                      !- Feature Value 1
  Total Units Modeled,                    !- Feature Name 2
  Integer,                                !- Feature Data Type 2
  1;                                      !- Feature Value 2

OS:AdditionalProperties,
<<<<<<< HEAD
  {a8b54da2-f663-414d-bc63-4e07174aecd4}, !- Handle
  {dcd28045-533d-4748-b72d-86fa7d3e7368}, !- Object Name
=======
  {2fc7e7a3-79b8-4036-bbe4-389407f0c054}, !- Handle
  {f8963917-110c-473b-bfab-9d6026351e40}, !- Object Name
>>>>>>> f26890e6
  NumberOfBedrooms,                       !- Feature Name 1
  Integer,                                !- Feature Data Type 1
  3,                                      !- Feature Value 1
  NumberOfBathrooms,                      !- Feature Name 2
  Double,                                 !- Feature Data Type 2
  2;                                      !- Feature Value 2

OS:Schedule:Day,
<<<<<<< HEAD
  {317cfdf0-661f-48d2-8cb1-157ede0850cd}, !- Handle
=======
  {c8473a02-f1c7-4fe7-bbf8-f5b5a1961beb}, !- Handle
>>>>>>> f26890e6
  Schedule Day 1,                         !- Name
  ,                                       !- Schedule Type Limits Name
  ,                                       !- Interpolate to Timestep
  24,                                     !- Hour 1
  0,                                      !- Minute 1
  0;                                      !- Value Until Time 1

OS:Schedule:Day,
<<<<<<< HEAD
  {b23fa83b-7a6d-4b4c-a245-9d133a4e1f84}, !- Handle
=======
  {924e88ff-cc3a-46ea-bb65-99a3ad845461}, !- Handle
>>>>>>> f26890e6
  Schedule Day 2,                         !- Name
  ,                                       !- Schedule Type Limits Name
  ,                                       !- Interpolate to Timestep
  24,                                     !- Hour 1
  0,                                      !- Minute 1
  1;                                      !- Value Until Time 1

OS:ShadingSurfaceGroup,
<<<<<<< HEAD
  {1b013df8-6d09-4642-8fff-4731e200011b}, !- Handle
=======
  {3cd2950a-6e41-4de7-9cf7-c8f8ba74fb70}, !- Handle
>>>>>>> f26890e6
  res eaves,                              !- Name
  Building;                               !- Shading Surface Type

OS:ShadingSurface,
<<<<<<< HEAD
  {e71c472b-ec55-44ed-b7f8-dceeb71023b3}, !- Handle
  Surface 12 - res eaves,                 !- Name
  ,                                       !- Construction Name
  {1b013df8-6d09-4642-8fff-4731e200011b}, !- Shading Surface Group Name
=======
  {2be6491b-a86c-4a0f-91d4-8ea4508716d0}, !- Handle
  Surface 12 - res eaves,                 !- Name
  ,                                       !- Construction Name
  {3cd2950a-6e41-4de7-9cf7-c8f8ba74fb70}, !- Shading Surface Group Name
>>>>>>> f26890e6
  ,                                       !- Transmittance Schedule Name
  ,                                       !- Number of Vertices
  0, -0.6096, 4.8768,                     !- X,Y,Z Vertex 1 {m}
  11.129722368505, -0.6096, 4.8768,       !- X,Y,Z Vertex 2 {m}
  11.129722368505, 0, 4.8768,             !- X,Y,Z Vertex 3 {m}
  0, 0, 4.8768;                           !- X,Y,Z Vertex 4 {m}

OS:ShadingSurface,
<<<<<<< HEAD
  {b47c14b4-a96e-4b95-839d-077408c6cbdc}, !- Handle
  Surface 12 - res eaves 1,               !- Name
  ,                                       !- Construction Name
  {1b013df8-6d09-4642-8fff-4731e200011b}, !- Shading Surface Group Name
=======
  {ca35ac14-b0ed-4be2-83c2-005405cd82dc}, !- Handle
  Surface 12 - res eaves 1,               !- Name
  ,                                       !- Construction Name
  {3cd2950a-6e41-4de7-9cf7-c8f8ba74fb70}, !- Shading Surface Group Name
>>>>>>> f26890e6
  ,                                       !- Transmittance Schedule Name
  ,                                       !- Number of Vertices
  11.739322368505, 0, 4.8768,             !- X,Y,Z Vertex 1 {m}
  11.739322368505, 5.56486118425249, 4.8768, !- X,Y,Z Vertex 2 {m}
  11.129722368505, 5.56486118425249, 4.8768, !- X,Y,Z Vertex 3 {m}
  11.129722368505, 0, 4.8768;             !- X,Y,Z Vertex 4 {m}

OS:ShadingSurface,
<<<<<<< HEAD
  {3c480bd4-f224-4674-8b85-edd94d8bd285}, !- Handle
  Surface 12 - res eaves 2,               !- Name
  ,                                       !- Construction Name
  {1b013df8-6d09-4642-8fff-4731e200011b}, !- Shading Surface Group Name
=======
  {ca916902-e153-441d-8e97-cb5a7c85d54a}, !- Handle
  Surface 12 - res eaves 2,               !- Name
  ,                                       !- Construction Name
  {3cd2950a-6e41-4de7-9cf7-c8f8ba74fb70}, !- Shading Surface Group Name
>>>>>>> f26890e6
  ,                                       !- Transmittance Schedule Name
  ,                                       !- Number of Vertices
  11.129722368505, 6.17446118425249, 4.8768, !- X,Y,Z Vertex 1 {m}
  0, 6.17446118425249, 4.8768,            !- X,Y,Z Vertex 2 {m}
  0, 5.56486118425249, 4.8768,            !- X,Y,Z Vertex 3 {m}
  11.129722368505, 5.56486118425249, 4.8768; !- X,Y,Z Vertex 4 {m}

OS:ShadingSurface,
<<<<<<< HEAD
  {8c0ae4a9-1321-41de-9d3d-21e99784a640}, !- Handle
  Surface 12 - res eaves 3,               !- Name
  ,                                       !- Construction Name
  {1b013df8-6d09-4642-8fff-4731e200011b}, !- Shading Surface Group Name
=======
  {93ab999c-bad2-429b-8f14-9d79de46d74b}, !- Handle
  Surface 12 - res eaves 3,               !- Name
  ,                                       !- Construction Name
  {3cd2950a-6e41-4de7-9cf7-c8f8ba74fb70}, !- Shading Surface Group Name
>>>>>>> f26890e6
  ,                                       !- Transmittance Schedule Name
  ,                                       !- Number of Vertices
  -0.6096, 5.56486118425249, 4.8768,      !- X,Y,Z Vertex 1 {m}
  -0.6096, 0, 4.8768,                     !- X,Y,Z Vertex 2 {m}
  0, 0, 4.8768,                           !- X,Y,Z Vertex 3 {m}
  0, 5.56486118425249, 4.8768;            !- X,Y,Z Vertex 4 {m}
<|MERGE_RESOLUTION|>--- conflicted
+++ resolved
@@ -1,53 +1,26 @@
 !- NOTE: Auto-generated from /test/osw_files/SFD_2000sqft_2story_SL_FA_FlatRoof.osw
 
 OS:Version,
-<<<<<<< HEAD
-  {f97f187f-17ad-4445-a736-b84adc1c81ef}, !- Handle
-  2.8.1;                                  !- Version Identifier
-
-OS:SimulationControl,
-  {8c7a0e1d-7815-4f3b-bbd3-6a2cb81b105c}, !- Handle
-=======
   {082f15a6-9683-4d67-b2d1-9181c978f6f2}, !- Handle
   2.8.1;                                  !- Version Identifier
 
 OS:SimulationControl,
   {93c631e7-1b0d-4ad4-94b3-1cffa82972ac}, !- Handle
->>>>>>> f26890e6
   ,                                       !- Do Zone Sizing Calculation
   ,                                       !- Do System Sizing Calculation
   ,                                       !- Do Plant Sizing Calculation
   No;                                     !- Run Simulation for Sizing Periods
 
 OS:Timestep,
-<<<<<<< HEAD
-  {8e00ed2b-0d46-4a60-ab37-5ea3545daa07}, !- Handle
-  6;                                      !- Number of Timesteps per Hour
-
-OS:ShadowCalculation,
-  {9d9af723-670d-4da7-8ff2-5f0f8b46abe3}, !- Handle
-=======
   {1976c293-9aa8-4393-a62e-ee2122d47940}, !- Handle
   6;                                      !- Number of Timesteps per Hour
 
 OS:ShadowCalculation,
   {13f1ffd3-6e8e-4fae-aff4-ff4ee631642d}, !- Handle
->>>>>>> f26890e6
   20,                                     !- Calculation Frequency
   200;                                    !- Maximum Figures in Shadow Overlap Calculations
 
 OS:SurfaceConvectionAlgorithm:Outside,
-<<<<<<< HEAD
-  {d03beb5a-8d80-4bcc-99a3-21704cb5d86a}, !- Handle
-  DOE-2;                                  !- Algorithm
-
-OS:SurfaceConvectionAlgorithm:Inside,
-  {c930ac2b-17c6-4dfa-9c74-54f9229d0eca}, !- Handle
-  TARP;                                   !- Algorithm
-
-OS:ZoneCapacitanceMultiplier:ResearchSpecial,
-  {a111be52-a9d1-4104-9b08-fef544dea822}, !- Handle
-=======
   {9689a527-7b13-4c7b-b861-478524377f99}, !- Handle
   DOE-2;                                  !- Algorithm
 
@@ -57,17 +30,12 @@
 
 OS:ZoneCapacitanceMultiplier:ResearchSpecial,
   {78d004d1-5b8b-434a-8d15-174c295e049e}, !- Handle
->>>>>>> f26890e6
   ,                                       !- Temperature Capacity Multiplier
   15,                                     !- Humidity Capacity Multiplier
   ;                                       !- Carbon Dioxide Capacity Multiplier
 
 OS:RunPeriod,
-<<<<<<< HEAD
-  {b598a5c7-871a-4347-b3d6-b8b47e8001c6}, !- Handle
-=======
   {4ea9c616-17a7-4a22-8fad-4928e6fa9a27}, !- Handle
->>>>>>> f26890e6
   Run Period 1,                           !- Name
   1,                                      !- Begin Month
   1,                                      !- Begin Day of Month
@@ -81,21 +49,13 @@
   ;                                       !- Number of Times Runperiod to be Repeated
 
 OS:YearDescription,
-<<<<<<< HEAD
-  {2084c5b9-8fc9-4ac3-8b0f-ffe70cfc3893}, !- Handle
-=======
   {dbbfacc4-348b-41af-8dbc-4183b52c533a}, !- Handle
->>>>>>> f26890e6
   2007,                                   !- Calendar Year
   ,                                       !- Day of Week for Start Day
   ;                                       !- Is Leap Year
 
 OS:ThermalZone,
-<<<<<<< HEAD
-  {2b598127-da48-409d-9f4b-abae4b050f1b}, !- Handle
-=======
   {02687da9-2fdd-4cff-9468-e60fc0cfaec6}, !- Handle
->>>>>>> f26890e6
   living zone,                            !- Name
   ,                                       !- Multiplier
   ,                                       !- Ceiling Height {m}
@@ -104,17 +64,10 @@
   ,                                       !- Zone Inside Convection Algorithm
   ,                                       !- Zone Outside Convection Algorithm
   ,                                       !- Zone Conditioning Equipment List Name
-<<<<<<< HEAD
-  {60288743-6afc-4f85-8b24-0d8ad1f607a7}, !- Zone Air Inlet Port List
-  {2c9215e8-eb09-46a9-be5a-b2f4f659bbef}, !- Zone Air Exhaust Port List
-  {f699e049-e7cc-4089-af23-524523a7faeb}, !- Zone Air Node Name
-  {e8ec40bb-359b-4e4a-b25b-2c0620220427}, !- Zone Return Air Port List
-=======
   {50d048c3-9a53-41fb-8da5-3ed5951b9d08}, !- Zone Air Inlet Port List
   {31766339-fc2a-4407-93d7-c9fcbc84a4f4}, !- Zone Air Exhaust Port List
   {b3b2d72f-aa77-46ad-94a6-67992eadc417}, !- Zone Air Node Name
   {6ec38963-6fc1-4f35-b2a6-4c88ed1c6d64}, !- Zone Return Air Port List
->>>>>>> f26890e6
   ,                                       !- Primary Daylighting Control Name
   ,                                       !- Fraction of Zone Controlled by Primary Daylighting Control
   ,                                       !- Secondary Daylighting Control Name
@@ -125,39 +78,6 @@
   No;                                     !- Use Ideal Air Loads
 
 OS:Node,
-<<<<<<< HEAD
-  {7fbf9a74-58c0-4168-adff-39f86ccf15e4}, !- Handle
-  Node 1,                                 !- Name
-  {f699e049-e7cc-4089-af23-524523a7faeb}, !- Inlet Port
-  ;                                       !- Outlet Port
-
-OS:Connection,
-  {f699e049-e7cc-4089-af23-524523a7faeb}, !- Handle
-  {8ce59cc1-5865-4348-803c-696472c27d6c}, !- Name
-  {2b598127-da48-409d-9f4b-abae4b050f1b}, !- Source Object
-  11,                                     !- Outlet Port
-  {7fbf9a74-58c0-4168-adff-39f86ccf15e4}, !- Target Object
-  2;                                      !- Inlet Port
-
-OS:PortList,
-  {60288743-6afc-4f85-8b24-0d8ad1f607a7}, !- Handle
-  {2635fb27-d5d9-4dac-9de1-731914aecf33}, !- Name
-  {2b598127-da48-409d-9f4b-abae4b050f1b}; !- HVAC Component
-
-OS:PortList,
-  {2c9215e8-eb09-46a9-be5a-b2f4f659bbef}, !- Handle
-  {8b5fbae2-4edd-4f1a-b379-a40c0e8df23d}, !- Name
-  {2b598127-da48-409d-9f4b-abae4b050f1b}; !- HVAC Component
-
-OS:PortList,
-  {e8ec40bb-359b-4e4a-b25b-2c0620220427}, !- Handle
-  {fbc21ca1-9fb6-44a5-b4ae-b5359176f73b}, !- Name
-  {2b598127-da48-409d-9f4b-abae4b050f1b}; !- HVAC Component
-
-OS:Sizing:Zone,
-  {df42aa8c-fb49-43b3-8e43-aedf08176eb5}, !- Handle
-  {2b598127-da48-409d-9f4b-abae4b050f1b}, !- Zone or ZoneList Name
-=======
   {c4f74feb-f930-4199-984a-e05cc8e945bb}, !- Handle
   Node 1,                                 !- Name
   {b3b2d72f-aa77-46ad-94a6-67992eadc417}, !- Inlet Port
@@ -189,7 +109,6 @@
 OS:Sizing:Zone,
   {f37846e2-7a98-448a-b8e3-3475a366a914}, !- Handle
   {02687da9-2fdd-4cff-9468-e60fc0cfaec6}, !- Zone or ZoneList Name
->>>>>>> f26890e6
   SupplyAirTemperature,                   !- Zone Cooling Design Supply Air Temperature Input Method
   14,                                     !- Zone Cooling Design Supply Air Temperature {C}
   11.11,                                  !- Zone Cooling Design Supply Air Temperature Difference {deltaC}
@@ -218,16 +137,6 @@
   autosize;                               !- Dedicated Outdoor Air High Setpoint Temperature for Design {C}
 
 OS:ZoneHVAC:EquipmentList,
-<<<<<<< HEAD
-  {41702591-4fac-47dd-b52d-bb7562111c6d}, !- Handle
-  Zone HVAC Equipment List 1,             !- Name
-  {2b598127-da48-409d-9f4b-abae4b050f1b}; !- Thermal Zone
-
-OS:Space,
-  {ebe4d791-4a7f-40af-a21a-8dbe30b13d62}, !- Handle
-  living space,                           !- Name
-  {8ae8bb7d-4af0-41bd-88d6-c2fc3a0b29d8}, !- Space Type Name
-=======
   {33a81c0e-ba54-4aaf-8f11-2fc720c2b325}, !- Handle
   Zone HVAC Equipment List 1,             !- Name
   {02687da9-2fdd-4cff-9468-e60fc0cfaec6}; !- Thermal Zone
@@ -236,7 +145,6 @@
   {34c93324-493e-4fac-a9e2-95f1b8a8a9d6}, !- Handle
   living space,                           !- Name
   {11fd4752-27ec-4f0e-840f-8c1a75a84b81}, !- Space Type Name
->>>>>>> f26890e6
   ,                                       !- Default Construction Set Name
   ,                                       !- Default Schedule Set Name
   -0,                                     !- Direction of Relative North {deg}
@@ -244,19 +152,6 @@
   0,                                      !- Y Origin {m}
   0,                                      !- Z Origin {m}
   ,                                       !- Building Story Name
-<<<<<<< HEAD
-  {2b598127-da48-409d-9f4b-abae4b050f1b}, !- Thermal Zone Name
-  ,                                       !- Part of Total Floor Area
-  ,                                       !- Design Specification Outdoor Air Object Name
-  {dcd28045-533d-4748-b72d-86fa7d3e7368}; !- Building Unit Name
-
-OS:Surface,
-  {6938d2e4-0c39-4412-b43c-885334745049}, !- Handle
-  Surface 1,                              !- Name
-  Floor,                                  !- Surface Type
-  ,                                       !- Construction Name
-  {ebe4d791-4a7f-40af-a21a-8dbe30b13d62}, !- Space Name
-=======
   {02687da9-2fdd-4cff-9468-e60fc0cfaec6}, !- Thermal Zone Name
   ,                                       !- Part of Total Floor Area
   ,                                       !- Design Specification Outdoor Air Object Name
@@ -268,7 +163,6 @@
   Floor,                                  !- Surface Type
   ,                                       !- Construction Name
   {34c93324-493e-4fac-a9e2-95f1b8a8a9d6}, !- Space Name
->>>>>>> f26890e6
   Foundation,                             !- Outside Boundary Condition
   ,                                       !- Outside Boundary Condition Object
   NoSun,                                  !- Sun Exposure
@@ -281,19 +175,11 @@
   11.129722368505, 0, 0;                  !- X,Y,Z Vertex 4 {m}
 
 OS:Surface,
-<<<<<<< HEAD
-  {93201000-c783-46f5-9749-d2d17da7c444}, !- Handle
-  Surface 2,                              !- Name
-  Wall,                                   !- Surface Type
-  ,                                       !- Construction Name
-  {ebe4d791-4a7f-40af-a21a-8dbe30b13d62}, !- Space Name
-=======
   {8d05946f-253e-4b35-9519-1326fd0d6ff4}, !- Handle
   Surface 2,                              !- Name
   Wall,                                   !- Surface Type
   ,                                       !- Construction Name
   {34c93324-493e-4fac-a9e2-95f1b8a8a9d6}, !- Space Name
->>>>>>> f26890e6
   Outdoors,                               !- Outside Boundary Condition
   ,                                       !- Outside Boundary Condition Object
   SunExposed,                             !- Sun Exposure
@@ -306,19 +192,11 @@
   0, 0, 2.4384;                           !- X,Y,Z Vertex 4 {m}
 
 OS:Surface,
-<<<<<<< HEAD
-  {4b1d3430-bafa-43d4-8c29-98c6938ed79f}, !- Handle
-  Surface 3,                              !- Name
-  Wall,                                   !- Surface Type
-  ,                                       !- Construction Name
-  {ebe4d791-4a7f-40af-a21a-8dbe30b13d62}, !- Space Name
-=======
   {1db9b952-e778-4a19-badd-cb5a1e759873}, !- Handle
   Surface 3,                              !- Name
   Wall,                                   !- Surface Type
   ,                                       !- Construction Name
   {34c93324-493e-4fac-a9e2-95f1b8a8a9d6}, !- Space Name
->>>>>>> f26890e6
   Outdoors,                               !- Outside Boundary Condition
   ,                                       !- Outside Boundary Condition Object
   SunExposed,                             !- Sun Exposure
@@ -331,19 +209,11 @@
   0, 5.56486118425249, 2.4384;            !- X,Y,Z Vertex 4 {m}
 
 OS:Surface,
-<<<<<<< HEAD
-  {3761a241-42be-45a1-85d8-af625c81d581}, !- Handle
-  Surface 4,                              !- Name
-  Wall,                                   !- Surface Type
-  ,                                       !- Construction Name
-  {ebe4d791-4a7f-40af-a21a-8dbe30b13d62}, !- Space Name
-=======
   {f061f2d4-78ed-4a5b-a991-080993c2c399}, !- Handle
   Surface 4,                              !- Name
   Wall,                                   !- Surface Type
   ,                                       !- Construction Name
   {34c93324-493e-4fac-a9e2-95f1b8a8a9d6}, !- Space Name
->>>>>>> f26890e6
   Outdoors,                               !- Outside Boundary Condition
   ,                                       !- Outside Boundary Condition Object
   SunExposed,                             !- Sun Exposure
@@ -356,19 +226,11 @@
   11.129722368505, 5.56486118425249, 2.4384; !- X,Y,Z Vertex 4 {m}
 
 OS:Surface,
-<<<<<<< HEAD
-  {e554fa6f-5729-4cea-a09f-05518fa5bdd8}, !- Handle
-  Surface 5,                              !- Name
-  Wall,                                   !- Surface Type
-  ,                                       !- Construction Name
-  {ebe4d791-4a7f-40af-a21a-8dbe30b13d62}, !- Space Name
-=======
   {3733266e-7376-4817-b596-66614f918f24}, !- Handle
   Surface 5,                              !- Name
   Wall,                                   !- Surface Type
   ,                                       !- Construction Name
   {34c93324-493e-4fac-a9e2-95f1b8a8a9d6}, !- Space Name
->>>>>>> f26890e6
   Outdoors,                               !- Outside Boundary Condition
   ,                                       !- Outside Boundary Condition Object
   SunExposed,                             !- Sun Exposure
@@ -381,15 +243,6 @@
   11.129722368505, 0, 2.4384;             !- X,Y,Z Vertex 4 {m}
 
 OS:Surface,
-<<<<<<< HEAD
-  {20f38b29-3f2e-42b8-857c-c9fa358aa91a}, !- Handle
-  Surface 6,                              !- Name
-  RoofCeiling,                            !- Surface Type
-  ,                                       !- Construction Name
-  {ebe4d791-4a7f-40af-a21a-8dbe30b13d62}, !- Space Name
-  Surface,                                !- Outside Boundary Condition
-  {84249621-1902-4f81-bf75-d4bbfb171b48}, !- Outside Boundary Condition Object
-=======
   {569e253b-2bb2-4822-a49a-045b5e1f1736}, !- Handle
   Surface 6,                              !- Name
   RoofCeiling,                            !- Surface Type
@@ -397,7 +250,6 @@
   {34c93324-493e-4fac-a9e2-95f1b8a8a9d6}, !- Space Name
   Surface,                                !- Outside Boundary Condition
   {3b269bda-f8d8-456a-b9ea-b7297beab4b3}, !- Outside Boundary Condition Object
->>>>>>> f26890e6
   NoSun,                                  !- Sun Exposure
   NoWind,                                 !- Wind Exposure
   ,                                       !- View Factor to Ground
@@ -408,11 +260,7 @@
   0, 0, 2.4384;                           !- X,Y,Z Vertex 4 {m}
 
 OS:SpaceType,
-<<<<<<< HEAD
-  {8ae8bb7d-4af0-41bd-88d6-c2fc3a0b29d8}, !- Handle
-=======
   {11fd4752-27ec-4f0e-840f-8c1a75a84b81}, !- Handle
->>>>>>> f26890e6
   Space Type 1,                           !- Name
   ,                                       !- Default Construction Set Name
   ,                                       !- Default Schedule Set Name
@@ -423,15 +271,9 @@
   living;                                 !- Standards Space Type
 
 OS:Space,
-<<<<<<< HEAD
-  {59b4dea7-6391-4ede-b4f5-30e296ae62fe}, !- Handle
-  living space|story 2,                   !- Name
-  {8ae8bb7d-4af0-41bd-88d6-c2fc3a0b29d8}, !- Space Type Name
-=======
   {e2c9c4b2-65c2-4118-bb7d-65ac49c68fe2}, !- Handle
   living space|story 2,                   !- Name
   {11fd4752-27ec-4f0e-840f-8c1a75a84b81}, !- Space Type Name
->>>>>>> f26890e6
   ,                                       !- Default Construction Set Name
   ,                                       !- Default Schedule Set Name
   -0,                                     !- Direction of Relative North {deg}
@@ -439,21 +281,6 @@
   0,                                      !- Y Origin {m}
   2.4384,                                 !- Z Origin {m}
   ,                                       !- Building Story Name
-<<<<<<< HEAD
-  {2b598127-da48-409d-9f4b-abae4b050f1b}, !- Thermal Zone Name
-  ,                                       !- Part of Total Floor Area
-  ,                                       !- Design Specification Outdoor Air Object Name
-  {dcd28045-533d-4748-b72d-86fa7d3e7368}; !- Building Unit Name
-
-OS:Surface,
-  {84249621-1902-4f81-bf75-d4bbfb171b48}, !- Handle
-  Surface 7,                              !- Name
-  Floor,                                  !- Surface Type
-  ,                                       !- Construction Name
-  {59b4dea7-6391-4ede-b4f5-30e296ae62fe}, !- Space Name
-  Surface,                                !- Outside Boundary Condition
-  {20f38b29-3f2e-42b8-857c-c9fa358aa91a}, !- Outside Boundary Condition Object
-=======
   {02687da9-2fdd-4cff-9468-e60fc0cfaec6}, !- Thermal Zone Name
   ,                                       !- Part of Total Floor Area
   ,                                       !- Design Specification Outdoor Air Object Name
@@ -467,7 +294,6 @@
   {e2c9c4b2-65c2-4118-bb7d-65ac49c68fe2}, !- Space Name
   Surface,                                !- Outside Boundary Condition
   {569e253b-2bb2-4822-a49a-045b5e1f1736}, !- Outside Boundary Condition Object
->>>>>>> f26890e6
   NoSun,                                  !- Sun Exposure
   NoWind,                                 !- Wind Exposure
   ,                                       !- View Factor to Ground
@@ -478,19 +304,11 @@
   11.129722368505, 0, 0;                  !- X,Y,Z Vertex 4 {m}
 
 OS:Surface,
-<<<<<<< HEAD
-  {98cd6459-c96b-4ee4-8f98-71e454ecadcb}, !- Handle
-  Surface 8,                              !- Name
-  Wall,                                   !- Surface Type
-  ,                                       !- Construction Name
-  {59b4dea7-6391-4ede-b4f5-30e296ae62fe}, !- Space Name
-=======
   {6f4e44f6-a328-4fc1-a928-f2853c325af1}, !- Handle
   Surface 8,                              !- Name
   Wall,                                   !- Surface Type
   ,                                       !- Construction Name
   {e2c9c4b2-65c2-4118-bb7d-65ac49c68fe2}, !- Space Name
->>>>>>> f26890e6
   Outdoors,                               !- Outside Boundary Condition
   ,                                       !- Outside Boundary Condition Object
   SunExposed,                             !- Sun Exposure
@@ -503,19 +321,11 @@
   0, 0, 2.4384;                           !- X,Y,Z Vertex 4 {m}
 
 OS:Surface,
-<<<<<<< HEAD
-  {a3877f3f-4009-464d-931f-3d7d4218cdf1}, !- Handle
-  Surface 9,                              !- Name
-  Wall,                                   !- Surface Type
-  ,                                       !- Construction Name
-  {59b4dea7-6391-4ede-b4f5-30e296ae62fe}, !- Space Name
-=======
   {ad3fb19e-709e-4f55-ad83-660d2b1d6d9e}, !- Handle
   Surface 9,                              !- Name
   Wall,                                   !- Surface Type
   ,                                       !- Construction Name
   {e2c9c4b2-65c2-4118-bb7d-65ac49c68fe2}, !- Space Name
->>>>>>> f26890e6
   Outdoors,                               !- Outside Boundary Condition
   ,                                       !- Outside Boundary Condition Object
   SunExposed,                             !- Sun Exposure
@@ -528,19 +338,11 @@
   0, 5.56486118425249, 2.4384;            !- X,Y,Z Vertex 4 {m}
 
 OS:Surface,
-<<<<<<< HEAD
-  {3de7e527-1178-43ce-bb30-a8af0d35a60e}, !- Handle
-  Surface 10,                             !- Name
-  Wall,                                   !- Surface Type
-  ,                                       !- Construction Name
-  {59b4dea7-6391-4ede-b4f5-30e296ae62fe}, !- Space Name
-=======
   {86542faf-e1d5-4c10-99b8-745b437de64e}, !- Handle
   Surface 10,                             !- Name
   Wall,                                   !- Surface Type
   ,                                       !- Construction Name
   {e2c9c4b2-65c2-4118-bb7d-65ac49c68fe2}, !- Space Name
->>>>>>> f26890e6
   Outdoors,                               !- Outside Boundary Condition
   ,                                       !- Outside Boundary Condition Object
   SunExposed,                             !- Sun Exposure
@@ -553,19 +355,11 @@
   11.129722368505, 5.56486118425249, 2.4384; !- X,Y,Z Vertex 4 {m}
 
 OS:Surface,
-<<<<<<< HEAD
-  {bf46a965-f65c-4051-b0d1-8cb30202de7d}, !- Handle
-  Surface 11,                             !- Name
-  Wall,                                   !- Surface Type
-  ,                                       !- Construction Name
-  {59b4dea7-6391-4ede-b4f5-30e296ae62fe}, !- Space Name
-=======
   {96adbb0c-0fed-49ca-8f1a-09c226c36769}, !- Handle
   Surface 11,                             !- Name
   Wall,                                   !- Surface Type
   ,                                       !- Construction Name
   {e2c9c4b2-65c2-4118-bb7d-65ac49c68fe2}, !- Space Name
->>>>>>> f26890e6
   Outdoors,                               !- Outside Boundary Condition
   ,                                       !- Outside Boundary Condition Object
   SunExposed,                             !- Sun Exposure
@@ -578,19 +372,11 @@
   11.129722368505, 0, 2.4384;             !- X,Y,Z Vertex 4 {m}
 
 OS:Surface,
-<<<<<<< HEAD
-  {b83a7a12-2fe0-4079-b971-b3693cb065d1}, !- Handle
-  Surface 12,                             !- Name
-  RoofCeiling,                            !- Surface Type
-  ,                                       !- Construction Name
-  {59b4dea7-6391-4ede-b4f5-30e296ae62fe}, !- Space Name
-=======
   {2089965f-8151-47f0-9e07-231d45354b39}, !- Handle
   Surface 12,                             !- Name
   RoofCeiling,                            !- Surface Type
   ,                                       !- Construction Name
   {e2c9c4b2-65c2-4118-bb7d-65ac49c68fe2}, !- Space Name
->>>>>>> f26890e6
   Outdoors,                               !- Outside Boundary Condition
   ,                                       !- Outside Boundary Condition Object
   SunExposed,                             !- Sun Exposure
@@ -603,21 +389,13 @@
   0, 0, 2.4384;                           !- X,Y,Z Vertex 4 {m}
 
 OS:BuildingUnit,
-<<<<<<< HEAD
-  {dcd28045-533d-4748-b72d-86fa7d3e7368}, !- Handle
-=======
   {f8963917-110c-473b-bfab-9d6026351e40}, !- Handle
->>>>>>> f26890e6
   unit 1,                                 !- Name
   ,                                       !- Rendering Color
   Residential;                            !- Building Unit Type
 
 OS:Building,
-<<<<<<< HEAD
-  {19cb5196-7ec5-4ccd-9df8-db21bea85ae0}, !- Handle
-=======
   {f4ed9a7c-ec6e-4f5c-b085-046a2fa200e6}, !- Handle
->>>>>>> f26890e6
   Building 1,                             !- Name
   ,                                       !- Building Sector Type
   0,                                      !- North Axis {deg}
@@ -632,13 +410,8 @@
   1;                                      !- Standards Number of Living Units
 
 OS:AdditionalProperties,
-<<<<<<< HEAD
-  {03b2b407-da22-4ab7-9dea-f3776bd28735}, !- Handle
-  {19cb5196-7ec5-4ccd-9df8-db21bea85ae0}, !- Object Name
-=======
   {aab6eb20-cd62-4928-b681-920a21fb0d01}, !- Handle
   {f4ed9a7c-ec6e-4f5c-b085-046a2fa200e6}, !- Object Name
->>>>>>> f26890e6
   Total Units Represented,                !- Feature Name 1
   Integer,                                !- Feature Data Type 1
   1,                                      !- Feature Value 1
@@ -647,13 +420,8 @@
   1;                                      !- Feature Value 2
 
 OS:AdditionalProperties,
-<<<<<<< HEAD
-  {a8b54da2-f663-414d-bc63-4e07174aecd4}, !- Handle
-  {dcd28045-533d-4748-b72d-86fa7d3e7368}, !- Object Name
-=======
   {2fc7e7a3-79b8-4036-bbe4-389407f0c054}, !- Handle
   {f8963917-110c-473b-bfab-9d6026351e40}, !- Object Name
->>>>>>> f26890e6
   NumberOfBedrooms,                       !- Feature Name 1
   Integer,                                !- Feature Data Type 1
   3,                                      !- Feature Value 1
@@ -662,11 +430,7 @@
   2;                                      !- Feature Value 2
 
 OS:Schedule:Day,
-<<<<<<< HEAD
-  {317cfdf0-661f-48d2-8cb1-157ede0850cd}, !- Handle
-=======
   {c8473a02-f1c7-4fe7-bbf8-f5b5a1961beb}, !- Handle
->>>>>>> f26890e6
   Schedule Day 1,                         !- Name
   ,                                       !- Schedule Type Limits Name
   ,                                       !- Interpolate to Timestep
@@ -675,11 +439,7 @@
   0;                                      !- Value Until Time 1
 
 OS:Schedule:Day,
-<<<<<<< HEAD
-  {b23fa83b-7a6d-4b4c-a245-9d133a4e1f84}, !- Handle
-=======
   {924e88ff-cc3a-46ea-bb65-99a3ad845461}, !- Handle
->>>>>>> f26890e6
   Schedule Day 2,                         !- Name
   ,                                       !- Schedule Type Limits Name
   ,                                       !- Interpolate to Timestep
@@ -688,26 +448,15 @@
   1;                                      !- Value Until Time 1
 
 OS:ShadingSurfaceGroup,
-<<<<<<< HEAD
-  {1b013df8-6d09-4642-8fff-4731e200011b}, !- Handle
-=======
   {3cd2950a-6e41-4de7-9cf7-c8f8ba74fb70}, !- Handle
->>>>>>> f26890e6
   res eaves,                              !- Name
   Building;                               !- Shading Surface Type
 
 OS:ShadingSurface,
-<<<<<<< HEAD
-  {e71c472b-ec55-44ed-b7f8-dceeb71023b3}, !- Handle
-  Surface 12 - res eaves,                 !- Name
-  ,                                       !- Construction Name
-  {1b013df8-6d09-4642-8fff-4731e200011b}, !- Shading Surface Group Name
-=======
   {2be6491b-a86c-4a0f-91d4-8ea4508716d0}, !- Handle
   Surface 12 - res eaves,                 !- Name
   ,                                       !- Construction Name
   {3cd2950a-6e41-4de7-9cf7-c8f8ba74fb70}, !- Shading Surface Group Name
->>>>>>> f26890e6
   ,                                       !- Transmittance Schedule Name
   ,                                       !- Number of Vertices
   0, -0.6096, 4.8768,                     !- X,Y,Z Vertex 1 {m}
@@ -716,17 +465,10 @@
   0, 0, 4.8768;                           !- X,Y,Z Vertex 4 {m}
 
 OS:ShadingSurface,
-<<<<<<< HEAD
-  {b47c14b4-a96e-4b95-839d-077408c6cbdc}, !- Handle
-  Surface 12 - res eaves 1,               !- Name
-  ,                                       !- Construction Name
-  {1b013df8-6d09-4642-8fff-4731e200011b}, !- Shading Surface Group Name
-=======
   {ca35ac14-b0ed-4be2-83c2-005405cd82dc}, !- Handle
   Surface 12 - res eaves 1,               !- Name
   ,                                       !- Construction Name
   {3cd2950a-6e41-4de7-9cf7-c8f8ba74fb70}, !- Shading Surface Group Name
->>>>>>> f26890e6
   ,                                       !- Transmittance Schedule Name
   ,                                       !- Number of Vertices
   11.739322368505, 0, 4.8768,             !- X,Y,Z Vertex 1 {m}
@@ -735,17 +477,10 @@
   11.129722368505, 0, 4.8768;             !- X,Y,Z Vertex 4 {m}
 
 OS:ShadingSurface,
-<<<<<<< HEAD
-  {3c480bd4-f224-4674-8b85-edd94d8bd285}, !- Handle
-  Surface 12 - res eaves 2,               !- Name
-  ,                                       !- Construction Name
-  {1b013df8-6d09-4642-8fff-4731e200011b}, !- Shading Surface Group Name
-=======
   {ca916902-e153-441d-8e97-cb5a7c85d54a}, !- Handle
   Surface 12 - res eaves 2,               !- Name
   ,                                       !- Construction Name
   {3cd2950a-6e41-4de7-9cf7-c8f8ba74fb70}, !- Shading Surface Group Name
->>>>>>> f26890e6
   ,                                       !- Transmittance Schedule Name
   ,                                       !- Number of Vertices
   11.129722368505, 6.17446118425249, 4.8768, !- X,Y,Z Vertex 1 {m}
@@ -754,17 +489,10 @@
   11.129722368505, 5.56486118425249, 4.8768; !- X,Y,Z Vertex 4 {m}
 
 OS:ShadingSurface,
-<<<<<<< HEAD
-  {8c0ae4a9-1321-41de-9d3d-21e99784a640}, !- Handle
-  Surface 12 - res eaves 3,               !- Name
-  ,                                       !- Construction Name
-  {1b013df8-6d09-4642-8fff-4731e200011b}, !- Shading Surface Group Name
-=======
   {93ab999c-bad2-429b-8f14-9d79de46d74b}, !- Handle
   Surface 12 - res eaves 3,               !- Name
   ,                                       !- Construction Name
   {3cd2950a-6e41-4de7-9cf7-c8f8ba74fb70}, !- Shading Surface Group Name
->>>>>>> f26890e6
   ,                                       !- Transmittance Schedule Name
   ,                                       !- Number of Vertices
   -0.6096, 5.56486118425249, 4.8768,      !- X,Y,Z Vertex 1 {m}
