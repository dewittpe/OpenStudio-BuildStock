!- NOTE: Auto-generated from /test/osw_files/SFD_2000sqft_2story_SL_FA_FlatRoof.osw

OS:Version,
<<<<<<< HEAD
  {3724512d-0f99-449d-add4-13da554fd8c5}, !- Handle
  2.8.0;                                  !- Version Identifier

OS:SimulationControl,
  {38546d10-f65f-459c-996a-74b859480ed0}, !- Handle
=======
  {dfbd7218-3d8e-436e-9f58-343555f240aa}, !- Handle
  2.8.1;                                  !- Version Identifier

OS:SimulationControl,
  {eaef36a0-c840-4877-85f4-b98c07815708}, !- Handle
>>>>>>> 17b3a688
  ,                                       !- Do Zone Sizing Calculation
  ,                                       !- Do System Sizing Calculation
  ,                                       !- Do Plant Sizing Calculation
  No;                                     !- Run Simulation for Sizing Periods

OS:Timestep,
<<<<<<< HEAD
  {e3eae4eb-ddce-497c-a6dd-030fd8fba731}, !- Handle
  6;                                      !- Number of Timesteps per Hour

OS:ShadowCalculation,
  {4647d7b2-3767-4339-b0bf-3f7fd66cf3d1}, !- Handle
=======
  {c9f99956-289d-4c98-bae8-4d20fb4b927d}, !- Handle
  6;                                      !- Number of Timesteps per Hour

OS:ShadowCalculation,
  {f65c1bed-5e05-4e06-99e8-1aefa29443ce}, !- Handle
>>>>>>> 17b3a688
  20,                                     !- Calculation Frequency
  200;                                    !- Maximum Figures in Shadow Overlap Calculations

OS:SurfaceConvectionAlgorithm:Outside,
<<<<<<< HEAD
  {9c3dc10e-73e0-4d4e-a9bb-dd57426b920c}, !- Handle
  DOE-2;                                  !- Algorithm

OS:SurfaceConvectionAlgorithm:Inside,
  {1aca1f15-47f6-4ff3-b447-c8a52ccfdae1}, !- Handle
  TARP;                                   !- Algorithm

OS:ZoneCapacitanceMultiplier:ResearchSpecial,
  {d4ef48ab-59dc-416e-9b64-3bb7d22f01e2}, !- Handle
=======
  {26d8df6e-bc8f-4180-ae2a-baf9883d43c0}, !- Handle
  DOE-2;                                  !- Algorithm

OS:SurfaceConvectionAlgorithm:Inside,
  {ef329b06-a5cc-49be-b4db-4c5b7dbe4763}, !- Handle
  TARP;                                   !- Algorithm

OS:ZoneCapacitanceMultiplier:ResearchSpecial,
  {e81e0dbc-98ef-462f-9728-524830b8151a}, !- Handle
>>>>>>> 17b3a688
  ,                                       !- Temperature Capacity Multiplier
  15,                                     !- Humidity Capacity Multiplier
  ;                                       !- Carbon Dioxide Capacity Multiplier

OS:RunPeriod,
<<<<<<< HEAD
  {cb1266f8-c7d5-4be1-b4b7-5be49027d373}, !- Handle
=======
  {d2c09af4-e617-4f66-89d5-0a797d8a1156}, !- Handle
>>>>>>> 17b3a688
  Run Period 1,                           !- Name
  1,                                      !- Begin Month
  1,                                      !- Begin Day of Month
  12,                                     !- End Month
  31,                                     !- End Day of Month
  ,                                       !- Use Weather File Holidays and Special Days
  ,                                       !- Use Weather File Daylight Saving Period
  ,                                       !- Apply Weekend Holiday Rule
  ,                                       !- Use Weather File Rain Indicators
  ,                                       !- Use Weather File Snow Indicators
  ;                                       !- Number of Times Runperiod to be Repeated

OS:ThermalZone,
<<<<<<< HEAD
  {258189fd-06ab-4eca-945c-3329a15f72b8}, !- Handle
=======
  {8d0e75a9-3cae-472f-841c-e0f4962bc338}, !- Handle
>>>>>>> 17b3a688
  living zone,                            !- Name
  ,                                       !- Multiplier
  ,                                       !- Ceiling Height {m}
  ,                                       !- Volume {m3}
  ,                                       !- Floor Area {m2}
  ,                                       !- Zone Inside Convection Algorithm
  ,                                       !- Zone Outside Convection Algorithm
  ,                                       !- Zone Conditioning Equipment List Name
<<<<<<< HEAD
  {f053e1c0-ec64-4ecf-989b-05a32c485df1}, !- Zone Air Inlet Port List
  {8c13cd59-d46f-420a-aa4c-1e6ba45a4b24}, !- Zone Air Exhaust Port List
  {d23e870f-5e69-453f-a487-7efb9167465b}, !- Zone Air Node Name
  {8d28616b-4477-4c5f-95ba-16aa18e38e9b}, !- Zone Return Air Port List
=======
  {976cd9e2-2654-47cb-b7f6-77ee06d0f758}, !- Zone Air Inlet Port List
  {198e9fc5-a76c-46f6-b954-6218af0a20d1}, !- Zone Air Exhaust Port List
  {fa43f4f8-0023-4f42-addc-d5510ca81cd3}, !- Zone Air Node Name
  {81ac14fe-02b5-4f24-8418-6622066c7d7c}, !- Zone Return Air Port List
>>>>>>> 17b3a688
  ,                                       !- Primary Daylighting Control Name
  ,                                       !- Fraction of Zone Controlled by Primary Daylighting Control
  ,                                       !- Secondary Daylighting Control Name
  ,                                       !- Fraction of Zone Controlled by Secondary Daylighting Control
  ,                                       !- Illuminance Map Name
  ,                                       !- Group Rendering Name
  ,                                       !- Thermostat Name
  No;                                     !- Use Ideal Air Loads

OS:Node,
<<<<<<< HEAD
  {7c12c17b-f87a-4ffb-a8cc-4443e647316f}, !- Handle
  Node 1,                                 !- Name
  {d23e870f-5e69-453f-a487-7efb9167465b}, !- Inlet Port
  ;                                       !- Outlet Port

OS:Connection,
  {d23e870f-5e69-453f-a487-7efb9167465b}, !- Handle
  {5364f3f6-1e33-468a-bb76-f926066efc6f}, !- Name
  {258189fd-06ab-4eca-945c-3329a15f72b8}, !- Source Object
  11,                                     !- Outlet Port
  {7c12c17b-f87a-4ffb-a8cc-4443e647316f}, !- Target Object
  2;                                      !- Inlet Port

OS:PortList,
  {f053e1c0-ec64-4ecf-989b-05a32c485df1}, !- Handle
  {51e4f499-5e8f-4e48-b333-42869afb3fdc}, !- Name
  {258189fd-06ab-4eca-945c-3329a15f72b8}; !- HVAC Component

OS:PortList,
  {8c13cd59-d46f-420a-aa4c-1e6ba45a4b24}, !- Handle
  {c4647c40-0036-4ffd-b403-b2a46b6b7784}, !- Name
  {258189fd-06ab-4eca-945c-3329a15f72b8}; !- HVAC Component

OS:PortList,
  {8d28616b-4477-4c5f-95ba-16aa18e38e9b}, !- Handle
  {6b9f4c1a-2d52-4c6f-87a0-a590709430d6}, !- Name
  {258189fd-06ab-4eca-945c-3329a15f72b8}; !- HVAC Component

OS:Sizing:Zone,
  {796444cc-5d30-4bab-98ad-db59fb848fb8}, !- Handle
  {258189fd-06ab-4eca-945c-3329a15f72b8}, !- Zone or ZoneList Name
=======
  {baba7d85-34bb-4c4c-a6d4-e642d4f3abcb}, !- Handle
  Node 1,                                 !- Name
  {fa43f4f8-0023-4f42-addc-d5510ca81cd3}, !- Inlet Port
  ;                                       !- Outlet Port

OS:Connection,
  {fa43f4f8-0023-4f42-addc-d5510ca81cd3}, !- Handle
  {298affd9-d891-4b31-99f0-10c3ce4b2421}, !- Name
  {8d0e75a9-3cae-472f-841c-e0f4962bc338}, !- Source Object
  11,                                     !- Outlet Port
  {baba7d85-34bb-4c4c-a6d4-e642d4f3abcb}, !- Target Object
  2;                                      !- Inlet Port

OS:PortList,
  {976cd9e2-2654-47cb-b7f6-77ee06d0f758}, !- Handle
  {7ff29890-3d87-4e8e-9420-81d2e1c7a6cf}, !- Name
  {8d0e75a9-3cae-472f-841c-e0f4962bc338}; !- HVAC Component

OS:PortList,
  {198e9fc5-a76c-46f6-b954-6218af0a20d1}, !- Handle
  {3d255fed-d64e-4103-8bf2-c7800626fb4f}, !- Name
  {8d0e75a9-3cae-472f-841c-e0f4962bc338}; !- HVAC Component

OS:PortList,
  {81ac14fe-02b5-4f24-8418-6622066c7d7c}, !- Handle
  {2bc43ec7-9f51-44ed-aa1e-9dedfd7fd875}, !- Name
  {8d0e75a9-3cae-472f-841c-e0f4962bc338}; !- HVAC Component

OS:Sizing:Zone,
  {568e66fa-99f5-4a0c-b193-02e593375cca}, !- Handle
  {8d0e75a9-3cae-472f-841c-e0f4962bc338}, !- Zone or ZoneList Name
>>>>>>> 17b3a688
  SupplyAirTemperature,                   !- Zone Cooling Design Supply Air Temperature Input Method
  14,                                     !- Zone Cooling Design Supply Air Temperature {C}
  11.11,                                  !- Zone Cooling Design Supply Air Temperature Difference {deltaC}
  SupplyAirTemperature,                   !- Zone Heating Design Supply Air Temperature Input Method
  40,                                     !- Zone Heating Design Supply Air Temperature {C}
  11.11,                                  !- Zone Heating Design Supply Air Temperature Difference {deltaC}
  0.0085,                                 !- Zone Cooling Design Supply Air Humidity Ratio {kg-H2O/kg-air}
  0.008,                                  !- Zone Heating Design Supply Air Humidity Ratio {kg-H2O/kg-air}
  ,                                       !- Zone Heating Sizing Factor
  ,                                       !- Zone Cooling Sizing Factor
  DesignDay,                              !- Cooling Design Air Flow Method
  ,                                       !- Cooling Design Air Flow Rate {m3/s}
  ,                                       !- Cooling Minimum Air Flow per Zone Floor Area {m3/s-m2}
  ,                                       !- Cooling Minimum Air Flow {m3/s}
  ,                                       !- Cooling Minimum Air Flow Fraction
  DesignDay,                              !- Heating Design Air Flow Method
  ,                                       !- Heating Design Air Flow Rate {m3/s}
  ,                                       !- Heating Maximum Air Flow per Zone Floor Area {m3/s-m2}
  ,                                       !- Heating Maximum Air Flow {m3/s}
  ,                                       !- Heating Maximum Air Flow Fraction
  ,                                       !- Design Zone Air Distribution Effectiveness in Cooling Mode
  ,                                       !- Design Zone Air Distribution Effectiveness in Heating Mode
  No,                                     !- Account for Dedicated Outdoor Air System
  NeutralSupplyAir,                       !- Dedicated Outdoor Air System Control Strategy
  autosize,                               !- Dedicated Outdoor Air Low Setpoint Temperature for Design {C}
  autosize;                               !- Dedicated Outdoor Air High Setpoint Temperature for Design {C}

OS:ZoneHVAC:EquipmentList,
<<<<<<< HEAD
  {610c81fb-20fc-443f-bcd9-f255c160b1b1}, !- Handle
  Zone HVAC Equipment List 1,             !- Name
  {258189fd-06ab-4eca-945c-3329a15f72b8}; !- Thermal Zone

OS:Space,
  {5698d098-82af-4ac5-a337-9276ca3e3591}, !- Handle
  living space,                           !- Name
  {c2b27d79-97ff-4eed-93c1-05fc003b0da7}, !- Space Type Name
=======
  {1097d0ff-b76c-40cb-9b25-74b7e65ee70d}, !- Handle
  Zone HVAC Equipment List 1,             !- Name
  {8d0e75a9-3cae-472f-841c-e0f4962bc338}; !- Thermal Zone

OS:Space,
  {8c10eddf-8afb-448d-8882-1bb5ea71e945}, !- Handle
  living space,                           !- Name
  {42a1ae90-9816-4663-a8fc-37dd15c10c5e}, !- Space Type Name
>>>>>>> 17b3a688
  ,                                       !- Default Construction Set Name
  ,                                       !- Default Schedule Set Name
  -0,                                     !- Direction of Relative North {deg}
  0,                                      !- X Origin {m}
  0,                                      !- Y Origin {m}
  0,                                      !- Z Origin {m}
  ,                                       !- Building Story Name
<<<<<<< HEAD
  {258189fd-06ab-4eca-945c-3329a15f72b8}, !- Thermal Zone Name
  ,                                       !- Part of Total Floor Area
  ,                                       !- Design Specification Outdoor Air Object Name
  {c5921e4d-b1a9-4cbd-a478-384d17e92ba1}; !- Building Unit Name

OS:Surface,
  {256a69bc-2362-4814-a729-4b4537ad69dc}, !- Handle
  Surface 1,                              !- Name
  Floor,                                  !- Surface Type
  ,                                       !- Construction Name
  {5698d098-82af-4ac5-a337-9276ca3e3591}, !- Space Name
=======
  {8d0e75a9-3cae-472f-841c-e0f4962bc338}, !- Thermal Zone Name
  ,                                       !- Part of Total Floor Area
  ,                                       !- Design Specification Outdoor Air Object Name
  {98e2d893-2cec-42b0-b2e8-e2f7a8872efa}; !- Building Unit Name

OS:Surface,
  {27ae1a0d-a50c-44ff-b549-2b3852a63ad5}, !- Handle
  Surface 1,                              !- Name
  Floor,                                  !- Surface Type
  ,                                       !- Construction Name
  {8c10eddf-8afb-448d-8882-1bb5ea71e945}, !- Space Name
>>>>>>> 17b3a688
  Foundation,                             !- Outside Boundary Condition
  ,                                       !- Outside Boundary Condition Object
  NoSun,                                  !- Sun Exposure
  NoWind,                                 !- Wind Exposure
  ,                                       !- View Factor to Ground
  ,                                       !- Number of Vertices
  0, 0, 0,                                !- X,Y,Z Vertex 1 {m}
  0, 5.56486118425249, 0,                 !- X,Y,Z Vertex 2 {m}
  11.129722368505, 5.56486118425249, 0,   !- X,Y,Z Vertex 3 {m}
  11.129722368505, 0, 0;                  !- X,Y,Z Vertex 4 {m}

OS:Surface,
<<<<<<< HEAD
  {17294b61-8d1e-4c32-8194-88c6599a8c22}, !- Handle
  Surface 2,                              !- Name
  Wall,                                   !- Surface Type
  ,                                       !- Construction Name
  {5698d098-82af-4ac5-a337-9276ca3e3591}, !- Space Name
=======
  {06e1ef3b-8aaf-4675-8e13-c56b2aab0cb3}, !- Handle
  Surface 2,                              !- Name
  Wall,                                   !- Surface Type
  ,                                       !- Construction Name
  {8c10eddf-8afb-448d-8882-1bb5ea71e945}, !- Space Name
>>>>>>> 17b3a688
  Outdoors,                               !- Outside Boundary Condition
  ,                                       !- Outside Boundary Condition Object
  SunExposed,                             !- Sun Exposure
  WindExposed,                            !- Wind Exposure
  ,                                       !- View Factor to Ground
  ,                                       !- Number of Vertices
  0, 5.56486118425249, 2.4384,            !- X,Y,Z Vertex 1 {m}
  0, 5.56486118425249, 0,                 !- X,Y,Z Vertex 2 {m}
  0, 0, 0,                                !- X,Y,Z Vertex 3 {m}
  0, 0, 2.4384;                           !- X,Y,Z Vertex 4 {m}

OS:Surface,
<<<<<<< HEAD
  {7f0742ae-0706-4458-b2df-19d741632c0b}, !- Handle
  Surface 3,                              !- Name
  Wall,                                   !- Surface Type
  ,                                       !- Construction Name
  {5698d098-82af-4ac5-a337-9276ca3e3591}, !- Space Name
=======
  {61f6a877-1fb5-4602-88d5-0d25454796e7}, !- Handle
  Surface 3,                              !- Name
  Wall,                                   !- Surface Type
  ,                                       !- Construction Name
  {8c10eddf-8afb-448d-8882-1bb5ea71e945}, !- Space Name
>>>>>>> 17b3a688
  Outdoors,                               !- Outside Boundary Condition
  ,                                       !- Outside Boundary Condition Object
  SunExposed,                             !- Sun Exposure
  WindExposed,                            !- Wind Exposure
  ,                                       !- View Factor to Ground
  ,                                       !- Number of Vertices
  11.129722368505, 5.56486118425249, 2.4384, !- X,Y,Z Vertex 1 {m}
  11.129722368505, 5.56486118425249, 0,   !- X,Y,Z Vertex 2 {m}
  0, 5.56486118425249, 0,                 !- X,Y,Z Vertex 3 {m}
  0, 5.56486118425249, 2.4384;            !- X,Y,Z Vertex 4 {m}

OS:Surface,
<<<<<<< HEAD
  {013dedeb-4fb0-4d0d-805a-4c10220b5974}, !- Handle
  Surface 4,                              !- Name
  Wall,                                   !- Surface Type
  ,                                       !- Construction Name
  {5698d098-82af-4ac5-a337-9276ca3e3591}, !- Space Name
=======
  {bf7fb860-b33e-4739-bd14-eabde6a50028}, !- Handle
  Surface 4,                              !- Name
  Wall,                                   !- Surface Type
  ,                                       !- Construction Name
  {8c10eddf-8afb-448d-8882-1bb5ea71e945}, !- Space Name
>>>>>>> 17b3a688
  Outdoors,                               !- Outside Boundary Condition
  ,                                       !- Outside Boundary Condition Object
  SunExposed,                             !- Sun Exposure
  WindExposed,                            !- Wind Exposure
  ,                                       !- View Factor to Ground
  ,                                       !- Number of Vertices
  11.129722368505, 0, 2.4384,             !- X,Y,Z Vertex 1 {m}
  11.129722368505, 0, 0,                  !- X,Y,Z Vertex 2 {m}
  11.129722368505, 5.56486118425249, 0,   !- X,Y,Z Vertex 3 {m}
  11.129722368505, 5.56486118425249, 2.4384; !- X,Y,Z Vertex 4 {m}

OS:Surface,
<<<<<<< HEAD
  {878aa5be-2490-4775-a174-67f7c4921e76}, !- Handle
  Surface 5,                              !- Name
  Wall,                                   !- Surface Type
  ,                                       !- Construction Name
  {5698d098-82af-4ac5-a337-9276ca3e3591}, !- Space Name
=======
  {f470468a-5cc9-4bcc-bd81-0cf58d732dc6}, !- Handle
  Surface 5,                              !- Name
  Wall,                                   !- Surface Type
  ,                                       !- Construction Name
  {8c10eddf-8afb-448d-8882-1bb5ea71e945}, !- Space Name
>>>>>>> 17b3a688
  Outdoors,                               !- Outside Boundary Condition
  ,                                       !- Outside Boundary Condition Object
  SunExposed,                             !- Sun Exposure
  WindExposed,                            !- Wind Exposure
  ,                                       !- View Factor to Ground
  ,                                       !- Number of Vertices
  0, 0, 2.4384,                           !- X,Y,Z Vertex 1 {m}
  0, 0, 0,                                !- X,Y,Z Vertex 2 {m}
  11.129722368505, 0, 0,                  !- X,Y,Z Vertex 3 {m}
  11.129722368505, 0, 2.4384;             !- X,Y,Z Vertex 4 {m}

OS:Surface,
<<<<<<< HEAD
  {c990dce3-c8c9-454e-a923-ec6e041f1cf0}, !- Handle
  Surface 6,                              !- Name
  RoofCeiling,                            !- Surface Type
  ,                                       !- Construction Name
  {5698d098-82af-4ac5-a337-9276ca3e3591}, !- Space Name
  Surface,                                !- Outside Boundary Condition
  {de2d60b7-cc20-4ed4-8d12-207aff8ca543}, !- Outside Boundary Condition Object
=======
  {c463df4e-1f75-4b82-91fc-e8be21300b40}, !- Handle
  Surface 6,                              !- Name
  RoofCeiling,                            !- Surface Type
  ,                                       !- Construction Name
  {8c10eddf-8afb-448d-8882-1bb5ea71e945}, !- Space Name
  Surface,                                !- Outside Boundary Condition
  {52c76ba7-cc08-44f8-8388-d0f651474fdf}, !- Outside Boundary Condition Object
>>>>>>> 17b3a688
  NoSun,                                  !- Sun Exposure
  NoWind,                                 !- Wind Exposure
  ,                                       !- View Factor to Ground
  ,                                       !- Number of Vertices
  11.129722368505, 0, 2.4384,             !- X,Y,Z Vertex 1 {m}
  11.129722368505, 5.56486118425249, 2.4384, !- X,Y,Z Vertex 2 {m}
  0, 5.56486118425249, 2.4384,            !- X,Y,Z Vertex 3 {m}
  0, 0, 2.4384;                           !- X,Y,Z Vertex 4 {m}

OS:SpaceType,
<<<<<<< HEAD
  {c2b27d79-97ff-4eed-93c1-05fc003b0da7}, !- Handle
=======
  {42a1ae90-9816-4663-a8fc-37dd15c10c5e}, !- Handle
>>>>>>> 17b3a688
  Space Type 1,                           !- Name
  ,                                       !- Default Construction Set Name
  ,                                       !- Default Schedule Set Name
  ,                                       !- Group Rendering Name
  ,                                       !- Design Specification Outdoor Air Object Name
  ,                                       !- Standards Template
  ,                                       !- Standards Building Type
  living;                                 !- Standards Space Type

OS:Space,
<<<<<<< HEAD
  {f480ce56-6a87-4225-9dec-cb58906feb3e}, !- Handle
  living space|story 2,                   !- Name
  {c2b27d79-97ff-4eed-93c1-05fc003b0da7}, !- Space Type Name
=======
  {0d57c077-90f7-4432-bd0b-9b4de1ed6819}, !- Handle
  living space|story 2,                   !- Name
  {42a1ae90-9816-4663-a8fc-37dd15c10c5e}, !- Space Type Name
>>>>>>> 17b3a688
  ,                                       !- Default Construction Set Name
  ,                                       !- Default Schedule Set Name
  -0,                                     !- Direction of Relative North {deg}
  0,                                      !- X Origin {m}
  0,                                      !- Y Origin {m}
  2.4384,                                 !- Z Origin {m}
  ,                                       !- Building Story Name
<<<<<<< HEAD
  {258189fd-06ab-4eca-945c-3329a15f72b8}, !- Thermal Zone Name
  ,                                       !- Part of Total Floor Area
  ,                                       !- Design Specification Outdoor Air Object Name
  {c5921e4d-b1a9-4cbd-a478-384d17e92ba1}; !- Building Unit Name

OS:Surface,
  {de2d60b7-cc20-4ed4-8d12-207aff8ca543}, !- Handle
  Surface 7,                              !- Name
  Floor,                                  !- Surface Type
  ,                                       !- Construction Name
  {f480ce56-6a87-4225-9dec-cb58906feb3e}, !- Space Name
  Surface,                                !- Outside Boundary Condition
  {c990dce3-c8c9-454e-a923-ec6e041f1cf0}, !- Outside Boundary Condition Object
=======
  {8d0e75a9-3cae-472f-841c-e0f4962bc338}, !- Thermal Zone Name
  ,                                       !- Part of Total Floor Area
  ,                                       !- Design Specification Outdoor Air Object Name
  {98e2d893-2cec-42b0-b2e8-e2f7a8872efa}; !- Building Unit Name

OS:Surface,
  {52c76ba7-cc08-44f8-8388-d0f651474fdf}, !- Handle
  Surface 7,                              !- Name
  Floor,                                  !- Surface Type
  ,                                       !- Construction Name
  {0d57c077-90f7-4432-bd0b-9b4de1ed6819}, !- Space Name
  Surface,                                !- Outside Boundary Condition
  {c463df4e-1f75-4b82-91fc-e8be21300b40}, !- Outside Boundary Condition Object
>>>>>>> 17b3a688
  NoSun,                                  !- Sun Exposure
  NoWind,                                 !- Wind Exposure
  ,                                       !- View Factor to Ground
  ,                                       !- Number of Vertices
  0, 0, 0,                                !- X,Y,Z Vertex 1 {m}
  0, 5.56486118425249, 0,                 !- X,Y,Z Vertex 2 {m}
  11.129722368505, 5.56486118425249, 0,   !- X,Y,Z Vertex 3 {m}
  11.129722368505, 0, 0;                  !- X,Y,Z Vertex 4 {m}

OS:Surface,
<<<<<<< HEAD
  {00b12fcd-73e0-415a-a239-7ce7ab699aa1}, !- Handle
  Surface 8,                              !- Name
  Wall,                                   !- Surface Type
  ,                                       !- Construction Name
  {f480ce56-6a87-4225-9dec-cb58906feb3e}, !- Space Name
=======
  {6f5b0d8e-1049-472e-80ed-22f4194cb972}, !- Handle
  Surface 8,                              !- Name
  Wall,                                   !- Surface Type
  ,                                       !- Construction Name
  {0d57c077-90f7-4432-bd0b-9b4de1ed6819}, !- Space Name
>>>>>>> 17b3a688
  Outdoors,                               !- Outside Boundary Condition
  ,                                       !- Outside Boundary Condition Object
  SunExposed,                             !- Sun Exposure
  WindExposed,                            !- Wind Exposure
  ,                                       !- View Factor to Ground
  ,                                       !- Number of Vertices
  0, 5.56486118425249, 2.4384,            !- X,Y,Z Vertex 1 {m}
  0, 5.56486118425249, 0,                 !- X,Y,Z Vertex 2 {m}
  0, 0, 0,                                !- X,Y,Z Vertex 3 {m}
  0, 0, 2.4384;                           !- X,Y,Z Vertex 4 {m}

OS:Surface,
<<<<<<< HEAD
  {d5b6cc31-0aa1-4def-b28f-039f2deca351}, !- Handle
  Surface 9,                              !- Name
  Wall,                                   !- Surface Type
  ,                                       !- Construction Name
  {f480ce56-6a87-4225-9dec-cb58906feb3e}, !- Space Name
=======
  {ea5b55fa-78e8-4e61-b19f-f45f8318eafd}, !- Handle
  Surface 9,                              !- Name
  Wall,                                   !- Surface Type
  ,                                       !- Construction Name
  {0d57c077-90f7-4432-bd0b-9b4de1ed6819}, !- Space Name
>>>>>>> 17b3a688
  Outdoors,                               !- Outside Boundary Condition
  ,                                       !- Outside Boundary Condition Object
  SunExposed,                             !- Sun Exposure
  WindExposed,                            !- Wind Exposure
  ,                                       !- View Factor to Ground
  ,                                       !- Number of Vertices
  11.129722368505, 5.56486118425249, 2.4384, !- X,Y,Z Vertex 1 {m}
  11.129722368505, 5.56486118425249, 0,   !- X,Y,Z Vertex 2 {m}
  0, 5.56486118425249, 0,                 !- X,Y,Z Vertex 3 {m}
  0, 5.56486118425249, 2.4384;            !- X,Y,Z Vertex 4 {m}

OS:Surface,
<<<<<<< HEAD
  {00b5d5b7-19cf-4026-b439-fcebfdb9f922}, !- Handle
  Surface 10,                             !- Name
  Wall,                                   !- Surface Type
  ,                                       !- Construction Name
  {f480ce56-6a87-4225-9dec-cb58906feb3e}, !- Space Name
=======
  {4d6cb60a-7d5a-4978-a210-bbb7f85c5041}, !- Handle
  Surface 10,                             !- Name
  Wall,                                   !- Surface Type
  ,                                       !- Construction Name
  {0d57c077-90f7-4432-bd0b-9b4de1ed6819}, !- Space Name
>>>>>>> 17b3a688
  Outdoors,                               !- Outside Boundary Condition
  ,                                       !- Outside Boundary Condition Object
  SunExposed,                             !- Sun Exposure
  WindExposed,                            !- Wind Exposure
  ,                                       !- View Factor to Ground
  ,                                       !- Number of Vertices
  11.129722368505, 0, 2.4384,             !- X,Y,Z Vertex 1 {m}
  11.129722368505, 0, 0,                  !- X,Y,Z Vertex 2 {m}
  11.129722368505, 5.56486118425249, 0,   !- X,Y,Z Vertex 3 {m}
  11.129722368505, 5.56486118425249, 2.4384; !- X,Y,Z Vertex 4 {m}

OS:Surface,
<<<<<<< HEAD
  {c79eaa2c-be5b-4416-a32e-1d44553554af}, !- Handle
  Surface 11,                             !- Name
  Wall,                                   !- Surface Type
  ,                                       !- Construction Name
  {f480ce56-6a87-4225-9dec-cb58906feb3e}, !- Space Name
=======
  {3967d2ff-0ce0-456b-b929-0641904436ac}, !- Handle
  Surface 11,                             !- Name
  Wall,                                   !- Surface Type
  ,                                       !- Construction Name
  {0d57c077-90f7-4432-bd0b-9b4de1ed6819}, !- Space Name
>>>>>>> 17b3a688
  Outdoors,                               !- Outside Boundary Condition
  ,                                       !- Outside Boundary Condition Object
  SunExposed,                             !- Sun Exposure
  WindExposed,                            !- Wind Exposure
  ,                                       !- View Factor to Ground
  ,                                       !- Number of Vertices
  0, 0, 2.4384,                           !- X,Y,Z Vertex 1 {m}
  0, 0, 0,                                !- X,Y,Z Vertex 2 {m}
  11.129722368505, 0, 0,                  !- X,Y,Z Vertex 3 {m}
  11.129722368505, 0, 2.4384;             !- X,Y,Z Vertex 4 {m}

OS:Surface,
<<<<<<< HEAD
  {419bccb3-151e-4c21-ad0d-436b20eb9113}, !- Handle
  Surface 12,                             !- Name
  RoofCeiling,                            !- Surface Type
  ,                                       !- Construction Name
  {f480ce56-6a87-4225-9dec-cb58906feb3e}, !- Space Name
=======
  {2134417a-9140-4477-915c-1774b01f9bf1}, !- Handle
  Surface 12,                             !- Name
  RoofCeiling,                            !- Surface Type
  ,                                       !- Construction Name
  {0d57c077-90f7-4432-bd0b-9b4de1ed6819}, !- Space Name
>>>>>>> 17b3a688
  Outdoors,                               !- Outside Boundary Condition
  ,                                       !- Outside Boundary Condition Object
  SunExposed,                             !- Sun Exposure
  WindExposed,                            !- Wind Exposure
  ,                                       !- View Factor to Ground
  ,                                       !- Number of Vertices
  11.129722368505, 0, 2.4384,             !- X,Y,Z Vertex 1 {m}
  11.129722368505, 5.56486118425249, 2.4384, !- X,Y,Z Vertex 2 {m}
  0, 5.56486118425249, 2.4384,            !- X,Y,Z Vertex 3 {m}
  0, 0, 2.4384;                           !- X,Y,Z Vertex 4 {m}

OS:BuildingUnit,
<<<<<<< HEAD
  {c5921e4d-b1a9-4cbd-a478-384d17e92ba1}, !- Handle
=======
  {98e2d893-2cec-42b0-b2e8-e2f7a8872efa}, !- Handle
>>>>>>> 17b3a688
  unit 1,                                 !- Name
  ,                                       !- Rendering Color
  Residential;                            !- Building Unit Type

OS:Building,
<<<<<<< HEAD
  {dc8539ac-8c28-4f0d-ae67-a4b6715697cb}, !- Handle
=======
  {8c2844bb-f37c-44cb-9969-065edd216879}, !- Handle
>>>>>>> 17b3a688
  Building 1,                             !- Name
  ,                                       !- Building Sector Type
  0,                                      !- North Axis {deg}
  ,                                       !- Nominal Floor to Floor Height {m}
  ,                                       !- Space Type Name
  ,                                       !- Default Construction Set Name
  ,                                       !- Default Schedule Set Name
  3,                                      !- Standards Number of Stories
  3,                                      !- Standards Number of Above Ground Stories
  ,                                       !- Standards Template
  singlefamilydetached,                   !- Standards Building Type
  1;                                      !- Standards Number of Living Units

OS:AdditionalProperties,
<<<<<<< HEAD
  {f0fc1042-d1db-4dc1-8cf1-bf44ded4950d}, !- Handle
  {dc8539ac-8c28-4f0d-ae67-a4b6715697cb}, !- Object Name
=======
  {66e478dc-0264-44e9-964a-f188ce63214d}, !- Handle
  {8c2844bb-f37c-44cb-9969-065edd216879}, !- Object Name
>>>>>>> 17b3a688
  Total Units Represented,                !- Feature Name 1
  Integer,                                !- Feature Data Type 1
  1,                                      !- Feature Value 1
  Total Units Modeled,                    !- Feature Name 2
  Integer,                                !- Feature Data Type 2
  1;                                      !- Feature Value 2

OS:AdditionalProperties,
<<<<<<< HEAD
  {b1076261-c2f2-4ba0-8ad6-b573b638487c}, !- Handle
  {c5921e4d-b1a9-4cbd-a478-384d17e92ba1}, !- Object Name
=======
  {e2be7ad1-972e-4cdd-944f-238f7e0b53f4}, !- Handle
  {98e2d893-2cec-42b0-b2e8-e2f7a8872efa}, !- Object Name
>>>>>>> 17b3a688
  NumberOfBedrooms,                       !- Feature Name 1
  Integer,                                !- Feature Data Type 1
  3,                                      !- Feature Value 1
  NumberOfBathrooms,                      !- Feature Name 2
  Double,                                 !- Feature Data Type 2
  2;                                      !- Feature Value 2

OS:Schedule:Day,
<<<<<<< HEAD
  {723320d8-9962-4eb9-8191-86765baa0a66}, !- Handle
=======
  {beeca87b-b1d3-4d98-a312-36d9419504bb}, !- Handle
>>>>>>> 17b3a688
  Schedule Day 1,                         !- Name
  ,                                       !- Schedule Type Limits Name
  ,                                       !- Interpolate to Timestep
  24,                                     !- Hour 1
  0,                                      !- Minute 1
  0;                                      !- Value Until Time 1

OS:Schedule:Day,
<<<<<<< HEAD
  {eb85f047-1d29-4c64-94c6-d742246cfb1e}, !- Handle
=======
  {49c9835e-abd9-4b45-9ea2-edcbd1e60891}, !- Handle
>>>>>>> 17b3a688
  Schedule Day 2,                         !- Name
  ,                                       !- Schedule Type Limits Name
  ,                                       !- Interpolate to Timestep
  24,                                     !- Hour 1
  0,                                      !- Minute 1
  1;                                      !- Value Until Time 1

OS:ShadingSurfaceGroup,
<<<<<<< HEAD
  {fe4158f6-9310-4a00-af24-4e52e4155fa3}, !- Handle
=======
  {069fcdf1-3e43-4a11-bf4b-855bf22e9c17}, !- Handle
>>>>>>> 17b3a688
  res eaves,                              !- Name
  Building;                               !- Shading Surface Type

OS:ShadingSurface,
<<<<<<< HEAD
  {eaf298c7-c8ba-4cad-a918-957680bf4e5d}, !- Handle
  Surface 12 - res eaves,                 !- Name
  ,                                       !- Construction Name
  {fe4158f6-9310-4a00-af24-4e52e4155fa3}, !- Shading Surface Group Name
=======
  {4dcafae1-87a4-40d4-8146-4f7990b74ace}, !- Handle
  Surface 12 - res eaves,                 !- Name
  ,                                       !- Construction Name
  {069fcdf1-3e43-4a11-bf4b-855bf22e9c17}, !- Shading Surface Group Name
>>>>>>> 17b3a688
  ,                                       !- Transmittance Schedule Name
  ,                                       !- Number of Vertices
  0, -0.6096, 4.8768,                     !- X,Y,Z Vertex 1 {m}
  11.129722368505, -0.6096, 4.8768,       !- X,Y,Z Vertex 2 {m}
  11.129722368505, 0, 4.8768,             !- X,Y,Z Vertex 3 {m}
  0, 0, 4.8768;                           !- X,Y,Z Vertex 4 {m}

OS:ShadingSurface,
<<<<<<< HEAD
  {5b0711ba-915b-41a5-862e-a3ca1d5dc886}, !- Handle
  Surface 12 - res eaves 1,               !- Name
  ,                                       !- Construction Name
  {fe4158f6-9310-4a00-af24-4e52e4155fa3}, !- Shading Surface Group Name
=======
  {52abe831-58b7-489a-a0b0-c0ed6cac635b}, !- Handle
  Surface 12 - res eaves 1,               !- Name
  ,                                       !- Construction Name
  {069fcdf1-3e43-4a11-bf4b-855bf22e9c17}, !- Shading Surface Group Name
>>>>>>> 17b3a688
  ,                                       !- Transmittance Schedule Name
  ,                                       !- Number of Vertices
  11.739322368505, 0, 4.8768,             !- X,Y,Z Vertex 1 {m}
  11.739322368505, 5.56486118425249, 4.8768, !- X,Y,Z Vertex 2 {m}
  11.129722368505, 5.56486118425249, 4.8768, !- X,Y,Z Vertex 3 {m}
  11.129722368505, 0, 4.8768;             !- X,Y,Z Vertex 4 {m}

OS:ShadingSurface,
<<<<<<< HEAD
  {8a5d62a5-0308-4acd-a1f7-258f83114ae9}, !- Handle
  Surface 12 - res eaves 2,               !- Name
  ,                                       !- Construction Name
  {fe4158f6-9310-4a00-af24-4e52e4155fa3}, !- Shading Surface Group Name
=======
  {3df34016-583e-4f76-af88-61f47d88fe5d}, !- Handle
  Surface 12 - res eaves 2,               !- Name
  ,                                       !- Construction Name
  {069fcdf1-3e43-4a11-bf4b-855bf22e9c17}, !- Shading Surface Group Name
>>>>>>> 17b3a688
  ,                                       !- Transmittance Schedule Name
  ,                                       !- Number of Vertices
  11.129722368505, 6.17446118425249, 4.8768, !- X,Y,Z Vertex 1 {m}
  0, 6.17446118425249, 4.8768,            !- X,Y,Z Vertex 2 {m}
  0, 5.56486118425249, 4.8768,            !- X,Y,Z Vertex 3 {m}
  11.129722368505, 5.56486118425249, 4.8768; !- X,Y,Z Vertex 4 {m}

OS:ShadingSurface,
<<<<<<< HEAD
  {b8a3291e-6ae9-4783-a1a9-5c4d4a1699c6}, !- Handle
  Surface 12 - res eaves 3,               !- Name
  ,                                       !- Construction Name
  {fe4158f6-9310-4a00-af24-4e52e4155fa3}, !- Shading Surface Group Name
=======
  {09beea4d-a4bf-44fd-b472-b016a9c35741}, !- Handle
  Surface 12 - res eaves 3,               !- Name
  ,                                       !- Construction Name
  {069fcdf1-3e43-4a11-bf4b-855bf22e9c17}, !- Shading Surface Group Name
>>>>>>> 17b3a688
  ,                                       !- Transmittance Schedule Name
  ,                                       !- Number of Vertices
  -0.6096, 5.56486118425249, 4.8768,      !- X,Y,Z Vertex 1 {m}
  -0.6096, 0, 4.8768,                     !- X,Y,Z Vertex 2 {m}
  0, 0, 4.8768,                           !- X,Y,Z Vertex 3 {m}
  0, 5.56486118425249, 4.8768;            !- X,Y,Z Vertex 4 {m}
<|MERGE_RESOLUTION|>--- conflicted
+++ resolved
@@ -1,53 +1,26 @@
 !- NOTE: Auto-generated from /test/osw_files/SFD_2000sqft_2story_SL_FA_FlatRoof.osw
 
 OS:Version,
-<<<<<<< HEAD
-  {3724512d-0f99-449d-add4-13da554fd8c5}, !- Handle
-  2.8.0;                                  !- Version Identifier
-
-OS:SimulationControl,
-  {38546d10-f65f-459c-996a-74b859480ed0}, !- Handle
-=======
   {dfbd7218-3d8e-436e-9f58-343555f240aa}, !- Handle
   2.8.1;                                  !- Version Identifier
 
 OS:SimulationControl,
   {eaef36a0-c840-4877-85f4-b98c07815708}, !- Handle
->>>>>>> 17b3a688
   ,                                       !- Do Zone Sizing Calculation
   ,                                       !- Do System Sizing Calculation
   ,                                       !- Do Plant Sizing Calculation
   No;                                     !- Run Simulation for Sizing Periods
 
 OS:Timestep,
-<<<<<<< HEAD
-  {e3eae4eb-ddce-497c-a6dd-030fd8fba731}, !- Handle
-  6;                                      !- Number of Timesteps per Hour
-
-OS:ShadowCalculation,
-  {4647d7b2-3767-4339-b0bf-3f7fd66cf3d1}, !- Handle
-=======
   {c9f99956-289d-4c98-bae8-4d20fb4b927d}, !- Handle
   6;                                      !- Number of Timesteps per Hour
 
 OS:ShadowCalculation,
   {f65c1bed-5e05-4e06-99e8-1aefa29443ce}, !- Handle
->>>>>>> 17b3a688
   20,                                     !- Calculation Frequency
   200;                                    !- Maximum Figures in Shadow Overlap Calculations
 
 OS:SurfaceConvectionAlgorithm:Outside,
-<<<<<<< HEAD
-  {9c3dc10e-73e0-4d4e-a9bb-dd57426b920c}, !- Handle
-  DOE-2;                                  !- Algorithm
-
-OS:SurfaceConvectionAlgorithm:Inside,
-  {1aca1f15-47f6-4ff3-b447-c8a52ccfdae1}, !- Handle
-  TARP;                                   !- Algorithm
-
-OS:ZoneCapacitanceMultiplier:ResearchSpecial,
-  {d4ef48ab-59dc-416e-9b64-3bb7d22f01e2}, !- Handle
-=======
   {26d8df6e-bc8f-4180-ae2a-baf9883d43c0}, !- Handle
   DOE-2;                                  !- Algorithm
 
@@ -57,17 +30,12 @@
 
 OS:ZoneCapacitanceMultiplier:ResearchSpecial,
   {e81e0dbc-98ef-462f-9728-524830b8151a}, !- Handle
->>>>>>> 17b3a688
   ,                                       !- Temperature Capacity Multiplier
   15,                                     !- Humidity Capacity Multiplier
   ;                                       !- Carbon Dioxide Capacity Multiplier
 
 OS:RunPeriod,
-<<<<<<< HEAD
-  {cb1266f8-c7d5-4be1-b4b7-5be49027d373}, !- Handle
-=======
   {d2c09af4-e617-4f66-89d5-0a797d8a1156}, !- Handle
->>>>>>> 17b3a688
   Run Period 1,                           !- Name
   1,                                      !- Begin Month
   1,                                      !- Begin Day of Month
@@ -81,11 +49,7 @@
   ;                                       !- Number of Times Runperiod to be Repeated
 
 OS:ThermalZone,
-<<<<<<< HEAD
-  {258189fd-06ab-4eca-945c-3329a15f72b8}, !- Handle
-=======
   {8d0e75a9-3cae-472f-841c-e0f4962bc338}, !- Handle
->>>>>>> 17b3a688
   living zone,                            !- Name
   ,                                       !- Multiplier
   ,                                       !- Ceiling Height {m}
@@ -94,17 +58,10 @@
   ,                                       !- Zone Inside Convection Algorithm
   ,                                       !- Zone Outside Convection Algorithm
   ,                                       !- Zone Conditioning Equipment List Name
-<<<<<<< HEAD
-  {f053e1c0-ec64-4ecf-989b-05a32c485df1}, !- Zone Air Inlet Port List
-  {8c13cd59-d46f-420a-aa4c-1e6ba45a4b24}, !- Zone Air Exhaust Port List
-  {d23e870f-5e69-453f-a487-7efb9167465b}, !- Zone Air Node Name
-  {8d28616b-4477-4c5f-95ba-16aa18e38e9b}, !- Zone Return Air Port List
-=======
   {976cd9e2-2654-47cb-b7f6-77ee06d0f758}, !- Zone Air Inlet Port List
   {198e9fc5-a76c-46f6-b954-6218af0a20d1}, !- Zone Air Exhaust Port List
   {fa43f4f8-0023-4f42-addc-d5510ca81cd3}, !- Zone Air Node Name
   {81ac14fe-02b5-4f24-8418-6622066c7d7c}, !- Zone Return Air Port List
->>>>>>> 17b3a688
   ,                                       !- Primary Daylighting Control Name
   ,                                       !- Fraction of Zone Controlled by Primary Daylighting Control
   ,                                       !- Secondary Daylighting Control Name
@@ -115,39 +72,6 @@
   No;                                     !- Use Ideal Air Loads
 
 OS:Node,
-<<<<<<< HEAD
-  {7c12c17b-f87a-4ffb-a8cc-4443e647316f}, !- Handle
-  Node 1,                                 !- Name
-  {d23e870f-5e69-453f-a487-7efb9167465b}, !- Inlet Port
-  ;                                       !- Outlet Port
-
-OS:Connection,
-  {d23e870f-5e69-453f-a487-7efb9167465b}, !- Handle
-  {5364f3f6-1e33-468a-bb76-f926066efc6f}, !- Name
-  {258189fd-06ab-4eca-945c-3329a15f72b8}, !- Source Object
-  11,                                     !- Outlet Port
-  {7c12c17b-f87a-4ffb-a8cc-4443e647316f}, !- Target Object
-  2;                                      !- Inlet Port
-
-OS:PortList,
-  {f053e1c0-ec64-4ecf-989b-05a32c485df1}, !- Handle
-  {51e4f499-5e8f-4e48-b333-42869afb3fdc}, !- Name
-  {258189fd-06ab-4eca-945c-3329a15f72b8}; !- HVAC Component
-
-OS:PortList,
-  {8c13cd59-d46f-420a-aa4c-1e6ba45a4b24}, !- Handle
-  {c4647c40-0036-4ffd-b403-b2a46b6b7784}, !- Name
-  {258189fd-06ab-4eca-945c-3329a15f72b8}; !- HVAC Component
-
-OS:PortList,
-  {8d28616b-4477-4c5f-95ba-16aa18e38e9b}, !- Handle
-  {6b9f4c1a-2d52-4c6f-87a0-a590709430d6}, !- Name
-  {258189fd-06ab-4eca-945c-3329a15f72b8}; !- HVAC Component
-
-OS:Sizing:Zone,
-  {796444cc-5d30-4bab-98ad-db59fb848fb8}, !- Handle
-  {258189fd-06ab-4eca-945c-3329a15f72b8}, !- Zone or ZoneList Name
-=======
   {baba7d85-34bb-4c4c-a6d4-e642d4f3abcb}, !- Handle
   Node 1,                                 !- Name
   {fa43f4f8-0023-4f42-addc-d5510ca81cd3}, !- Inlet Port
@@ -179,7 +103,6 @@
 OS:Sizing:Zone,
   {568e66fa-99f5-4a0c-b193-02e593375cca}, !- Handle
   {8d0e75a9-3cae-472f-841c-e0f4962bc338}, !- Zone or ZoneList Name
->>>>>>> 17b3a688
   SupplyAirTemperature,                   !- Zone Cooling Design Supply Air Temperature Input Method
   14,                                     !- Zone Cooling Design Supply Air Temperature {C}
   11.11,                                  !- Zone Cooling Design Supply Air Temperature Difference {deltaC}
@@ -208,16 +131,6 @@
   autosize;                               !- Dedicated Outdoor Air High Setpoint Temperature for Design {C}
 
 OS:ZoneHVAC:EquipmentList,
-<<<<<<< HEAD
-  {610c81fb-20fc-443f-bcd9-f255c160b1b1}, !- Handle
-  Zone HVAC Equipment List 1,             !- Name
-  {258189fd-06ab-4eca-945c-3329a15f72b8}; !- Thermal Zone
-
-OS:Space,
-  {5698d098-82af-4ac5-a337-9276ca3e3591}, !- Handle
-  living space,                           !- Name
-  {c2b27d79-97ff-4eed-93c1-05fc003b0da7}, !- Space Type Name
-=======
   {1097d0ff-b76c-40cb-9b25-74b7e65ee70d}, !- Handle
   Zone HVAC Equipment List 1,             !- Name
   {8d0e75a9-3cae-472f-841c-e0f4962bc338}; !- Thermal Zone
@@ -226,7 +139,6 @@
   {8c10eddf-8afb-448d-8882-1bb5ea71e945}, !- Handle
   living space,                           !- Name
   {42a1ae90-9816-4663-a8fc-37dd15c10c5e}, !- Space Type Name
->>>>>>> 17b3a688
   ,                                       !- Default Construction Set Name
   ,                                       !- Default Schedule Set Name
   -0,                                     !- Direction of Relative North {deg}
@@ -234,19 +146,6 @@
   0,                                      !- Y Origin {m}
   0,                                      !- Z Origin {m}
   ,                                       !- Building Story Name
-<<<<<<< HEAD
-  {258189fd-06ab-4eca-945c-3329a15f72b8}, !- Thermal Zone Name
-  ,                                       !- Part of Total Floor Area
-  ,                                       !- Design Specification Outdoor Air Object Name
-  {c5921e4d-b1a9-4cbd-a478-384d17e92ba1}; !- Building Unit Name
-
-OS:Surface,
-  {256a69bc-2362-4814-a729-4b4537ad69dc}, !- Handle
-  Surface 1,                              !- Name
-  Floor,                                  !- Surface Type
-  ,                                       !- Construction Name
-  {5698d098-82af-4ac5-a337-9276ca3e3591}, !- Space Name
-=======
   {8d0e75a9-3cae-472f-841c-e0f4962bc338}, !- Thermal Zone Name
   ,                                       !- Part of Total Floor Area
   ,                                       !- Design Specification Outdoor Air Object Name
@@ -258,7 +157,6 @@
   Floor,                                  !- Surface Type
   ,                                       !- Construction Name
   {8c10eddf-8afb-448d-8882-1bb5ea71e945}, !- Space Name
->>>>>>> 17b3a688
   Foundation,                             !- Outside Boundary Condition
   ,                                       !- Outside Boundary Condition Object
   NoSun,                                  !- Sun Exposure
@@ -271,19 +169,11 @@
   11.129722368505, 0, 0;                  !- X,Y,Z Vertex 4 {m}
 
 OS:Surface,
-<<<<<<< HEAD
-  {17294b61-8d1e-4c32-8194-88c6599a8c22}, !- Handle
-  Surface 2,                              !- Name
-  Wall,                                   !- Surface Type
-  ,                                       !- Construction Name
-  {5698d098-82af-4ac5-a337-9276ca3e3591}, !- Space Name
-=======
   {06e1ef3b-8aaf-4675-8e13-c56b2aab0cb3}, !- Handle
   Surface 2,                              !- Name
   Wall,                                   !- Surface Type
   ,                                       !- Construction Name
   {8c10eddf-8afb-448d-8882-1bb5ea71e945}, !- Space Name
->>>>>>> 17b3a688
   Outdoors,                               !- Outside Boundary Condition
   ,                                       !- Outside Boundary Condition Object
   SunExposed,                             !- Sun Exposure
@@ -296,19 +186,11 @@
   0, 0, 2.4384;                           !- X,Y,Z Vertex 4 {m}
 
 OS:Surface,
-<<<<<<< HEAD
-  {7f0742ae-0706-4458-b2df-19d741632c0b}, !- Handle
-  Surface 3,                              !- Name
-  Wall,                                   !- Surface Type
-  ,                                       !- Construction Name
-  {5698d098-82af-4ac5-a337-9276ca3e3591}, !- Space Name
-=======
   {61f6a877-1fb5-4602-88d5-0d25454796e7}, !- Handle
   Surface 3,                              !- Name
   Wall,                                   !- Surface Type
   ,                                       !- Construction Name
   {8c10eddf-8afb-448d-8882-1bb5ea71e945}, !- Space Name
->>>>>>> 17b3a688
   Outdoors,                               !- Outside Boundary Condition
   ,                                       !- Outside Boundary Condition Object
   SunExposed,                             !- Sun Exposure
@@ -321,19 +203,11 @@
   0, 5.56486118425249, 2.4384;            !- X,Y,Z Vertex 4 {m}
 
 OS:Surface,
-<<<<<<< HEAD
-  {013dedeb-4fb0-4d0d-805a-4c10220b5974}, !- Handle
-  Surface 4,                              !- Name
-  Wall,                                   !- Surface Type
-  ,                                       !- Construction Name
-  {5698d098-82af-4ac5-a337-9276ca3e3591}, !- Space Name
-=======
   {bf7fb860-b33e-4739-bd14-eabde6a50028}, !- Handle
   Surface 4,                              !- Name
   Wall,                                   !- Surface Type
   ,                                       !- Construction Name
   {8c10eddf-8afb-448d-8882-1bb5ea71e945}, !- Space Name
->>>>>>> 17b3a688
   Outdoors,                               !- Outside Boundary Condition
   ,                                       !- Outside Boundary Condition Object
   SunExposed,                             !- Sun Exposure
@@ -346,19 +220,11 @@
   11.129722368505, 5.56486118425249, 2.4384; !- X,Y,Z Vertex 4 {m}
 
 OS:Surface,
-<<<<<<< HEAD
-  {878aa5be-2490-4775-a174-67f7c4921e76}, !- Handle
-  Surface 5,                              !- Name
-  Wall,                                   !- Surface Type
-  ,                                       !- Construction Name
-  {5698d098-82af-4ac5-a337-9276ca3e3591}, !- Space Name
-=======
   {f470468a-5cc9-4bcc-bd81-0cf58d732dc6}, !- Handle
   Surface 5,                              !- Name
   Wall,                                   !- Surface Type
   ,                                       !- Construction Name
   {8c10eddf-8afb-448d-8882-1bb5ea71e945}, !- Space Name
->>>>>>> 17b3a688
   Outdoors,                               !- Outside Boundary Condition
   ,                                       !- Outside Boundary Condition Object
   SunExposed,                             !- Sun Exposure
@@ -371,15 +237,6 @@
   11.129722368505, 0, 2.4384;             !- X,Y,Z Vertex 4 {m}
 
 OS:Surface,
-<<<<<<< HEAD
-  {c990dce3-c8c9-454e-a923-ec6e041f1cf0}, !- Handle
-  Surface 6,                              !- Name
-  RoofCeiling,                            !- Surface Type
-  ,                                       !- Construction Name
-  {5698d098-82af-4ac5-a337-9276ca3e3591}, !- Space Name
-  Surface,                                !- Outside Boundary Condition
-  {de2d60b7-cc20-4ed4-8d12-207aff8ca543}, !- Outside Boundary Condition Object
-=======
   {c463df4e-1f75-4b82-91fc-e8be21300b40}, !- Handle
   Surface 6,                              !- Name
   RoofCeiling,                            !- Surface Type
@@ -387,7 +244,6 @@
   {8c10eddf-8afb-448d-8882-1bb5ea71e945}, !- Space Name
   Surface,                                !- Outside Boundary Condition
   {52c76ba7-cc08-44f8-8388-d0f651474fdf}, !- Outside Boundary Condition Object
->>>>>>> 17b3a688
   NoSun,                                  !- Sun Exposure
   NoWind,                                 !- Wind Exposure
   ,                                       !- View Factor to Ground
@@ -398,11 +254,7 @@
   0, 0, 2.4384;                           !- X,Y,Z Vertex 4 {m}
 
 OS:SpaceType,
-<<<<<<< HEAD
-  {c2b27d79-97ff-4eed-93c1-05fc003b0da7}, !- Handle
-=======
   {42a1ae90-9816-4663-a8fc-37dd15c10c5e}, !- Handle
->>>>>>> 17b3a688
   Space Type 1,                           !- Name
   ,                                       !- Default Construction Set Name
   ,                                       !- Default Schedule Set Name
@@ -413,15 +265,9 @@
   living;                                 !- Standards Space Type
 
 OS:Space,
-<<<<<<< HEAD
-  {f480ce56-6a87-4225-9dec-cb58906feb3e}, !- Handle
-  living space|story 2,                   !- Name
-  {c2b27d79-97ff-4eed-93c1-05fc003b0da7}, !- Space Type Name
-=======
   {0d57c077-90f7-4432-bd0b-9b4de1ed6819}, !- Handle
   living space|story 2,                   !- Name
   {42a1ae90-9816-4663-a8fc-37dd15c10c5e}, !- Space Type Name
->>>>>>> 17b3a688
   ,                                       !- Default Construction Set Name
   ,                                       !- Default Schedule Set Name
   -0,                                     !- Direction of Relative North {deg}
@@ -429,21 +275,6 @@
   0,                                      !- Y Origin {m}
   2.4384,                                 !- Z Origin {m}
   ,                                       !- Building Story Name
-<<<<<<< HEAD
-  {258189fd-06ab-4eca-945c-3329a15f72b8}, !- Thermal Zone Name
-  ,                                       !- Part of Total Floor Area
-  ,                                       !- Design Specification Outdoor Air Object Name
-  {c5921e4d-b1a9-4cbd-a478-384d17e92ba1}; !- Building Unit Name
-
-OS:Surface,
-  {de2d60b7-cc20-4ed4-8d12-207aff8ca543}, !- Handle
-  Surface 7,                              !- Name
-  Floor,                                  !- Surface Type
-  ,                                       !- Construction Name
-  {f480ce56-6a87-4225-9dec-cb58906feb3e}, !- Space Name
-  Surface,                                !- Outside Boundary Condition
-  {c990dce3-c8c9-454e-a923-ec6e041f1cf0}, !- Outside Boundary Condition Object
-=======
   {8d0e75a9-3cae-472f-841c-e0f4962bc338}, !- Thermal Zone Name
   ,                                       !- Part of Total Floor Area
   ,                                       !- Design Specification Outdoor Air Object Name
@@ -457,7 +288,6 @@
   {0d57c077-90f7-4432-bd0b-9b4de1ed6819}, !- Space Name
   Surface,                                !- Outside Boundary Condition
   {c463df4e-1f75-4b82-91fc-e8be21300b40}, !- Outside Boundary Condition Object
->>>>>>> 17b3a688
   NoSun,                                  !- Sun Exposure
   NoWind,                                 !- Wind Exposure
   ,                                       !- View Factor to Ground
@@ -468,19 +298,11 @@
   11.129722368505, 0, 0;                  !- X,Y,Z Vertex 4 {m}
 
 OS:Surface,
-<<<<<<< HEAD
-  {00b12fcd-73e0-415a-a239-7ce7ab699aa1}, !- Handle
-  Surface 8,                              !- Name
-  Wall,                                   !- Surface Type
-  ,                                       !- Construction Name
-  {f480ce56-6a87-4225-9dec-cb58906feb3e}, !- Space Name
-=======
   {6f5b0d8e-1049-472e-80ed-22f4194cb972}, !- Handle
   Surface 8,                              !- Name
   Wall,                                   !- Surface Type
   ,                                       !- Construction Name
   {0d57c077-90f7-4432-bd0b-9b4de1ed6819}, !- Space Name
->>>>>>> 17b3a688
   Outdoors,                               !- Outside Boundary Condition
   ,                                       !- Outside Boundary Condition Object
   SunExposed,                             !- Sun Exposure
@@ -493,19 +315,11 @@
   0, 0, 2.4384;                           !- X,Y,Z Vertex 4 {m}
 
 OS:Surface,
-<<<<<<< HEAD
-  {d5b6cc31-0aa1-4def-b28f-039f2deca351}, !- Handle
-  Surface 9,                              !- Name
-  Wall,                                   !- Surface Type
-  ,                                       !- Construction Name
-  {f480ce56-6a87-4225-9dec-cb58906feb3e}, !- Space Name
-=======
   {ea5b55fa-78e8-4e61-b19f-f45f8318eafd}, !- Handle
   Surface 9,                              !- Name
   Wall,                                   !- Surface Type
   ,                                       !- Construction Name
   {0d57c077-90f7-4432-bd0b-9b4de1ed6819}, !- Space Name
->>>>>>> 17b3a688
   Outdoors,                               !- Outside Boundary Condition
   ,                                       !- Outside Boundary Condition Object
   SunExposed,                             !- Sun Exposure
@@ -518,19 +332,11 @@
   0, 5.56486118425249, 2.4384;            !- X,Y,Z Vertex 4 {m}
 
 OS:Surface,
-<<<<<<< HEAD
-  {00b5d5b7-19cf-4026-b439-fcebfdb9f922}, !- Handle
-  Surface 10,                             !- Name
-  Wall,                                   !- Surface Type
-  ,                                       !- Construction Name
-  {f480ce56-6a87-4225-9dec-cb58906feb3e}, !- Space Name
-=======
   {4d6cb60a-7d5a-4978-a210-bbb7f85c5041}, !- Handle
   Surface 10,                             !- Name
   Wall,                                   !- Surface Type
   ,                                       !- Construction Name
   {0d57c077-90f7-4432-bd0b-9b4de1ed6819}, !- Space Name
->>>>>>> 17b3a688
   Outdoors,                               !- Outside Boundary Condition
   ,                                       !- Outside Boundary Condition Object
   SunExposed,                             !- Sun Exposure
@@ -543,19 +349,11 @@
   11.129722368505, 5.56486118425249, 2.4384; !- X,Y,Z Vertex 4 {m}
 
 OS:Surface,
-<<<<<<< HEAD
-  {c79eaa2c-be5b-4416-a32e-1d44553554af}, !- Handle
-  Surface 11,                             !- Name
-  Wall,                                   !- Surface Type
-  ,                                       !- Construction Name
-  {f480ce56-6a87-4225-9dec-cb58906feb3e}, !- Space Name
-=======
   {3967d2ff-0ce0-456b-b929-0641904436ac}, !- Handle
   Surface 11,                             !- Name
   Wall,                                   !- Surface Type
   ,                                       !- Construction Name
   {0d57c077-90f7-4432-bd0b-9b4de1ed6819}, !- Space Name
->>>>>>> 17b3a688
   Outdoors,                               !- Outside Boundary Condition
   ,                                       !- Outside Boundary Condition Object
   SunExposed,                             !- Sun Exposure
@@ -568,19 +366,11 @@
   11.129722368505, 0, 2.4384;             !- X,Y,Z Vertex 4 {m}
 
 OS:Surface,
-<<<<<<< HEAD
-  {419bccb3-151e-4c21-ad0d-436b20eb9113}, !- Handle
-  Surface 12,                             !- Name
-  RoofCeiling,                            !- Surface Type
-  ,                                       !- Construction Name
-  {f480ce56-6a87-4225-9dec-cb58906feb3e}, !- Space Name
-=======
   {2134417a-9140-4477-915c-1774b01f9bf1}, !- Handle
   Surface 12,                             !- Name
   RoofCeiling,                            !- Surface Type
   ,                                       !- Construction Name
   {0d57c077-90f7-4432-bd0b-9b4de1ed6819}, !- Space Name
->>>>>>> 17b3a688
   Outdoors,                               !- Outside Boundary Condition
   ,                                       !- Outside Boundary Condition Object
   SunExposed,                             !- Sun Exposure
@@ -593,21 +383,13 @@
   0, 0, 2.4384;                           !- X,Y,Z Vertex 4 {m}
 
 OS:BuildingUnit,
-<<<<<<< HEAD
-  {c5921e4d-b1a9-4cbd-a478-384d17e92ba1}, !- Handle
-=======
   {98e2d893-2cec-42b0-b2e8-e2f7a8872efa}, !- Handle
->>>>>>> 17b3a688
   unit 1,                                 !- Name
   ,                                       !- Rendering Color
   Residential;                            !- Building Unit Type
 
 OS:Building,
-<<<<<<< HEAD
-  {dc8539ac-8c28-4f0d-ae67-a4b6715697cb}, !- Handle
-=======
   {8c2844bb-f37c-44cb-9969-065edd216879}, !- Handle
->>>>>>> 17b3a688
   Building 1,                             !- Name
   ,                                       !- Building Sector Type
   0,                                      !- North Axis {deg}
@@ -622,13 +404,8 @@
   1;                                      !- Standards Number of Living Units
 
 OS:AdditionalProperties,
-<<<<<<< HEAD
-  {f0fc1042-d1db-4dc1-8cf1-bf44ded4950d}, !- Handle
-  {dc8539ac-8c28-4f0d-ae67-a4b6715697cb}, !- Object Name
-=======
   {66e478dc-0264-44e9-964a-f188ce63214d}, !- Handle
   {8c2844bb-f37c-44cb-9969-065edd216879}, !- Object Name
->>>>>>> 17b3a688
   Total Units Represented,                !- Feature Name 1
   Integer,                                !- Feature Data Type 1
   1,                                      !- Feature Value 1
@@ -637,13 +414,8 @@
   1;                                      !- Feature Value 2
 
 OS:AdditionalProperties,
-<<<<<<< HEAD
-  {b1076261-c2f2-4ba0-8ad6-b573b638487c}, !- Handle
-  {c5921e4d-b1a9-4cbd-a478-384d17e92ba1}, !- Object Name
-=======
   {e2be7ad1-972e-4cdd-944f-238f7e0b53f4}, !- Handle
   {98e2d893-2cec-42b0-b2e8-e2f7a8872efa}, !- Object Name
->>>>>>> 17b3a688
   NumberOfBedrooms,                       !- Feature Name 1
   Integer,                                !- Feature Data Type 1
   3,                                      !- Feature Value 1
@@ -652,11 +424,7 @@
   2;                                      !- Feature Value 2
 
 OS:Schedule:Day,
-<<<<<<< HEAD
-  {723320d8-9962-4eb9-8191-86765baa0a66}, !- Handle
-=======
   {beeca87b-b1d3-4d98-a312-36d9419504bb}, !- Handle
->>>>>>> 17b3a688
   Schedule Day 1,                         !- Name
   ,                                       !- Schedule Type Limits Name
   ,                                       !- Interpolate to Timestep
@@ -665,11 +433,7 @@
   0;                                      !- Value Until Time 1
 
 OS:Schedule:Day,
-<<<<<<< HEAD
-  {eb85f047-1d29-4c64-94c6-d742246cfb1e}, !- Handle
-=======
   {49c9835e-abd9-4b45-9ea2-edcbd1e60891}, !- Handle
->>>>>>> 17b3a688
   Schedule Day 2,                         !- Name
   ,                                       !- Schedule Type Limits Name
   ,                                       !- Interpolate to Timestep
@@ -678,26 +442,15 @@
   1;                                      !- Value Until Time 1
 
 OS:ShadingSurfaceGroup,
-<<<<<<< HEAD
-  {fe4158f6-9310-4a00-af24-4e52e4155fa3}, !- Handle
-=======
   {069fcdf1-3e43-4a11-bf4b-855bf22e9c17}, !- Handle
->>>>>>> 17b3a688
   res eaves,                              !- Name
   Building;                               !- Shading Surface Type
 
 OS:ShadingSurface,
-<<<<<<< HEAD
-  {eaf298c7-c8ba-4cad-a918-957680bf4e5d}, !- Handle
-  Surface 12 - res eaves,                 !- Name
-  ,                                       !- Construction Name
-  {fe4158f6-9310-4a00-af24-4e52e4155fa3}, !- Shading Surface Group Name
-=======
   {4dcafae1-87a4-40d4-8146-4f7990b74ace}, !- Handle
   Surface 12 - res eaves,                 !- Name
   ,                                       !- Construction Name
   {069fcdf1-3e43-4a11-bf4b-855bf22e9c17}, !- Shading Surface Group Name
->>>>>>> 17b3a688
   ,                                       !- Transmittance Schedule Name
   ,                                       !- Number of Vertices
   0, -0.6096, 4.8768,                     !- X,Y,Z Vertex 1 {m}
@@ -706,17 +459,10 @@
   0, 0, 4.8768;                           !- X,Y,Z Vertex 4 {m}
 
 OS:ShadingSurface,
-<<<<<<< HEAD
-  {5b0711ba-915b-41a5-862e-a3ca1d5dc886}, !- Handle
-  Surface 12 - res eaves 1,               !- Name
-  ,                                       !- Construction Name
-  {fe4158f6-9310-4a00-af24-4e52e4155fa3}, !- Shading Surface Group Name
-=======
   {52abe831-58b7-489a-a0b0-c0ed6cac635b}, !- Handle
   Surface 12 - res eaves 1,               !- Name
   ,                                       !- Construction Name
   {069fcdf1-3e43-4a11-bf4b-855bf22e9c17}, !- Shading Surface Group Name
->>>>>>> 17b3a688
   ,                                       !- Transmittance Schedule Name
   ,                                       !- Number of Vertices
   11.739322368505, 0, 4.8768,             !- X,Y,Z Vertex 1 {m}
@@ -725,17 +471,10 @@
   11.129722368505, 0, 4.8768;             !- X,Y,Z Vertex 4 {m}
 
 OS:ShadingSurface,
-<<<<<<< HEAD
-  {8a5d62a5-0308-4acd-a1f7-258f83114ae9}, !- Handle
-  Surface 12 - res eaves 2,               !- Name
-  ,                                       !- Construction Name
-  {fe4158f6-9310-4a00-af24-4e52e4155fa3}, !- Shading Surface Group Name
-=======
   {3df34016-583e-4f76-af88-61f47d88fe5d}, !- Handle
   Surface 12 - res eaves 2,               !- Name
   ,                                       !- Construction Name
   {069fcdf1-3e43-4a11-bf4b-855bf22e9c17}, !- Shading Surface Group Name
->>>>>>> 17b3a688
   ,                                       !- Transmittance Schedule Name
   ,                                       !- Number of Vertices
   11.129722368505, 6.17446118425249, 4.8768, !- X,Y,Z Vertex 1 {m}
@@ -744,17 +483,10 @@
   11.129722368505, 5.56486118425249, 4.8768; !- X,Y,Z Vertex 4 {m}
 
 OS:ShadingSurface,
-<<<<<<< HEAD
-  {b8a3291e-6ae9-4783-a1a9-5c4d4a1699c6}, !- Handle
-  Surface 12 - res eaves 3,               !- Name
-  ,                                       !- Construction Name
-  {fe4158f6-9310-4a00-af24-4e52e4155fa3}, !- Shading Surface Group Name
-=======
   {09beea4d-a4bf-44fd-b472-b016a9c35741}, !- Handle
   Surface 12 - res eaves 3,               !- Name
   ,                                       !- Construction Name
   {069fcdf1-3e43-4a11-bf4b-855bf22e9c17}, !- Shading Surface Group Name
->>>>>>> 17b3a688
   ,                                       !- Transmittance Schedule Name
   ,                                       !- Number of Vertices
   -0.6096, 5.56486118425249, 4.8768,      !- X,Y,Z Vertex 1 {m}
