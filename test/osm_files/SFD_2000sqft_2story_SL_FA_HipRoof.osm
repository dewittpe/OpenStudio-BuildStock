!- NOTE: Auto-generated from /test/osw_files/SFD_2000sqft_2story_SL_FA_HipRoof.osw

OS:Version,
<<<<<<< HEAD
  {91732f6f-8e65-4582-ade4-4072cb198725}, !- Handle
  2.8.1;                                  !- Version Identifier

OS:SimulationControl,
  {9ea58b1b-b2ea-4b64-9215-f11aa02809fe}, !- Handle
=======
  {62d59861-295a-465d-8e46-fee942ee4e08}, !- Handle
  2.8.1;                                  !- Version Identifier

OS:SimulationControl,
  {c9d16024-5418-4809-b67f-63d5ed0e0410}, !- Handle
>>>>>>> f26890e6
  ,                                       !- Do Zone Sizing Calculation
  ,                                       !- Do System Sizing Calculation
  ,                                       !- Do Plant Sizing Calculation
  No;                                     !- Run Simulation for Sizing Periods

OS:Timestep,
<<<<<<< HEAD
  {3c4ddf18-da53-4362-99f8-0b48815e639e}, !- Handle
  6;                                      !- Number of Timesteps per Hour

OS:ShadowCalculation,
  {e935a3ee-0505-4b7c-8677-b387b3a3f8ec}, !- Handle
=======
  {7c4f0635-6f6a-4412-aced-e24effb24e64}, !- Handle
  6;                                      !- Number of Timesteps per Hour

OS:ShadowCalculation,
  {1ed2ccc9-f6a1-412a-9057-5fc79088c9cf}, !- Handle
>>>>>>> f26890e6
  20,                                     !- Calculation Frequency
  200;                                    !- Maximum Figures in Shadow Overlap Calculations

OS:SurfaceConvectionAlgorithm:Outside,
<<<<<<< HEAD
  {e65a5dff-e46c-4d72-8800-9ced2dced309}, !- Handle
  DOE-2;                                  !- Algorithm

OS:SurfaceConvectionAlgorithm:Inside,
  {5235fd8c-8b99-4e8a-89b4-c4f98c7f0ea2}, !- Handle
  TARP;                                   !- Algorithm

OS:ZoneCapacitanceMultiplier:ResearchSpecial,
  {0975a1eb-02a2-4897-bdf6-c8946278c475}, !- Handle
=======
  {d1fb2882-6a97-4895-a96f-dd128747547f}, !- Handle
  DOE-2;                                  !- Algorithm

OS:SurfaceConvectionAlgorithm:Inside,
  {0e56d709-cb1b-4fce-a35d-6959a7bc256a}, !- Handle
  TARP;                                   !- Algorithm

OS:ZoneCapacitanceMultiplier:ResearchSpecial,
  {af299e4e-5220-4b30-bdaf-98bb6987466f}, !- Handle
>>>>>>> f26890e6
  ,                                       !- Temperature Capacity Multiplier
  15,                                     !- Humidity Capacity Multiplier
  ;                                       !- Carbon Dioxide Capacity Multiplier

OS:RunPeriod,
<<<<<<< HEAD
  {4bdec589-0e9d-4a40-89cd-3dcf2b591402}, !- Handle
=======
  {1798d4c5-05b4-49aa-a650-213142d8a648}, !- Handle
>>>>>>> f26890e6
  Run Period 1,                           !- Name
  1,                                      !- Begin Month
  1,                                      !- Begin Day of Month
  12,                                     !- End Month
  31,                                     !- End Day of Month
  ,                                       !- Use Weather File Holidays and Special Days
  ,                                       !- Use Weather File Daylight Saving Period
  ,                                       !- Apply Weekend Holiday Rule
  ,                                       !- Use Weather File Rain Indicators
  ,                                       !- Use Weather File Snow Indicators
  ;                                       !- Number of Times Runperiod to be Repeated

OS:YearDescription,
<<<<<<< HEAD
  {dbbca5d9-f6d4-453f-b2d1-02e783af106b}, !- Handle
=======
  {04f86db0-b7d6-44ed-9105-ae5191bf390f}, !- Handle
>>>>>>> f26890e6
  2007,                                   !- Calendar Year
  ,                                       !- Day of Week for Start Day
  ;                                       !- Is Leap Year

OS:ThermalZone,
<<<<<<< HEAD
  {1993d7db-774c-4f1e-a7d8-742fadd01f6e}, !- Handle
=======
  {82c5d1e7-50df-42ce-a74a-56467af4f0b6}, !- Handle
>>>>>>> f26890e6
  living zone,                            !- Name
  ,                                       !- Multiplier
  ,                                       !- Ceiling Height {m}
  ,                                       !- Volume {m3}
  ,                                       !- Floor Area {m2}
  ,                                       !- Zone Inside Convection Algorithm
  ,                                       !- Zone Outside Convection Algorithm
  ,                                       !- Zone Conditioning Equipment List Name
<<<<<<< HEAD
  {c891eded-b86c-4b54-9e1f-3aaf4c7e8270}, !- Zone Air Inlet Port List
  {43c2dc04-3aec-4991-b2ce-b4042f518972}, !- Zone Air Exhaust Port List
  {70d9fbea-4911-43e4-8b14-f813fefec3dc}, !- Zone Air Node Name
  {2b400a2d-db35-4376-902c-c2fd77c06b48}, !- Zone Return Air Port List
=======
  {42f1a4c1-0e9a-47a5-9ec8-1125f96dc3e3}, !- Zone Air Inlet Port List
  {9a9e942b-2202-4a4c-ae59-ece8e3b32f1b}, !- Zone Air Exhaust Port List
  {a4669ea1-9dba-4c02-9f31-e585bfad15c7}, !- Zone Air Node Name
  {88aaf927-29c9-4404-8bc4-7d002bcf2d35}, !- Zone Return Air Port List
>>>>>>> f26890e6
  ,                                       !- Primary Daylighting Control Name
  ,                                       !- Fraction of Zone Controlled by Primary Daylighting Control
  ,                                       !- Secondary Daylighting Control Name
  ,                                       !- Fraction of Zone Controlled by Secondary Daylighting Control
  ,                                       !- Illuminance Map Name
  ,                                       !- Group Rendering Name
  ,                                       !- Thermostat Name
  No;                                     !- Use Ideal Air Loads

OS:Node,
<<<<<<< HEAD
  {e4ccd8e4-9387-4d08-8ec5-337471a4d245}, !- Handle
  Node 1,                                 !- Name
  {70d9fbea-4911-43e4-8b14-f813fefec3dc}, !- Inlet Port
  ;                                       !- Outlet Port

OS:Connection,
  {70d9fbea-4911-43e4-8b14-f813fefec3dc}, !- Handle
  {cd89ddfc-77dc-470a-8368-9e4834c91f41}, !- Name
  {1993d7db-774c-4f1e-a7d8-742fadd01f6e}, !- Source Object
  11,                                     !- Outlet Port
  {e4ccd8e4-9387-4d08-8ec5-337471a4d245}, !- Target Object
  2;                                      !- Inlet Port

OS:PortList,
  {c891eded-b86c-4b54-9e1f-3aaf4c7e8270}, !- Handle
  {a9f2214b-701d-4de6-a26e-53f5a60c3637}, !- Name
  {1993d7db-774c-4f1e-a7d8-742fadd01f6e}; !- HVAC Component

OS:PortList,
  {43c2dc04-3aec-4991-b2ce-b4042f518972}, !- Handle
  {7afd0d87-9248-4000-90e1-c54827e6ca55}, !- Name
  {1993d7db-774c-4f1e-a7d8-742fadd01f6e}; !- HVAC Component

OS:PortList,
  {2b400a2d-db35-4376-902c-c2fd77c06b48}, !- Handle
  {27069cf4-7da5-4acb-bdd4-db0165fbecc0}, !- Name
  {1993d7db-774c-4f1e-a7d8-742fadd01f6e}; !- HVAC Component

OS:Sizing:Zone,
  {bd57d6fc-13a8-4c75-8ed2-38b4835f4d23}, !- Handle
  {1993d7db-774c-4f1e-a7d8-742fadd01f6e}, !- Zone or ZoneList Name
=======
  {7b0fa25d-842b-4b5d-b036-3ce1fd406ba7}, !- Handle
  Node 1,                                 !- Name
  {a4669ea1-9dba-4c02-9f31-e585bfad15c7}, !- Inlet Port
  ;                                       !- Outlet Port

OS:Connection,
  {a4669ea1-9dba-4c02-9f31-e585bfad15c7}, !- Handle
  {a44e0eee-1ab6-4af3-9651-913ef9f727d0}, !- Name
  {82c5d1e7-50df-42ce-a74a-56467af4f0b6}, !- Source Object
  11,                                     !- Outlet Port
  {7b0fa25d-842b-4b5d-b036-3ce1fd406ba7}, !- Target Object
  2;                                      !- Inlet Port

OS:PortList,
  {42f1a4c1-0e9a-47a5-9ec8-1125f96dc3e3}, !- Handle
  {72843875-f5e4-4e4f-b659-fc343a255021}, !- Name
  {82c5d1e7-50df-42ce-a74a-56467af4f0b6}; !- HVAC Component

OS:PortList,
  {9a9e942b-2202-4a4c-ae59-ece8e3b32f1b}, !- Handle
  {5945690c-22b3-4228-be60-e9769750d98c}, !- Name
  {82c5d1e7-50df-42ce-a74a-56467af4f0b6}; !- HVAC Component

OS:PortList,
  {88aaf927-29c9-4404-8bc4-7d002bcf2d35}, !- Handle
  {7d6ada34-3029-4760-8fa8-2882fc6550cf}, !- Name
  {82c5d1e7-50df-42ce-a74a-56467af4f0b6}; !- HVAC Component

OS:Sizing:Zone,
  {ab7a9111-25d6-4c25-9cae-f8bc9318b1ad}, !- Handle
  {82c5d1e7-50df-42ce-a74a-56467af4f0b6}, !- Zone or ZoneList Name
>>>>>>> f26890e6
  SupplyAirTemperature,                   !- Zone Cooling Design Supply Air Temperature Input Method
  14,                                     !- Zone Cooling Design Supply Air Temperature {C}
  11.11,                                  !- Zone Cooling Design Supply Air Temperature Difference {deltaC}
  SupplyAirTemperature,                   !- Zone Heating Design Supply Air Temperature Input Method
  40,                                     !- Zone Heating Design Supply Air Temperature {C}
  11.11,                                  !- Zone Heating Design Supply Air Temperature Difference {deltaC}
  0.0085,                                 !- Zone Cooling Design Supply Air Humidity Ratio {kg-H2O/kg-air}
  0.008,                                  !- Zone Heating Design Supply Air Humidity Ratio {kg-H2O/kg-air}
  ,                                       !- Zone Heating Sizing Factor
  ,                                       !- Zone Cooling Sizing Factor
  DesignDay,                              !- Cooling Design Air Flow Method
  ,                                       !- Cooling Design Air Flow Rate {m3/s}
  ,                                       !- Cooling Minimum Air Flow per Zone Floor Area {m3/s-m2}
  ,                                       !- Cooling Minimum Air Flow {m3/s}
  ,                                       !- Cooling Minimum Air Flow Fraction
  DesignDay,                              !- Heating Design Air Flow Method
  ,                                       !- Heating Design Air Flow Rate {m3/s}
  ,                                       !- Heating Maximum Air Flow per Zone Floor Area {m3/s-m2}
  ,                                       !- Heating Maximum Air Flow {m3/s}
  ,                                       !- Heating Maximum Air Flow Fraction
  ,                                       !- Design Zone Air Distribution Effectiveness in Cooling Mode
  ,                                       !- Design Zone Air Distribution Effectiveness in Heating Mode
  No,                                     !- Account for Dedicated Outdoor Air System
  NeutralSupplyAir,                       !- Dedicated Outdoor Air System Control Strategy
  autosize,                               !- Dedicated Outdoor Air Low Setpoint Temperature for Design {C}
  autosize;                               !- Dedicated Outdoor Air High Setpoint Temperature for Design {C}

OS:ZoneHVAC:EquipmentList,
<<<<<<< HEAD
  {b35b2d4b-7704-440b-acd7-76768b3831a4}, !- Handle
  Zone HVAC Equipment List 1,             !- Name
  {1993d7db-774c-4f1e-a7d8-742fadd01f6e}; !- Thermal Zone

OS:Space,
  {2e3700e4-bbc4-4e3c-bfaa-05cab424fd28}, !- Handle
  living space,                           !- Name
  {7efc09b8-7ca4-46b6-94bb-9dad1fb0704a}, !- Space Type Name
=======
  {5f568ff1-ccfb-4d8f-9baa-94b2ec7786b9}, !- Handle
  Zone HVAC Equipment List 1,             !- Name
  {82c5d1e7-50df-42ce-a74a-56467af4f0b6}; !- Thermal Zone

OS:Space,
  {5801d0b6-bb4a-4766-9e07-13d06fec6282}, !- Handle
  living space,                           !- Name
  {cba097bd-bf63-46d1-bb81-a3002e053b7c}, !- Space Type Name
>>>>>>> f26890e6
  ,                                       !- Default Construction Set Name
  ,                                       !- Default Schedule Set Name
  -0,                                     !- Direction of Relative North {deg}
  0,                                      !- X Origin {m}
  0,                                      !- Y Origin {m}
  0,                                      !- Z Origin {m}
  ,                                       !- Building Story Name
<<<<<<< HEAD
  {1993d7db-774c-4f1e-a7d8-742fadd01f6e}, !- Thermal Zone Name
  ,                                       !- Part of Total Floor Area
  ,                                       !- Design Specification Outdoor Air Object Name
  {5e872ee4-8f68-4d4c-bfad-25eef613f7e2}; !- Building Unit Name

OS:Surface,
  {a177505a-c004-44b5-8eeb-32291b74309b}, !- Handle
  Surface 1,                              !- Name
  Floor,                                  !- Surface Type
  ,                                       !- Construction Name
  {2e3700e4-bbc4-4e3c-bfaa-05cab424fd28}, !- Space Name
=======
  {82c5d1e7-50df-42ce-a74a-56467af4f0b6}, !- Thermal Zone Name
  ,                                       !- Part of Total Floor Area
  ,                                       !- Design Specification Outdoor Air Object Name
  {45d54546-37e4-4f2e-9530-0be3c16657d8}; !- Building Unit Name

OS:Surface,
  {2a3991b6-a83e-4301-8874-65a449975718}, !- Handle
  Surface 1,                              !- Name
  Floor,                                  !- Surface Type
  ,                                       !- Construction Name
  {5801d0b6-bb4a-4766-9e07-13d06fec6282}, !- Space Name
>>>>>>> f26890e6
  Foundation,                             !- Outside Boundary Condition
  ,                                       !- Outside Boundary Condition Object
  NoSun,                                  !- Sun Exposure
  NoWind,                                 !- Wind Exposure
  ,                                       !- View Factor to Ground
  ,                                       !- Number of Vertices
  0, 0, 0,                                !- X,Y,Z Vertex 1 {m}
  0, 5.56486118425249, 0,                 !- X,Y,Z Vertex 2 {m}
  11.129722368505, 5.56486118425249, 0,   !- X,Y,Z Vertex 3 {m}
  11.129722368505, 0, 0;                  !- X,Y,Z Vertex 4 {m}

OS:Surface,
<<<<<<< HEAD
  {f912f0f1-2088-40d2-aca7-39aff97a3ce0}, !- Handle
  Surface 2,                              !- Name
  Wall,                                   !- Surface Type
  ,                                       !- Construction Name
  {2e3700e4-bbc4-4e3c-bfaa-05cab424fd28}, !- Space Name
=======
  {fbcce6f4-a10a-4a89-bed7-98fd6f14b9ea}, !- Handle
  Surface 2,                              !- Name
  Wall,                                   !- Surface Type
  ,                                       !- Construction Name
  {5801d0b6-bb4a-4766-9e07-13d06fec6282}, !- Space Name
>>>>>>> f26890e6
  Outdoors,                               !- Outside Boundary Condition
  ,                                       !- Outside Boundary Condition Object
  SunExposed,                             !- Sun Exposure
  WindExposed,                            !- Wind Exposure
  ,                                       !- View Factor to Ground
  ,                                       !- Number of Vertices
  0, 5.56486118425249, 2.4384,            !- X,Y,Z Vertex 1 {m}
  0, 5.56486118425249, 0,                 !- X,Y,Z Vertex 2 {m}
  0, 0, 0,                                !- X,Y,Z Vertex 3 {m}
  0, 0, 2.4384;                           !- X,Y,Z Vertex 4 {m}

OS:Surface,
<<<<<<< HEAD
  {b546c316-a3b9-4b1c-834e-3f862484fd8f}, !- Handle
  Surface 3,                              !- Name
  Wall,                                   !- Surface Type
  ,                                       !- Construction Name
  {2e3700e4-bbc4-4e3c-bfaa-05cab424fd28}, !- Space Name
=======
  {b9ca4d93-bf14-435d-9e88-049045c0d242}, !- Handle
  Surface 3,                              !- Name
  Wall,                                   !- Surface Type
  ,                                       !- Construction Name
  {5801d0b6-bb4a-4766-9e07-13d06fec6282}, !- Space Name
>>>>>>> f26890e6
  Outdoors,                               !- Outside Boundary Condition
  ,                                       !- Outside Boundary Condition Object
  SunExposed,                             !- Sun Exposure
  WindExposed,                            !- Wind Exposure
  ,                                       !- View Factor to Ground
  ,                                       !- Number of Vertices
  11.129722368505, 5.56486118425249, 2.4384, !- X,Y,Z Vertex 1 {m}
  11.129722368505, 5.56486118425249, 0,   !- X,Y,Z Vertex 2 {m}
  0, 5.56486118425249, 0,                 !- X,Y,Z Vertex 3 {m}
  0, 5.56486118425249, 2.4384;            !- X,Y,Z Vertex 4 {m}

OS:Surface,
<<<<<<< HEAD
  {ae665e3a-22fe-4474-92d5-8a31b3c2824b}, !- Handle
  Surface 4,                              !- Name
  Wall,                                   !- Surface Type
  ,                                       !- Construction Name
  {2e3700e4-bbc4-4e3c-bfaa-05cab424fd28}, !- Space Name
=======
  {e7c890d2-072f-4908-b230-174aca9d93a1}, !- Handle
  Surface 4,                              !- Name
  Wall,                                   !- Surface Type
  ,                                       !- Construction Name
  {5801d0b6-bb4a-4766-9e07-13d06fec6282}, !- Space Name
>>>>>>> f26890e6
  Outdoors,                               !- Outside Boundary Condition
  ,                                       !- Outside Boundary Condition Object
  SunExposed,                             !- Sun Exposure
  WindExposed,                            !- Wind Exposure
  ,                                       !- View Factor to Ground
  ,                                       !- Number of Vertices
  11.129722368505, 0, 2.4384,             !- X,Y,Z Vertex 1 {m}
  11.129722368505, 0, 0,                  !- X,Y,Z Vertex 2 {m}
  11.129722368505, 5.56486118425249, 0,   !- X,Y,Z Vertex 3 {m}
  11.129722368505, 5.56486118425249, 2.4384; !- X,Y,Z Vertex 4 {m}

OS:Surface,
<<<<<<< HEAD
  {ae1df955-59d9-4b3a-bdc8-cd807961514a}, !- Handle
  Surface 5,                              !- Name
  Wall,                                   !- Surface Type
  ,                                       !- Construction Name
  {2e3700e4-bbc4-4e3c-bfaa-05cab424fd28}, !- Space Name
=======
  {5923bf1f-ffd2-481a-9540-0bc161896db4}, !- Handle
  Surface 5,                              !- Name
  Wall,                                   !- Surface Type
  ,                                       !- Construction Name
  {5801d0b6-bb4a-4766-9e07-13d06fec6282}, !- Space Name
>>>>>>> f26890e6
  Outdoors,                               !- Outside Boundary Condition
  ,                                       !- Outside Boundary Condition Object
  SunExposed,                             !- Sun Exposure
  WindExposed,                            !- Wind Exposure
  ,                                       !- View Factor to Ground
  ,                                       !- Number of Vertices
  0, 0, 2.4384,                           !- X,Y,Z Vertex 1 {m}
  0, 0, 0,                                !- X,Y,Z Vertex 2 {m}
  11.129722368505, 0, 0,                  !- X,Y,Z Vertex 3 {m}
  11.129722368505, 0, 2.4384;             !- X,Y,Z Vertex 4 {m}

OS:Surface,
<<<<<<< HEAD
  {52261f59-f8c0-4b91-bd8d-976e22fd65ae}, !- Handle
  Surface 6,                              !- Name
  RoofCeiling,                            !- Surface Type
  ,                                       !- Construction Name
  {2e3700e4-bbc4-4e3c-bfaa-05cab424fd28}, !- Space Name
  Surface,                                !- Outside Boundary Condition
  {d22496e9-b2d3-4b11-8978-92927285921b}, !- Outside Boundary Condition Object
=======
  {d53aaa22-3f6f-4dbd-9c73-e0c8606268dd}, !- Handle
  Surface 6,                              !- Name
  RoofCeiling,                            !- Surface Type
  ,                                       !- Construction Name
  {5801d0b6-bb4a-4766-9e07-13d06fec6282}, !- Space Name
  Surface,                                !- Outside Boundary Condition
  {39f83f19-b901-43ca-8222-a233e94db75d}, !- Outside Boundary Condition Object
>>>>>>> f26890e6
  NoSun,                                  !- Sun Exposure
  NoWind,                                 !- Wind Exposure
  ,                                       !- View Factor to Ground
  ,                                       !- Number of Vertices
  11.129722368505, 0, 2.4384,             !- X,Y,Z Vertex 1 {m}
  11.129722368505, 5.56486118425249, 2.4384, !- X,Y,Z Vertex 2 {m}
  0, 5.56486118425249, 2.4384,            !- X,Y,Z Vertex 3 {m}
  0, 0, 2.4384;                           !- X,Y,Z Vertex 4 {m}

OS:SpaceType,
<<<<<<< HEAD
  {7efc09b8-7ca4-46b6-94bb-9dad1fb0704a}, !- Handle
=======
  {cba097bd-bf63-46d1-bb81-a3002e053b7c}, !- Handle
>>>>>>> f26890e6
  Space Type 1,                           !- Name
  ,                                       !- Default Construction Set Name
  ,                                       !- Default Schedule Set Name
  ,                                       !- Group Rendering Name
  ,                                       !- Design Specification Outdoor Air Object Name
  ,                                       !- Standards Template
  ,                                       !- Standards Building Type
  living;                                 !- Standards Space Type

OS:Space,
<<<<<<< HEAD
  {2fe2531c-aec9-4542-b2a5-9bc5c39675c4}, !- Handle
  living space|story 2,                   !- Name
  {7efc09b8-7ca4-46b6-94bb-9dad1fb0704a}, !- Space Type Name
=======
  {8a760dbd-4f6a-4855-be1b-63bab08266f4}, !- Handle
  living space|story 2,                   !- Name
  {cba097bd-bf63-46d1-bb81-a3002e053b7c}, !- Space Type Name
>>>>>>> f26890e6
  ,                                       !- Default Construction Set Name
  ,                                       !- Default Schedule Set Name
  -0,                                     !- Direction of Relative North {deg}
  0,                                      !- X Origin {m}
  0,                                      !- Y Origin {m}
  2.4384,                                 !- Z Origin {m}
  ,                                       !- Building Story Name
<<<<<<< HEAD
  {1993d7db-774c-4f1e-a7d8-742fadd01f6e}, !- Thermal Zone Name
  ,                                       !- Part of Total Floor Area
  ,                                       !- Design Specification Outdoor Air Object Name
  {5e872ee4-8f68-4d4c-bfad-25eef613f7e2}; !- Building Unit Name

OS:Surface,
  {d22496e9-b2d3-4b11-8978-92927285921b}, !- Handle
  Surface 7,                              !- Name
  Floor,                                  !- Surface Type
  ,                                       !- Construction Name
  {2fe2531c-aec9-4542-b2a5-9bc5c39675c4}, !- Space Name
  Surface,                                !- Outside Boundary Condition
  {52261f59-f8c0-4b91-bd8d-976e22fd65ae}, !- Outside Boundary Condition Object
=======
  {82c5d1e7-50df-42ce-a74a-56467af4f0b6}, !- Thermal Zone Name
  ,                                       !- Part of Total Floor Area
  ,                                       !- Design Specification Outdoor Air Object Name
  {45d54546-37e4-4f2e-9530-0be3c16657d8}; !- Building Unit Name

OS:Surface,
  {39f83f19-b901-43ca-8222-a233e94db75d}, !- Handle
  Surface 7,                              !- Name
  Floor,                                  !- Surface Type
  ,                                       !- Construction Name
  {8a760dbd-4f6a-4855-be1b-63bab08266f4}, !- Space Name
  Surface,                                !- Outside Boundary Condition
  {d53aaa22-3f6f-4dbd-9c73-e0c8606268dd}, !- Outside Boundary Condition Object
>>>>>>> f26890e6
  NoSun,                                  !- Sun Exposure
  NoWind,                                 !- Wind Exposure
  ,                                       !- View Factor to Ground
  ,                                       !- Number of Vertices
  0, 0, 0,                                !- X,Y,Z Vertex 1 {m}
  0, 5.56486118425249, 0,                 !- X,Y,Z Vertex 2 {m}
  11.129722368505, 5.56486118425249, 0,   !- X,Y,Z Vertex 3 {m}
  11.129722368505, 0, 0;                  !- X,Y,Z Vertex 4 {m}

OS:Surface,
<<<<<<< HEAD
  {79319466-6bf1-4bc7-8f64-33ff93c77b43}, !- Handle
  Surface 8,                              !- Name
  Wall,                                   !- Surface Type
  ,                                       !- Construction Name
  {2fe2531c-aec9-4542-b2a5-9bc5c39675c4}, !- Space Name
=======
  {55a73841-039d-441f-acc3-d8f7fde73fd0}, !- Handle
  Surface 8,                              !- Name
  Wall,                                   !- Surface Type
  ,                                       !- Construction Name
  {8a760dbd-4f6a-4855-be1b-63bab08266f4}, !- Space Name
>>>>>>> f26890e6
  Outdoors,                               !- Outside Boundary Condition
  ,                                       !- Outside Boundary Condition Object
  SunExposed,                             !- Sun Exposure
  WindExposed,                            !- Wind Exposure
  ,                                       !- View Factor to Ground
  ,                                       !- Number of Vertices
  0, 5.56486118425249, 2.4384,            !- X,Y,Z Vertex 1 {m}
  0, 5.56486118425249, 0,                 !- X,Y,Z Vertex 2 {m}
  0, 0, 0,                                !- X,Y,Z Vertex 3 {m}
  0, 0, 2.4384;                           !- X,Y,Z Vertex 4 {m}

OS:Surface,
<<<<<<< HEAD
  {fe854965-1609-4884-9d99-58543a935f7a}, !- Handle
  Surface 9,                              !- Name
  Wall,                                   !- Surface Type
  ,                                       !- Construction Name
  {2fe2531c-aec9-4542-b2a5-9bc5c39675c4}, !- Space Name
=======
  {74f35295-e21a-4444-b087-54291567c7da}, !- Handle
  Surface 9,                              !- Name
  Wall,                                   !- Surface Type
  ,                                       !- Construction Name
  {8a760dbd-4f6a-4855-be1b-63bab08266f4}, !- Space Name
>>>>>>> f26890e6
  Outdoors,                               !- Outside Boundary Condition
  ,                                       !- Outside Boundary Condition Object
  SunExposed,                             !- Sun Exposure
  WindExposed,                            !- Wind Exposure
  ,                                       !- View Factor to Ground
  ,                                       !- Number of Vertices
  11.129722368505, 5.56486118425249, 2.4384, !- X,Y,Z Vertex 1 {m}
  11.129722368505, 5.56486118425249, 0,   !- X,Y,Z Vertex 2 {m}
  0, 5.56486118425249, 0,                 !- X,Y,Z Vertex 3 {m}
  0, 5.56486118425249, 2.4384;            !- X,Y,Z Vertex 4 {m}

OS:Surface,
<<<<<<< HEAD
  {4be7e296-c2a4-4898-8583-7499076b21a0}, !- Handle
  Surface 10,                             !- Name
  Wall,                                   !- Surface Type
  ,                                       !- Construction Name
  {2fe2531c-aec9-4542-b2a5-9bc5c39675c4}, !- Space Name
=======
  {89581364-50f4-4530-aa57-73f9e5f7c9d6}, !- Handle
  Surface 10,                             !- Name
  Wall,                                   !- Surface Type
  ,                                       !- Construction Name
  {8a760dbd-4f6a-4855-be1b-63bab08266f4}, !- Space Name
>>>>>>> f26890e6
  Outdoors,                               !- Outside Boundary Condition
  ,                                       !- Outside Boundary Condition Object
  SunExposed,                             !- Sun Exposure
  WindExposed,                            !- Wind Exposure
  ,                                       !- View Factor to Ground
  ,                                       !- Number of Vertices
  11.129722368505, 0, 2.4384,             !- X,Y,Z Vertex 1 {m}
  11.129722368505, 0, 0,                  !- X,Y,Z Vertex 2 {m}
  11.129722368505, 5.56486118425249, 0,   !- X,Y,Z Vertex 3 {m}
  11.129722368505, 5.56486118425249, 2.4384; !- X,Y,Z Vertex 4 {m}

OS:Surface,
<<<<<<< HEAD
  {22c4da01-35bc-4347-bcce-f5d51e368b41}, !- Handle
  Surface 11,                             !- Name
  Wall,                                   !- Surface Type
  ,                                       !- Construction Name
  {2fe2531c-aec9-4542-b2a5-9bc5c39675c4}, !- Space Name
=======
  {7e6a9170-b829-4ded-9361-f2c40129b8e3}, !- Handle
  Surface 11,                             !- Name
  Wall,                                   !- Surface Type
  ,                                       !- Construction Name
  {8a760dbd-4f6a-4855-be1b-63bab08266f4}, !- Space Name
>>>>>>> f26890e6
  Outdoors,                               !- Outside Boundary Condition
  ,                                       !- Outside Boundary Condition Object
  SunExposed,                             !- Sun Exposure
  WindExposed,                            !- Wind Exposure
  ,                                       !- View Factor to Ground
  ,                                       !- Number of Vertices
  0, 0, 2.4384,                           !- X,Y,Z Vertex 1 {m}
  0, 0, 0,                                !- X,Y,Z Vertex 2 {m}
  11.129722368505, 0, 0,                  !- X,Y,Z Vertex 3 {m}
  11.129722368505, 0, 2.4384;             !- X,Y,Z Vertex 4 {m}

OS:Surface,
<<<<<<< HEAD
  {00e08d88-2921-46b9-9290-5955e0a2ccdf}, !- Handle
  Surface 12,                             !- Name
  RoofCeiling,                            !- Surface Type
  ,                                       !- Construction Name
  {2fe2531c-aec9-4542-b2a5-9bc5c39675c4}, !- Space Name
  Surface,                                !- Outside Boundary Condition
  {41174590-a267-4313-ac5c-839a89e1ec53}, !- Outside Boundary Condition Object
=======
  {2e0ec49b-0d55-4f32-9acb-c4ad582e64a5}, !- Handle
  Surface 12,                             !- Name
  RoofCeiling,                            !- Surface Type
  ,                                       !- Construction Name
  {8a760dbd-4f6a-4855-be1b-63bab08266f4}, !- Space Name
  Surface,                                !- Outside Boundary Condition
  {ab3b43f7-f63b-4962-be07-3e5dbf2fd077}, !- Outside Boundary Condition Object
>>>>>>> f26890e6
  NoSun,                                  !- Sun Exposure
  NoWind,                                 !- Wind Exposure
  ,                                       !- View Factor to Ground
  ,                                       !- Number of Vertices
  11.129722368505, 0, 2.4384,             !- X,Y,Z Vertex 1 {m}
  11.129722368505, 5.56486118425249, 2.4384, !- X,Y,Z Vertex 2 {m}
  0, 5.56486118425249, 2.4384,            !- X,Y,Z Vertex 3 {m}
  0, 0, 2.4384;                           !- X,Y,Z Vertex 4 {m}

OS:Surface,
<<<<<<< HEAD
  {41174590-a267-4313-ac5c-839a89e1ec53}, !- Handle
  Surface 13,                             !- Name
  Floor,                                  !- Surface Type
  ,                                       !- Construction Name
  {1f7f1a7e-8d67-4685-be74-06b5cddfdc08}, !- Space Name
  Surface,                                !- Outside Boundary Condition
  {00e08d88-2921-46b9-9290-5955e0a2ccdf}, !- Outside Boundary Condition Object
=======
  {ab3b43f7-f63b-4962-be07-3e5dbf2fd077}, !- Handle
  Surface 13,                             !- Name
  Floor,                                  !- Surface Type
  ,                                       !- Construction Name
  {dd4e7815-0fa0-468a-8c82-3206731c37f2}, !- Space Name
  Surface,                                !- Outside Boundary Condition
  {2e0ec49b-0d55-4f32-9acb-c4ad582e64a5}, !- Outside Boundary Condition Object
>>>>>>> f26890e6
  NoSun,                                  !- Sun Exposure
  NoWind,                                 !- Wind Exposure
  ,                                       !- View Factor to Ground
  ,                                       !- Number of Vertices
  0, 5.56486118425249, 0,                 !- X,Y,Z Vertex 1 {m}
  11.129722368505, 5.56486118425249, 0,   !- X,Y,Z Vertex 2 {m}
  11.129722368505, 0, 0,                  !- X,Y,Z Vertex 3 {m}
  0, 0, 0;                                !- X,Y,Z Vertex 4 {m}

OS:Surface,
<<<<<<< HEAD
  {2f07f3f5-05c7-4ffd-ad95-65752329c067}, !- Handle
  Surface 14,                             !- Name
  RoofCeiling,                            !- Surface Type
  ,                                       !- Construction Name
  {1f7f1a7e-8d67-4685-be74-06b5cddfdc08}, !- Space Name
=======
  {ef2c9a63-d036-4f22-9051-6f6d46087ebe}, !- Handle
  Surface 14,                             !- Name
  RoofCeiling,                            !- Surface Type
  ,                                       !- Construction Name
  {dd4e7815-0fa0-468a-8c82-3206731c37f2}, !- Space Name
>>>>>>> f26890e6
  Outdoors,                               !- Outside Boundary Condition
  ,                                       !- Outside Boundary Condition Object
  SunExposed,                             !- Sun Exposure
  WindExposed,                            !- Wind Exposure
  ,                                       !- View Factor to Ground
  ,                                       !- Number of Vertices
  8.34729177637873, 2.78243059212624, 1.69601529606312, !- X,Y,Z Vertex 1 {m}
  2.78243059212624, 2.78243059212624, 1.69601529606312, !- X,Y,Z Vertex 2 {m}
  0, 0, 0.3048,                           !- X,Y,Z Vertex 3 {m}
  11.129722368505, 0, 0.3048;             !- X,Y,Z Vertex 4 {m}

OS:Surface,
<<<<<<< HEAD
  {32355d48-f0b9-4632-af53-9da28d4a0d90}, !- Handle
  Surface 15,                             !- Name
  RoofCeiling,                            !- Surface Type
  ,                                       !- Construction Name
  {1f7f1a7e-8d67-4685-be74-06b5cddfdc08}, !- Space Name
=======
  {855e31e5-5c3c-4210-992e-3368c50e538b}, !- Handle
  Surface 15,                             !- Name
  RoofCeiling,                            !- Surface Type
  ,                                       !- Construction Name
  {dd4e7815-0fa0-468a-8c82-3206731c37f2}, !- Space Name
>>>>>>> f26890e6
  Outdoors,                               !- Outside Boundary Condition
  ,                                       !- Outside Boundary Condition Object
  SunExposed,                             !- Sun Exposure
  WindExposed,                            !- Wind Exposure
  ,                                       !- View Factor to Ground
  ,                                       !- Number of Vertices
  2.78243059212624, 2.78243059212624, 1.69601529606312, !- X,Y,Z Vertex 1 {m}
  8.34729177637873, 2.78243059212624, 1.69601529606312, !- X,Y,Z Vertex 2 {m}
  11.129722368505, 5.56486118425249, 0.304799999999999, !- X,Y,Z Vertex 3 {m}
  0, 5.56486118425249, 0.304799999999999; !- X,Y,Z Vertex 4 {m}

OS:Surface,
<<<<<<< HEAD
  {af066989-c14b-469a-9808-bc115fe209d4}, !- Handle
  Surface 16,                             !- Name
  RoofCeiling,                            !- Surface Type
  ,                                       !- Construction Name
  {1f7f1a7e-8d67-4685-be74-06b5cddfdc08}, !- Space Name
=======
  {e9e651d2-c35d-4cee-b3a1-bd228bf0f818}, !- Handle
  Surface 16,                             !- Name
  RoofCeiling,                            !- Surface Type
  ,                                       !- Construction Name
  {dd4e7815-0fa0-468a-8c82-3206731c37f2}, !- Space Name
>>>>>>> f26890e6
  Outdoors,                               !- Outside Boundary Condition
  ,                                       !- Outside Boundary Condition Object
  SunExposed,                             !- Sun Exposure
  WindExposed,                            !- Wind Exposure
  ,                                       !- View Factor to Ground
  ,                                       !- Number of Vertices
  2.78243059212624, 2.78243059212624, 1.69601529606312, !- X,Y,Z Vertex 1 {m}
  0, 5.56486118425249, 0.3048,            !- X,Y,Z Vertex 2 {m}
  0, 0, 0.3048;                           !- X,Y,Z Vertex 3 {m}

OS:Surface,
<<<<<<< HEAD
  {802e2540-3747-4970-a791-0bc95308db9b}, !- Handle
  Surface 17,                             !- Name
  RoofCeiling,                            !- Surface Type
  ,                                       !- Construction Name
  {1f7f1a7e-8d67-4685-be74-06b5cddfdc08}, !- Space Name
=======
  {93fcb955-46d9-4233-ae8c-1938deb4a714}, !- Handle
  Surface 17,                             !- Name
  RoofCeiling,                            !- Surface Type
  ,                                       !- Construction Name
  {dd4e7815-0fa0-468a-8c82-3206731c37f2}, !- Space Name
>>>>>>> f26890e6
  Outdoors,                               !- Outside Boundary Condition
  ,                                       !- Outside Boundary Condition Object
  SunExposed,                             !- Sun Exposure
  WindExposed,                            !- Wind Exposure
  ,                                       !- View Factor to Ground
  ,                                       !- Number of Vertices
  8.34729177637873, 2.78243059212624, 1.69601529606312, !- X,Y,Z Vertex 1 {m}
  11.129722368505, 0, 0.304799999999997,  !- X,Y,Z Vertex 2 {m}
  11.129722368505, 5.56486118425249, 0.304799999999997; !- X,Y,Z Vertex 3 {m}

OS:Space,
<<<<<<< HEAD
  {1f7f1a7e-8d67-4685-be74-06b5cddfdc08}, !- Handle
  finished attic space,                   !- Name
  {7efc09b8-7ca4-46b6-94bb-9dad1fb0704a}, !- Space Type Name
=======
  {dd4e7815-0fa0-468a-8c82-3206731c37f2}, !- Handle
  finished attic space,                   !- Name
  {cba097bd-bf63-46d1-bb81-a3002e053b7c}, !- Space Type Name
>>>>>>> f26890e6
  ,                                       !- Default Construction Set Name
  ,                                       !- Default Schedule Set Name
  -0,                                     !- Direction of Relative North {deg}
  0,                                      !- X Origin {m}
  0,                                      !- Y Origin {m}
  4.8768,                                 !- Z Origin {m}
  ,                                       !- Building Story Name
<<<<<<< HEAD
  {1993d7db-774c-4f1e-a7d8-742fadd01f6e}, !- Thermal Zone Name
  ,                                       !- Part of Total Floor Area
  ,                                       !- Design Specification Outdoor Air Object Name
  {5e872ee4-8f68-4d4c-bfad-25eef613f7e2}; !- Building Unit Name

OS:BuildingUnit,
  {5e872ee4-8f68-4d4c-bfad-25eef613f7e2}, !- Handle
=======
  {82c5d1e7-50df-42ce-a74a-56467af4f0b6}, !- Thermal Zone Name
  ,                                       !- Part of Total Floor Area
  ,                                       !- Design Specification Outdoor Air Object Name
  {45d54546-37e4-4f2e-9530-0be3c16657d8}; !- Building Unit Name

OS:BuildingUnit,
  {45d54546-37e4-4f2e-9530-0be3c16657d8}, !- Handle
>>>>>>> f26890e6
  unit 1,                                 !- Name
  ,                                       !- Rendering Color
  Residential;                            !- Building Unit Type

OS:Building,
<<<<<<< HEAD
  {c872cd41-cc46-413b-a808-ac6c18ea8738}, !- Handle
=======
  {62fcbe80-0d33-4f4c-86d6-1b9e03ca5f1c}, !- Handle
>>>>>>> f26890e6
  Building 1,                             !- Name
  ,                                       !- Building Sector Type
  0,                                      !- North Axis {deg}
  ,                                       !- Nominal Floor to Floor Height {m}
  ,                                       !- Space Type Name
  ,                                       !- Default Construction Set Name
  ,                                       !- Default Schedule Set Name
  3,                                      !- Standards Number of Stories
  3,                                      !- Standards Number of Above Ground Stories
  ,                                       !- Standards Template
  singlefamilydetached,                   !- Standards Building Type
  1;                                      !- Standards Number of Living Units

OS:AdditionalProperties,
<<<<<<< HEAD
  {240ed2eb-2e62-4c69-8f2c-e0f796f5d762}, !- Handle
  {c872cd41-cc46-413b-a808-ac6c18ea8738}, !- Object Name
=======
  {239b0bd0-1bab-4580-a93a-5370768d22b7}, !- Handle
  {62fcbe80-0d33-4f4c-86d6-1b9e03ca5f1c}, !- Object Name
>>>>>>> f26890e6
  Total Units Represented,                !- Feature Name 1
  Integer,                                !- Feature Data Type 1
  1,                                      !- Feature Value 1
  Total Units Modeled,                    !- Feature Name 2
  Integer,                                !- Feature Data Type 2
  1;                                      !- Feature Value 2

OS:AdditionalProperties,
<<<<<<< HEAD
  {9c7ab657-61ac-4187-ada6-3c933546f769}, !- Handle
  {5e872ee4-8f68-4d4c-bfad-25eef613f7e2}, !- Object Name
=======
  {a37ba9d3-4fab-4662-b32f-5d80fe6a6627}, !- Handle
  {45d54546-37e4-4f2e-9530-0be3c16657d8}, !- Object Name
>>>>>>> f26890e6
  NumberOfBedrooms,                       !- Feature Name 1
  Integer,                                !- Feature Data Type 1
  3,                                      !- Feature Value 1
  NumberOfBathrooms,                      !- Feature Name 2
  Double,                                 !- Feature Data Type 2
  2;                                      !- Feature Value 2

OS:Schedule:Day,
<<<<<<< HEAD
  {1bfc1902-01d4-4dab-9661-366edcd81328}, !- Handle
=======
  {2d853a40-53aa-44fe-a615-9bd273d41b3c}, !- Handle
>>>>>>> f26890e6
  Schedule Day 1,                         !- Name
  ,                                       !- Schedule Type Limits Name
  ,                                       !- Interpolate to Timestep
  24,                                     !- Hour 1
  0,                                      !- Minute 1
  0;                                      !- Value Until Time 1

OS:Schedule:Day,
<<<<<<< HEAD
  {680694be-e960-4616-87c7-8b106be9fe71}, !- Handle
=======
  {7d1b6b9d-8c77-4ffd-bbfb-75fde5fcad81}, !- Handle
>>>>>>> f26890e6
  Schedule Day 2,                         !- Name
  ,                                       !- Schedule Type Limits Name
  ,                                       !- Interpolate to Timestep
  24,                                     !- Hour 1
  0,                                      !- Minute 1
  1;                                      !- Value Until Time 1

OS:ShadingSurfaceGroup,
<<<<<<< HEAD
  {d595c47e-757f-4893-9794-5544327c7590}, !- Handle
=======
  {d424fd40-be68-4d13-a1ec-c3fdd07d1253}, !- Handle
>>>>>>> f26890e6
  res eaves,                              !- Name
  Building;                               !- Shading Surface Type

OS:ShadingSurface,
<<<<<<< HEAD
  {76bf9b74-fa73-466f-95e9-e3b010f27799}, !- Handle
  Surface 16 - res eaves,                 !- Name
  ,                                       !- Construction Name
  {d595c47e-757f-4893-9794-5544327c7590}, !- Shading Surface Group Name
=======
  {2162589f-f8b3-45da-8bcd-ecb915b53626}, !- Handle
  Surface 16 - res eaves,                 !- Name
  ,                                       !- Construction Name
  {d424fd40-be68-4d13-a1ec-c3fdd07d1253}, !- Shading Surface Group Name
>>>>>>> f26890e6
  ,                                       !- Transmittance Schedule Name
  ,                                       !- Number of Vertices
  -0.6096, 5.56486118425249, 4.8768,      !- X,Y,Z Vertex 1 {m}
  -0.6096, 0, 4.8768,                     !- X,Y,Z Vertex 2 {m}
  0, 0, 5.1816,                           !- X,Y,Z Vertex 3 {m}
  0, 5.56486118425249, 5.1816;            !- X,Y,Z Vertex 4 {m}

OS:ShadingSurface,
<<<<<<< HEAD
  {9feca555-b16d-47c2-a55e-268a7108a1fe}, !- Handle
  Surface 14 - res eaves,                 !- Name
  ,                                       !- Construction Name
  {d595c47e-757f-4893-9794-5544327c7590}, !- Shading Surface Group Name
=======
  {7ba69a38-9595-45ba-8438-db1f82b15298}, !- Handle
  Surface 14 - res eaves,                 !- Name
  ,                                       !- Construction Name
  {d424fd40-be68-4d13-a1ec-c3fdd07d1253}, !- Shading Surface Group Name
>>>>>>> f26890e6
  ,                                       !- Transmittance Schedule Name
  ,                                       !- Number of Vertices
  0, -0.6096, 4.8768,                     !- X,Y,Z Vertex 1 {m}
  11.129722368505, -0.6096, 4.8768,       !- X,Y,Z Vertex 2 {m}
  11.129722368505, 0, 5.1816,             !- X,Y,Z Vertex 3 {m}
  0, 0, 5.1816;                           !- X,Y,Z Vertex 4 {m}

OS:ShadingSurface,
<<<<<<< HEAD
  {5573483b-8767-4ffa-9fb7-af8d80c7a0ea}, !- Handle
  Surface 15 - res eaves,                 !- Name
  ,                                       !- Construction Name
  {d595c47e-757f-4893-9794-5544327c7590}, !- Shading Surface Group Name
=======
  {e92101cd-2668-468f-b64c-bc08cbc5cff5}, !- Handle
  Surface 15 - res eaves,                 !- Name
  ,                                       !- Construction Name
  {d424fd40-be68-4d13-a1ec-c3fdd07d1253}, !- Shading Surface Group Name
>>>>>>> f26890e6
  ,                                       !- Transmittance Schedule Name
  ,                                       !- Number of Vertices
  11.129722368505, 6.17446118425249, 4.8768, !- X,Y,Z Vertex 1 {m}
  0, 6.17446118425249, 4.8768,            !- X,Y,Z Vertex 2 {m}
  0, 5.56486118425249, 5.1816,            !- X,Y,Z Vertex 3 {m}
  11.129722368505, 5.56486118425249, 5.1816; !- X,Y,Z Vertex 4 {m}

OS:ShadingSurface,
<<<<<<< HEAD
  {c430ad67-9b06-4037-986f-cab8b8cc3225}, !- Handle
  Surface 17 - res eaves,                 !- Name
  ,                                       !- Construction Name
  {d595c47e-757f-4893-9794-5544327c7590}, !- Shading Surface Group Name
=======
  {fc490dab-c2e2-45ff-b2b7-b68d3549031d}, !- Handle
  Surface 17 - res eaves,                 !- Name
  ,                                       !- Construction Name
  {d424fd40-be68-4d13-a1ec-c3fdd07d1253}, !- Shading Surface Group Name
>>>>>>> f26890e6
  ,                                       !- Transmittance Schedule Name
  ,                                       !- Number of Vertices
  11.739322368505, 0, 4.8768,             !- X,Y,Z Vertex 1 {m}
  11.739322368505, 5.56486118425249, 4.8768, !- X,Y,Z Vertex 2 {m}
  11.129722368505, 5.56486118425249, 5.1816, !- X,Y,Z Vertex 3 {m}
  11.129722368505, 0, 5.1816;             !- X,Y,Z Vertex 4 {m}
<|MERGE_RESOLUTION|>--- conflicted
+++ resolved
@@ -1,53 +1,26 @@
 !- NOTE: Auto-generated from /test/osw_files/SFD_2000sqft_2story_SL_FA_HipRoof.osw
 
 OS:Version,
-<<<<<<< HEAD
-  {91732f6f-8e65-4582-ade4-4072cb198725}, !- Handle
-  2.8.1;                                  !- Version Identifier
-
-OS:SimulationControl,
-  {9ea58b1b-b2ea-4b64-9215-f11aa02809fe}, !- Handle
-=======
   {62d59861-295a-465d-8e46-fee942ee4e08}, !- Handle
   2.8.1;                                  !- Version Identifier
 
 OS:SimulationControl,
   {c9d16024-5418-4809-b67f-63d5ed0e0410}, !- Handle
->>>>>>> f26890e6
   ,                                       !- Do Zone Sizing Calculation
   ,                                       !- Do System Sizing Calculation
   ,                                       !- Do Plant Sizing Calculation
   No;                                     !- Run Simulation for Sizing Periods
 
 OS:Timestep,
-<<<<<<< HEAD
-  {3c4ddf18-da53-4362-99f8-0b48815e639e}, !- Handle
-  6;                                      !- Number of Timesteps per Hour
-
-OS:ShadowCalculation,
-  {e935a3ee-0505-4b7c-8677-b387b3a3f8ec}, !- Handle
-=======
   {7c4f0635-6f6a-4412-aced-e24effb24e64}, !- Handle
   6;                                      !- Number of Timesteps per Hour
 
 OS:ShadowCalculation,
   {1ed2ccc9-f6a1-412a-9057-5fc79088c9cf}, !- Handle
->>>>>>> f26890e6
   20,                                     !- Calculation Frequency
   200;                                    !- Maximum Figures in Shadow Overlap Calculations
 
 OS:SurfaceConvectionAlgorithm:Outside,
-<<<<<<< HEAD
-  {e65a5dff-e46c-4d72-8800-9ced2dced309}, !- Handle
-  DOE-2;                                  !- Algorithm
-
-OS:SurfaceConvectionAlgorithm:Inside,
-  {5235fd8c-8b99-4e8a-89b4-c4f98c7f0ea2}, !- Handle
-  TARP;                                   !- Algorithm
-
-OS:ZoneCapacitanceMultiplier:ResearchSpecial,
-  {0975a1eb-02a2-4897-bdf6-c8946278c475}, !- Handle
-=======
   {d1fb2882-6a97-4895-a96f-dd128747547f}, !- Handle
   DOE-2;                                  !- Algorithm
 
@@ -57,17 +30,12 @@
 
 OS:ZoneCapacitanceMultiplier:ResearchSpecial,
   {af299e4e-5220-4b30-bdaf-98bb6987466f}, !- Handle
->>>>>>> f26890e6
   ,                                       !- Temperature Capacity Multiplier
   15,                                     !- Humidity Capacity Multiplier
   ;                                       !- Carbon Dioxide Capacity Multiplier
 
 OS:RunPeriod,
-<<<<<<< HEAD
-  {4bdec589-0e9d-4a40-89cd-3dcf2b591402}, !- Handle
-=======
   {1798d4c5-05b4-49aa-a650-213142d8a648}, !- Handle
->>>>>>> f26890e6
   Run Period 1,                           !- Name
   1,                                      !- Begin Month
   1,                                      !- Begin Day of Month
@@ -81,21 +49,13 @@
   ;                                       !- Number of Times Runperiod to be Repeated
 
 OS:YearDescription,
-<<<<<<< HEAD
-  {dbbca5d9-f6d4-453f-b2d1-02e783af106b}, !- Handle
-=======
   {04f86db0-b7d6-44ed-9105-ae5191bf390f}, !- Handle
->>>>>>> f26890e6
   2007,                                   !- Calendar Year
   ,                                       !- Day of Week for Start Day
   ;                                       !- Is Leap Year
 
 OS:ThermalZone,
-<<<<<<< HEAD
-  {1993d7db-774c-4f1e-a7d8-742fadd01f6e}, !- Handle
-=======
   {82c5d1e7-50df-42ce-a74a-56467af4f0b6}, !- Handle
->>>>>>> f26890e6
   living zone,                            !- Name
   ,                                       !- Multiplier
   ,                                       !- Ceiling Height {m}
@@ -104,17 +64,10 @@
   ,                                       !- Zone Inside Convection Algorithm
   ,                                       !- Zone Outside Convection Algorithm
   ,                                       !- Zone Conditioning Equipment List Name
-<<<<<<< HEAD
-  {c891eded-b86c-4b54-9e1f-3aaf4c7e8270}, !- Zone Air Inlet Port List
-  {43c2dc04-3aec-4991-b2ce-b4042f518972}, !- Zone Air Exhaust Port List
-  {70d9fbea-4911-43e4-8b14-f813fefec3dc}, !- Zone Air Node Name
-  {2b400a2d-db35-4376-902c-c2fd77c06b48}, !- Zone Return Air Port List
-=======
   {42f1a4c1-0e9a-47a5-9ec8-1125f96dc3e3}, !- Zone Air Inlet Port List
   {9a9e942b-2202-4a4c-ae59-ece8e3b32f1b}, !- Zone Air Exhaust Port List
   {a4669ea1-9dba-4c02-9f31-e585bfad15c7}, !- Zone Air Node Name
   {88aaf927-29c9-4404-8bc4-7d002bcf2d35}, !- Zone Return Air Port List
->>>>>>> f26890e6
   ,                                       !- Primary Daylighting Control Name
   ,                                       !- Fraction of Zone Controlled by Primary Daylighting Control
   ,                                       !- Secondary Daylighting Control Name
@@ -125,39 +78,6 @@
   No;                                     !- Use Ideal Air Loads
 
 OS:Node,
-<<<<<<< HEAD
-  {e4ccd8e4-9387-4d08-8ec5-337471a4d245}, !- Handle
-  Node 1,                                 !- Name
-  {70d9fbea-4911-43e4-8b14-f813fefec3dc}, !- Inlet Port
-  ;                                       !- Outlet Port
-
-OS:Connection,
-  {70d9fbea-4911-43e4-8b14-f813fefec3dc}, !- Handle
-  {cd89ddfc-77dc-470a-8368-9e4834c91f41}, !- Name
-  {1993d7db-774c-4f1e-a7d8-742fadd01f6e}, !- Source Object
-  11,                                     !- Outlet Port
-  {e4ccd8e4-9387-4d08-8ec5-337471a4d245}, !- Target Object
-  2;                                      !- Inlet Port
-
-OS:PortList,
-  {c891eded-b86c-4b54-9e1f-3aaf4c7e8270}, !- Handle
-  {a9f2214b-701d-4de6-a26e-53f5a60c3637}, !- Name
-  {1993d7db-774c-4f1e-a7d8-742fadd01f6e}; !- HVAC Component
-
-OS:PortList,
-  {43c2dc04-3aec-4991-b2ce-b4042f518972}, !- Handle
-  {7afd0d87-9248-4000-90e1-c54827e6ca55}, !- Name
-  {1993d7db-774c-4f1e-a7d8-742fadd01f6e}; !- HVAC Component
-
-OS:PortList,
-  {2b400a2d-db35-4376-902c-c2fd77c06b48}, !- Handle
-  {27069cf4-7da5-4acb-bdd4-db0165fbecc0}, !- Name
-  {1993d7db-774c-4f1e-a7d8-742fadd01f6e}; !- HVAC Component
-
-OS:Sizing:Zone,
-  {bd57d6fc-13a8-4c75-8ed2-38b4835f4d23}, !- Handle
-  {1993d7db-774c-4f1e-a7d8-742fadd01f6e}, !- Zone or ZoneList Name
-=======
   {7b0fa25d-842b-4b5d-b036-3ce1fd406ba7}, !- Handle
   Node 1,                                 !- Name
   {a4669ea1-9dba-4c02-9f31-e585bfad15c7}, !- Inlet Port
@@ -189,7 +109,6 @@
 OS:Sizing:Zone,
   {ab7a9111-25d6-4c25-9cae-f8bc9318b1ad}, !- Handle
   {82c5d1e7-50df-42ce-a74a-56467af4f0b6}, !- Zone or ZoneList Name
->>>>>>> f26890e6
   SupplyAirTemperature,                   !- Zone Cooling Design Supply Air Temperature Input Method
   14,                                     !- Zone Cooling Design Supply Air Temperature {C}
   11.11,                                  !- Zone Cooling Design Supply Air Temperature Difference {deltaC}
@@ -218,16 +137,6 @@
   autosize;                               !- Dedicated Outdoor Air High Setpoint Temperature for Design {C}
 
 OS:ZoneHVAC:EquipmentList,
-<<<<<<< HEAD
-  {b35b2d4b-7704-440b-acd7-76768b3831a4}, !- Handle
-  Zone HVAC Equipment List 1,             !- Name
-  {1993d7db-774c-4f1e-a7d8-742fadd01f6e}; !- Thermal Zone
-
-OS:Space,
-  {2e3700e4-bbc4-4e3c-bfaa-05cab424fd28}, !- Handle
-  living space,                           !- Name
-  {7efc09b8-7ca4-46b6-94bb-9dad1fb0704a}, !- Space Type Name
-=======
   {5f568ff1-ccfb-4d8f-9baa-94b2ec7786b9}, !- Handle
   Zone HVAC Equipment List 1,             !- Name
   {82c5d1e7-50df-42ce-a74a-56467af4f0b6}; !- Thermal Zone
@@ -236,7 +145,6 @@
   {5801d0b6-bb4a-4766-9e07-13d06fec6282}, !- Handle
   living space,                           !- Name
   {cba097bd-bf63-46d1-bb81-a3002e053b7c}, !- Space Type Name
->>>>>>> f26890e6
   ,                                       !- Default Construction Set Name
   ,                                       !- Default Schedule Set Name
   -0,                                     !- Direction of Relative North {deg}
@@ -244,19 +152,6 @@
   0,                                      !- Y Origin {m}
   0,                                      !- Z Origin {m}
   ,                                       !- Building Story Name
-<<<<<<< HEAD
-  {1993d7db-774c-4f1e-a7d8-742fadd01f6e}, !- Thermal Zone Name
-  ,                                       !- Part of Total Floor Area
-  ,                                       !- Design Specification Outdoor Air Object Name
-  {5e872ee4-8f68-4d4c-bfad-25eef613f7e2}; !- Building Unit Name
-
-OS:Surface,
-  {a177505a-c004-44b5-8eeb-32291b74309b}, !- Handle
-  Surface 1,                              !- Name
-  Floor,                                  !- Surface Type
-  ,                                       !- Construction Name
-  {2e3700e4-bbc4-4e3c-bfaa-05cab424fd28}, !- Space Name
-=======
   {82c5d1e7-50df-42ce-a74a-56467af4f0b6}, !- Thermal Zone Name
   ,                                       !- Part of Total Floor Area
   ,                                       !- Design Specification Outdoor Air Object Name
@@ -268,7 +163,6 @@
   Floor,                                  !- Surface Type
   ,                                       !- Construction Name
   {5801d0b6-bb4a-4766-9e07-13d06fec6282}, !- Space Name
->>>>>>> f26890e6
   Foundation,                             !- Outside Boundary Condition
   ,                                       !- Outside Boundary Condition Object
   NoSun,                                  !- Sun Exposure
@@ -281,19 +175,11 @@
   11.129722368505, 0, 0;                  !- X,Y,Z Vertex 4 {m}
 
 OS:Surface,
-<<<<<<< HEAD
-  {f912f0f1-2088-40d2-aca7-39aff97a3ce0}, !- Handle
-  Surface 2,                              !- Name
-  Wall,                                   !- Surface Type
-  ,                                       !- Construction Name
-  {2e3700e4-bbc4-4e3c-bfaa-05cab424fd28}, !- Space Name
-=======
   {fbcce6f4-a10a-4a89-bed7-98fd6f14b9ea}, !- Handle
   Surface 2,                              !- Name
   Wall,                                   !- Surface Type
   ,                                       !- Construction Name
   {5801d0b6-bb4a-4766-9e07-13d06fec6282}, !- Space Name
->>>>>>> f26890e6
   Outdoors,                               !- Outside Boundary Condition
   ,                                       !- Outside Boundary Condition Object
   SunExposed,                             !- Sun Exposure
@@ -306,19 +192,11 @@
   0, 0, 2.4384;                           !- X,Y,Z Vertex 4 {m}
 
 OS:Surface,
-<<<<<<< HEAD
-  {b546c316-a3b9-4b1c-834e-3f862484fd8f}, !- Handle
-  Surface 3,                              !- Name
-  Wall,                                   !- Surface Type
-  ,                                       !- Construction Name
-  {2e3700e4-bbc4-4e3c-bfaa-05cab424fd28}, !- Space Name
-=======
   {b9ca4d93-bf14-435d-9e88-049045c0d242}, !- Handle
   Surface 3,                              !- Name
   Wall,                                   !- Surface Type
   ,                                       !- Construction Name
   {5801d0b6-bb4a-4766-9e07-13d06fec6282}, !- Space Name
->>>>>>> f26890e6
   Outdoors,                               !- Outside Boundary Condition
   ,                                       !- Outside Boundary Condition Object
   SunExposed,                             !- Sun Exposure
@@ -331,19 +209,11 @@
   0, 5.56486118425249, 2.4384;            !- X,Y,Z Vertex 4 {m}
 
 OS:Surface,
-<<<<<<< HEAD
-  {ae665e3a-22fe-4474-92d5-8a31b3c2824b}, !- Handle
-  Surface 4,                              !- Name
-  Wall,                                   !- Surface Type
-  ,                                       !- Construction Name
-  {2e3700e4-bbc4-4e3c-bfaa-05cab424fd28}, !- Space Name
-=======
   {e7c890d2-072f-4908-b230-174aca9d93a1}, !- Handle
   Surface 4,                              !- Name
   Wall,                                   !- Surface Type
   ,                                       !- Construction Name
   {5801d0b6-bb4a-4766-9e07-13d06fec6282}, !- Space Name
->>>>>>> f26890e6
   Outdoors,                               !- Outside Boundary Condition
   ,                                       !- Outside Boundary Condition Object
   SunExposed,                             !- Sun Exposure
@@ -356,19 +226,11 @@
   11.129722368505, 5.56486118425249, 2.4384; !- X,Y,Z Vertex 4 {m}
 
 OS:Surface,
-<<<<<<< HEAD
-  {ae1df955-59d9-4b3a-bdc8-cd807961514a}, !- Handle
-  Surface 5,                              !- Name
-  Wall,                                   !- Surface Type
-  ,                                       !- Construction Name
-  {2e3700e4-bbc4-4e3c-bfaa-05cab424fd28}, !- Space Name
-=======
   {5923bf1f-ffd2-481a-9540-0bc161896db4}, !- Handle
   Surface 5,                              !- Name
   Wall,                                   !- Surface Type
   ,                                       !- Construction Name
   {5801d0b6-bb4a-4766-9e07-13d06fec6282}, !- Space Name
->>>>>>> f26890e6
   Outdoors,                               !- Outside Boundary Condition
   ,                                       !- Outside Boundary Condition Object
   SunExposed,                             !- Sun Exposure
@@ -381,15 +243,6 @@
   11.129722368505, 0, 2.4384;             !- X,Y,Z Vertex 4 {m}
 
 OS:Surface,
-<<<<<<< HEAD
-  {52261f59-f8c0-4b91-bd8d-976e22fd65ae}, !- Handle
-  Surface 6,                              !- Name
-  RoofCeiling,                            !- Surface Type
-  ,                                       !- Construction Name
-  {2e3700e4-bbc4-4e3c-bfaa-05cab424fd28}, !- Space Name
-  Surface,                                !- Outside Boundary Condition
-  {d22496e9-b2d3-4b11-8978-92927285921b}, !- Outside Boundary Condition Object
-=======
   {d53aaa22-3f6f-4dbd-9c73-e0c8606268dd}, !- Handle
   Surface 6,                              !- Name
   RoofCeiling,                            !- Surface Type
@@ -397,7 +250,6 @@
   {5801d0b6-bb4a-4766-9e07-13d06fec6282}, !- Space Name
   Surface,                                !- Outside Boundary Condition
   {39f83f19-b901-43ca-8222-a233e94db75d}, !- Outside Boundary Condition Object
->>>>>>> f26890e6
   NoSun,                                  !- Sun Exposure
   NoWind,                                 !- Wind Exposure
   ,                                       !- View Factor to Ground
@@ -408,11 +260,7 @@
   0, 0, 2.4384;                           !- X,Y,Z Vertex 4 {m}
 
 OS:SpaceType,
-<<<<<<< HEAD
-  {7efc09b8-7ca4-46b6-94bb-9dad1fb0704a}, !- Handle
-=======
   {cba097bd-bf63-46d1-bb81-a3002e053b7c}, !- Handle
->>>>>>> f26890e6
   Space Type 1,                           !- Name
   ,                                       !- Default Construction Set Name
   ,                                       !- Default Schedule Set Name
@@ -423,15 +271,9 @@
   living;                                 !- Standards Space Type
 
 OS:Space,
-<<<<<<< HEAD
-  {2fe2531c-aec9-4542-b2a5-9bc5c39675c4}, !- Handle
-  living space|story 2,                   !- Name
-  {7efc09b8-7ca4-46b6-94bb-9dad1fb0704a}, !- Space Type Name
-=======
   {8a760dbd-4f6a-4855-be1b-63bab08266f4}, !- Handle
   living space|story 2,                   !- Name
   {cba097bd-bf63-46d1-bb81-a3002e053b7c}, !- Space Type Name
->>>>>>> f26890e6
   ,                                       !- Default Construction Set Name
   ,                                       !- Default Schedule Set Name
   -0,                                     !- Direction of Relative North {deg}
@@ -439,21 +281,6 @@
   0,                                      !- Y Origin {m}
   2.4384,                                 !- Z Origin {m}
   ,                                       !- Building Story Name
-<<<<<<< HEAD
-  {1993d7db-774c-4f1e-a7d8-742fadd01f6e}, !- Thermal Zone Name
-  ,                                       !- Part of Total Floor Area
-  ,                                       !- Design Specification Outdoor Air Object Name
-  {5e872ee4-8f68-4d4c-bfad-25eef613f7e2}; !- Building Unit Name
-
-OS:Surface,
-  {d22496e9-b2d3-4b11-8978-92927285921b}, !- Handle
-  Surface 7,                              !- Name
-  Floor,                                  !- Surface Type
-  ,                                       !- Construction Name
-  {2fe2531c-aec9-4542-b2a5-9bc5c39675c4}, !- Space Name
-  Surface,                                !- Outside Boundary Condition
-  {52261f59-f8c0-4b91-bd8d-976e22fd65ae}, !- Outside Boundary Condition Object
-=======
   {82c5d1e7-50df-42ce-a74a-56467af4f0b6}, !- Thermal Zone Name
   ,                                       !- Part of Total Floor Area
   ,                                       !- Design Specification Outdoor Air Object Name
@@ -467,7 +294,6 @@
   {8a760dbd-4f6a-4855-be1b-63bab08266f4}, !- Space Name
   Surface,                                !- Outside Boundary Condition
   {d53aaa22-3f6f-4dbd-9c73-e0c8606268dd}, !- Outside Boundary Condition Object
->>>>>>> f26890e6
   NoSun,                                  !- Sun Exposure
   NoWind,                                 !- Wind Exposure
   ,                                       !- View Factor to Ground
@@ -478,19 +304,11 @@
   11.129722368505, 0, 0;                  !- X,Y,Z Vertex 4 {m}
 
 OS:Surface,
-<<<<<<< HEAD
-  {79319466-6bf1-4bc7-8f64-33ff93c77b43}, !- Handle
-  Surface 8,                              !- Name
-  Wall,                                   !- Surface Type
-  ,                                       !- Construction Name
-  {2fe2531c-aec9-4542-b2a5-9bc5c39675c4}, !- Space Name
-=======
   {55a73841-039d-441f-acc3-d8f7fde73fd0}, !- Handle
   Surface 8,                              !- Name
   Wall,                                   !- Surface Type
   ,                                       !- Construction Name
   {8a760dbd-4f6a-4855-be1b-63bab08266f4}, !- Space Name
->>>>>>> f26890e6
   Outdoors,                               !- Outside Boundary Condition
   ,                                       !- Outside Boundary Condition Object
   SunExposed,                             !- Sun Exposure
@@ -503,19 +321,11 @@
   0, 0, 2.4384;                           !- X,Y,Z Vertex 4 {m}
 
 OS:Surface,
-<<<<<<< HEAD
-  {fe854965-1609-4884-9d99-58543a935f7a}, !- Handle
-  Surface 9,                              !- Name
-  Wall,                                   !- Surface Type
-  ,                                       !- Construction Name
-  {2fe2531c-aec9-4542-b2a5-9bc5c39675c4}, !- Space Name
-=======
   {74f35295-e21a-4444-b087-54291567c7da}, !- Handle
   Surface 9,                              !- Name
   Wall,                                   !- Surface Type
   ,                                       !- Construction Name
   {8a760dbd-4f6a-4855-be1b-63bab08266f4}, !- Space Name
->>>>>>> f26890e6
   Outdoors,                               !- Outside Boundary Condition
   ,                                       !- Outside Boundary Condition Object
   SunExposed,                             !- Sun Exposure
@@ -528,19 +338,11 @@
   0, 5.56486118425249, 2.4384;            !- X,Y,Z Vertex 4 {m}
 
 OS:Surface,
-<<<<<<< HEAD
-  {4be7e296-c2a4-4898-8583-7499076b21a0}, !- Handle
-  Surface 10,                             !- Name
-  Wall,                                   !- Surface Type
-  ,                                       !- Construction Name
-  {2fe2531c-aec9-4542-b2a5-9bc5c39675c4}, !- Space Name
-=======
   {89581364-50f4-4530-aa57-73f9e5f7c9d6}, !- Handle
   Surface 10,                             !- Name
   Wall,                                   !- Surface Type
   ,                                       !- Construction Name
   {8a760dbd-4f6a-4855-be1b-63bab08266f4}, !- Space Name
->>>>>>> f26890e6
   Outdoors,                               !- Outside Boundary Condition
   ,                                       !- Outside Boundary Condition Object
   SunExposed,                             !- Sun Exposure
@@ -553,19 +355,11 @@
   11.129722368505, 5.56486118425249, 2.4384; !- X,Y,Z Vertex 4 {m}
 
 OS:Surface,
-<<<<<<< HEAD
-  {22c4da01-35bc-4347-bcce-f5d51e368b41}, !- Handle
-  Surface 11,                             !- Name
-  Wall,                                   !- Surface Type
-  ,                                       !- Construction Name
-  {2fe2531c-aec9-4542-b2a5-9bc5c39675c4}, !- Space Name
-=======
   {7e6a9170-b829-4ded-9361-f2c40129b8e3}, !- Handle
   Surface 11,                             !- Name
   Wall,                                   !- Surface Type
   ,                                       !- Construction Name
   {8a760dbd-4f6a-4855-be1b-63bab08266f4}, !- Space Name
->>>>>>> f26890e6
   Outdoors,                               !- Outside Boundary Condition
   ,                                       !- Outside Boundary Condition Object
   SunExposed,                             !- Sun Exposure
@@ -578,15 +372,6 @@
   11.129722368505, 0, 2.4384;             !- X,Y,Z Vertex 4 {m}
 
 OS:Surface,
-<<<<<<< HEAD
-  {00e08d88-2921-46b9-9290-5955e0a2ccdf}, !- Handle
-  Surface 12,                             !- Name
-  RoofCeiling,                            !- Surface Type
-  ,                                       !- Construction Name
-  {2fe2531c-aec9-4542-b2a5-9bc5c39675c4}, !- Space Name
-  Surface,                                !- Outside Boundary Condition
-  {41174590-a267-4313-ac5c-839a89e1ec53}, !- Outside Boundary Condition Object
-=======
   {2e0ec49b-0d55-4f32-9acb-c4ad582e64a5}, !- Handle
   Surface 12,                             !- Name
   RoofCeiling,                            !- Surface Type
@@ -594,7 +379,6 @@
   {8a760dbd-4f6a-4855-be1b-63bab08266f4}, !- Space Name
   Surface,                                !- Outside Boundary Condition
   {ab3b43f7-f63b-4962-be07-3e5dbf2fd077}, !- Outside Boundary Condition Object
->>>>>>> f26890e6
   NoSun,                                  !- Sun Exposure
   NoWind,                                 !- Wind Exposure
   ,                                       !- View Factor to Ground
@@ -605,15 +389,6 @@
   0, 0, 2.4384;                           !- X,Y,Z Vertex 4 {m}
 
 OS:Surface,
-<<<<<<< HEAD
-  {41174590-a267-4313-ac5c-839a89e1ec53}, !- Handle
-  Surface 13,                             !- Name
-  Floor,                                  !- Surface Type
-  ,                                       !- Construction Name
-  {1f7f1a7e-8d67-4685-be74-06b5cddfdc08}, !- Space Name
-  Surface,                                !- Outside Boundary Condition
-  {00e08d88-2921-46b9-9290-5955e0a2ccdf}, !- Outside Boundary Condition Object
-=======
   {ab3b43f7-f63b-4962-be07-3e5dbf2fd077}, !- Handle
   Surface 13,                             !- Name
   Floor,                                  !- Surface Type
@@ -621,7 +396,6 @@
   {dd4e7815-0fa0-468a-8c82-3206731c37f2}, !- Space Name
   Surface,                                !- Outside Boundary Condition
   {2e0ec49b-0d55-4f32-9acb-c4ad582e64a5}, !- Outside Boundary Condition Object
->>>>>>> f26890e6
   NoSun,                                  !- Sun Exposure
   NoWind,                                 !- Wind Exposure
   ,                                       !- View Factor to Ground
@@ -632,19 +406,11 @@
   0, 0, 0;                                !- X,Y,Z Vertex 4 {m}
 
 OS:Surface,
-<<<<<<< HEAD
-  {2f07f3f5-05c7-4ffd-ad95-65752329c067}, !- Handle
-  Surface 14,                             !- Name
-  RoofCeiling,                            !- Surface Type
-  ,                                       !- Construction Name
-  {1f7f1a7e-8d67-4685-be74-06b5cddfdc08}, !- Space Name
-=======
   {ef2c9a63-d036-4f22-9051-6f6d46087ebe}, !- Handle
   Surface 14,                             !- Name
   RoofCeiling,                            !- Surface Type
   ,                                       !- Construction Name
   {dd4e7815-0fa0-468a-8c82-3206731c37f2}, !- Space Name
->>>>>>> f26890e6
   Outdoors,                               !- Outside Boundary Condition
   ,                                       !- Outside Boundary Condition Object
   SunExposed,                             !- Sun Exposure
@@ -657,19 +423,11 @@
   11.129722368505, 0, 0.3048;             !- X,Y,Z Vertex 4 {m}
 
 OS:Surface,
-<<<<<<< HEAD
-  {32355d48-f0b9-4632-af53-9da28d4a0d90}, !- Handle
-  Surface 15,                             !- Name
-  RoofCeiling,                            !- Surface Type
-  ,                                       !- Construction Name
-  {1f7f1a7e-8d67-4685-be74-06b5cddfdc08}, !- Space Name
-=======
   {855e31e5-5c3c-4210-992e-3368c50e538b}, !- Handle
   Surface 15,                             !- Name
   RoofCeiling,                            !- Surface Type
   ,                                       !- Construction Name
   {dd4e7815-0fa0-468a-8c82-3206731c37f2}, !- Space Name
->>>>>>> f26890e6
   Outdoors,                               !- Outside Boundary Condition
   ,                                       !- Outside Boundary Condition Object
   SunExposed,                             !- Sun Exposure
@@ -682,19 +440,11 @@
   0, 5.56486118425249, 0.304799999999999; !- X,Y,Z Vertex 4 {m}
 
 OS:Surface,
-<<<<<<< HEAD
-  {af066989-c14b-469a-9808-bc115fe209d4}, !- Handle
-  Surface 16,                             !- Name
-  RoofCeiling,                            !- Surface Type
-  ,                                       !- Construction Name
-  {1f7f1a7e-8d67-4685-be74-06b5cddfdc08}, !- Space Name
-=======
   {e9e651d2-c35d-4cee-b3a1-bd228bf0f818}, !- Handle
   Surface 16,                             !- Name
   RoofCeiling,                            !- Surface Type
   ,                                       !- Construction Name
   {dd4e7815-0fa0-468a-8c82-3206731c37f2}, !- Space Name
->>>>>>> f26890e6
   Outdoors,                               !- Outside Boundary Condition
   ,                                       !- Outside Boundary Condition Object
   SunExposed,                             !- Sun Exposure
@@ -706,19 +456,11 @@
   0, 0, 0.3048;                           !- X,Y,Z Vertex 3 {m}
 
 OS:Surface,
-<<<<<<< HEAD
-  {802e2540-3747-4970-a791-0bc95308db9b}, !- Handle
-  Surface 17,                             !- Name
-  RoofCeiling,                            !- Surface Type
-  ,                                       !- Construction Name
-  {1f7f1a7e-8d67-4685-be74-06b5cddfdc08}, !- Space Name
-=======
   {93fcb955-46d9-4233-ae8c-1938deb4a714}, !- Handle
   Surface 17,                             !- Name
   RoofCeiling,                            !- Surface Type
   ,                                       !- Construction Name
   {dd4e7815-0fa0-468a-8c82-3206731c37f2}, !- Space Name
->>>>>>> f26890e6
   Outdoors,                               !- Outside Boundary Condition
   ,                                       !- Outside Boundary Condition Object
   SunExposed,                             !- Sun Exposure
@@ -730,15 +472,9 @@
   11.129722368505, 5.56486118425249, 0.304799999999997; !- X,Y,Z Vertex 3 {m}
 
 OS:Space,
-<<<<<<< HEAD
-  {1f7f1a7e-8d67-4685-be74-06b5cddfdc08}, !- Handle
-  finished attic space,                   !- Name
-  {7efc09b8-7ca4-46b6-94bb-9dad1fb0704a}, !- Space Type Name
-=======
   {dd4e7815-0fa0-468a-8c82-3206731c37f2}, !- Handle
   finished attic space,                   !- Name
   {cba097bd-bf63-46d1-bb81-a3002e053b7c}, !- Space Type Name
->>>>>>> f26890e6
   ,                                       !- Default Construction Set Name
   ,                                       !- Default Schedule Set Name
   -0,                                     !- Direction of Relative North {deg}
@@ -746,15 +482,6 @@
   0,                                      !- Y Origin {m}
   4.8768,                                 !- Z Origin {m}
   ,                                       !- Building Story Name
-<<<<<<< HEAD
-  {1993d7db-774c-4f1e-a7d8-742fadd01f6e}, !- Thermal Zone Name
-  ,                                       !- Part of Total Floor Area
-  ,                                       !- Design Specification Outdoor Air Object Name
-  {5e872ee4-8f68-4d4c-bfad-25eef613f7e2}; !- Building Unit Name
-
-OS:BuildingUnit,
-  {5e872ee4-8f68-4d4c-bfad-25eef613f7e2}, !- Handle
-=======
   {82c5d1e7-50df-42ce-a74a-56467af4f0b6}, !- Thermal Zone Name
   ,                                       !- Part of Total Floor Area
   ,                                       !- Design Specification Outdoor Air Object Name
@@ -762,17 +489,12 @@
 
 OS:BuildingUnit,
   {45d54546-37e4-4f2e-9530-0be3c16657d8}, !- Handle
->>>>>>> f26890e6
   unit 1,                                 !- Name
   ,                                       !- Rendering Color
   Residential;                            !- Building Unit Type
 
 OS:Building,
-<<<<<<< HEAD
-  {c872cd41-cc46-413b-a808-ac6c18ea8738}, !- Handle
-=======
   {62fcbe80-0d33-4f4c-86d6-1b9e03ca5f1c}, !- Handle
->>>>>>> f26890e6
   Building 1,                             !- Name
   ,                                       !- Building Sector Type
   0,                                      !- North Axis {deg}
@@ -787,13 +509,8 @@
   1;                                      !- Standards Number of Living Units
 
 OS:AdditionalProperties,
-<<<<<<< HEAD
-  {240ed2eb-2e62-4c69-8f2c-e0f796f5d762}, !- Handle
-  {c872cd41-cc46-413b-a808-ac6c18ea8738}, !- Object Name
-=======
   {239b0bd0-1bab-4580-a93a-5370768d22b7}, !- Handle
   {62fcbe80-0d33-4f4c-86d6-1b9e03ca5f1c}, !- Object Name
->>>>>>> f26890e6
   Total Units Represented,                !- Feature Name 1
   Integer,                                !- Feature Data Type 1
   1,                                      !- Feature Value 1
@@ -802,13 +519,8 @@
   1;                                      !- Feature Value 2
 
 OS:AdditionalProperties,
-<<<<<<< HEAD
-  {9c7ab657-61ac-4187-ada6-3c933546f769}, !- Handle
-  {5e872ee4-8f68-4d4c-bfad-25eef613f7e2}, !- Object Name
-=======
   {a37ba9d3-4fab-4662-b32f-5d80fe6a6627}, !- Handle
   {45d54546-37e4-4f2e-9530-0be3c16657d8}, !- Object Name
->>>>>>> f26890e6
   NumberOfBedrooms,                       !- Feature Name 1
   Integer,                                !- Feature Data Type 1
   3,                                      !- Feature Value 1
@@ -817,11 +529,7 @@
   2;                                      !- Feature Value 2
 
 OS:Schedule:Day,
-<<<<<<< HEAD
-  {1bfc1902-01d4-4dab-9661-366edcd81328}, !- Handle
-=======
   {2d853a40-53aa-44fe-a615-9bd273d41b3c}, !- Handle
->>>>>>> f26890e6
   Schedule Day 1,                         !- Name
   ,                                       !- Schedule Type Limits Name
   ,                                       !- Interpolate to Timestep
@@ -830,11 +538,7 @@
   0;                                      !- Value Until Time 1
 
 OS:Schedule:Day,
-<<<<<<< HEAD
-  {680694be-e960-4616-87c7-8b106be9fe71}, !- Handle
-=======
   {7d1b6b9d-8c77-4ffd-bbfb-75fde5fcad81}, !- Handle
->>>>>>> f26890e6
   Schedule Day 2,                         !- Name
   ,                                       !- Schedule Type Limits Name
   ,                                       !- Interpolate to Timestep
@@ -843,26 +547,15 @@
   1;                                      !- Value Until Time 1
 
 OS:ShadingSurfaceGroup,
-<<<<<<< HEAD
-  {d595c47e-757f-4893-9794-5544327c7590}, !- Handle
-=======
   {d424fd40-be68-4d13-a1ec-c3fdd07d1253}, !- Handle
->>>>>>> f26890e6
   res eaves,                              !- Name
   Building;                               !- Shading Surface Type
 
 OS:ShadingSurface,
-<<<<<<< HEAD
-  {76bf9b74-fa73-466f-95e9-e3b010f27799}, !- Handle
-  Surface 16 - res eaves,                 !- Name
-  ,                                       !- Construction Name
-  {d595c47e-757f-4893-9794-5544327c7590}, !- Shading Surface Group Name
-=======
   {2162589f-f8b3-45da-8bcd-ecb915b53626}, !- Handle
   Surface 16 - res eaves,                 !- Name
   ,                                       !- Construction Name
   {d424fd40-be68-4d13-a1ec-c3fdd07d1253}, !- Shading Surface Group Name
->>>>>>> f26890e6
   ,                                       !- Transmittance Schedule Name
   ,                                       !- Number of Vertices
   -0.6096, 5.56486118425249, 4.8768,      !- X,Y,Z Vertex 1 {m}
@@ -871,17 +564,10 @@
   0, 5.56486118425249, 5.1816;            !- X,Y,Z Vertex 4 {m}
 
 OS:ShadingSurface,
-<<<<<<< HEAD
-  {9feca555-b16d-47c2-a55e-268a7108a1fe}, !- Handle
-  Surface 14 - res eaves,                 !- Name
-  ,                                       !- Construction Name
-  {d595c47e-757f-4893-9794-5544327c7590}, !- Shading Surface Group Name
-=======
   {7ba69a38-9595-45ba-8438-db1f82b15298}, !- Handle
   Surface 14 - res eaves,                 !- Name
   ,                                       !- Construction Name
   {d424fd40-be68-4d13-a1ec-c3fdd07d1253}, !- Shading Surface Group Name
->>>>>>> f26890e6
   ,                                       !- Transmittance Schedule Name
   ,                                       !- Number of Vertices
   0, -0.6096, 4.8768,                     !- X,Y,Z Vertex 1 {m}
@@ -890,17 +576,10 @@
   0, 0, 5.1816;                           !- X,Y,Z Vertex 4 {m}
 
 OS:ShadingSurface,
-<<<<<<< HEAD
-  {5573483b-8767-4ffa-9fb7-af8d80c7a0ea}, !- Handle
-  Surface 15 - res eaves,                 !- Name
-  ,                                       !- Construction Name
-  {d595c47e-757f-4893-9794-5544327c7590}, !- Shading Surface Group Name
-=======
   {e92101cd-2668-468f-b64c-bc08cbc5cff5}, !- Handle
   Surface 15 - res eaves,                 !- Name
   ,                                       !- Construction Name
   {d424fd40-be68-4d13-a1ec-c3fdd07d1253}, !- Shading Surface Group Name
->>>>>>> f26890e6
   ,                                       !- Transmittance Schedule Name
   ,                                       !- Number of Vertices
   11.129722368505, 6.17446118425249, 4.8768, !- X,Y,Z Vertex 1 {m}
@@ -909,17 +588,10 @@
   11.129722368505, 5.56486118425249, 5.1816; !- X,Y,Z Vertex 4 {m}
 
 OS:ShadingSurface,
-<<<<<<< HEAD
-  {c430ad67-9b06-4037-986f-cab8b8cc3225}, !- Handle
-  Surface 17 - res eaves,                 !- Name
-  ,                                       !- Construction Name
-  {d595c47e-757f-4893-9794-5544327c7590}, !- Shading Surface Group Name
-=======
   {fc490dab-c2e2-45ff-b2b7-b68d3549031d}, !- Handle
   Surface 17 - res eaves,                 !- Name
   ,                                       !- Construction Name
   {d424fd40-be68-4d13-a1ec-c3fdd07d1253}, !- Shading Surface Group Name
->>>>>>> f26890e6
   ,                                       !- Transmittance Schedule Name
   ,                                       !- Number of Vertices
   11.739322368505, 0, 4.8768,             !- X,Y,Z Vertex 1 {m}
