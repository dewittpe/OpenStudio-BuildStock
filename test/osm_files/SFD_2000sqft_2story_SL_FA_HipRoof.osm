--- conflicted
+++ resolved
@@ -1,53 +1,26 @@
 !- NOTE: Auto-generated from /test/osw_files/SFD_2000sqft_2story_SL_FA_HipRoof.osw
 
 OS:Version,
-<<<<<<< HEAD
-  {60f2e016-4210-40fa-a5c7-e9a3c80ec4f5}, !- Handle
-  2.8.1;                                  !- Version Identifier
-
-OS:SimulationControl,
-  {65c55582-83dc-4e70-bd2f-51360582da55}, !- Handle
-=======
   {a53f34a7-e9bb-415e-8a13-16e256b3ea52}, !- Handle
   2.8.1;                                  !- Version Identifier
 
 OS:SimulationControl,
   {88b456e8-f59f-49f1-95fa-383d9c452be5}, !- Handle
->>>>>>> 88922336
   ,                                       !- Do Zone Sizing Calculation
   ,                                       !- Do System Sizing Calculation
   ,                                       !- Do Plant Sizing Calculation
   No;                                     !- Run Simulation for Sizing Periods
 
 OS:Timestep,
-<<<<<<< HEAD
-  {7e770c63-d6cc-42f1-8808-d2f1344c89bf}, !- Handle
-  6;                                      !- Number of Timesteps per Hour
-
-OS:ShadowCalculation,
-  {92b82398-86ae-4bd8-9f40-26ca64e9ff8d}, !- Handle
-=======
   {b67e04a2-90b7-4192-ac97-7f5cb3d0679c}, !- Handle
   6;                                      !- Number of Timesteps per Hour
 
 OS:ShadowCalculation,
   {00705b82-598b-4cdd-8048-b170aa1bb166}, !- Handle
->>>>>>> 88922336
   20,                                     !- Calculation Frequency
   200;                                    !- Maximum Figures in Shadow Overlap Calculations
 
 OS:SurfaceConvectionAlgorithm:Outside,
-<<<<<<< HEAD
-  {0068dfe4-aa46-4c0e-b19a-29115409fc2b}, !- Handle
-  DOE-2;                                  !- Algorithm
-
-OS:SurfaceConvectionAlgorithm:Inside,
-  {b94e1042-2dfa-4519-87ff-c9e3a7aa9860}, !- Handle
-  TARP;                                   !- Algorithm
-
-OS:ZoneCapacitanceMultiplier:ResearchSpecial,
-  {43a1a627-0bb0-43a5-9d55-f886c0a1d350}, !- Handle
-=======
   {a1c38ca3-770d-43f2-90c6-7fdc347b71b2}, !- Handle
   DOE-2;                                  !- Algorithm
 
@@ -57,17 +30,12 @@
 
 OS:ZoneCapacitanceMultiplier:ResearchSpecial,
   {acca7400-8aee-43d2-a101-cd9e105765af}, !- Handle
->>>>>>> 88922336
   ,                                       !- Temperature Capacity Multiplier
   15,                                     !- Humidity Capacity Multiplier
   ;                                       !- Carbon Dioxide Capacity Multiplier
 
 OS:RunPeriod,
-<<<<<<< HEAD
-  {e426e6af-171d-48c6-b050-9c943ed928e9}, !- Handle
-=======
   {32985e9b-92d0-45c0-a317-0bb0734d0bab}, !- Handle
->>>>>>> 88922336
   Run Period 1,                           !- Name
   1,                                      !- Begin Month
   1,                                      !- Begin Day of Month
@@ -81,21 +49,13 @@
   ;                                       !- Number of Times Runperiod to be Repeated
 
 OS:YearDescription,
-<<<<<<< HEAD
-  {b03ce6bf-de3e-461d-9059-04c7d9cdab7b}, !- Handle
-=======
   {1ebdcb70-44e1-46a0-b8e4-6f03222bfbf3}, !- Handle
->>>>>>> 88922336
   2007,                                   !- Calendar Year
   ,                                       !- Day of Week for Start Day
   ;                                       !- Is Leap Year
 
 OS:ThermalZone,
-<<<<<<< HEAD
-  {4362e2e7-9a38-4769-9b5a-78555e3ccf7e}, !- Handle
-=======
   {ad0396c0-e96c-45fe-9761-3a6a050ff250}, !- Handle
->>>>>>> 88922336
   living zone,                            !- Name
   ,                                       !- Multiplier
   ,                                       !- Ceiling Height {m}
@@ -104,17 +64,10 @@
   ,                                       !- Zone Inside Convection Algorithm
   ,                                       !- Zone Outside Convection Algorithm
   ,                                       !- Zone Conditioning Equipment List Name
-<<<<<<< HEAD
-  {23cf5e4c-794a-481a-9a5e-e3479e0acba6}, !- Zone Air Inlet Port List
-  {4c5a1459-f4d2-4e91-9a75-34364737b1f9}, !- Zone Air Exhaust Port List
-  {c96c3d92-1d35-4581-8c23-2d8a0a473941}, !- Zone Air Node Name
-  {324be9a8-6ad0-4f15-9931-1d2b02c5c3e0}, !- Zone Return Air Port List
-=======
   {d8733f5e-9242-4a1f-a2b7-ad1aad014cca}, !- Zone Air Inlet Port List
   {a172b09f-7e58-415c-a166-06e3991ba8bb}, !- Zone Air Exhaust Port List
   {9b13ada4-0163-4cd7-bbed-1a2438906237}, !- Zone Air Node Name
   {28f3d4fb-7aa0-4272-97ee-40dcc9dcd289}, !- Zone Return Air Port List
->>>>>>> 88922336
   ,                                       !- Primary Daylighting Control Name
   ,                                       !- Fraction of Zone Controlled by Primary Daylighting Control
   ,                                       !- Secondary Daylighting Control Name
@@ -125,39 +78,6 @@
   No;                                     !- Use Ideal Air Loads
 
 OS:Node,
-<<<<<<< HEAD
-  {8cb3a6a3-4e5d-4e66-8935-1124045ea828}, !- Handle
-  Node 1,                                 !- Name
-  {c96c3d92-1d35-4581-8c23-2d8a0a473941}, !- Inlet Port
-  ;                                       !- Outlet Port
-
-OS:Connection,
-  {c96c3d92-1d35-4581-8c23-2d8a0a473941}, !- Handle
-  {b8957980-cd83-41ea-8ba0-55197681f2ab}, !- Name
-  {4362e2e7-9a38-4769-9b5a-78555e3ccf7e}, !- Source Object
-  11,                                     !- Outlet Port
-  {8cb3a6a3-4e5d-4e66-8935-1124045ea828}, !- Target Object
-  2;                                      !- Inlet Port
-
-OS:PortList,
-  {23cf5e4c-794a-481a-9a5e-e3479e0acba6}, !- Handle
-  {808667b2-cbd5-4fdb-bc60-4dc2482d403f}, !- Name
-  {4362e2e7-9a38-4769-9b5a-78555e3ccf7e}; !- HVAC Component
-
-OS:PortList,
-  {4c5a1459-f4d2-4e91-9a75-34364737b1f9}, !- Handle
-  {af37bfe0-936e-4b15-8552-1931455a803d}, !- Name
-  {4362e2e7-9a38-4769-9b5a-78555e3ccf7e}; !- HVAC Component
-
-OS:PortList,
-  {324be9a8-6ad0-4f15-9931-1d2b02c5c3e0}, !- Handle
-  {ebfc5e84-0ae2-43b2-aa55-c11124dc292f}, !- Name
-  {4362e2e7-9a38-4769-9b5a-78555e3ccf7e}; !- HVAC Component
-
-OS:Sizing:Zone,
-  {7f56fc6d-3787-459b-9491-c6b733b0272b}, !- Handle
-  {4362e2e7-9a38-4769-9b5a-78555e3ccf7e}, !- Zone or ZoneList Name
-=======
   {8f8f77c6-0153-4bf5-8884-abe98e89f776}, !- Handle
   Node 1,                                 !- Name
   {9b13ada4-0163-4cd7-bbed-1a2438906237}, !- Inlet Port
@@ -189,7 +109,6 @@
 OS:Sizing:Zone,
   {dec8b4ee-cf8e-4429-af2c-1138a76df03f}, !- Handle
   {ad0396c0-e96c-45fe-9761-3a6a050ff250}, !- Zone or ZoneList Name
->>>>>>> 88922336
   SupplyAirTemperature,                   !- Zone Cooling Design Supply Air Temperature Input Method
   14,                                     !- Zone Cooling Design Supply Air Temperature {C}
   11.11,                                  !- Zone Cooling Design Supply Air Temperature Difference {deltaC}
@@ -218,16 +137,6 @@
   autosize;                               !- Dedicated Outdoor Air High Setpoint Temperature for Design {C}
 
 OS:ZoneHVAC:EquipmentList,
-<<<<<<< HEAD
-  {d3150f72-3654-454c-bcf7-68274ffbf820}, !- Handle
-  Zone HVAC Equipment List 1,             !- Name
-  {4362e2e7-9a38-4769-9b5a-78555e3ccf7e}; !- Thermal Zone
-
-OS:Space,
-  {e54c3db4-5048-4c08-896e-df9e6b060581}, !- Handle
-  living space,                           !- Name
-  {d19c0424-05d4-4f43-bd77-39142a86a9c8}, !- Space Type Name
-=======
   {db89dbfc-7b77-44f6-8f18-48f02a908527}, !- Handle
   Zone HVAC Equipment List 1,             !- Name
   {ad0396c0-e96c-45fe-9761-3a6a050ff250}; !- Thermal Zone
@@ -236,7 +145,6 @@
   {e8a74d9b-e763-41be-8115-1f9187c560a5}, !- Handle
   living space,                           !- Name
   {2f392b04-a8ab-4901-9e5c-31f93dcae87c}, !- Space Type Name
->>>>>>> 88922336
   ,                                       !- Default Construction Set Name
   ,                                       !- Default Schedule Set Name
   -0,                                     !- Direction of Relative North {deg}
@@ -244,19 +152,6 @@
   0,                                      !- Y Origin {m}
   0,                                      !- Z Origin {m}
   ,                                       !- Building Story Name
-<<<<<<< HEAD
-  {4362e2e7-9a38-4769-9b5a-78555e3ccf7e}, !- Thermal Zone Name
-  ,                                       !- Part of Total Floor Area
-  ,                                       !- Design Specification Outdoor Air Object Name
-  {081d4422-1967-4aeb-92da-5f1de31e2dbb}; !- Building Unit Name
-
-OS:Surface,
-  {ae9c4e0b-7e85-40cc-b9ca-da15fb4edcb7}, !- Handle
-  Surface 1,                              !- Name
-  Floor,                                  !- Surface Type
-  ,                                       !- Construction Name
-  {e54c3db4-5048-4c08-896e-df9e6b060581}, !- Space Name
-=======
   {ad0396c0-e96c-45fe-9761-3a6a050ff250}, !- Thermal Zone Name
   ,                                       !- Part of Total Floor Area
   ,                                       !- Design Specification Outdoor Air Object Name
@@ -268,7 +163,6 @@
   Floor,                                  !- Surface Type
   ,                                       !- Construction Name
   {e8a74d9b-e763-41be-8115-1f9187c560a5}, !- Space Name
->>>>>>> 88922336
   Foundation,                             !- Outside Boundary Condition
   ,                                       !- Outside Boundary Condition Object
   NoSun,                                  !- Sun Exposure
@@ -281,19 +175,11 @@
   11.129722368505, 0, 0;                  !- X,Y,Z Vertex 4 {m}
 
 OS:Surface,
-<<<<<<< HEAD
-  {8e1bf55e-4128-4fa3-a582-fd3d955c9206}, !- Handle
-  Surface 2,                              !- Name
-  Wall,                                   !- Surface Type
-  ,                                       !- Construction Name
-  {e54c3db4-5048-4c08-896e-df9e6b060581}, !- Space Name
-=======
   {5db78572-3218-4cac-9381-d190ba1c40ef}, !- Handle
   Surface 2,                              !- Name
   Wall,                                   !- Surface Type
   ,                                       !- Construction Name
   {e8a74d9b-e763-41be-8115-1f9187c560a5}, !- Space Name
->>>>>>> 88922336
   Outdoors,                               !- Outside Boundary Condition
   ,                                       !- Outside Boundary Condition Object
   SunExposed,                             !- Sun Exposure
@@ -306,19 +192,11 @@
   0, 0, 2.4384;                           !- X,Y,Z Vertex 4 {m}
 
 OS:Surface,
-<<<<<<< HEAD
-  {85e3e7f1-a8c4-45f4-a1f8-80c1deacc1c8}, !- Handle
-  Surface 3,                              !- Name
-  Wall,                                   !- Surface Type
-  ,                                       !- Construction Name
-  {e54c3db4-5048-4c08-896e-df9e6b060581}, !- Space Name
-=======
   {ca05f8cb-77b0-49a2-a912-4ddb73f0de38}, !- Handle
   Surface 3,                              !- Name
   Wall,                                   !- Surface Type
   ,                                       !- Construction Name
   {e8a74d9b-e763-41be-8115-1f9187c560a5}, !- Space Name
->>>>>>> 88922336
   Outdoors,                               !- Outside Boundary Condition
   ,                                       !- Outside Boundary Condition Object
   SunExposed,                             !- Sun Exposure
@@ -331,19 +209,11 @@
   0, 5.56486118425249, 2.4384;            !- X,Y,Z Vertex 4 {m}
 
 OS:Surface,
-<<<<<<< HEAD
-  {4178abc4-e6fd-46d2-a740-a7db827cb726}, !- Handle
-  Surface 4,                              !- Name
-  Wall,                                   !- Surface Type
-  ,                                       !- Construction Name
-  {e54c3db4-5048-4c08-896e-df9e6b060581}, !- Space Name
-=======
   {27b89134-97d6-45f7-8172-812cf5909529}, !- Handle
   Surface 4,                              !- Name
   Wall,                                   !- Surface Type
   ,                                       !- Construction Name
   {e8a74d9b-e763-41be-8115-1f9187c560a5}, !- Space Name
->>>>>>> 88922336
   Outdoors,                               !- Outside Boundary Condition
   ,                                       !- Outside Boundary Condition Object
   SunExposed,                             !- Sun Exposure
@@ -356,19 +226,11 @@
   11.129722368505, 5.56486118425249, 2.4384; !- X,Y,Z Vertex 4 {m}
 
 OS:Surface,
-<<<<<<< HEAD
-  {98594090-aca5-4355-9220-87bb3811fc12}, !- Handle
-  Surface 5,                              !- Name
-  Wall,                                   !- Surface Type
-  ,                                       !- Construction Name
-  {e54c3db4-5048-4c08-896e-df9e6b060581}, !- Space Name
-=======
   {6f730ff4-4089-48c8-91b4-4b47da0e97d7}, !- Handle
   Surface 5,                              !- Name
   Wall,                                   !- Surface Type
   ,                                       !- Construction Name
   {e8a74d9b-e763-41be-8115-1f9187c560a5}, !- Space Name
->>>>>>> 88922336
   Outdoors,                               !- Outside Boundary Condition
   ,                                       !- Outside Boundary Condition Object
   SunExposed,                             !- Sun Exposure
@@ -381,15 +243,6 @@
   11.129722368505, 0, 2.4384;             !- X,Y,Z Vertex 4 {m}
 
 OS:Surface,
-<<<<<<< HEAD
-  {e3051e49-bc4c-4717-8acb-9c826f43faec}, !- Handle
-  Surface 6,                              !- Name
-  RoofCeiling,                            !- Surface Type
-  ,                                       !- Construction Name
-  {e54c3db4-5048-4c08-896e-df9e6b060581}, !- Space Name
-  Surface,                                !- Outside Boundary Condition
-  {4a7f7871-8438-464d-9dc2-5c5146aca158}, !- Outside Boundary Condition Object
-=======
   {143865db-831b-47d0-9016-c6ba63b915ba}, !- Handle
   Surface 6,                              !- Name
   RoofCeiling,                            !- Surface Type
@@ -397,7 +250,6 @@
   {e8a74d9b-e763-41be-8115-1f9187c560a5}, !- Space Name
   Surface,                                !- Outside Boundary Condition
   {844aa5de-686c-4506-bf3d-58d6b15547e1}, !- Outside Boundary Condition Object
->>>>>>> 88922336
   NoSun,                                  !- Sun Exposure
   NoWind,                                 !- Wind Exposure
   ,                                       !- View Factor to Ground
@@ -408,11 +260,7 @@
   0, 0, 2.4384;                           !- X,Y,Z Vertex 4 {m}
 
 OS:SpaceType,
-<<<<<<< HEAD
-  {d19c0424-05d4-4f43-bd77-39142a86a9c8}, !- Handle
-=======
   {2f392b04-a8ab-4901-9e5c-31f93dcae87c}, !- Handle
->>>>>>> 88922336
   Space Type 1,                           !- Name
   ,                                       !- Default Construction Set Name
   ,                                       !- Default Schedule Set Name
@@ -423,15 +271,9 @@
   living;                                 !- Standards Space Type
 
 OS:Space,
-<<<<<<< HEAD
-  {f2f0b791-1e17-4f52-a506-9df920bf5bd2}, !- Handle
-  living space|story 2,                   !- Name
-  {d19c0424-05d4-4f43-bd77-39142a86a9c8}, !- Space Type Name
-=======
   {c4e52b90-3bc6-44d5-86f7-9ea9f94985cb}, !- Handle
   living space|story 2,                   !- Name
   {2f392b04-a8ab-4901-9e5c-31f93dcae87c}, !- Space Type Name
->>>>>>> 88922336
   ,                                       !- Default Construction Set Name
   ,                                       !- Default Schedule Set Name
   -0,                                     !- Direction of Relative North {deg}
@@ -439,21 +281,6 @@
   0,                                      !- Y Origin {m}
   2.4384,                                 !- Z Origin {m}
   ,                                       !- Building Story Name
-<<<<<<< HEAD
-  {4362e2e7-9a38-4769-9b5a-78555e3ccf7e}, !- Thermal Zone Name
-  ,                                       !- Part of Total Floor Area
-  ,                                       !- Design Specification Outdoor Air Object Name
-  {081d4422-1967-4aeb-92da-5f1de31e2dbb}; !- Building Unit Name
-
-OS:Surface,
-  {4a7f7871-8438-464d-9dc2-5c5146aca158}, !- Handle
-  Surface 7,                              !- Name
-  Floor,                                  !- Surface Type
-  ,                                       !- Construction Name
-  {f2f0b791-1e17-4f52-a506-9df920bf5bd2}, !- Space Name
-  Surface,                                !- Outside Boundary Condition
-  {e3051e49-bc4c-4717-8acb-9c826f43faec}, !- Outside Boundary Condition Object
-=======
   {ad0396c0-e96c-45fe-9761-3a6a050ff250}, !- Thermal Zone Name
   ,                                       !- Part of Total Floor Area
   ,                                       !- Design Specification Outdoor Air Object Name
@@ -467,7 +294,6 @@
   {c4e52b90-3bc6-44d5-86f7-9ea9f94985cb}, !- Space Name
   Surface,                                !- Outside Boundary Condition
   {143865db-831b-47d0-9016-c6ba63b915ba}, !- Outside Boundary Condition Object
->>>>>>> 88922336
   NoSun,                                  !- Sun Exposure
   NoWind,                                 !- Wind Exposure
   ,                                       !- View Factor to Ground
@@ -478,19 +304,11 @@
   11.129722368505, 0, 0;                  !- X,Y,Z Vertex 4 {m}
 
 OS:Surface,
-<<<<<<< HEAD
-  {459d47fc-d508-4a5b-bcaf-8536045c3381}, !- Handle
-  Surface 8,                              !- Name
-  Wall,                                   !- Surface Type
-  ,                                       !- Construction Name
-  {f2f0b791-1e17-4f52-a506-9df920bf5bd2}, !- Space Name
-=======
   {9a105c43-7ed2-4de5-91d9-04f722ea7bbe}, !- Handle
   Surface 8,                              !- Name
   Wall,                                   !- Surface Type
   ,                                       !- Construction Name
   {c4e52b90-3bc6-44d5-86f7-9ea9f94985cb}, !- Space Name
->>>>>>> 88922336
   Outdoors,                               !- Outside Boundary Condition
   ,                                       !- Outside Boundary Condition Object
   SunExposed,                             !- Sun Exposure
@@ -503,19 +321,11 @@
   0, 0, 2.4384;                           !- X,Y,Z Vertex 4 {m}
 
 OS:Surface,
-<<<<<<< HEAD
-  {50f1a26a-6a80-46c9-86b5-db0a0aeed076}, !- Handle
-  Surface 9,                              !- Name
-  Wall,                                   !- Surface Type
-  ,                                       !- Construction Name
-  {f2f0b791-1e17-4f52-a506-9df920bf5bd2}, !- Space Name
-=======
   {184ee668-7bab-44e5-8afc-b7f9bafd5cee}, !- Handle
   Surface 9,                              !- Name
   Wall,                                   !- Surface Type
   ,                                       !- Construction Name
   {c4e52b90-3bc6-44d5-86f7-9ea9f94985cb}, !- Space Name
->>>>>>> 88922336
   Outdoors,                               !- Outside Boundary Condition
   ,                                       !- Outside Boundary Condition Object
   SunExposed,                             !- Sun Exposure
@@ -528,19 +338,11 @@
   0, 5.56486118425249, 2.4384;            !- X,Y,Z Vertex 4 {m}
 
 OS:Surface,
-<<<<<<< HEAD
-  {4a268a90-da4b-481d-9bdf-e6906b187616}, !- Handle
-  Surface 10,                             !- Name
-  Wall,                                   !- Surface Type
-  ,                                       !- Construction Name
-  {f2f0b791-1e17-4f52-a506-9df920bf5bd2}, !- Space Name
-=======
   {8cd5a539-86b8-47a1-9d8e-fc5d88fc1068}, !- Handle
   Surface 10,                             !- Name
   Wall,                                   !- Surface Type
   ,                                       !- Construction Name
   {c4e52b90-3bc6-44d5-86f7-9ea9f94985cb}, !- Space Name
->>>>>>> 88922336
   Outdoors,                               !- Outside Boundary Condition
   ,                                       !- Outside Boundary Condition Object
   SunExposed,                             !- Sun Exposure
@@ -553,19 +355,11 @@
   11.129722368505, 5.56486118425249, 2.4384; !- X,Y,Z Vertex 4 {m}
 
 OS:Surface,
-<<<<<<< HEAD
-  {09a867d5-3a25-4df8-8b54-cdb70acca459}, !- Handle
-  Surface 11,                             !- Name
-  Wall,                                   !- Surface Type
-  ,                                       !- Construction Name
-  {f2f0b791-1e17-4f52-a506-9df920bf5bd2}, !- Space Name
-=======
   {d6ebd9b9-ce3b-444b-a235-2eab5cf37a9e}, !- Handle
   Surface 11,                             !- Name
   Wall,                                   !- Surface Type
   ,                                       !- Construction Name
   {c4e52b90-3bc6-44d5-86f7-9ea9f94985cb}, !- Space Name
->>>>>>> 88922336
   Outdoors,                               !- Outside Boundary Condition
   ,                                       !- Outside Boundary Condition Object
   SunExposed,                             !- Sun Exposure
@@ -578,15 +372,6 @@
   11.129722368505, 0, 2.4384;             !- X,Y,Z Vertex 4 {m}
 
 OS:Surface,
-<<<<<<< HEAD
-  {1c2cc1f0-6a97-4122-9cc7-59e5a30d497f}, !- Handle
-  Surface 12,                             !- Name
-  RoofCeiling,                            !- Surface Type
-  ,                                       !- Construction Name
-  {f2f0b791-1e17-4f52-a506-9df920bf5bd2}, !- Space Name
-  Surface,                                !- Outside Boundary Condition
-  {7bf551c7-e307-4563-a0f0-74e23b3ecc1a}, !- Outside Boundary Condition Object
-=======
   {0baa09cb-6a5f-48d5-88cc-3ab01aa8417f}, !- Handle
   Surface 12,                             !- Name
   RoofCeiling,                            !- Surface Type
@@ -594,7 +379,6 @@
   {c4e52b90-3bc6-44d5-86f7-9ea9f94985cb}, !- Space Name
   Surface,                                !- Outside Boundary Condition
   {d9bf8209-c47b-4c01-a051-fdc0896ee526}, !- Outside Boundary Condition Object
->>>>>>> 88922336
   NoSun,                                  !- Sun Exposure
   NoWind,                                 !- Wind Exposure
   ,                                       !- View Factor to Ground
@@ -605,15 +389,6 @@
   0, 0, 2.4384;                           !- X,Y,Z Vertex 4 {m}
 
 OS:Surface,
-<<<<<<< HEAD
-  {7bf551c7-e307-4563-a0f0-74e23b3ecc1a}, !- Handle
-  Surface 13,                             !- Name
-  Floor,                                  !- Surface Type
-  ,                                       !- Construction Name
-  {3bb9e4d7-51f1-4f09-91e1-ab650b566f4a}, !- Space Name
-  Surface,                                !- Outside Boundary Condition
-  {1c2cc1f0-6a97-4122-9cc7-59e5a30d497f}, !- Outside Boundary Condition Object
-=======
   {d9bf8209-c47b-4c01-a051-fdc0896ee526}, !- Handle
   Surface 13,                             !- Name
   Floor,                                  !- Surface Type
@@ -621,7 +396,6 @@
   {4162f9b8-1727-4367-9e42-eecc62bd7baf}, !- Space Name
   Surface,                                !- Outside Boundary Condition
   {0baa09cb-6a5f-48d5-88cc-3ab01aa8417f}, !- Outside Boundary Condition Object
->>>>>>> 88922336
   NoSun,                                  !- Sun Exposure
   NoWind,                                 !- Wind Exposure
   ,                                       !- View Factor to Ground
@@ -632,19 +406,11 @@
   0, 0, 0;                                !- X,Y,Z Vertex 4 {m}
 
 OS:Surface,
-<<<<<<< HEAD
-  {8dbfb821-9452-493c-9d17-f8fc484098ab}, !- Handle
-  Surface 14,                             !- Name
-  RoofCeiling,                            !- Surface Type
-  ,                                       !- Construction Name
-  {3bb9e4d7-51f1-4f09-91e1-ab650b566f4a}, !- Space Name
-=======
   {79bc2cec-b4ba-4c64-a144-7bdb5bc30687}, !- Handle
   Surface 14,                             !- Name
   RoofCeiling,                            !- Surface Type
   ,                                       !- Construction Name
   {4162f9b8-1727-4367-9e42-eecc62bd7baf}, !- Space Name
->>>>>>> 88922336
   Outdoors,                               !- Outside Boundary Condition
   ,                                       !- Outside Boundary Condition Object
   SunExposed,                             !- Sun Exposure
@@ -657,19 +423,11 @@
   11.129722368505, 0, 0.3048;             !- X,Y,Z Vertex 4 {m}
 
 OS:Surface,
-<<<<<<< HEAD
-  {cdb25037-44c2-4b94-bdbe-75a5902836df}, !- Handle
-  Surface 15,                             !- Name
-  RoofCeiling,                            !- Surface Type
-  ,                                       !- Construction Name
-  {3bb9e4d7-51f1-4f09-91e1-ab650b566f4a}, !- Space Name
-=======
   {7ea3d9a1-4013-45bc-8c01-07ac03f99a49}, !- Handle
   Surface 15,                             !- Name
   RoofCeiling,                            !- Surface Type
   ,                                       !- Construction Name
   {4162f9b8-1727-4367-9e42-eecc62bd7baf}, !- Space Name
->>>>>>> 88922336
   Outdoors,                               !- Outside Boundary Condition
   ,                                       !- Outside Boundary Condition Object
   SunExposed,                             !- Sun Exposure
@@ -682,19 +440,11 @@
   0, 5.56486118425249, 0.304799999999999; !- X,Y,Z Vertex 4 {m}
 
 OS:Surface,
-<<<<<<< HEAD
-  {aa6b2d78-adfd-419a-a416-a001c432e42e}, !- Handle
-  Surface 16,                             !- Name
-  RoofCeiling,                            !- Surface Type
-  ,                                       !- Construction Name
-  {3bb9e4d7-51f1-4f09-91e1-ab650b566f4a}, !- Space Name
-=======
   {43ce37c6-d1ce-4c18-82a6-e7b7d14ae79a}, !- Handle
   Surface 16,                             !- Name
   RoofCeiling,                            !- Surface Type
   ,                                       !- Construction Name
   {4162f9b8-1727-4367-9e42-eecc62bd7baf}, !- Space Name
->>>>>>> 88922336
   Outdoors,                               !- Outside Boundary Condition
   ,                                       !- Outside Boundary Condition Object
   SunExposed,                             !- Sun Exposure
@@ -706,19 +456,11 @@
   0, 0, 0.3048;                           !- X,Y,Z Vertex 3 {m}
 
 OS:Surface,
-<<<<<<< HEAD
-  {0ce95160-3352-4948-afb0-0082fee52116}, !- Handle
-  Surface 17,                             !- Name
-  RoofCeiling,                            !- Surface Type
-  ,                                       !- Construction Name
-  {3bb9e4d7-51f1-4f09-91e1-ab650b566f4a}, !- Space Name
-=======
   {7a9b1ecd-afb4-4bf1-a1ab-659b31e16f85}, !- Handle
   Surface 17,                             !- Name
   RoofCeiling,                            !- Surface Type
   ,                                       !- Construction Name
   {4162f9b8-1727-4367-9e42-eecc62bd7baf}, !- Space Name
->>>>>>> 88922336
   Outdoors,                               !- Outside Boundary Condition
   ,                                       !- Outside Boundary Condition Object
   SunExposed,                             !- Sun Exposure
@@ -730,15 +472,9 @@
   11.129722368505, 5.56486118425249, 0.304799999999997; !- X,Y,Z Vertex 3 {m}
 
 OS:Space,
-<<<<<<< HEAD
-  {3bb9e4d7-51f1-4f09-91e1-ab650b566f4a}, !- Handle
-  finished attic space,                   !- Name
-  {d19c0424-05d4-4f43-bd77-39142a86a9c8}, !- Space Type Name
-=======
   {4162f9b8-1727-4367-9e42-eecc62bd7baf}, !- Handle
   finished attic space,                   !- Name
   {2f392b04-a8ab-4901-9e5c-31f93dcae87c}, !- Space Type Name
->>>>>>> 88922336
   ,                                       !- Default Construction Set Name
   ,                                       !- Default Schedule Set Name
   -0,                                     !- Direction of Relative North {deg}
@@ -746,15 +482,6 @@
   0,                                      !- Y Origin {m}
   4.8768,                                 !- Z Origin {m}
   ,                                       !- Building Story Name
-<<<<<<< HEAD
-  {4362e2e7-9a38-4769-9b5a-78555e3ccf7e}, !- Thermal Zone Name
-  ,                                       !- Part of Total Floor Area
-  ,                                       !- Design Specification Outdoor Air Object Name
-  {081d4422-1967-4aeb-92da-5f1de31e2dbb}; !- Building Unit Name
-
-OS:BuildingUnit,
-  {081d4422-1967-4aeb-92da-5f1de31e2dbb}, !- Handle
-=======
   {ad0396c0-e96c-45fe-9761-3a6a050ff250}, !- Thermal Zone Name
   ,                                       !- Part of Total Floor Area
   ,                                       !- Design Specification Outdoor Air Object Name
@@ -762,17 +489,12 @@
 
 OS:BuildingUnit,
   {82878bc3-3327-437b-be0e-84f8b6e99843}, !- Handle
->>>>>>> 88922336
   unit 1,                                 !- Name
   ,                                       !- Rendering Color
   Residential;                            !- Building Unit Type
 
 OS:Building,
-<<<<<<< HEAD
-  {398fa55f-9d10-4419-beba-cc08317674a4}, !- Handle
-=======
   {6f61b487-d41a-4eee-8e57-08eeaeb35759}, !- Handle
->>>>>>> 88922336
   Building 1,                             !- Name
   ,                                       !- Building Sector Type
   0,                                      !- North Axis {deg}
@@ -787,13 +509,8 @@
   1;                                      !- Standards Number of Living Units
 
 OS:AdditionalProperties,
-<<<<<<< HEAD
-  {6281113f-5b6b-491e-ab7f-83eeb822845b}, !- Handle
-  {398fa55f-9d10-4419-beba-cc08317674a4}, !- Object Name
-=======
   {40906458-4022-4eab-b3ed-7532cb3818b8}, !- Handle
   {6f61b487-d41a-4eee-8e57-08eeaeb35759}, !- Object Name
->>>>>>> 88922336
   Total Units Represented,                !- Feature Name 1
   Integer,                                !- Feature Data Type 1
   1,                                      !- Feature Value 1
@@ -802,13 +519,8 @@
   1;                                      !- Feature Value 2
 
 OS:AdditionalProperties,
-<<<<<<< HEAD
-  {c54248c7-4b16-49e5-86c0-4d7f45d30dbd}, !- Handle
-  {081d4422-1967-4aeb-92da-5f1de31e2dbb}, !- Object Name
-=======
   {cef34766-dff1-417e-ab3f-6e525b1426fe}, !- Handle
   {82878bc3-3327-437b-be0e-84f8b6e99843}, !- Object Name
->>>>>>> 88922336
   NumberOfBedrooms,                       !- Feature Name 1
   Integer,                                !- Feature Data Type 1
   3,                                      !- Feature Value 1
@@ -817,11 +529,7 @@
   2;                                      !- Feature Value 2
 
 OS:Schedule:Day,
-<<<<<<< HEAD
-  {6e18bc34-a5db-4a1c-b21f-4e4d6f773fe1}, !- Handle
-=======
   {25108b05-7295-42df-84e1-b0f218dd7edc}, !- Handle
->>>>>>> 88922336
   Schedule Day 1,                         !- Name
   ,                                       !- Schedule Type Limits Name
   ,                                       !- Interpolate to Timestep
@@ -830,11 +538,7 @@
   0;                                      !- Value Until Time 1
 
 OS:Schedule:Day,
-<<<<<<< HEAD
-  {02ef74a8-80ca-404f-b4c4-d9b5bbefc382}, !- Handle
-=======
   {93acf3bc-b0b6-4992-a6f9-dfe5c18f1030}, !- Handle
->>>>>>> 88922336
   Schedule Day 2,                         !- Name
   ,                                       !- Schedule Type Limits Name
   ,                                       !- Interpolate to Timestep
@@ -843,26 +547,27 @@
   1;                                      !- Value Until Time 1
 
 OS:ShadingSurfaceGroup,
-<<<<<<< HEAD
-  {96ad0cd3-dff7-4576-9490-f7c299617cc9}, !- Handle
-=======
   {01b3fd7b-d8ed-4418-8c97-2c99f101f66c}, !- Handle
->>>>>>> 88922336
   res eaves,                              !- Name
   Building;                               !- Shading Surface Type
 
 OS:ShadingSurface,
-<<<<<<< HEAD
-  {db1a20b9-c779-402b-8032-bd5cff49d4e0}, !- Handle
-  Surface 16 - res eaves,                 !- Name
-  ,                                       !- Construction Name
-  {96ad0cd3-dff7-4576-9490-f7c299617cc9}, !- Shading Surface Group Name
-=======
   {ed8fed40-4c08-4535-988a-b906eba32ae9}, !- Handle
   Surface 14 - res eaves,                 !- Name
   ,                                       !- Construction Name
   {01b3fd7b-d8ed-4418-8c97-2c99f101f66c}, !- Shading Surface Group Name
->>>>>>> 88922336
+  ,                                       !- Transmittance Schedule Name
+  ,                                       !- Number of Vertices
+  0, -0.6096, 4.8768,                     !- X,Y,Z Vertex 1 {m}
+  11.129722368505, -0.6096, 4.8768,       !- X,Y,Z Vertex 2 {m}
+  11.129722368505, 0, 5.1816,             !- X,Y,Z Vertex 3 {m}
+  0, 0, 5.1816;                           !- X,Y,Z Vertex 4 {m}
+
+OS:ShadingSurface,
+  {3a2c37de-e48b-4ec8-a249-1eac352753c4}, !- Handle
+  Surface 16 - res eaves,                 !- Name
+  ,                                       !- Construction Name
+  {01b3fd7b-d8ed-4418-8c97-2c99f101f66c}, !- Shading Surface Group Name
   ,                                       !- Transmittance Schedule Name
   ,                                       !- Number of Vertices
   -0.6096, 5.56486118425249, 4.8768,      !- X,Y,Z Vertex 1 {m}
@@ -871,41 +576,10 @@
   0, 5.56486118425249, 5.1816;            !- X,Y,Z Vertex 4 {m}
 
 OS:ShadingSurface,
-<<<<<<< HEAD
-  {b1e2e98e-48f0-4d1c-ab3e-86fd9e3aadf3}, !- Handle
-  Surface 14 - res eaves,                 !- Name
-  ,                                       !- Construction Name
-  {96ad0cd3-dff7-4576-9490-f7c299617cc9}, !- Shading Surface Group Name
-  ,                                       !- Transmittance Schedule Name
-  ,                                       !- Number of Vertices
-  0, -0.6096, 4.8768,                     !- X,Y,Z Vertex 1 {m}
-  11.129722368505, -0.6096, 4.8768,       !- X,Y,Z Vertex 2 {m}
-  11.129722368505, 0, 5.1816,             !- X,Y,Z Vertex 3 {m}
-  0, 0, 5.1816;                           !- X,Y,Z Vertex 4 {m}
-
-OS:ShadingSurface,
-  {b6f9651c-a4bd-4d66-adc1-13cb7ec3f2a0}, !- Handle
-  Surface 15 - res eaves,                 !- Name
-  ,                                       !- Construction Name
-  {96ad0cd3-dff7-4576-9490-f7c299617cc9}, !- Shading Surface Group Name
-=======
-  {3a2c37de-e48b-4ec8-a249-1eac352753c4}, !- Handle
-  Surface 16 - res eaves,                 !- Name
-  ,                                       !- Construction Name
-  {01b3fd7b-d8ed-4418-8c97-2c99f101f66c}, !- Shading Surface Group Name
-  ,                                       !- Transmittance Schedule Name
-  ,                                       !- Number of Vertices
-  -0.6096, 5.56486118425249, 4.8768,      !- X,Y,Z Vertex 1 {m}
-  -0.6096, 0, 4.8768,                     !- X,Y,Z Vertex 2 {m}
-  0, 0, 5.1816,                           !- X,Y,Z Vertex 3 {m}
-  0, 5.56486118425249, 5.1816;            !- X,Y,Z Vertex 4 {m}
-
-OS:ShadingSurface,
   {d88cc0a8-e4fc-4618-83de-2f3336132379}, !- Handle
   Surface 15 - res eaves,                 !- Name
   ,                                       !- Construction Name
   {01b3fd7b-d8ed-4418-8c97-2c99f101f66c}, !- Shading Surface Group Name
->>>>>>> 88922336
   ,                                       !- Transmittance Schedule Name
   ,                                       !- Number of Vertices
   11.129722368505, 6.17446118425249, 4.8768, !- X,Y,Z Vertex 1 {m}
@@ -914,17 +588,10 @@
   11.129722368505, 5.56486118425249, 5.1816; !- X,Y,Z Vertex 4 {m}
 
 OS:ShadingSurface,
-<<<<<<< HEAD
-  {c3e9ea61-41af-4d47-bf2e-c63b461d0eef}, !- Handle
-  Surface 17 - res eaves,                 !- Name
-  ,                                       !- Construction Name
-  {96ad0cd3-dff7-4576-9490-f7c299617cc9}, !- Shading Surface Group Name
-=======
   {66de7deb-89c8-4845-95a6-f7cde7da2624}, !- Handle
   Surface 17 - res eaves,                 !- Name
   ,                                       !- Construction Name
   {01b3fd7b-d8ed-4418-8c97-2c99f101f66c}, !- Shading Surface Group Name
->>>>>>> 88922336
   ,                                       !- Transmittance Schedule Name
   ,                                       !- Number of Vertices
   11.739322368505, 0, 4.8768,             !- X,Y,Z Vertex 1 {m}
