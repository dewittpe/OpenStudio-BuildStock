--- conflicted
+++ resolved
@@ -1,74 +1,16 @@
 !- NOTE: Auto-generated from /test/osw_files/SFD_2000sqft_2story_SL_FA_HipRoof.osw
 
 OS:Version,
-<<<<<<< HEAD
-  {dfb7b163-69ac-442d-8aed-98f412cc2cd3}, !- Handle
-  2.8.0;                                  !- Version Identifier
-
-OS:Building,
-  {23f49055-91ea-469a-8e7a-241df5af91db}, !- Handle
-  Building 1,                             !- Name
-  ,                                       !- Building Sector Type
-  0,                                      !- North Axis {deg}
-  ,                                       !- Nominal Floor to Floor Height {m}
-  ,                                       !- Space Type Name
-  ,                                       !- Default Construction Set Name
-  ,                                       !- Default Schedule Set Name
-  3,                                      !- Standards Number of Stories
-  3,                                      !- Standards Number of Above Ground Stories
-  ,                                       !- Standards Template
-  singlefamilydetached,                   !- Standards Building Type
-  1;                                      !- Standards Number of Living Units
-
-OS:Facility,
-  {7cb001db-ceb2-4121-98dc-61715035adb0}; !- Handle
-
-OS:Site,
-  {3d88ab75-3888-4d18-b822-9ff6b0a7317b}, !- Handle
-  Site 1,                                 !- Name
-  ,                                       !- Latitude {deg}
-  ,                                       !- Longitude {deg}
-  ,                                       !- Time Zone {hr}
-  ,                                       !- Elevation {m}
-  ;                                       !- Terrain
-
-OS:SimulationControl,
-  {a659d06d-97ed-46f7-9ab7-f451412d468f}, !- Handle
-=======
   {bb928cb0-175f-4e6c-a259-5f39d33ee37c}, !- Handle
   2.8.0;                                  !- Version Identifier
 
 OS:SimulationControl,
   {0e2cbdbb-7c7c-4544-a006-421ebc5fe0e8}, !- Handle
->>>>>>> c55f66f4
   ,                                       !- Do Zone Sizing Calculation
   ,                                       !- Do System Sizing Calculation
   ,                                       !- Do Plant Sizing Calculation
   No;                                     !- Run Simulation for Sizing Periods
 
-<<<<<<< HEAD
-OS:Sizing:Parameters,
-  {ade27814-f5ca-4608-89e3-0e7fb20ac612}, !- Handle
-  1.25,                                   !- Heating Sizing Factor
-  1.15;                                   !- Cooling Sizing Factor
-
-OS:Timestep,
-  {1d56bae4-361b-4410-94cf-cf9bff235e8a}, !- Handle
-  6;                                      !- Number of Timesteps per Hour
-
-OS:ShadowCalculation,
-  {3b96af79-b5fb-47d3-858e-65eee3f7e604}, !- Handle
-  20,                                     !- Calculation Frequency
-  200;                                    !- Maximum Figures in Shadow Overlap Calculations
-
-OS:HeatBalanceAlgorithm,
-  {1d8bf8da-ddda-49af-9f2b-437a54f0810b}, !- Handle
-  ConductionTransferFunction,             !- Algorithm
-  200;                                    !- Surface Temperature Upper Limit {C}
-
-OS:RunPeriod,
-  {838c3b7e-4856-430c-9db8-23bb0ccf760d}, !- Handle
-=======
 OS:Timestep,
   {d713cc97-d1e6-4aa1-96df-9e6e1bfb4d29}, !- Handle
   6;                                      !- Number of Timesteps per Hour
@@ -94,7 +36,6 @@
 
 OS:RunPeriod,
   {2d8e7ce8-b219-4d46-b5d5-cf0f20868527}, !- Handle
->>>>>>> c55f66f4
   Run Period 1,                           !- Name
   1,                                      !- Begin Month
   1,                                      !- Begin Day of Month
@@ -107,41 +48,8 @@
   ,                                       !- Use Weather File Snow Indicators
   ;                                       !- Number of Times Runperiod to be Repeated
 
-<<<<<<< HEAD
-OS:LifeCycleCost:Parameters,
-  {7e65701f-d589-4698-ba2f-89c3d38eaa5c}, !- Handle
-  ,                                       !- Analysis Type
-  ,                                       !- Discounting Convention
-  ,                                       !- Inflation Approach
-  ,                                       !- Real Discount Rate
-  ,                                       !- Nominal Discount Rate
-  ,                                       !- Inflation
-  ,                                       !- Base Date Month
-  ,                                       !- Base Date Year
-  ,                                       !- Service Date Month
-  ,                                       !- Service Date Year
-  ;                                       !- Length of Study Period in Years
-
-OS:SurfaceConvectionAlgorithm:Outside,
-  {de971c23-ca52-46c8-be97-25bf1ac847bc}, !- Handle
-  DOE-2;                                  !- Algorithm
-
-OS:SurfaceConvectionAlgorithm:Inside,
-  {000cb7d3-178f-4577-ac9b-61a63fbb4f55}, !- Handle
-  TARP;                                   !- Algorithm
-
-OS:ZoneCapacitanceMultiplier:ResearchSpecial,
-  {5af733b3-38a9-47e8-b1ae-fb8fd79c158a}, !- Handle
-  ,                                       !- Temperature Capacity Multiplier
-  15,                                     !- Humidity Capacity Multiplier
-  ;                                       !- Carbon Dioxide Capacity Multiplier
-
-OS:ThermalZone,
-  {61ed4de7-1441-418c-9593-88ac77f1da70}, !- Handle
-=======
 OS:ThermalZone,
   {f42ff5bc-c2cd-4cd6-b96f-7bde2959c5b9}, !- Handle
->>>>>>> c55f66f4
   living zone,                            !- Name
   ,                                       !- Multiplier
   ,                                       !- Ceiling Height {m}
@@ -150,17 +58,10 @@
   ,                                       !- Zone Inside Convection Algorithm
   ,                                       !- Zone Outside Convection Algorithm
   ,                                       !- Zone Conditioning Equipment List Name
-<<<<<<< HEAD
-  {7a69c830-b261-439e-8f83-176ba54c15ef}, !- Zone Air Inlet Port List
-  {3050034c-6e41-44ef-adbb-bac82395074a}, !- Zone Air Exhaust Port List
-  {dcf0f498-818a-4bfa-93ae-51b0748bb4c8}, !- Zone Air Node Name
-  {7d79df02-289a-4e34-a59f-6a34ce368dec}, !- Zone Return Air Port List
-=======
   {5df7c06b-f94e-4e31-a6d6-807d04424cfe}, !- Zone Air Inlet Port List
   {6aa73277-20a1-40e3-b889-4da14e770ecf}, !- Zone Air Exhaust Port List
   {161a8d50-24fc-4759-ba3a-98be961a657c}, !- Zone Air Node Name
   {85f59f6b-d71b-4c88-a22b-18d9421d93f0}, !- Zone Return Air Port List
->>>>>>> c55f66f4
   ,                                       !- Primary Daylighting Control Name
   ,                                       !- Fraction of Zone Controlled by Primary Daylighting Control
   ,                                       !- Secondary Daylighting Control Name
@@ -171,39 +72,6 @@
   No;                                     !- Use Ideal Air Loads
 
 OS:Node,
-<<<<<<< HEAD
-  {4ba46384-d151-4f27-8e2e-f1af0441dfa5}, !- Handle
-  Node 1,                                 !- Name
-  {dcf0f498-818a-4bfa-93ae-51b0748bb4c8}, !- Inlet Port
-  ;                                       !- Outlet Port
-
-OS:Connection,
-  {dcf0f498-818a-4bfa-93ae-51b0748bb4c8}, !- Handle
-  {8953f7e8-dc08-4673-9b8a-c795ac83d6fe}, !- Name
-  {61ed4de7-1441-418c-9593-88ac77f1da70}, !- Source Object
-  11,                                     !- Outlet Port
-  {4ba46384-d151-4f27-8e2e-f1af0441dfa5}, !- Target Object
-  2;                                      !- Inlet Port
-
-OS:PortList,
-  {7a69c830-b261-439e-8f83-176ba54c15ef}, !- Handle
-  {d2a6c35a-5cc0-41d9-ac72-3693a3e26c5b}, !- Name
-  {61ed4de7-1441-418c-9593-88ac77f1da70}; !- HVAC Component
-
-OS:PortList,
-  {3050034c-6e41-44ef-adbb-bac82395074a}, !- Handle
-  {bc0d09b6-9d07-4119-b8b9-323357ca05bc}, !- Name
-  {61ed4de7-1441-418c-9593-88ac77f1da70}; !- HVAC Component
-
-OS:PortList,
-  {7d79df02-289a-4e34-a59f-6a34ce368dec}, !- Handle
-  {5ee66252-6797-4ea7-b810-682fbb3dd852}, !- Name
-  {61ed4de7-1441-418c-9593-88ac77f1da70}; !- HVAC Component
-
-OS:Sizing:Zone,
-  {3f1a3125-84f4-41eb-9615-94545e67a9c2}, !- Handle
-  {61ed4de7-1441-418c-9593-88ac77f1da70}, !- Zone or ZoneList Name
-=======
   {743bf8cc-8f9e-4cfa-ad18-69878ab075a3}, !- Handle
   Node 1,                                 !- Name
   {161a8d50-24fc-4759-ba3a-98be961a657c}, !- Inlet Port
@@ -235,7 +103,6 @@
 OS:Sizing:Zone,
   {927b2a1a-dc09-4009-8902-7da174e783f7}, !- Handle
   {f42ff5bc-c2cd-4cd6-b96f-7bde2959c5b9}, !- Zone or ZoneList Name
->>>>>>> c55f66f4
   SupplyAirTemperature,                   !- Zone Cooling Design Supply Air Temperature Input Method
   14,                                     !- Zone Cooling Design Supply Air Temperature {C}
   11.11,                                  !- Zone Cooling Design Supply Air Temperature Difference {deltaC}
@@ -264,16 +131,6 @@
   autosize;                               !- Dedicated Outdoor Air High Setpoint Temperature for Design {C}
 
 OS:ZoneHVAC:EquipmentList,
-<<<<<<< HEAD
-  {587a65ac-54c0-4d3a-a7fc-4b32b1b9c71e}, !- Handle
-  Zone HVAC Equipment List 1,             !- Name
-  {61ed4de7-1441-418c-9593-88ac77f1da70}; !- Thermal Zone
-
-OS:Space,
-  {240ea4f2-ff21-4d09-bc21-d75b2512b84b}, !- Handle
-  living space,                           !- Name
-  {d8962216-543b-414c-82bc-305160716904}, !- Space Type Name
-=======
   {be78f065-2975-4c15-8f16-cf8258032f92}, !- Handle
   Zone HVAC Equipment List 1,             !- Name
   {f42ff5bc-c2cd-4cd6-b96f-7bde2959c5b9}; !- Thermal Zone
@@ -282,7 +139,6 @@
   {609343ad-0199-4c44-8651-20bedf818f18}, !- Handle
   living space,                           !- Name
   {e18419f5-593b-4cea-9641-54f44f03a1ec}, !- Space Type Name
->>>>>>> c55f66f4
   ,                                       !- Default Construction Set Name
   ,                                       !- Default Schedule Set Name
   -0,                                     !- Direction of Relative North {deg}
@@ -290,19 +146,6 @@
   0,                                      !- Y Origin {m}
   0,                                      !- Z Origin {m}
   ,                                       !- Building Story Name
-<<<<<<< HEAD
-  {61ed4de7-1441-418c-9593-88ac77f1da70}, !- Thermal Zone Name
-  ,                                       !- Part of Total Floor Area
-  ,                                       !- Design Specification Outdoor Air Object Name
-  {d0d5fce7-6bf2-47c7-a38e-c86e356836a0}; !- Building Unit Name
-
-OS:Surface,
-  {021bee97-799f-4fe6-a4a4-c34cf63beeca}, !- Handle
-  Surface 1,                              !- Name
-  Floor,                                  !- Surface Type
-  ,                                       !- Construction Name
-  {240ea4f2-ff21-4d09-bc21-d75b2512b84b}, !- Space Name
-=======
   {f42ff5bc-c2cd-4cd6-b96f-7bde2959c5b9}, !- Thermal Zone Name
   ,                                       !- Part of Total Floor Area
   ,                                       !- Design Specification Outdoor Air Object Name
@@ -314,7 +157,6 @@
   Floor,                                  !- Surface Type
   ,                                       !- Construction Name
   {609343ad-0199-4c44-8651-20bedf818f18}, !- Space Name
->>>>>>> c55f66f4
   Foundation,                             !- Outside Boundary Condition
   ,                                       !- Outside Boundary Condition Object
   NoSun,                                  !- Sun Exposure
@@ -327,19 +169,11 @@
   11.129722368505, 0, 0;                  !- X,Y,Z Vertex 4 {m}
 
 OS:Surface,
-<<<<<<< HEAD
-  {e0146322-5851-4b92-95a5-0b067b0c63da}, !- Handle
-  Surface 2,                              !- Name
-  Wall,                                   !- Surface Type
-  ,                                       !- Construction Name
-  {240ea4f2-ff21-4d09-bc21-d75b2512b84b}, !- Space Name
-=======
   {fa1f9abd-44af-4b69-bb82-21b83d6ea1da}, !- Handle
   Surface 2,                              !- Name
   Wall,                                   !- Surface Type
   ,                                       !- Construction Name
   {609343ad-0199-4c44-8651-20bedf818f18}, !- Space Name
->>>>>>> c55f66f4
   Outdoors,                               !- Outside Boundary Condition
   ,                                       !- Outside Boundary Condition Object
   SunExposed,                             !- Sun Exposure
@@ -352,19 +186,11 @@
   0, 0, 2.4384;                           !- X,Y,Z Vertex 4 {m}
 
 OS:Surface,
-<<<<<<< HEAD
-  {38c03d03-fb66-4565-8ea4-cd40bbe5fc69}, !- Handle
-  Surface 3,                              !- Name
-  Wall,                                   !- Surface Type
-  ,                                       !- Construction Name
-  {240ea4f2-ff21-4d09-bc21-d75b2512b84b}, !- Space Name
-=======
   {4574cb58-6e91-4a55-a15c-a98ab8d6c875}, !- Handle
   Surface 3,                              !- Name
   Wall,                                   !- Surface Type
   ,                                       !- Construction Name
   {609343ad-0199-4c44-8651-20bedf818f18}, !- Space Name
->>>>>>> c55f66f4
   Outdoors,                               !- Outside Boundary Condition
   ,                                       !- Outside Boundary Condition Object
   SunExposed,                             !- Sun Exposure
@@ -377,19 +203,11 @@
   0, 5.56486118425249, 2.4384;            !- X,Y,Z Vertex 4 {m}
 
 OS:Surface,
-<<<<<<< HEAD
-  {ed5cbb2c-c06b-4415-8665-ba96255bd817}, !- Handle
-  Surface 4,                              !- Name
-  Wall,                                   !- Surface Type
-  ,                                       !- Construction Name
-  {240ea4f2-ff21-4d09-bc21-d75b2512b84b}, !- Space Name
-=======
   {a14fc80f-aa09-4e0e-9865-59908f6f48c6}, !- Handle
   Surface 4,                              !- Name
   Wall,                                   !- Surface Type
   ,                                       !- Construction Name
   {609343ad-0199-4c44-8651-20bedf818f18}, !- Space Name
->>>>>>> c55f66f4
   Outdoors,                               !- Outside Boundary Condition
   ,                                       !- Outside Boundary Condition Object
   SunExposed,                             !- Sun Exposure
@@ -402,19 +220,11 @@
   11.129722368505, 5.56486118425249, 2.4384; !- X,Y,Z Vertex 4 {m}
 
 OS:Surface,
-<<<<<<< HEAD
-  {377dbc83-4f0c-4c4d-b7e8-3e09d921ffa3}, !- Handle
-  Surface 5,                              !- Name
-  Wall,                                   !- Surface Type
-  ,                                       !- Construction Name
-  {240ea4f2-ff21-4d09-bc21-d75b2512b84b}, !- Space Name
-=======
   {a5565dc8-8880-4030-8510-2cdd86464daa}, !- Handle
   Surface 5,                              !- Name
   Wall,                                   !- Surface Type
   ,                                       !- Construction Name
   {609343ad-0199-4c44-8651-20bedf818f18}, !- Space Name
->>>>>>> c55f66f4
   Outdoors,                               !- Outside Boundary Condition
   ,                                       !- Outside Boundary Condition Object
   SunExposed,                             !- Sun Exposure
@@ -427,15 +237,6 @@
   11.129722368505, 0, 2.4384;             !- X,Y,Z Vertex 4 {m}
 
 OS:Surface,
-<<<<<<< HEAD
-  {dffcda06-3ec8-4b4f-9063-92ae1aefa18b}, !- Handle
-  Surface 6,                              !- Name
-  RoofCeiling,                            !- Surface Type
-  ,                                       !- Construction Name
-  {240ea4f2-ff21-4d09-bc21-d75b2512b84b}, !- Space Name
-  Surface,                                !- Outside Boundary Condition
-  {e67ba9e6-0068-46a1-a2ce-2cf6ffd3e532}, !- Outside Boundary Condition Object
-=======
   {7f24b6cc-42f9-49c5-b97e-7f1584b7969d}, !- Handle
   Surface 6,                              !- Name
   RoofCeiling,                            !- Surface Type
@@ -443,7 +244,6 @@
   {609343ad-0199-4c44-8651-20bedf818f18}, !- Space Name
   Surface,                                !- Outside Boundary Condition
   {d4dc0b50-1de4-4ac0-a0ad-5cfb03a540ea}, !- Outside Boundary Condition Object
->>>>>>> c55f66f4
   NoSun,                                  !- Sun Exposure
   NoWind,                                 !- Wind Exposure
   ,                                       !- View Factor to Ground
@@ -454,11 +254,7 @@
   0, 0, 2.4384;                           !- X,Y,Z Vertex 4 {m}
 
 OS:SpaceType,
-<<<<<<< HEAD
-  {d8962216-543b-414c-82bc-305160716904}, !- Handle
-=======
   {e18419f5-593b-4cea-9641-54f44f03a1ec}, !- Handle
->>>>>>> c55f66f4
   Space Type 1,                           !- Name
   ,                                       !- Default Construction Set Name
   ,                                       !- Default Schedule Set Name
@@ -469,15 +265,9 @@
   living;                                 !- Standards Space Type
 
 OS:Space,
-<<<<<<< HEAD
-  {c297c260-d085-4821-9728-e6c8f1330437}, !- Handle
-  living space|story 2,                   !- Name
-  {d8962216-543b-414c-82bc-305160716904}, !- Space Type Name
-=======
   {5789a29f-269f-4c3e-9b5d-66e8eb28b49f}, !- Handle
   living space|story 2,                   !- Name
   {e18419f5-593b-4cea-9641-54f44f03a1ec}, !- Space Type Name
->>>>>>> c55f66f4
   ,                                       !- Default Construction Set Name
   ,                                       !- Default Schedule Set Name
   -0,                                     !- Direction of Relative North {deg}
@@ -485,21 +275,6 @@
   0,                                      !- Y Origin {m}
   2.4384,                                 !- Z Origin {m}
   ,                                       !- Building Story Name
-<<<<<<< HEAD
-  {61ed4de7-1441-418c-9593-88ac77f1da70}, !- Thermal Zone Name
-  ,                                       !- Part of Total Floor Area
-  ,                                       !- Design Specification Outdoor Air Object Name
-  {d0d5fce7-6bf2-47c7-a38e-c86e356836a0}; !- Building Unit Name
-
-OS:Surface,
-  {e67ba9e6-0068-46a1-a2ce-2cf6ffd3e532}, !- Handle
-  Surface 7,                              !- Name
-  Floor,                                  !- Surface Type
-  ,                                       !- Construction Name
-  {c297c260-d085-4821-9728-e6c8f1330437}, !- Space Name
-  Surface,                                !- Outside Boundary Condition
-  {dffcda06-3ec8-4b4f-9063-92ae1aefa18b}, !- Outside Boundary Condition Object
-=======
   {f42ff5bc-c2cd-4cd6-b96f-7bde2959c5b9}, !- Thermal Zone Name
   ,                                       !- Part of Total Floor Area
   ,                                       !- Design Specification Outdoor Air Object Name
@@ -513,7 +288,6 @@
   {5789a29f-269f-4c3e-9b5d-66e8eb28b49f}, !- Space Name
   Surface,                                !- Outside Boundary Condition
   {7f24b6cc-42f9-49c5-b97e-7f1584b7969d}, !- Outside Boundary Condition Object
->>>>>>> c55f66f4
   NoSun,                                  !- Sun Exposure
   NoWind,                                 !- Wind Exposure
   ,                                       !- View Factor to Ground
@@ -524,19 +298,11 @@
   11.129722368505, 0, 0;                  !- X,Y,Z Vertex 4 {m}
 
 OS:Surface,
-<<<<<<< HEAD
-  {9be1a781-4bc6-4843-85ce-511f23c3070d}, !- Handle
-  Surface 8,                              !- Name
-  Wall,                                   !- Surface Type
-  ,                                       !- Construction Name
-  {c297c260-d085-4821-9728-e6c8f1330437}, !- Space Name
-=======
   {4aab045f-6ff5-436a-b99d-acebfc723206}, !- Handle
   Surface 8,                              !- Name
   Wall,                                   !- Surface Type
   ,                                       !- Construction Name
   {5789a29f-269f-4c3e-9b5d-66e8eb28b49f}, !- Space Name
->>>>>>> c55f66f4
   Outdoors,                               !- Outside Boundary Condition
   ,                                       !- Outside Boundary Condition Object
   SunExposed,                             !- Sun Exposure
@@ -549,19 +315,11 @@
   0, 0, 2.4384;                           !- X,Y,Z Vertex 4 {m}
 
 OS:Surface,
-<<<<<<< HEAD
-  {6f1a6ba5-0f2d-4fe3-8b6f-886c2340bbb2}, !- Handle
-  Surface 9,                              !- Name
-  Wall,                                   !- Surface Type
-  ,                                       !- Construction Name
-  {c297c260-d085-4821-9728-e6c8f1330437}, !- Space Name
-=======
   {80600f95-a821-4789-9c0b-fe8873f2ea36}, !- Handle
   Surface 9,                              !- Name
   Wall,                                   !- Surface Type
   ,                                       !- Construction Name
   {5789a29f-269f-4c3e-9b5d-66e8eb28b49f}, !- Space Name
->>>>>>> c55f66f4
   Outdoors,                               !- Outside Boundary Condition
   ,                                       !- Outside Boundary Condition Object
   SunExposed,                             !- Sun Exposure
@@ -574,19 +332,11 @@
   0, 5.56486118425249, 2.4384;            !- X,Y,Z Vertex 4 {m}
 
 OS:Surface,
-<<<<<<< HEAD
-  {a2b50b84-56ff-4d78-9a05-3df646a0792c}, !- Handle
-  Surface 10,                             !- Name
-  Wall,                                   !- Surface Type
-  ,                                       !- Construction Name
-  {c297c260-d085-4821-9728-e6c8f1330437}, !- Space Name
-=======
   {09707b46-c65f-4ec0-b063-efe41a4b35a3}, !- Handle
   Surface 10,                             !- Name
   Wall,                                   !- Surface Type
   ,                                       !- Construction Name
   {5789a29f-269f-4c3e-9b5d-66e8eb28b49f}, !- Space Name
->>>>>>> c55f66f4
   Outdoors,                               !- Outside Boundary Condition
   ,                                       !- Outside Boundary Condition Object
   SunExposed,                             !- Sun Exposure
@@ -599,19 +349,11 @@
   11.129722368505, 5.56486118425249, 2.4384; !- X,Y,Z Vertex 4 {m}
 
 OS:Surface,
-<<<<<<< HEAD
-  {5879291b-3c50-436e-83b1-4734cfe0bbf7}, !- Handle
-  Surface 11,                             !- Name
-  Wall,                                   !- Surface Type
-  ,                                       !- Construction Name
-  {c297c260-d085-4821-9728-e6c8f1330437}, !- Space Name
-=======
   {ede4567b-41f2-48a8-9505-dc64f00adf8e}, !- Handle
   Surface 11,                             !- Name
   Wall,                                   !- Surface Type
   ,                                       !- Construction Name
   {5789a29f-269f-4c3e-9b5d-66e8eb28b49f}, !- Space Name
->>>>>>> c55f66f4
   Outdoors,                               !- Outside Boundary Condition
   ,                                       !- Outside Boundary Condition Object
   SunExposed,                             !- Sun Exposure
@@ -624,15 +366,6 @@
   11.129722368505, 0, 2.4384;             !- X,Y,Z Vertex 4 {m}
 
 OS:Surface,
-<<<<<<< HEAD
-  {5fc590e0-79ae-443f-addc-8a7d9a209638}, !- Handle
-  Surface 12,                             !- Name
-  RoofCeiling,                            !- Surface Type
-  ,                                       !- Construction Name
-  {c297c260-d085-4821-9728-e6c8f1330437}, !- Space Name
-  Surface,                                !- Outside Boundary Condition
-  {c7fcb5ee-b649-4813-91f8-d4f6cb10495e}, !- Outside Boundary Condition Object
-=======
   {6b4656b7-e333-4c17-a182-d0b7573725a8}, !- Handle
   Surface 12,                             !- Name
   RoofCeiling,                            !- Surface Type
@@ -640,7 +373,6 @@
   {5789a29f-269f-4c3e-9b5d-66e8eb28b49f}, !- Space Name
   Surface,                                !- Outside Boundary Condition
   {8bc9ca5d-280d-4b18-a0d7-945d7bd8cd19}, !- Outside Boundary Condition Object
->>>>>>> c55f66f4
   NoSun,                                  !- Sun Exposure
   NoWind,                                 !- Wind Exposure
   ,                                       !- View Factor to Ground
@@ -651,15 +383,6 @@
   0, 0, 2.4384;                           !- X,Y,Z Vertex 4 {m}
 
 OS:Surface,
-<<<<<<< HEAD
-  {c7fcb5ee-b649-4813-91f8-d4f6cb10495e}, !- Handle
-  Surface 13,                             !- Name
-  Floor,                                  !- Surface Type
-  ,                                       !- Construction Name
-  {de9dab05-6222-481b-a7a8-7a89e9dc6810}, !- Space Name
-  Surface,                                !- Outside Boundary Condition
-  {5fc590e0-79ae-443f-addc-8a7d9a209638}, !- Outside Boundary Condition Object
-=======
   {8bc9ca5d-280d-4b18-a0d7-945d7bd8cd19}, !- Handle
   Surface 13,                             !- Name
   Floor,                                  !- Surface Type
@@ -667,7 +390,6 @@
   {7a53b8ca-0025-4028-a939-76a457bd8435}, !- Space Name
   Surface,                                !- Outside Boundary Condition
   {6b4656b7-e333-4c17-a182-d0b7573725a8}, !- Outside Boundary Condition Object
->>>>>>> c55f66f4
   NoSun,                                  !- Sun Exposure
   NoWind,                                 !- Wind Exposure
   ,                                       !- View Factor to Ground
@@ -678,19 +400,11 @@
   0, 0, 0;                                !- X,Y,Z Vertex 4 {m}
 
 OS:Surface,
-<<<<<<< HEAD
-  {701b5b12-5c07-4686-ba4e-a6ebd61cacae}, !- Handle
-  Surface 14,                             !- Name
-  RoofCeiling,                            !- Surface Type
-  ,                                       !- Construction Name
-  {de9dab05-6222-481b-a7a8-7a89e9dc6810}, !- Space Name
-=======
   {1a8d0c37-4fad-4d87-baa1-af9e9f6d2674}, !- Handle
   Surface 14,                             !- Name
   RoofCeiling,                            !- Surface Type
   ,                                       !- Construction Name
   {7a53b8ca-0025-4028-a939-76a457bd8435}, !- Space Name
->>>>>>> c55f66f4
   Outdoors,                               !- Outside Boundary Condition
   ,                                       !- Outside Boundary Condition Object
   SunExposed,                             !- Sun Exposure
@@ -703,19 +417,11 @@
   11.129722368505, 0, 0.3048;             !- X,Y,Z Vertex 4 {m}
 
 OS:Surface,
-<<<<<<< HEAD
-  {1e171c46-bd8c-44e2-8b55-ac5c1f1cb00c}, !- Handle
-  Surface 15,                             !- Name
-  RoofCeiling,                            !- Surface Type
-  ,                                       !- Construction Name
-  {de9dab05-6222-481b-a7a8-7a89e9dc6810}, !- Space Name
-=======
   {406069a6-6189-4711-b412-340783598600}, !- Handle
   Surface 15,                             !- Name
   RoofCeiling,                            !- Surface Type
   ,                                       !- Construction Name
   {7a53b8ca-0025-4028-a939-76a457bd8435}, !- Space Name
->>>>>>> c55f66f4
   Outdoors,                               !- Outside Boundary Condition
   ,                                       !- Outside Boundary Condition Object
   SunExposed,                             !- Sun Exposure
@@ -728,19 +434,11 @@
   0, 5.56486118425249, 0.304799999999999; !- X,Y,Z Vertex 4 {m}
 
 OS:Surface,
-<<<<<<< HEAD
-  {067f6588-6050-44e5-97e3-244a496eca9c}, !- Handle
-  Surface 16,                             !- Name
-  RoofCeiling,                            !- Surface Type
-  ,                                       !- Construction Name
-  {de9dab05-6222-481b-a7a8-7a89e9dc6810}, !- Space Name
-=======
   {9365280d-78c2-42d2-990e-bfd5e7403444}, !- Handle
   Surface 16,                             !- Name
   RoofCeiling,                            !- Surface Type
   ,                                       !- Construction Name
   {7a53b8ca-0025-4028-a939-76a457bd8435}, !- Space Name
->>>>>>> c55f66f4
   Outdoors,                               !- Outside Boundary Condition
   ,                                       !- Outside Boundary Condition Object
   SunExposed,                             !- Sun Exposure
@@ -752,19 +450,11 @@
   0, 0, 0.3048;                           !- X,Y,Z Vertex 3 {m}
 
 OS:Surface,
-<<<<<<< HEAD
-  {2c85aafb-959d-43ef-9aa8-b23908e6a57a}, !- Handle
-  Surface 17,                             !- Name
-  RoofCeiling,                            !- Surface Type
-  ,                                       !- Construction Name
-  {de9dab05-6222-481b-a7a8-7a89e9dc6810}, !- Space Name
-=======
   {d008adda-3f1b-4338-bb6b-7b35b5dea675}, !- Handle
   Surface 17,                             !- Name
   RoofCeiling,                            !- Surface Type
   ,                                       !- Construction Name
   {7a53b8ca-0025-4028-a939-76a457bd8435}, !- Space Name
->>>>>>> c55f66f4
   Outdoors,                               !- Outside Boundary Condition
   ,                                       !- Outside Boundary Condition Object
   SunExposed,                             !- Sun Exposure
@@ -776,15 +466,9 @@
   11.129722368505, 5.56486118425249, 0.304799999999997; !- X,Y,Z Vertex 3 {m}
 
 OS:Space,
-<<<<<<< HEAD
-  {de9dab05-6222-481b-a7a8-7a89e9dc6810}, !- Handle
-  finished attic space,                   !- Name
-  {d8962216-543b-414c-82bc-305160716904}, !- Space Type Name
-=======
   {7a53b8ca-0025-4028-a939-76a457bd8435}, !- Handle
   finished attic space,                   !- Name
   {e18419f5-593b-4cea-9641-54f44f03a1ec}, !- Space Type Name
->>>>>>> c55f66f4
   ,                                       !- Default Construction Set Name
   ,                                       !- Default Schedule Set Name
   -0,                                     !- Direction of Relative North {deg}
@@ -792,15 +476,6 @@
   0,                                      !- Y Origin {m}
   4.8768,                                 !- Z Origin {m}
   ,                                       !- Building Story Name
-<<<<<<< HEAD
-  {61ed4de7-1441-418c-9593-88ac77f1da70}, !- Thermal Zone Name
-  ,                                       !- Part of Total Floor Area
-  ,                                       !- Design Specification Outdoor Air Object Name
-  {d0d5fce7-6bf2-47c7-a38e-c86e356836a0}; !- Building Unit Name
-
-OS:BuildingUnit,
-  {d0d5fce7-6bf2-47c7-a38e-c86e356836a0}, !- Handle
-=======
   {f42ff5bc-c2cd-4cd6-b96f-7bde2959c5b9}, !- Thermal Zone Name
   ,                                       !- Part of Total Floor Area
   ,                                       !- Design Specification Outdoor Air Object Name
@@ -808,7 +483,6 @@
 
 OS:BuildingUnit,
   {d7e1feaf-b0aa-4d9d-acca-51304b089a43}, !- Handle
->>>>>>> c55f66f4
   unit 1,                                 !- Name
   ,                                       !- Rendering Color
   Residential;                            !- Building Unit Type
@@ -829,13 +503,8 @@
   1;                                      !- Standards Number of Living Units
 
 OS:AdditionalProperties,
-<<<<<<< HEAD
-  {8f647df4-45e3-4f00-a363-4dddb5c67b5a}, !- Handle
-  {23f49055-91ea-469a-8e7a-241df5af91db}, !- Object Name
-=======
   {f953b482-8a96-49e7-9743-5f0d43dd7e85}, !- Handle
   {0f01ee14-91fd-43d1-8df7-932fa4f9cfc5}, !- Object Name
->>>>>>> c55f66f4
   Total Units Represented,                !- Feature Name 1
   Integer,                                !- Feature Data Type 1
   1,                                      !- Feature Value 1
@@ -844,13 +513,8 @@
   1;                                      !- Feature Value 2
 
 OS:AdditionalProperties,
-<<<<<<< HEAD
-  {e1a0f74c-bdcd-4569-90ee-bb323213bf6f}, !- Handle
-  {d0d5fce7-6bf2-47c7-a38e-c86e356836a0}, !- Object Name
-=======
   {765ade1b-5223-4c83-8dc0-910199f9800e}, !- Handle
   {d7e1feaf-b0aa-4d9d-acca-51304b089a43}, !- Object Name
->>>>>>> c55f66f4
   NumberOfBedrooms,                       !- Feature Name 1
   Integer,                                !- Feature Data Type 1
   3,                                      !- Feature Value 1
@@ -859,11 +523,7 @@
   2;                                      !- Feature Value 2
 
 OS:Schedule:Day,
-<<<<<<< HEAD
-  {0cecf34f-dea5-40a9-9f36-e03591c65c78}, !- Handle
-=======
   {174643c5-f055-43d8-a5e1-c44f6620d160}, !- Handle
->>>>>>> c55f66f4
   Schedule Day 1,                         !- Name
   ,                                       !- Schedule Type Limits Name
   ,                                       !- Interpolate to Timestep
@@ -872,11 +532,7 @@
   0;                                      !- Value Until Time 1
 
 OS:Schedule:Day,
-<<<<<<< HEAD
-  {96112335-6a18-4e75-9537-d5044c45f0fe}, !- Handle
-=======
   {b2c7e4f9-eda3-494d-98ff-96294df7ba91}, !- Handle
->>>>>>> c55f66f4
   Schedule Day 2,                         !- Name
   ,                                       !- Schedule Type Limits Name
   ,                                       !- Interpolate to Timestep
