!- NOTE: Auto-generated from /test/osw_files/SFD_2000sqft_2story_SL_UA_Denver.osw

OS:Version,
<<<<<<< HEAD
  {f0b6f459-df37-4bba-a339-0edaf79a760e}, !- Handle
  2.8.1;                                  !- Version Identifier

OS:SimulationControl,
  {a47f07e7-6a85-4425-b9dd-95df005fff14}, !- Handle
=======
  {d5645ade-07e4-4d25-9ec2-88a3aee44b65}, !- Handle
  2.8.0;                                  !- Version Identifier

OS:SimulationControl,
  {87b417d1-5911-49f1-ab45-ded76d42a104}, !- Handle
>>>>>>> ed34baf7
  ,                                       !- Do Zone Sizing Calculation
  ,                                       !- Do System Sizing Calculation
  ,                                       !- Do Plant Sizing Calculation
  No;                                     !- Run Simulation for Sizing Periods

OS:Timestep,
<<<<<<< HEAD
  {9d6469f4-15d9-4230-b05a-64bcca1d0c4a}, !- Handle
  6;                                      !- Number of Timesteps per Hour

OS:ShadowCalculation,
  {6925efa6-d973-4137-876b-acd1189c3fc2}, !- Handle
=======
  {963aa64a-2226-487d-b21c-902e28e41b02}, !- Handle
  6;                                      !- Number of Timesteps per Hour

OS:ShadowCalculation,
  {02622fca-985c-4d6e-ac5a-c2cbe1bf5b27}, !- Handle
>>>>>>> ed34baf7
  20,                                     !- Calculation Frequency
  200;                                    !- Maximum Figures in Shadow Overlap Calculations

OS:SurfaceConvectionAlgorithm:Outside,
<<<<<<< HEAD
  {908afe30-d8b6-43ff-b9d2-bd4bc9f2971a}, !- Handle
  DOE-2;                                  !- Algorithm

OS:SurfaceConvectionAlgorithm:Inside,
  {10a5e29b-e915-4645-8cf3-e8ce4041df0e}, !- Handle
  TARP;                                   !- Algorithm

OS:ZoneCapacitanceMultiplier:ResearchSpecial,
  {7b70f97f-7318-4e95-b316-a8c6790d76d3}, !- Handle
=======
  {258453f1-5323-4965-9e3f-3b3045b814c8}, !- Handle
  DOE-2;                                  !- Algorithm

OS:SurfaceConvectionAlgorithm:Inside,
  {098810c9-8dbd-44b8-b687-7ab200de409e}, !- Handle
  TARP;                                   !- Algorithm

OS:ZoneCapacitanceMultiplier:ResearchSpecial,
  {ec5a4e82-0258-432c-bb06-26e8e9e7f37d}, !- Handle
>>>>>>> ed34baf7
  ,                                       !- Temperature Capacity Multiplier
  15,                                     !- Humidity Capacity Multiplier
  ;                                       !- Carbon Dioxide Capacity Multiplier

OS:RunPeriod,
<<<<<<< HEAD
  {21ef923c-7336-457a-b1ea-a8a3bd2b03ed}, !- Handle
=======
  {4cdacbc0-dfed-45e2-859b-7c036f559622}, !- Handle
>>>>>>> ed34baf7
  Run Period 1,                           !- Name
  1,                                      !- Begin Month
  1,                                      !- Begin Day of Month
  12,                                     !- End Month
  31,                                     !- End Day of Month
  ,                                       !- Use Weather File Holidays and Special Days
  ,                                       !- Use Weather File Daylight Saving Period
  ,                                       !- Apply Weekend Holiday Rule
  ,                                       !- Use Weather File Rain Indicators
  ,                                       !- Use Weather File Snow Indicators
  ;                                       !- Number of Times Runperiod to be Repeated

OS:YearDescription,
  {a2ab59c8-f2f7-4b4f-846f-90aa0a6419b8}, !- Handle
  2007,                                   !- Calendar Year
  ,                                       !- Day of Week for Start Day
  ;                                       !- Is Leap Year

OS:ThermalZone,
<<<<<<< HEAD
  {7baed8e6-3c74-4262-820a-1b740fa01012}, !- Handle
=======
  {56054039-82b4-4b6b-9230-f3fb6c07e9a5}, !- Handle
>>>>>>> ed34baf7
  living zone,                            !- Name
  ,                                       !- Multiplier
  ,                                       !- Ceiling Height {m}
  ,                                       !- Volume {m3}
  ,                                       !- Floor Area {m2}
  ,                                       !- Zone Inside Convection Algorithm
  ,                                       !- Zone Outside Convection Algorithm
  ,                                       !- Zone Conditioning Equipment List Name
<<<<<<< HEAD
  {ecba089d-b962-4d79-8d0c-aa181d122091}, !- Zone Air Inlet Port List
  {0c6013ea-b951-437c-8ddc-7c2c80801b0f}, !- Zone Air Exhaust Port List
  {965b1c9f-e6a5-4a0a-b571-0c51e07cbf79}, !- Zone Air Node Name
  {85c6d1d9-3c44-4fc5-94b9-a38558441f40}, !- Zone Return Air Port List
=======
  {15a9edac-ab4f-44de-bb83-c52a21f80df4}, !- Zone Air Inlet Port List
  {c0c24792-f312-4da7-b05e-04a7340514fc}, !- Zone Air Exhaust Port List
  {20f03333-2e36-40e0-8f19-f114dfad121f}, !- Zone Air Node Name
  {b2383d6d-46ae-417a-a756-32cf8cb99d3d}, !- Zone Return Air Port List
>>>>>>> ed34baf7
  ,                                       !- Primary Daylighting Control Name
  ,                                       !- Fraction of Zone Controlled by Primary Daylighting Control
  ,                                       !- Secondary Daylighting Control Name
  ,                                       !- Fraction of Zone Controlled by Secondary Daylighting Control
  ,                                       !- Illuminance Map Name
  ,                                       !- Group Rendering Name
  ,                                       !- Thermostat Name
  No;                                     !- Use Ideal Air Loads

OS:Node,
<<<<<<< HEAD
  {3bd2737f-ba5b-4ea7-aa64-a5a08317e1c5}, !- Handle
  Node 1,                                 !- Name
  {965b1c9f-e6a5-4a0a-b571-0c51e07cbf79}, !- Inlet Port
  ;                                       !- Outlet Port

OS:Connection,
  {965b1c9f-e6a5-4a0a-b571-0c51e07cbf79}, !- Handle
  {d1e92c84-2109-4534-ab3d-9ae0f2c9b272}, !- Name
  {7baed8e6-3c74-4262-820a-1b740fa01012}, !- Source Object
  11,                                     !- Outlet Port
  {3bd2737f-ba5b-4ea7-aa64-a5a08317e1c5}, !- Target Object
  2;                                      !- Inlet Port

OS:PortList,
  {ecba089d-b962-4d79-8d0c-aa181d122091}, !- Handle
  {f6c2e05b-3a90-406e-83ae-26ae3198284f}, !- Name
  {7baed8e6-3c74-4262-820a-1b740fa01012}; !- HVAC Component

OS:PortList,
  {0c6013ea-b951-437c-8ddc-7c2c80801b0f}, !- Handle
  {616da3e7-bfb0-45ce-a4de-839bd4544305}, !- Name
  {7baed8e6-3c74-4262-820a-1b740fa01012}; !- HVAC Component

OS:PortList,
  {85c6d1d9-3c44-4fc5-94b9-a38558441f40}, !- Handle
  {30644980-6e7b-4687-8c8e-6968d21b15ac}, !- Name
  {7baed8e6-3c74-4262-820a-1b740fa01012}; !- HVAC Component

OS:Sizing:Zone,
  {e8bed9fa-5639-4b4c-b958-79279ae6e287}, !- Handle
  {7baed8e6-3c74-4262-820a-1b740fa01012}, !- Zone or ZoneList Name
=======
  {8cd8e9cf-29d0-455e-beb7-fc161740cd74}, !- Handle
  Node 1,                                 !- Name
  {20f03333-2e36-40e0-8f19-f114dfad121f}, !- Inlet Port
  ;                                       !- Outlet Port

OS:Connection,
  {20f03333-2e36-40e0-8f19-f114dfad121f}, !- Handle
  {4f0dfb1a-57f2-4885-99a5-2cfd5727bfbd}, !- Name
  {56054039-82b4-4b6b-9230-f3fb6c07e9a5}, !- Source Object
  11,                                     !- Outlet Port
  {8cd8e9cf-29d0-455e-beb7-fc161740cd74}, !- Target Object
  2;                                      !- Inlet Port

OS:PortList,
  {15a9edac-ab4f-44de-bb83-c52a21f80df4}, !- Handle
  {b0cb292b-4ccf-4b20-b0b3-2918be1e6428}, !- Name
  {56054039-82b4-4b6b-9230-f3fb6c07e9a5}; !- HVAC Component

OS:PortList,
  {c0c24792-f312-4da7-b05e-04a7340514fc}, !- Handle
  {907f2934-bd82-4fee-81ae-dd509b7bd3f6}, !- Name
  {56054039-82b4-4b6b-9230-f3fb6c07e9a5}; !- HVAC Component

OS:PortList,
  {b2383d6d-46ae-417a-a756-32cf8cb99d3d}, !- Handle
  {22956603-7a84-48fc-9187-7b339c46be6f}, !- Name
  {56054039-82b4-4b6b-9230-f3fb6c07e9a5}; !- HVAC Component

OS:Sizing:Zone,
  {cf7182a1-ab59-4a14-b5ed-59ff7c2c6950}, !- Handle
  {56054039-82b4-4b6b-9230-f3fb6c07e9a5}, !- Zone or ZoneList Name
>>>>>>> ed34baf7
  SupplyAirTemperature,                   !- Zone Cooling Design Supply Air Temperature Input Method
  14,                                     !- Zone Cooling Design Supply Air Temperature {C}
  11.11,                                  !- Zone Cooling Design Supply Air Temperature Difference {deltaC}
  SupplyAirTemperature,                   !- Zone Heating Design Supply Air Temperature Input Method
  40,                                     !- Zone Heating Design Supply Air Temperature {C}
  11.11,                                  !- Zone Heating Design Supply Air Temperature Difference {deltaC}
  0.0085,                                 !- Zone Cooling Design Supply Air Humidity Ratio {kg-H2O/kg-air}
  0.008,                                  !- Zone Heating Design Supply Air Humidity Ratio {kg-H2O/kg-air}
  ,                                       !- Zone Heating Sizing Factor
  ,                                       !- Zone Cooling Sizing Factor
  DesignDay,                              !- Cooling Design Air Flow Method
  ,                                       !- Cooling Design Air Flow Rate {m3/s}
  ,                                       !- Cooling Minimum Air Flow per Zone Floor Area {m3/s-m2}
  ,                                       !- Cooling Minimum Air Flow {m3/s}
  ,                                       !- Cooling Minimum Air Flow Fraction
  DesignDay,                              !- Heating Design Air Flow Method
  ,                                       !- Heating Design Air Flow Rate {m3/s}
  ,                                       !- Heating Maximum Air Flow per Zone Floor Area {m3/s-m2}
  ,                                       !- Heating Maximum Air Flow {m3/s}
  ,                                       !- Heating Maximum Air Flow Fraction
  ,                                       !- Design Zone Air Distribution Effectiveness in Cooling Mode
  ,                                       !- Design Zone Air Distribution Effectiveness in Heating Mode
  No,                                     !- Account for Dedicated Outdoor Air System
  NeutralSupplyAir,                       !- Dedicated Outdoor Air System Control Strategy
  autosize,                               !- Dedicated Outdoor Air Low Setpoint Temperature for Design {C}
  autosize;                               !- Dedicated Outdoor Air High Setpoint Temperature for Design {C}

OS:ZoneHVAC:EquipmentList,
<<<<<<< HEAD
  {006d11b2-befd-4072-bff7-d999a89d7186}, !- Handle
  Zone HVAC Equipment List 1,             !- Name
  {7baed8e6-3c74-4262-820a-1b740fa01012}; !- Thermal Zone

OS:Space,
  {04cd48c0-dcab-4521-9d54-353cc6dcf1ba}, !- Handle
  living space,                           !- Name
  {ac9372e4-4bc8-4c59-9405-5e1649396221}, !- Space Type Name
=======
  {748d3653-f946-4090-a204-89c20b019bbc}, !- Handle
  Zone HVAC Equipment List 1,             !- Name
  {56054039-82b4-4b6b-9230-f3fb6c07e9a5}; !- Thermal Zone

OS:Space,
  {05544832-ebd1-4512-80a5-89918ed5862d}, !- Handle
  living space,                           !- Name
  {5c33c434-ad43-4556-9a72-359dd574e495}, !- Space Type Name
>>>>>>> ed34baf7
  ,                                       !- Default Construction Set Name
  ,                                       !- Default Schedule Set Name
  -0,                                     !- Direction of Relative North {deg}
  0,                                      !- X Origin {m}
  0,                                      !- Y Origin {m}
  0,                                      !- Z Origin {m}
  ,                                       !- Building Story Name
<<<<<<< HEAD
  {7baed8e6-3c74-4262-820a-1b740fa01012}, !- Thermal Zone Name
  ,                                       !- Part of Total Floor Area
  ,                                       !- Design Specification Outdoor Air Object Name
  {84669fe2-65d4-4dd2-8c3f-27999b4b812e}; !- Building Unit Name

OS:Surface,
  {e64e543a-6b1e-4b5f-97f6-86ee04ec6487}, !- Handle
  Surface 1,                              !- Name
  Floor,                                  !- Surface Type
  ,                                       !- Construction Name
  {04cd48c0-dcab-4521-9d54-353cc6dcf1ba}, !- Space Name
=======
  {56054039-82b4-4b6b-9230-f3fb6c07e9a5}, !- Thermal Zone Name
  ,                                       !- Part of Total Floor Area
  ,                                       !- Design Specification Outdoor Air Object Name
  {16423084-625e-4b40-b12b-5fefff7acb6e}; !- Building Unit Name

OS:Surface,
  {5dcbf362-546e-46a6-af2a-dba9b0828442}, !- Handle
  Surface 1,                              !- Name
  Floor,                                  !- Surface Type
  ,                                       !- Construction Name
  {05544832-ebd1-4512-80a5-89918ed5862d}, !- Space Name
>>>>>>> ed34baf7
  Foundation,                             !- Outside Boundary Condition
  ,                                       !- Outside Boundary Condition Object
  NoSun,                                  !- Sun Exposure
  NoWind,                                 !- Wind Exposure
  ,                                       !- View Factor to Ground
  ,                                       !- Number of Vertices
  0, 0, 0,                                !- X,Y,Z Vertex 1 {m}
  0, 6.81553519541936, 0,                 !- X,Y,Z Vertex 2 {m}
  13.6310703908387, 6.81553519541936, 0,  !- X,Y,Z Vertex 3 {m}
  13.6310703908387, 0, 0;                 !- X,Y,Z Vertex 4 {m}

OS:Surface,
<<<<<<< HEAD
  {7bf52d4e-712e-4f59-af35-38aa5cd822e1}, !- Handle
  Surface 2,                              !- Name
  Wall,                                   !- Surface Type
  ,                                       !- Construction Name
  {04cd48c0-dcab-4521-9d54-353cc6dcf1ba}, !- Space Name
=======
  {d01cf290-df98-4a0e-a0f2-0ce53df82cc1}, !- Handle
  Surface 2,                              !- Name
  Wall,                                   !- Surface Type
  ,                                       !- Construction Name
  {05544832-ebd1-4512-80a5-89918ed5862d}, !- Space Name
>>>>>>> ed34baf7
  Outdoors,                               !- Outside Boundary Condition
  ,                                       !- Outside Boundary Condition Object
  SunExposed,                             !- Sun Exposure
  WindExposed,                            !- Wind Exposure
  ,                                       !- View Factor to Ground
  ,                                       !- Number of Vertices
  0, 6.81553519541936, 2.4384,            !- X,Y,Z Vertex 1 {m}
  0, 6.81553519541936, 0,                 !- X,Y,Z Vertex 2 {m}
  0, 0, 0,                                !- X,Y,Z Vertex 3 {m}
  0, 0, 2.4384;                           !- X,Y,Z Vertex 4 {m}

OS:Surface,
<<<<<<< HEAD
  {39ff32af-7f1e-47a3-8391-6ae9177ab553}, !- Handle
  Surface 3,                              !- Name
  Wall,                                   !- Surface Type
  ,                                       !- Construction Name
  {04cd48c0-dcab-4521-9d54-353cc6dcf1ba}, !- Space Name
=======
  {0ab9b529-c6e0-444b-b70c-c4168f252621}, !- Handle
  Surface 3,                              !- Name
  Wall,                                   !- Surface Type
  ,                                       !- Construction Name
  {05544832-ebd1-4512-80a5-89918ed5862d}, !- Space Name
>>>>>>> ed34baf7
  Outdoors,                               !- Outside Boundary Condition
  ,                                       !- Outside Boundary Condition Object
  SunExposed,                             !- Sun Exposure
  WindExposed,                            !- Wind Exposure
  ,                                       !- View Factor to Ground
  ,                                       !- Number of Vertices
  13.6310703908387, 6.81553519541936, 2.4384, !- X,Y,Z Vertex 1 {m}
  13.6310703908387, 6.81553519541936, 0,  !- X,Y,Z Vertex 2 {m}
  0, 6.81553519541936, 0,                 !- X,Y,Z Vertex 3 {m}
  0, 6.81553519541936, 2.4384;            !- X,Y,Z Vertex 4 {m}

OS:Surface,
<<<<<<< HEAD
  {7b6ce5a1-352a-4973-bf6d-8c025533295e}, !- Handle
  Surface 4,                              !- Name
  Wall,                                   !- Surface Type
  ,                                       !- Construction Name
  {04cd48c0-dcab-4521-9d54-353cc6dcf1ba}, !- Space Name
=======
  {4857ad08-9f5c-4afb-98e8-79b51c997d86}, !- Handle
  Surface 4,                              !- Name
  Wall,                                   !- Surface Type
  ,                                       !- Construction Name
  {05544832-ebd1-4512-80a5-89918ed5862d}, !- Space Name
>>>>>>> ed34baf7
  Outdoors,                               !- Outside Boundary Condition
  ,                                       !- Outside Boundary Condition Object
  SunExposed,                             !- Sun Exposure
  WindExposed,                            !- Wind Exposure
  ,                                       !- View Factor to Ground
  ,                                       !- Number of Vertices
  13.6310703908387, 0, 2.4384,            !- X,Y,Z Vertex 1 {m}
  13.6310703908387, 0, 0,                 !- X,Y,Z Vertex 2 {m}
  13.6310703908387, 6.81553519541936, 0,  !- X,Y,Z Vertex 3 {m}
  13.6310703908387, 6.81553519541936, 2.4384; !- X,Y,Z Vertex 4 {m}

OS:Surface,
<<<<<<< HEAD
  {1afe0254-d72e-4425-8ab7-6ca95ea608ea}, !- Handle
  Surface 5,                              !- Name
  Wall,                                   !- Surface Type
  ,                                       !- Construction Name
  {04cd48c0-dcab-4521-9d54-353cc6dcf1ba}, !- Space Name
=======
  {52d840de-9cdf-45a9-82dc-128615c6fce3}, !- Handle
  Surface 5,                              !- Name
  Wall,                                   !- Surface Type
  ,                                       !- Construction Name
  {05544832-ebd1-4512-80a5-89918ed5862d}, !- Space Name
>>>>>>> ed34baf7
  Outdoors,                               !- Outside Boundary Condition
  ,                                       !- Outside Boundary Condition Object
  SunExposed,                             !- Sun Exposure
  WindExposed,                            !- Wind Exposure
  ,                                       !- View Factor to Ground
  ,                                       !- Number of Vertices
  0, 0, 2.4384,                           !- X,Y,Z Vertex 1 {m}
  0, 0, 0,                                !- X,Y,Z Vertex 2 {m}
  13.6310703908387, 0, 0,                 !- X,Y,Z Vertex 3 {m}
  13.6310703908387, 0, 2.4384;            !- X,Y,Z Vertex 4 {m}

OS:Surface,
<<<<<<< HEAD
  {06bdc105-155e-4750-a97b-3696c08d3090}, !- Handle
  Surface 6,                              !- Name
  RoofCeiling,                            !- Surface Type
  ,                                       !- Construction Name
  {04cd48c0-dcab-4521-9d54-353cc6dcf1ba}, !- Space Name
  Surface,                                !- Outside Boundary Condition
  {b519bf2b-2c15-41cf-bd66-cf9098e73fa6}, !- Outside Boundary Condition Object
=======
  {444f1777-963b-47d7-ab26-a27aed4d9c0b}, !- Handle
  Surface 6,                              !- Name
  RoofCeiling,                            !- Surface Type
  ,                                       !- Construction Name
  {05544832-ebd1-4512-80a5-89918ed5862d}, !- Space Name
  Surface,                                !- Outside Boundary Condition
  {6a4a118b-849b-49bd-a293-4730ccb0cf1c}, !- Outside Boundary Condition Object
>>>>>>> ed34baf7
  NoSun,                                  !- Sun Exposure
  NoWind,                                 !- Wind Exposure
  ,                                       !- View Factor to Ground
  ,                                       !- Number of Vertices
  13.6310703908387, 0, 2.4384,            !- X,Y,Z Vertex 1 {m}
  13.6310703908387, 6.81553519541936, 2.4384, !- X,Y,Z Vertex 2 {m}
  0, 6.81553519541936, 2.4384,            !- X,Y,Z Vertex 3 {m}
  0, 0, 2.4384;                           !- X,Y,Z Vertex 4 {m}

OS:SpaceType,
<<<<<<< HEAD
  {ac9372e4-4bc8-4c59-9405-5e1649396221}, !- Handle
=======
  {5c33c434-ad43-4556-9a72-359dd574e495}, !- Handle
>>>>>>> ed34baf7
  Space Type 1,                           !- Name
  ,                                       !- Default Construction Set Name
  ,                                       !- Default Schedule Set Name
  ,                                       !- Group Rendering Name
  ,                                       !- Design Specification Outdoor Air Object Name
  ,                                       !- Standards Template
  ,                                       !- Standards Building Type
  living;                                 !- Standards Space Type

OS:Space,
<<<<<<< HEAD
  {9b1e4a67-dc1c-445d-b8dc-d77a70b9f568}, !- Handle
  living space|story 2,                   !- Name
  {ac9372e4-4bc8-4c59-9405-5e1649396221}, !- Space Type Name
=======
  {39d15dd1-316e-485e-bb35-71bba52a7803}, !- Handle
  living space|story 2,                   !- Name
  {5c33c434-ad43-4556-9a72-359dd574e495}, !- Space Type Name
>>>>>>> ed34baf7
  ,                                       !- Default Construction Set Name
  ,                                       !- Default Schedule Set Name
  -0,                                     !- Direction of Relative North {deg}
  0,                                      !- X Origin {m}
  0,                                      !- Y Origin {m}
  2.4384,                                 !- Z Origin {m}
  ,                                       !- Building Story Name
<<<<<<< HEAD
  {7baed8e6-3c74-4262-820a-1b740fa01012}, !- Thermal Zone Name
  ,                                       !- Part of Total Floor Area
  ,                                       !- Design Specification Outdoor Air Object Name
  {84669fe2-65d4-4dd2-8c3f-27999b4b812e}; !- Building Unit Name

OS:Surface,
  {b519bf2b-2c15-41cf-bd66-cf9098e73fa6}, !- Handle
  Surface 7,                              !- Name
  Floor,                                  !- Surface Type
  ,                                       !- Construction Name
  {9b1e4a67-dc1c-445d-b8dc-d77a70b9f568}, !- Space Name
  Surface,                                !- Outside Boundary Condition
  {06bdc105-155e-4750-a97b-3696c08d3090}, !- Outside Boundary Condition Object
=======
  {56054039-82b4-4b6b-9230-f3fb6c07e9a5}, !- Thermal Zone Name
  ,                                       !- Part of Total Floor Area
  ,                                       !- Design Specification Outdoor Air Object Name
  {16423084-625e-4b40-b12b-5fefff7acb6e}; !- Building Unit Name

OS:Surface,
  {6a4a118b-849b-49bd-a293-4730ccb0cf1c}, !- Handle
  Surface 7,                              !- Name
  Floor,                                  !- Surface Type
  ,                                       !- Construction Name
  {39d15dd1-316e-485e-bb35-71bba52a7803}, !- Space Name
  Surface,                                !- Outside Boundary Condition
  {444f1777-963b-47d7-ab26-a27aed4d9c0b}, !- Outside Boundary Condition Object
>>>>>>> ed34baf7
  NoSun,                                  !- Sun Exposure
  NoWind,                                 !- Wind Exposure
  ,                                       !- View Factor to Ground
  ,                                       !- Number of Vertices
  0, 0, 0,                                !- X,Y,Z Vertex 1 {m}
  0, 6.81553519541936, 0,                 !- X,Y,Z Vertex 2 {m}
  13.6310703908387, 6.81553519541936, 0,  !- X,Y,Z Vertex 3 {m}
  13.6310703908387, 0, 0;                 !- X,Y,Z Vertex 4 {m}

OS:Surface,
<<<<<<< HEAD
  {518da4c4-fd28-465b-b8f2-ab52d54594bb}, !- Handle
  Surface 8,                              !- Name
  Wall,                                   !- Surface Type
  ,                                       !- Construction Name
  {9b1e4a67-dc1c-445d-b8dc-d77a70b9f568}, !- Space Name
=======
  {37ba9e00-1de2-47cf-be76-190289dd8895}, !- Handle
  Surface 8,                              !- Name
  Wall,                                   !- Surface Type
  ,                                       !- Construction Name
  {39d15dd1-316e-485e-bb35-71bba52a7803}, !- Space Name
>>>>>>> ed34baf7
  Outdoors,                               !- Outside Boundary Condition
  ,                                       !- Outside Boundary Condition Object
  SunExposed,                             !- Sun Exposure
  WindExposed,                            !- Wind Exposure
  ,                                       !- View Factor to Ground
  ,                                       !- Number of Vertices
  0, 6.81553519541936, 2.4384,            !- X,Y,Z Vertex 1 {m}
  0, 6.81553519541936, 0,                 !- X,Y,Z Vertex 2 {m}
  0, 0, 0,                                !- X,Y,Z Vertex 3 {m}
  0, 0, 2.4384;                           !- X,Y,Z Vertex 4 {m}

OS:Surface,
<<<<<<< HEAD
  {e0588e68-31c0-4492-84e1-d0935cf3395e}, !- Handle
  Surface 9,                              !- Name
  Wall,                                   !- Surface Type
  ,                                       !- Construction Name
  {9b1e4a67-dc1c-445d-b8dc-d77a70b9f568}, !- Space Name
=======
  {48ebdce0-0b5c-480b-a73a-c4510d6d28fd}, !- Handle
  Surface 9,                              !- Name
  Wall,                                   !- Surface Type
  ,                                       !- Construction Name
  {39d15dd1-316e-485e-bb35-71bba52a7803}, !- Space Name
>>>>>>> ed34baf7
  Outdoors,                               !- Outside Boundary Condition
  ,                                       !- Outside Boundary Condition Object
  SunExposed,                             !- Sun Exposure
  WindExposed,                            !- Wind Exposure
  ,                                       !- View Factor to Ground
  ,                                       !- Number of Vertices
  13.6310703908387, 6.81553519541936, 2.4384, !- X,Y,Z Vertex 1 {m}
  13.6310703908387, 6.81553519541936, 0,  !- X,Y,Z Vertex 2 {m}
  0, 6.81553519541936, 0,                 !- X,Y,Z Vertex 3 {m}
  0, 6.81553519541936, 2.4384;            !- X,Y,Z Vertex 4 {m}

OS:Surface,
<<<<<<< HEAD
  {dbab0c09-212b-403d-8234-17a043fde529}, !- Handle
  Surface 10,                             !- Name
  Wall,                                   !- Surface Type
  ,                                       !- Construction Name
  {9b1e4a67-dc1c-445d-b8dc-d77a70b9f568}, !- Space Name
=======
  {fcec9eb5-96a0-4cc2-86e4-2f9177c48d3d}, !- Handle
  Surface 10,                             !- Name
  Wall,                                   !- Surface Type
  ,                                       !- Construction Name
  {39d15dd1-316e-485e-bb35-71bba52a7803}, !- Space Name
>>>>>>> ed34baf7
  Outdoors,                               !- Outside Boundary Condition
  ,                                       !- Outside Boundary Condition Object
  SunExposed,                             !- Sun Exposure
  WindExposed,                            !- Wind Exposure
  ,                                       !- View Factor to Ground
  ,                                       !- Number of Vertices
  13.6310703908387, 0, 2.4384,            !- X,Y,Z Vertex 1 {m}
  13.6310703908387, 0, 0,                 !- X,Y,Z Vertex 2 {m}
  13.6310703908387, 6.81553519541936, 0,  !- X,Y,Z Vertex 3 {m}
  13.6310703908387, 6.81553519541936, 2.4384; !- X,Y,Z Vertex 4 {m}

OS:Surface,
<<<<<<< HEAD
  {047cfe0f-67e9-4294-a94d-954c87be88f2}, !- Handle
  Surface 11,                             !- Name
  Wall,                                   !- Surface Type
  ,                                       !- Construction Name
  {9b1e4a67-dc1c-445d-b8dc-d77a70b9f568}, !- Space Name
=======
  {88cff237-f7d3-42a0-86a3-7ad42a44cac7}, !- Handle
  Surface 11,                             !- Name
  Wall,                                   !- Surface Type
  ,                                       !- Construction Name
  {39d15dd1-316e-485e-bb35-71bba52a7803}, !- Space Name
>>>>>>> ed34baf7
  Outdoors,                               !- Outside Boundary Condition
  ,                                       !- Outside Boundary Condition Object
  SunExposed,                             !- Sun Exposure
  WindExposed,                            !- Wind Exposure
  ,                                       !- View Factor to Ground
  ,                                       !- Number of Vertices
  0, 0, 2.4384,                           !- X,Y,Z Vertex 1 {m}
  0, 0, 0,                                !- X,Y,Z Vertex 2 {m}
  13.6310703908387, 0, 0,                 !- X,Y,Z Vertex 3 {m}
  13.6310703908387, 0, 2.4384;            !- X,Y,Z Vertex 4 {m}

OS:Surface,
<<<<<<< HEAD
  {b2a277e3-2471-4196-bcc1-27d314d7856d}, !- Handle
  Surface 12,                             !- Name
  RoofCeiling,                            !- Surface Type
  ,                                       !- Construction Name
  {9b1e4a67-dc1c-445d-b8dc-d77a70b9f568}, !- Space Name
  Surface,                                !- Outside Boundary Condition
  {7ac3f5f5-9947-40b0-a192-77066812e468}, !- Outside Boundary Condition Object
=======
  {fb30ba69-40d4-4465-b19b-3de5ac1bb6a6}, !- Handle
  Surface 12,                             !- Name
  RoofCeiling,                            !- Surface Type
  ,                                       !- Construction Name
  {39d15dd1-316e-485e-bb35-71bba52a7803}, !- Space Name
  Surface,                                !- Outside Boundary Condition
  {05e44d4c-effd-46cc-aea3-0c963c0c9108}, !- Outside Boundary Condition Object
>>>>>>> ed34baf7
  NoSun,                                  !- Sun Exposure
  NoWind,                                 !- Wind Exposure
  ,                                       !- View Factor to Ground
  ,                                       !- Number of Vertices
  13.6310703908387, 0, 2.4384,            !- X,Y,Z Vertex 1 {m}
  13.6310703908387, 6.81553519541936, 2.4384, !- X,Y,Z Vertex 2 {m}
  0, 6.81553519541936, 2.4384,            !- X,Y,Z Vertex 3 {m}
  0, 0, 2.4384;                           !- X,Y,Z Vertex 4 {m}

OS:Surface,
<<<<<<< HEAD
  {7ac3f5f5-9947-40b0-a192-77066812e468}, !- Handle
  Surface 13,                             !- Name
  Floor,                                  !- Surface Type
  ,                                       !- Construction Name
  {3e731c7d-777a-41bc-9227-158e824a4bdc}, !- Space Name
  Surface,                                !- Outside Boundary Condition
  {b2a277e3-2471-4196-bcc1-27d314d7856d}, !- Outside Boundary Condition Object
=======
  {05e44d4c-effd-46cc-aea3-0c963c0c9108}, !- Handle
  Surface 13,                             !- Name
  Floor,                                  !- Surface Type
  ,                                       !- Construction Name
  {c204ff2d-079b-43b9-b455-8d55d09a7f22}, !- Space Name
  Surface,                                !- Outside Boundary Condition
  {fb30ba69-40d4-4465-b19b-3de5ac1bb6a6}, !- Outside Boundary Condition Object
>>>>>>> ed34baf7
  NoSun,                                  !- Sun Exposure
  NoWind,                                 !- Wind Exposure
  ,                                       !- View Factor to Ground
  ,                                       !- Number of Vertices
  0, 6.81553519541936, 0,                 !- X,Y,Z Vertex 1 {m}
  13.6310703908387, 6.81553519541936, 0,  !- X,Y,Z Vertex 2 {m}
  13.6310703908387, 0, 0,                 !- X,Y,Z Vertex 3 {m}
  0, 0, 0;                                !- X,Y,Z Vertex 4 {m}

OS:Surface,
<<<<<<< HEAD
  {4e39553c-8bb9-4e71-b8ec-67d3953d9d47}, !- Handle
  Surface 14,                             !- Name
  RoofCeiling,                            !- Surface Type
  ,                                       !- Construction Name
  {3e731c7d-777a-41bc-9227-158e824a4bdc}, !- Space Name
=======
  {0a47fe48-8dac-4b54-bee6-b06d0581a3b6}, !- Handle
  Surface 14,                             !- Name
  RoofCeiling,                            !- Surface Type
  ,                                       !- Construction Name
  {c204ff2d-079b-43b9-b455-8d55d09a7f22}, !- Space Name
>>>>>>> ed34baf7
  Outdoors,                               !- Outside Boundary Condition
  ,                                       !- Outside Boundary Condition Object
  SunExposed,                             !- Sun Exposure
  WindExposed,                            !- Wind Exposure
  ,                                       !- View Factor to Ground
  ,                                       !- Number of Vertices
  13.6310703908387, 3.40776759770968, 1.70388379885484, !- X,Y,Z Vertex 1 {m}
  0, 3.40776759770968, 1.70388379885484,  !- X,Y,Z Vertex 2 {m}
  0, 0, 0,                                !- X,Y,Z Vertex 3 {m}
  13.6310703908387, 0, 0;                 !- X,Y,Z Vertex 4 {m}

OS:Surface,
<<<<<<< HEAD
  {abefd927-ab72-43dd-9eff-380201daa801}, !- Handle
  Surface 15,                             !- Name
  RoofCeiling,                            !- Surface Type
  ,                                       !- Construction Name
  {3e731c7d-777a-41bc-9227-158e824a4bdc}, !- Space Name
=======
  {f54e1189-e96d-4720-bc1a-3becf25ac870}, !- Handle
  Surface 15,                             !- Name
  RoofCeiling,                            !- Surface Type
  ,                                       !- Construction Name
  {c204ff2d-079b-43b9-b455-8d55d09a7f22}, !- Space Name
>>>>>>> ed34baf7
  Outdoors,                               !- Outside Boundary Condition
  ,                                       !- Outside Boundary Condition Object
  SunExposed,                             !- Sun Exposure
  WindExposed,                            !- Wind Exposure
  ,                                       !- View Factor to Ground
  ,                                       !- Number of Vertices
  0, 3.40776759770968, 1.70388379885484,  !- X,Y,Z Vertex 1 {m}
  13.6310703908387, 3.40776759770968, 1.70388379885484, !- X,Y,Z Vertex 2 {m}
  13.6310703908387, 6.81553519541936, 0,  !- X,Y,Z Vertex 3 {m}
  0, 6.81553519541936, 0;                 !- X,Y,Z Vertex 4 {m}

OS:Surface,
<<<<<<< HEAD
  {e4bef15c-775d-43b9-8088-fa340e5bb5d3}, !- Handle
  Surface 16,                             !- Name
  Wall,                                   !- Surface Type
  ,                                       !- Construction Name
  {3e731c7d-777a-41bc-9227-158e824a4bdc}, !- Space Name
=======
  {6374111e-4f4c-4400-af5c-66b72385d58f}, !- Handle
  Surface 16,                             !- Name
  Wall,                                   !- Surface Type
  ,                                       !- Construction Name
  {c204ff2d-079b-43b9-b455-8d55d09a7f22}, !- Space Name
>>>>>>> ed34baf7
  Outdoors,                               !- Outside Boundary Condition
  ,                                       !- Outside Boundary Condition Object
  SunExposed,                             !- Sun Exposure
  WindExposed,                            !- Wind Exposure
  ,                                       !- View Factor to Ground
  ,                                       !- Number of Vertices
  0, 3.40776759770968, 1.70388379885484,  !- X,Y,Z Vertex 1 {m}
  0, 6.81553519541936, 0,                 !- X,Y,Z Vertex 2 {m}
  0, 0, 0;                                !- X,Y,Z Vertex 3 {m}

OS:Surface,
<<<<<<< HEAD
  {176dea31-ec22-43ca-ae4e-28d6d58ad3fb}, !- Handle
  Surface 17,                             !- Name
  Wall,                                   !- Surface Type
  ,                                       !- Construction Name
  {3e731c7d-777a-41bc-9227-158e824a4bdc}, !- Space Name
=======
  {32d61b92-565a-4aa0-93ae-f3cf7162698a}, !- Handle
  Surface 17,                             !- Name
  Wall,                                   !- Surface Type
  ,                                       !- Construction Name
  {c204ff2d-079b-43b9-b455-8d55d09a7f22}, !- Space Name
>>>>>>> ed34baf7
  Outdoors,                               !- Outside Boundary Condition
  ,                                       !- Outside Boundary Condition Object
  SunExposed,                             !- Sun Exposure
  WindExposed,                            !- Wind Exposure
  ,                                       !- View Factor to Ground
  ,                                       !- Number of Vertices
  13.6310703908387, 3.40776759770968, 1.70388379885484, !- X,Y,Z Vertex 1 {m}
  13.6310703908387, 0, 0,                 !- X,Y,Z Vertex 2 {m}
  13.6310703908387, 6.81553519541936, 0;  !- X,Y,Z Vertex 3 {m}

OS:Space,
<<<<<<< HEAD
  {3e731c7d-777a-41bc-9227-158e824a4bdc}, !- Handle
  unfinished attic space,                 !- Name
  {47aae4dd-495d-4f55-b00a-17f28411216e}, !- Space Type Name
=======
  {c204ff2d-079b-43b9-b455-8d55d09a7f22}, !- Handle
  unfinished attic space,                 !- Name
  {890ad69f-05db-4638-8260-8b4bc1fc19ad}, !- Space Type Name
>>>>>>> ed34baf7
  ,                                       !- Default Construction Set Name
  ,                                       !- Default Schedule Set Name
  -0,                                     !- Direction of Relative North {deg}
  0,                                      !- X Origin {m}
  0,                                      !- Y Origin {m}
  4.8768,                                 !- Z Origin {m}
  ,                                       !- Building Story Name
<<<<<<< HEAD
  {d1ec76f6-0893-4318-af5d-70a62be34161}; !- Thermal Zone Name

OS:ThermalZone,
  {d1ec76f6-0893-4318-af5d-70a62be34161}, !- Handle
=======
  {4ab27b98-c8ed-4f50-b742-025d487626b1}; !- Thermal Zone Name

OS:ThermalZone,
  {4ab27b98-c8ed-4f50-b742-025d487626b1}, !- Handle
>>>>>>> ed34baf7
  unfinished attic zone,                  !- Name
  ,                                       !- Multiplier
  ,                                       !- Ceiling Height {m}
  ,                                       !- Volume {m3}
  ,                                       !- Floor Area {m2}
  ,                                       !- Zone Inside Convection Algorithm
  ,                                       !- Zone Outside Convection Algorithm
  ,                                       !- Zone Conditioning Equipment List Name
<<<<<<< HEAD
  {e967e980-2772-4560-bd29-502fe1ef752f}, !- Zone Air Inlet Port List
  {eb7272f5-e111-4d30-9b55-f6f5b650d241}, !- Zone Air Exhaust Port List
  {6dd9678e-0c71-4aec-ba80-6cfd9a272426}, !- Zone Air Node Name
  {bbeb3dd4-c188-4211-83b7-2782801c81a5}, !- Zone Return Air Port List
=======
  {a3a874f4-b7f6-4797-851d-61ba208cea0a}, !- Zone Air Inlet Port List
  {80ff54b5-f4b7-4a8e-8f4f-1057cf5b8103}, !- Zone Air Exhaust Port List
  {672ed60b-a63e-4bc7-b3c0-3873e2fea344}, !- Zone Air Node Name
  {94b9877f-596d-45c6-a4e8-e074f23d3e46}, !- Zone Return Air Port List
>>>>>>> ed34baf7
  ,                                       !- Primary Daylighting Control Name
  ,                                       !- Fraction of Zone Controlled by Primary Daylighting Control
  ,                                       !- Secondary Daylighting Control Name
  ,                                       !- Fraction of Zone Controlled by Secondary Daylighting Control
  ,                                       !- Illuminance Map Name
  ,                                       !- Group Rendering Name
  ,                                       !- Thermostat Name
  No;                                     !- Use Ideal Air Loads

OS:Node,
<<<<<<< HEAD
  {4d66b896-1bd7-4508-b629-c745564a1098}, !- Handle
  Node 2,                                 !- Name
  {6dd9678e-0c71-4aec-ba80-6cfd9a272426}, !- Inlet Port
  ;                                       !- Outlet Port

OS:Connection,
  {6dd9678e-0c71-4aec-ba80-6cfd9a272426}, !- Handle
  {71d808d4-9f83-479a-9e2e-8308282aee41}, !- Name
  {d1ec76f6-0893-4318-af5d-70a62be34161}, !- Source Object
  11,                                     !- Outlet Port
  {4d66b896-1bd7-4508-b629-c745564a1098}, !- Target Object
  2;                                      !- Inlet Port

OS:PortList,
  {e967e980-2772-4560-bd29-502fe1ef752f}, !- Handle
  {1ce75da2-723c-4b78-92e9-e22e3c036f6b}, !- Name
  {d1ec76f6-0893-4318-af5d-70a62be34161}; !- HVAC Component

OS:PortList,
  {eb7272f5-e111-4d30-9b55-f6f5b650d241}, !- Handle
  {fc2206f1-936b-4674-9c55-582cecb7db81}, !- Name
  {d1ec76f6-0893-4318-af5d-70a62be34161}; !- HVAC Component

OS:PortList,
  {bbeb3dd4-c188-4211-83b7-2782801c81a5}, !- Handle
  {17a11558-2423-4e6b-98d9-a8c416a62e18}, !- Name
  {d1ec76f6-0893-4318-af5d-70a62be34161}; !- HVAC Component

OS:Sizing:Zone,
  {cc250e02-d5ca-4aaf-87ab-4e2da822cd37}, !- Handle
  {d1ec76f6-0893-4318-af5d-70a62be34161}, !- Zone or ZoneList Name
=======
  {964ef28d-7867-4277-af93-c19676fa5a1b}, !- Handle
  Node 2,                                 !- Name
  {672ed60b-a63e-4bc7-b3c0-3873e2fea344}, !- Inlet Port
  ;                                       !- Outlet Port

OS:Connection,
  {672ed60b-a63e-4bc7-b3c0-3873e2fea344}, !- Handle
  {1cfcb3dd-5226-4a3d-859b-9193fb5459c7}, !- Name
  {4ab27b98-c8ed-4f50-b742-025d487626b1}, !- Source Object
  11,                                     !- Outlet Port
  {964ef28d-7867-4277-af93-c19676fa5a1b}, !- Target Object
  2;                                      !- Inlet Port

OS:PortList,
  {a3a874f4-b7f6-4797-851d-61ba208cea0a}, !- Handle
  {f2427990-b7a1-499b-8324-1f93171a124f}, !- Name
  {4ab27b98-c8ed-4f50-b742-025d487626b1}; !- HVAC Component

OS:PortList,
  {80ff54b5-f4b7-4a8e-8f4f-1057cf5b8103}, !- Handle
  {b01a9458-6965-427e-980b-ba20d4edb65e}, !- Name
  {4ab27b98-c8ed-4f50-b742-025d487626b1}; !- HVAC Component

OS:PortList,
  {94b9877f-596d-45c6-a4e8-e074f23d3e46}, !- Handle
  {c010f430-165d-4f74-ae6f-2313065074b5}, !- Name
  {4ab27b98-c8ed-4f50-b742-025d487626b1}; !- HVAC Component

OS:Sizing:Zone,
  {15eace2d-2dd7-458b-a305-83b1634d88a3}, !- Handle
  {4ab27b98-c8ed-4f50-b742-025d487626b1}, !- Zone or ZoneList Name
>>>>>>> ed34baf7
  SupplyAirTemperature,                   !- Zone Cooling Design Supply Air Temperature Input Method
  14,                                     !- Zone Cooling Design Supply Air Temperature {C}
  11.11,                                  !- Zone Cooling Design Supply Air Temperature Difference {deltaC}
  SupplyAirTemperature,                   !- Zone Heating Design Supply Air Temperature Input Method
  40,                                     !- Zone Heating Design Supply Air Temperature {C}
  11.11,                                  !- Zone Heating Design Supply Air Temperature Difference {deltaC}
  0.0085,                                 !- Zone Cooling Design Supply Air Humidity Ratio {kg-H2O/kg-air}
  0.008,                                  !- Zone Heating Design Supply Air Humidity Ratio {kg-H2O/kg-air}
  ,                                       !- Zone Heating Sizing Factor
  ,                                       !- Zone Cooling Sizing Factor
  DesignDay,                              !- Cooling Design Air Flow Method
  ,                                       !- Cooling Design Air Flow Rate {m3/s}
  ,                                       !- Cooling Minimum Air Flow per Zone Floor Area {m3/s-m2}
  ,                                       !- Cooling Minimum Air Flow {m3/s}
  ,                                       !- Cooling Minimum Air Flow Fraction
  DesignDay,                              !- Heating Design Air Flow Method
  ,                                       !- Heating Design Air Flow Rate {m3/s}
  ,                                       !- Heating Maximum Air Flow per Zone Floor Area {m3/s-m2}
  ,                                       !- Heating Maximum Air Flow {m3/s}
  ,                                       !- Heating Maximum Air Flow Fraction
  ,                                       !- Design Zone Air Distribution Effectiveness in Cooling Mode
  ,                                       !- Design Zone Air Distribution Effectiveness in Heating Mode
  No,                                     !- Account for Dedicated Outdoor Air System
  NeutralSupplyAir,                       !- Dedicated Outdoor Air System Control Strategy
  autosize,                               !- Dedicated Outdoor Air Low Setpoint Temperature for Design {C}
  autosize;                               !- Dedicated Outdoor Air High Setpoint Temperature for Design {C}

OS:ZoneHVAC:EquipmentList,
<<<<<<< HEAD
  {04f93205-5386-4d00-8b22-cf517e05f919}, !- Handle
  Zone HVAC Equipment List 2,             !- Name
  {d1ec76f6-0893-4318-af5d-70a62be34161}; !- Thermal Zone

OS:SpaceType,
  {47aae4dd-495d-4f55-b00a-17f28411216e}, !- Handle
=======
  {63d01893-3215-4443-83e2-1c05ae6e2ca6}, !- Handle
  Zone HVAC Equipment List 2,             !- Name
  {4ab27b98-c8ed-4f50-b742-025d487626b1}; !- Thermal Zone

OS:SpaceType,
  {890ad69f-05db-4638-8260-8b4bc1fc19ad}, !- Handle
>>>>>>> ed34baf7
  Space Type 2,                           !- Name
  ,                                       !- Default Construction Set Name
  ,                                       !- Default Schedule Set Name
  ,                                       !- Group Rendering Name
  ,                                       !- Design Specification Outdoor Air Object Name
  ,                                       !- Standards Template
  ,                                       !- Standards Building Type
  unfinished attic;                       !- Standards Space Type

OS:BuildingUnit,
<<<<<<< HEAD
  {84669fe2-65d4-4dd2-8c3f-27999b4b812e}, !- Handle
=======
  {16423084-625e-4b40-b12b-5fefff7acb6e}, !- Handle
>>>>>>> ed34baf7
  unit 1,                                 !- Name
  ,                                       !- Rendering Color
  Residential;                            !- Building Unit Type

OS:Building,
<<<<<<< HEAD
  {1d834c5b-b072-4e00-bad8-6a7dfd804ac8}, !- Handle
=======
  {2e4b04c5-728b-46f2-a49d-c574f7f37cba}, !- Handle
>>>>>>> ed34baf7
  Building 1,                             !- Name
  ,                                       !- Building Sector Type
  0,                                      !- North Axis {deg}
  ,                                       !- Nominal Floor to Floor Height {m}
  ,                                       !- Space Type Name
  ,                                       !- Default Construction Set Name
  ,                                       !- Default Schedule Set Name
  2,                                      !- Standards Number of Stories
  2,                                      !- Standards Number of Above Ground Stories
  ,                                       !- Standards Template
  singlefamilydetached,                   !- Standards Building Type
  1;                                      !- Standards Number of Living Units

OS:AdditionalProperties,
<<<<<<< HEAD
  {811b581d-ff8d-47ef-bcbb-78bc67944d85}, !- Handle
  {1d834c5b-b072-4e00-bad8-6a7dfd804ac8}, !- Object Name
=======
  {fe93be11-bab5-4866-95f7-f0f0838fca8b}, !- Handle
  {2e4b04c5-728b-46f2-a49d-c574f7f37cba}, !- Object Name
>>>>>>> ed34baf7
  Total Units Represented,                !- Feature Name 1
  Integer,                                !- Feature Data Type 1
  1,                                      !- Feature Value 1
  Total Units Modeled,                    !- Feature Name 2
  Integer,                                !- Feature Data Type 2
  1;                                      !- Feature Value 2

OS:AdditionalProperties,
<<<<<<< HEAD
  {94feb946-8d5d-4f05-ac90-63469d53348d}, !- Handle
  {84669fe2-65d4-4dd2-8c3f-27999b4b812e}, !- Object Name
=======
  {2ca99140-7847-47ab-b276-6e4a25223b49}, !- Handle
  {16423084-625e-4b40-b12b-5fefff7acb6e}, !- Object Name
>>>>>>> ed34baf7
  NumberOfBedrooms,                       !- Feature Name 1
  Integer,                                !- Feature Data Type 1
  3,                                      !- Feature Value 1
  NumberOfBathrooms,                      !- Feature Name 2
  Double,                                 !- Feature Data Type 2
  2;                                      !- Feature Value 2

OS:Schedule:Day,
<<<<<<< HEAD
  {9cb87334-6dcf-45f4-8263-d0bf0e7fc4d8}, !- Handle
=======
  {8cd08308-471f-4fdb-8967-ab5c4559f26d}, !- Handle
>>>>>>> ed34baf7
  Schedule Day 1,                         !- Name
  ,                                       !- Schedule Type Limits Name
  ,                                       !- Interpolate to Timestep
  24,                                     !- Hour 1
  0,                                      !- Minute 1
  0;                                      !- Value Until Time 1

OS:Schedule:Day,
<<<<<<< HEAD
  {f2de78c7-02d5-4925-abc2-59d65197bd3f}, !- Handle
=======
  {3681270a-9d35-4737-8e87-5655e55c7ba5}, !- Handle
>>>>>>> ed34baf7
  Schedule Day 2,                         !- Name
  ,                                       !- Schedule Type Limits Name
  ,                                       !- Interpolate to Timestep
  24,                                     !- Hour 1
  0,                                      !- Minute 1
  1;                                      !- Value Until Time 1

OS:WeatherFile,
<<<<<<< HEAD
  {f96d8fc0-f837-46aa-bb62-bd6f94878fab}, !- Handle
=======
  {10c2e546-3e83-41e3-afc2-420fd9cd07d1}, !- Handle
>>>>>>> ed34baf7
  Denver Intl Ap,                         !- City
  CO,                                     !- State Province Region
  USA,                                    !- Country
  TMY3,                                   !- Data Source
  725650,                                 !- WMO Number
  39.83,                                  !- Latitude {deg}
  -104.65,                                !- Longitude {deg}
  -7,                                     !- Time Zone {hr}
  1650,                                   !- Elevation {m}
  file:../weather/USA_CO_Denver.Intl.AP.725650_TMY3.epw, !- Url
  E23378AA;                               !- Checksum

OS:AdditionalProperties,
<<<<<<< HEAD
  {edb422ad-eeec-44d4-9fe2-ac95fb59b5ca}, !- Handle
  {f96d8fc0-f837-46aa-bb62-bd6f94878fab}, !- Object Name
=======
  {39892f21-fa4a-4e08-8f70-35a0644ff14c}, !- Handle
  {10c2e546-3e83-41e3-afc2-420fd9cd07d1}, !- Object Name
>>>>>>> ed34baf7
  EPWHeaderCity,                          !- Feature Name 1
  String,                                 !- Feature Data Type 1
  Denver Intl Ap,                         !- Feature Value 1
  EPWHeaderState,                         !- Feature Name 2
  String,                                 !- Feature Data Type 2
  CO,                                     !- Feature Value 2
  EPWHeaderCountry,                       !- Feature Name 3
  String,                                 !- Feature Data Type 3
  USA,                                    !- Feature Value 3
  EPWHeaderDataSource,                    !- Feature Name 4
  String,                                 !- Feature Data Type 4
  TMY3,                                   !- Feature Value 4
  EPWHeaderStation,                       !- Feature Name 5
  String,                                 !- Feature Data Type 5
  725650,                                 !- Feature Value 5
  EPWHeaderLatitude,                      !- Feature Name 6
  Double,                                 !- Feature Data Type 6
  39.829999999999998,                     !- Feature Value 6
  EPWHeaderLongitude,                     !- Feature Name 7
  Double,                                 !- Feature Data Type 7
  -104.65000000000001,                    !- Feature Value 7
  EPWHeaderTimezone,                      !- Feature Name 8
  Double,                                 !- Feature Data Type 8
  -7,                                     !- Feature Value 8
  EPWHeaderAltitude,                      !- Feature Name 9
  Double,                                 !- Feature Data Type 9
  5413.3858267716532,                     !- Feature Value 9
  EPWHeaderLocalPressure,                 !- Feature Name 10
  Double,                                 !- Feature Data Type 10
  0.81937567683596546,                    !- Feature Value 10
  EPWHeaderRecordsPerHour,                !- Feature Name 11
  Double,                                 !- Feature Data Type 11
  0,                                      !- Feature Value 11
  EPWDataAnnualAvgDrybulb,                !- Feature Name 12
  Double,                                 !- Feature Data Type 12
  51.575616438356228,                     !- Feature Value 12
  EPWDataAnnualMinDrybulb,                !- Feature Name 13
  Double,                                 !- Feature Data Type 13
  -2.9200000000000017,                    !- Feature Value 13
  EPWDataAnnualMaxDrybulb,                !- Feature Name 14
  Double,                                 !- Feature Data Type 14
  104,                                    !- Feature Value 14
  EPWDataCDD50F,                          !- Feature Name 15
  Double,                                 !- Feature Data Type 15
  3072.2925000000005,                     !- Feature Value 15
  EPWDataCDD65F,                          !- Feature Name 16
  Double,                                 !- Feature Data Type 16
  883.62000000000035,                     !- Feature Value 16
  EPWDataHDD50F,                          !- Feature Name 17
  Double,                                 !- Feature Data Type 17
  2497.1925000000001,                     !- Feature Value 17
  EPWDataHDD65F,                          !- Feature Name 18
  Double,                                 !- Feature Data Type 18
  5783.5200000000013,                     !- Feature Value 18
  EPWDataAnnualAvgWindspeed,              !- Feature Name 19
  Double,                                 !- Feature Data Type 19
  3.9165296803649667,                     !- Feature Value 19
  EPWDataMonthlyAvgDrybulbs,              !- Feature Name 20
  String,                                 !- Feature Data Type 20
  33.4191935483871&#4431.90142857142857&#4443.02620967741937&#4442.48624999999999&#4459.877741935483854&#4473.57574999999997&#4472.07975806451608&#4472.70008064516134&#4466.49200000000006&#4450.079112903225806&#4437.218250000000005&#4434.582177419354835, !- Feature Value 20
  EPWDataGroundMonthlyTemps,              !- Feature Name 21
  String,                                 !- Feature Data Type 21
  44.08306285945173&#4440.89570904991865&#4440.64045432632048&#4442.153016571250646&#4448.225111118704206&#4454.268919273837525&#4459.508577937551024&#4462.82777283423508&#4463.10975667174995&#4460.41014950381947&#4455.304105212311526&#4449.445696474514364, !- Feature Value 21
  EPWDataWSF,                             !- Feature Name 22
  Double,                                 !- Feature Data Type 22
  0.58999999999999997,                    !- Feature Value 22
  EPWDataMonthlyAvgDailyHighDrybulbs,     !- Feature Name 23
  String,                                 !- Feature Data Type 23
  47.41032258064516&#4446.58642857142857&#4455.15032258064517&#4453.708&#4472.80193548387098&#4488.67600000000002&#4486.1858064516129&#4485.87225806451613&#4482.082&#4463.18064516129033&#4448.73400000000001&#4448.87935483870968, !- Feature Value 23
  EPWDataMonthlyAvgDailyLowDrybulbs,      !- Feature Name 24
  String,                                 !- Feature Data Type 24
  19.347741935483874&#4419.856428571428573&#4430.316129032258065&#4431.112&#4447.41612903225806&#4457.901999999999994&#4459.063870967741934&#4460.956774193548384&#4452.352000000000004&#4438.41612903225806&#4427.002000000000002&#4423.02903225806451, !- Feature Value 24
  EPWDesignHeatingDrybulb,                !- Feature Name 25
  Double,                                 !- Feature Data Type 25
  12.02,                                  !- Feature Value 25
  EPWDesignHeatingWindspeed,              !- Feature Name 26
  Double,                                 !- Feature Data Type 26
  2.8062500000000004,                     !- Feature Value 26
  EPWDesignCoolingDrybulb,                !- Feature Name 27
  Double,                                 !- Feature Data Type 27
  91.939999999999998,                     !- Feature Value 27
  EPWDesignCoolingWetbulb,                !- Feature Name 28
  Double,                                 !- Feature Data Type 28
  59.95131430195849,                      !- Feature Value 28
  EPWDesignCoolingHumidityRatio,          !- Feature Name 29
  Double,                                 !- Feature Data Type 29
  0.0059161086834698092,                  !- Feature Value 29
  EPWDesignCoolingWindspeed,              !- Feature Name 30
  Double,                                 !- Feature Data Type 30
  3.7999999999999989,                     !- Feature Value 30
  EPWDesignDailyTemperatureRange,         !- Feature Name 31
  Double,                                 !- Feature Data Type 31
  24.915483870967748,                     !- Feature Value 31
  EPWDesignDehumidDrybulb,                !- Feature Name 32
  Double,                                 !- Feature Data Type 32
  67.996785714285721,                     !- Feature Value 32
  EPWDesignDehumidHumidityRatio,          !- Feature Name 33
  Double,                                 !- Feature Data Type 33
  0.012133744170488724,                   !- Feature Value 33
  EPWDesignCoolingDirectNormal,           !- Feature Name 34
  Double,                                 !- Feature Data Type 34
  985,                                    !- Feature Value 34
  EPWDesignCoolingDiffuseHorizontal,      !- Feature Name 35
  Double,                                 !- Feature Data Type 35
  84;                                     !- Feature Value 35

<<<<<<< HEAD
OS:YearDescription,
  {606f1b87-0702-431b-bd56-cecabb8cb378}, !- Handle
  ,                                       !- Calendar Year
  Monday;                                 !- Day of Week for Start Day

OS:Site,
  {b6dd25d0-b66f-41a6-8b70-14198c3b6bf6}, !- Handle
=======
OS:Site,
  {ccad54b1-1069-4c5f-b294-6efde3b1e32d}, !- Handle
>>>>>>> ed34baf7
  Denver Intl Ap_CO_USA,                  !- Name
  39.83,                                  !- Latitude {deg}
  -104.65,                                !- Longitude {deg}
  -7,                                     !- Time Zone {hr}
  1650,                                   !- Elevation {m}
  ;                                       !- Terrain

OS:ClimateZones,
<<<<<<< HEAD
  {4163582f-2c94-40ed-82a2-397d07e8c481}, !- Handle
=======
  {adad94c2-d4f9-4b1b-8706-5550123b05fc}, !- Handle
>>>>>>> ed34baf7
  ,                                       !- Active Institution
  ,                                       !- Active Year
  ,                                       !- Climate Zone Institution Name 1
  ,                                       !- Climate Zone Document Name 1
  ,                                       !- Climate Zone Document Year 1
  ,                                       !- Climate Zone Value 1
  Building America,                       !- Climate Zone Institution Name 2
  ,                                       !- Climate Zone Document Name 2
  0,                                      !- Climate Zone Document Year 2
  Cold;                                   !- Climate Zone Value 2

OS:Site:WaterMainsTemperature,
<<<<<<< HEAD
  {9bbbd989-1649-4eb7-bc53-82f95cac4eae}, !- Handle
=======
  {aec89473-8365-4675-ab8d-6b32fa104071}, !- Handle
>>>>>>> ed34baf7
  Correlation,                            !- Calculation Method
  ,                                       !- Temperature Schedule Name
  10.8753424657535,                       !- Annual Average Outdoor Air Temperature {C}
  23.1524007936508;                       !- Maximum Difference In Monthly Average Outdoor Air Temperatures {deltaC}

OS:RunPeriodControl:DaylightSavingTime,
<<<<<<< HEAD
  {8a199632-5848-43ae-b5a0-c8610d626608}, !- Handle
=======
  {0626c662-5d04-43f2-b6d8-410620c82aef}, !- Handle
>>>>>>> ed34baf7
  4/7,                                    !- Start Date
  10/26;                                  !- End Date

OS:Site:GroundTemperature:Deep,
<<<<<<< HEAD
  {91a71644-7393-475a-bdd7-98983125435b}, !- Handle
=======
  {a2fe2209-91b6-4524-9955-9709afb03dab}, !- Handle
>>>>>>> ed34baf7
  10.8753424657535,                       !- January Deep Ground Temperature {C}
  10.8753424657535,                       !- February Deep Ground Temperature {C}
  10.8753424657535,                       !- March Deep Ground Temperature {C}
  10.8753424657535,                       !- April Deep Ground Temperature {C}
  10.8753424657535,                       !- May Deep Ground Temperature {C}
  10.8753424657535,                       !- June Deep Ground Temperature {C}
  10.8753424657535,                       !- July Deep Ground Temperature {C}
  10.8753424657535,                       !- August Deep Ground Temperature {C}
  10.8753424657535,                       !- September Deep Ground Temperature {C}
  10.8753424657535,                       !- October Deep Ground Temperature {C}
  10.8753424657535,                       !- November Deep Ground Temperature {C}
  10.8753424657535;                       !- December Deep Ground Temperature {C}
<|MERGE_RESOLUTION|>--- conflicted
+++ resolved
@@ -1,53 +1,26 @@
 !- NOTE: Auto-generated from /test/osw_files/SFD_2000sqft_2story_SL_UA_Denver.osw
 
 OS:Version,
-<<<<<<< HEAD
-  {f0b6f459-df37-4bba-a339-0edaf79a760e}, !- Handle
-  2.8.1;                                  !- Version Identifier
-
-OS:SimulationControl,
-  {a47f07e7-6a85-4425-b9dd-95df005fff14}, !- Handle
-=======
   {d5645ade-07e4-4d25-9ec2-88a3aee44b65}, !- Handle
   2.8.0;                                  !- Version Identifier
 
 OS:SimulationControl,
   {87b417d1-5911-49f1-ab45-ded76d42a104}, !- Handle
->>>>>>> ed34baf7
   ,                                       !- Do Zone Sizing Calculation
   ,                                       !- Do System Sizing Calculation
   ,                                       !- Do Plant Sizing Calculation
   No;                                     !- Run Simulation for Sizing Periods
 
 OS:Timestep,
-<<<<<<< HEAD
-  {9d6469f4-15d9-4230-b05a-64bcca1d0c4a}, !- Handle
-  6;                                      !- Number of Timesteps per Hour
-
-OS:ShadowCalculation,
-  {6925efa6-d973-4137-876b-acd1189c3fc2}, !- Handle
-=======
   {963aa64a-2226-487d-b21c-902e28e41b02}, !- Handle
   6;                                      !- Number of Timesteps per Hour
 
 OS:ShadowCalculation,
   {02622fca-985c-4d6e-ac5a-c2cbe1bf5b27}, !- Handle
->>>>>>> ed34baf7
   20,                                     !- Calculation Frequency
   200;                                    !- Maximum Figures in Shadow Overlap Calculations
 
 OS:SurfaceConvectionAlgorithm:Outside,
-<<<<<<< HEAD
-  {908afe30-d8b6-43ff-b9d2-bd4bc9f2971a}, !- Handle
-  DOE-2;                                  !- Algorithm
-
-OS:SurfaceConvectionAlgorithm:Inside,
-  {10a5e29b-e915-4645-8cf3-e8ce4041df0e}, !- Handle
-  TARP;                                   !- Algorithm
-
-OS:ZoneCapacitanceMultiplier:ResearchSpecial,
-  {7b70f97f-7318-4e95-b316-a8c6790d76d3}, !- Handle
-=======
   {258453f1-5323-4965-9e3f-3b3045b814c8}, !- Handle
   DOE-2;                                  !- Algorithm
 
@@ -57,17 +30,12 @@
 
 OS:ZoneCapacitanceMultiplier:ResearchSpecial,
   {ec5a4e82-0258-432c-bb06-26e8e9e7f37d}, !- Handle
->>>>>>> ed34baf7
   ,                                       !- Temperature Capacity Multiplier
   15,                                     !- Humidity Capacity Multiplier
   ;                                       !- Carbon Dioxide Capacity Multiplier
 
 OS:RunPeriod,
-<<<<<<< HEAD
-  {21ef923c-7336-457a-b1ea-a8a3bd2b03ed}, !- Handle
-=======
   {4cdacbc0-dfed-45e2-859b-7c036f559622}, !- Handle
->>>>>>> ed34baf7
   Run Period 1,                           !- Name
   1,                                      !- Begin Month
   1,                                      !- Begin Day of Month
@@ -87,11 +55,7 @@
   ;                                       !- Is Leap Year
 
 OS:ThermalZone,
-<<<<<<< HEAD
-  {7baed8e6-3c74-4262-820a-1b740fa01012}, !- Handle
-=======
   {56054039-82b4-4b6b-9230-f3fb6c07e9a5}, !- Handle
->>>>>>> ed34baf7
   living zone,                            !- Name
   ,                                       !- Multiplier
   ,                                       !- Ceiling Height {m}
@@ -100,17 +64,10 @@
   ,                                       !- Zone Inside Convection Algorithm
   ,                                       !- Zone Outside Convection Algorithm
   ,                                       !- Zone Conditioning Equipment List Name
-<<<<<<< HEAD
-  {ecba089d-b962-4d79-8d0c-aa181d122091}, !- Zone Air Inlet Port List
-  {0c6013ea-b951-437c-8ddc-7c2c80801b0f}, !- Zone Air Exhaust Port List
-  {965b1c9f-e6a5-4a0a-b571-0c51e07cbf79}, !- Zone Air Node Name
-  {85c6d1d9-3c44-4fc5-94b9-a38558441f40}, !- Zone Return Air Port List
-=======
   {15a9edac-ab4f-44de-bb83-c52a21f80df4}, !- Zone Air Inlet Port List
   {c0c24792-f312-4da7-b05e-04a7340514fc}, !- Zone Air Exhaust Port List
   {20f03333-2e36-40e0-8f19-f114dfad121f}, !- Zone Air Node Name
   {b2383d6d-46ae-417a-a756-32cf8cb99d3d}, !- Zone Return Air Port List
->>>>>>> ed34baf7
   ,                                       !- Primary Daylighting Control Name
   ,                                       !- Fraction of Zone Controlled by Primary Daylighting Control
   ,                                       !- Secondary Daylighting Control Name
@@ -121,39 +78,6 @@
   No;                                     !- Use Ideal Air Loads
 
 OS:Node,
-<<<<<<< HEAD
-  {3bd2737f-ba5b-4ea7-aa64-a5a08317e1c5}, !- Handle
-  Node 1,                                 !- Name
-  {965b1c9f-e6a5-4a0a-b571-0c51e07cbf79}, !- Inlet Port
-  ;                                       !- Outlet Port
-
-OS:Connection,
-  {965b1c9f-e6a5-4a0a-b571-0c51e07cbf79}, !- Handle
-  {d1e92c84-2109-4534-ab3d-9ae0f2c9b272}, !- Name
-  {7baed8e6-3c74-4262-820a-1b740fa01012}, !- Source Object
-  11,                                     !- Outlet Port
-  {3bd2737f-ba5b-4ea7-aa64-a5a08317e1c5}, !- Target Object
-  2;                                      !- Inlet Port
-
-OS:PortList,
-  {ecba089d-b962-4d79-8d0c-aa181d122091}, !- Handle
-  {f6c2e05b-3a90-406e-83ae-26ae3198284f}, !- Name
-  {7baed8e6-3c74-4262-820a-1b740fa01012}; !- HVAC Component
-
-OS:PortList,
-  {0c6013ea-b951-437c-8ddc-7c2c80801b0f}, !- Handle
-  {616da3e7-bfb0-45ce-a4de-839bd4544305}, !- Name
-  {7baed8e6-3c74-4262-820a-1b740fa01012}; !- HVAC Component
-
-OS:PortList,
-  {85c6d1d9-3c44-4fc5-94b9-a38558441f40}, !- Handle
-  {30644980-6e7b-4687-8c8e-6968d21b15ac}, !- Name
-  {7baed8e6-3c74-4262-820a-1b740fa01012}; !- HVAC Component
-
-OS:Sizing:Zone,
-  {e8bed9fa-5639-4b4c-b958-79279ae6e287}, !- Handle
-  {7baed8e6-3c74-4262-820a-1b740fa01012}, !- Zone or ZoneList Name
-=======
   {8cd8e9cf-29d0-455e-beb7-fc161740cd74}, !- Handle
   Node 1,                                 !- Name
   {20f03333-2e36-40e0-8f19-f114dfad121f}, !- Inlet Port
@@ -185,7 +109,6 @@
 OS:Sizing:Zone,
   {cf7182a1-ab59-4a14-b5ed-59ff7c2c6950}, !- Handle
   {56054039-82b4-4b6b-9230-f3fb6c07e9a5}, !- Zone or ZoneList Name
->>>>>>> ed34baf7
   SupplyAirTemperature,                   !- Zone Cooling Design Supply Air Temperature Input Method
   14,                                     !- Zone Cooling Design Supply Air Temperature {C}
   11.11,                                  !- Zone Cooling Design Supply Air Temperature Difference {deltaC}
@@ -214,16 +137,6 @@
   autosize;                               !- Dedicated Outdoor Air High Setpoint Temperature for Design {C}
 
 OS:ZoneHVAC:EquipmentList,
-<<<<<<< HEAD
-  {006d11b2-befd-4072-bff7-d999a89d7186}, !- Handle
-  Zone HVAC Equipment List 1,             !- Name
-  {7baed8e6-3c74-4262-820a-1b740fa01012}; !- Thermal Zone
-
-OS:Space,
-  {04cd48c0-dcab-4521-9d54-353cc6dcf1ba}, !- Handle
-  living space,                           !- Name
-  {ac9372e4-4bc8-4c59-9405-5e1649396221}, !- Space Type Name
-=======
   {748d3653-f946-4090-a204-89c20b019bbc}, !- Handle
   Zone HVAC Equipment List 1,             !- Name
   {56054039-82b4-4b6b-9230-f3fb6c07e9a5}; !- Thermal Zone
@@ -232,7 +145,6 @@
   {05544832-ebd1-4512-80a5-89918ed5862d}, !- Handle
   living space,                           !- Name
   {5c33c434-ad43-4556-9a72-359dd574e495}, !- Space Type Name
->>>>>>> ed34baf7
   ,                                       !- Default Construction Set Name
   ,                                       !- Default Schedule Set Name
   -0,                                     !- Direction of Relative North {deg}
@@ -240,19 +152,6 @@
   0,                                      !- Y Origin {m}
   0,                                      !- Z Origin {m}
   ,                                       !- Building Story Name
-<<<<<<< HEAD
-  {7baed8e6-3c74-4262-820a-1b740fa01012}, !- Thermal Zone Name
-  ,                                       !- Part of Total Floor Area
-  ,                                       !- Design Specification Outdoor Air Object Name
-  {84669fe2-65d4-4dd2-8c3f-27999b4b812e}; !- Building Unit Name
-
-OS:Surface,
-  {e64e543a-6b1e-4b5f-97f6-86ee04ec6487}, !- Handle
-  Surface 1,                              !- Name
-  Floor,                                  !- Surface Type
-  ,                                       !- Construction Name
-  {04cd48c0-dcab-4521-9d54-353cc6dcf1ba}, !- Space Name
-=======
   {56054039-82b4-4b6b-9230-f3fb6c07e9a5}, !- Thermal Zone Name
   ,                                       !- Part of Total Floor Area
   ,                                       !- Design Specification Outdoor Air Object Name
@@ -264,7 +163,6 @@
   Floor,                                  !- Surface Type
   ,                                       !- Construction Name
   {05544832-ebd1-4512-80a5-89918ed5862d}, !- Space Name
->>>>>>> ed34baf7
   Foundation,                             !- Outside Boundary Condition
   ,                                       !- Outside Boundary Condition Object
   NoSun,                                  !- Sun Exposure
@@ -277,19 +175,11 @@
   13.6310703908387, 0, 0;                 !- X,Y,Z Vertex 4 {m}
 
 OS:Surface,
-<<<<<<< HEAD
-  {7bf52d4e-712e-4f59-af35-38aa5cd822e1}, !- Handle
-  Surface 2,                              !- Name
-  Wall,                                   !- Surface Type
-  ,                                       !- Construction Name
-  {04cd48c0-dcab-4521-9d54-353cc6dcf1ba}, !- Space Name
-=======
   {d01cf290-df98-4a0e-a0f2-0ce53df82cc1}, !- Handle
   Surface 2,                              !- Name
   Wall,                                   !- Surface Type
   ,                                       !- Construction Name
   {05544832-ebd1-4512-80a5-89918ed5862d}, !- Space Name
->>>>>>> ed34baf7
   Outdoors,                               !- Outside Boundary Condition
   ,                                       !- Outside Boundary Condition Object
   SunExposed,                             !- Sun Exposure
@@ -302,19 +192,11 @@
   0, 0, 2.4384;                           !- X,Y,Z Vertex 4 {m}
 
 OS:Surface,
-<<<<<<< HEAD
-  {39ff32af-7f1e-47a3-8391-6ae9177ab553}, !- Handle
-  Surface 3,                              !- Name
-  Wall,                                   !- Surface Type
-  ,                                       !- Construction Name
-  {04cd48c0-dcab-4521-9d54-353cc6dcf1ba}, !- Space Name
-=======
   {0ab9b529-c6e0-444b-b70c-c4168f252621}, !- Handle
   Surface 3,                              !- Name
   Wall,                                   !- Surface Type
   ,                                       !- Construction Name
   {05544832-ebd1-4512-80a5-89918ed5862d}, !- Space Name
->>>>>>> ed34baf7
   Outdoors,                               !- Outside Boundary Condition
   ,                                       !- Outside Boundary Condition Object
   SunExposed,                             !- Sun Exposure
@@ -327,19 +209,11 @@
   0, 6.81553519541936, 2.4384;            !- X,Y,Z Vertex 4 {m}
 
 OS:Surface,
-<<<<<<< HEAD
-  {7b6ce5a1-352a-4973-bf6d-8c025533295e}, !- Handle
-  Surface 4,                              !- Name
-  Wall,                                   !- Surface Type
-  ,                                       !- Construction Name
-  {04cd48c0-dcab-4521-9d54-353cc6dcf1ba}, !- Space Name
-=======
   {4857ad08-9f5c-4afb-98e8-79b51c997d86}, !- Handle
   Surface 4,                              !- Name
   Wall,                                   !- Surface Type
   ,                                       !- Construction Name
   {05544832-ebd1-4512-80a5-89918ed5862d}, !- Space Name
->>>>>>> ed34baf7
   Outdoors,                               !- Outside Boundary Condition
   ,                                       !- Outside Boundary Condition Object
   SunExposed,                             !- Sun Exposure
@@ -352,19 +226,11 @@
   13.6310703908387, 6.81553519541936, 2.4384; !- X,Y,Z Vertex 4 {m}
 
 OS:Surface,
-<<<<<<< HEAD
-  {1afe0254-d72e-4425-8ab7-6ca95ea608ea}, !- Handle
-  Surface 5,                              !- Name
-  Wall,                                   !- Surface Type
-  ,                                       !- Construction Name
-  {04cd48c0-dcab-4521-9d54-353cc6dcf1ba}, !- Space Name
-=======
   {52d840de-9cdf-45a9-82dc-128615c6fce3}, !- Handle
   Surface 5,                              !- Name
   Wall,                                   !- Surface Type
   ,                                       !- Construction Name
   {05544832-ebd1-4512-80a5-89918ed5862d}, !- Space Name
->>>>>>> ed34baf7
   Outdoors,                               !- Outside Boundary Condition
   ,                                       !- Outside Boundary Condition Object
   SunExposed,                             !- Sun Exposure
@@ -377,15 +243,6 @@
   13.6310703908387, 0, 2.4384;            !- X,Y,Z Vertex 4 {m}
 
 OS:Surface,
-<<<<<<< HEAD
-  {06bdc105-155e-4750-a97b-3696c08d3090}, !- Handle
-  Surface 6,                              !- Name
-  RoofCeiling,                            !- Surface Type
-  ,                                       !- Construction Name
-  {04cd48c0-dcab-4521-9d54-353cc6dcf1ba}, !- Space Name
-  Surface,                                !- Outside Boundary Condition
-  {b519bf2b-2c15-41cf-bd66-cf9098e73fa6}, !- Outside Boundary Condition Object
-=======
   {444f1777-963b-47d7-ab26-a27aed4d9c0b}, !- Handle
   Surface 6,                              !- Name
   RoofCeiling,                            !- Surface Type
@@ -393,7 +250,6 @@
   {05544832-ebd1-4512-80a5-89918ed5862d}, !- Space Name
   Surface,                                !- Outside Boundary Condition
   {6a4a118b-849b-49bd-a293-4730ccb0cf1c}, !- Outside Boundary Condition Object
->>>>>>> ed34baf7
   NoSun,                                  !- Sun Exposure
   NoWind,                                 !- Wind Exposure
   ,                                       !- View Factor to Ground
@@ -404,11 +260,7 @@
   0, 0, 2.4384;                           !- X,Y,Z Vertex 4 {m}
 
 OS:SpaceType,
-<<<<<<< HEAD
-  {ac9372e4-4bc8-4c59-9405-5e1649396221}, !- Handle
-=======
   {5c33c434-ad43-4556-9a72-359dd574e495}, !- Handle
->>>>>>> ed34baf7
   Space Type 1,                           !- Name
   ,                                       !- Default Construction Set Name
   ,                                       !- Default Schedule Set Name
@@ -419,15 +271,9 @@
   living;                                 !- Standards Space Type
 
 OS:Space,
-<<<<<<< HEAD
-  {9b1e4a67-dc1c-445d-b8dc-d77a70b9f568}, !- Handle
-  living space|story 2,                   !- Name
-  {ac9372e4-4bc8-4c59-9405-5e1649396221}, !- Space Type Name
-=======
   {39d15dd1-316e-485e-bb35-71bba52a7803}, !- Handle
   living space|story 2,                   !- Name
   {5c33c434-ad43-4556-9a72-359dd574e495}, !- Space Type Name
->>>>>>> ed34baf7
   ,                                       !- Default Construction Set Name
   ,                                       !- Default Schedule Set Name
   -0,                                     !- Direction of Relative North {deg}
@@ -435,21 +281,6 @@
   0,                                      !- Y Origin {m}
   2.4384,                                 !- Z Origin {m}
   ,                                       !- Building Story Name
-<<<<<<< HEAD
-  {7baed8e6-3c74-4262-820a-1b740fa01012}, !- Thermal Zone Name
-  ,                                       !- Part of Total Floor Area
-  ,                                       !- Design Specification Outdoor Air Object Name
-  {84669fe2-65d4-4dd2-8c3f-27999b4b812e}; !- Building Unit Name
-
-OS:Surface,
-  {b519bf2b-2c15-41cf-bd66-cf9098e73fa6}, !- Handle
-  Surface 7,                              !- Name
-  Floor,                                  !- Surface Type
-  ,                                       !- Construction Name
-  {9b1e4a67-dc1c-445d-b8dc-d77a70b9f568}, !- Space Name
-  Surface,                                !- Outside Boundary Condition
-  {06bdc105-155e-4750-a97b-3696c08d3090}, !- Outside Boundary Condition Object
-=======
   {56054039-82b4-4b6b-9230-f3fb6c07e9a5}, !- Thermal Zone Name
   ,                                       !- Part of Total Floor Area
   ,                                       !- Design Specification Outdoor Air Object Name
@@ -463,7 +294,6 @@
   {39d15dd1-316e-485e-bb35-71bba52a7803}, !- Space Name
   Surface,                                !- Outside Boundary Condition
   {444f1777-963b-47d7-ab26-a27aed4d9c0b}, !- Outside Boundary Condition Object
->>>>>>> ed34baf7
   NoSun,                                  !- Sun Exposure
   NoWind,                                 !- Wind Exposure
   ,                                       !- View Factor to Ground
@@ -474,19 +304,11 @@
   13.6310703908387, 0, 0;                 !- X,Y,Z Vertex 4 {m}
 
 OS:Surface,
-<<<<<<< HEAD
-  {518da4c4-fd28-465b-b8f2-ab52d54594bb}, !- Handle
-  Surface 8,                              !- Name
-  Wall,                                   !- Surface Type
-  ,                                       !- Construction Name
-  {9b1e4a67-dc1c-445d-b8dc-d77a70b9f568}, !- Space Name
-=======
   {37ba9e00-1de2-47cf-be76-190289dd8895}, !- Handle
   Surface 8,                              !- Name
   Wall,                                   !- Surface Type
   ,                                       !- Construction Name
   {39d15dd1-316e-485e-bb35-71bba52a7803}, !- Space Name
->>>>>>> ed34baf7
   Outdoors,                               !- Outside Boundary Condition
   ,                                       !- Outside Boundary Condition Object
   SunExposed,                             !- Sun Exposure
@@ -499,19 +321,11 @@
   0, 0, 2.4384;                           !- X,Y,Z Vertex 4 {m}
 
 OS:Surface,
-<<<<<<< HEAD
-  {e0588e68-31c0-4492-84e1-d0935cf3395e}, !- Handle
-  Surface 9,                              !- Name
-  Wall,                                   !- Surface Type
-  ,                                       !- Construction Name
-  {9b1e4a67-dc1c-445d-b8dc-d77a70b9f568}, !- Space Name
-=======
   {48ebdce0-0b5c-480b-a73a-c4510d6d28fd}, !- Handle
   Surface 9,                              !- Name
   Wall,                                   !- Surface Type
   ,                                       !- Construction Name
   {39d15dd1-316e-485e-bb35-71bba52a7803}, !- Space Name
->>>>>>> ed34baf7
   Outdoors,                               !- Outside Boundary Condition
   ,                                       !- Outside Boundary Condition Object
   SunExposed,                             !- Sun Exposure
@@ -524,19 +338,11 @@
   0, 6.81553519541936, 2.4384;            !- X,Y,Z Vertex 4 {m}
 
 OS:Surface,
-<<<<<<< HEAD
-  {dbab0c09-212b-403d-8234-17a043fde529}, !- Handle
-  Surface 10,                             !- Name
-  Wall,                                   !- Surface Type
-  ,                                       !- Construction Name
-  {9b1e4a67-dc1c-445d-b8dc-d77a70b9f568}, !- Space Name
-=======
   {fcec9eb5-96a0-4cc2-86e4-2f9177c48d3d}, !- Handle
   Surface 10,                             !- Name
   Wall,                                   !- Surface Type
   ,                                       !- Construction Name
   {39d15dd1-316e-485e-bb35-71bba52a7803}, !- Space Name
->>>>>>> ed34baf7
   Outdoors,                               !- Outside Boundary Condition
   ,                                       !- Outside Boundary Condition Object
   SunExposed,                             !- Sun Exposure
@@ -549,19 +355,11 @@
   13.6310703908387, 6.81553519541936, 2.4384; !- X,Y,Z Vertex 4 {m}
 
 OS:Surface,
-<<<<<<< HEAD
-  {047cfe0f-67e9-4294-a94d-954c87be88f2}, !- Handle
-  Surface 11,                             !- Name
-  Wall,                                   !- Surface Type
-  ,                                       !- Construction Name
-  {9b1e4a67-dc1c-445d-b8dc-d77a70b9f568}, !- Space Name
-=======
   {88cff237-f7d3-42a0-86a3-7ad42a44cac7}, !- Handle
   Surface 11,                             !- Name
   Wall,                                   !- Surface Type
   ,                                       !- Construction Name
   {39d15dd1-316e-485e-bb35-71bba52a7803}, !- Space Name
->>>>>>> ed34baf7
   Outdoors,                               !- Outside Boundary Condition
   ,                                       !- Outside Boundary Condition Object
   SunExposed,                             !- Sun Exposure
@@ -574,15 +372,6 @@
   13.6310703908387, 0, 2.4384;            !- X,Y,Z Vertex 4 {m}
 
 OS:Surface,
-<<<<<<< HEAD
-  {b2a277e3-2471-4196-bcc1-27d314d7856d}, !- Handle
-  Surface 12,                             !- Name
-  RoofCeiling,                            !- Surface Type
-  ,                                       !- Construction Name
-  {9b1e4a67-dc1c-445d-b8dc-d77a70b9f568}, !- Space Name
-  Surface,                                !- Outside Boundary Condition
-  {7ac3f5f5-9947-40b0-a192-77066812e468}, !- Outside Boundary Condition Object
-=======
   {fb30ba69-40d4-4465-b19b-3de5ac1bb6a6}, !- Handle
   Surface 12,                             !- Name
   RoofCeiling,                            !- Surface Type
@@ -590,7 +379,6 @@
   {39d15dd1-316e-485e-bb35-71bba52a7803}, !- Space Name
   Surface,                                !- Outside Boundary Condition
   {05e44d4c-effd-46cc-aea3-0c963c0c9108}, !- Outside Boundary Condition Object
->>>>>>> ed34baf7
   NoSun,                                  !- Sun Exposure
   NoWind,                                 !- Wind Exposure
   ,                                       !- View Factor to Ground
@@ -601,15 +389,6 @@
   0, 0, 2.4384;                           !- X,Y,Z Vertex 4 {m}
 
 OS:Surface,
-<<<<<<< HEAD
-  {7ac3f5f5-9947-40b0-a192-77066812e468}, !- Handle
-  Surface 13,                             !- Name
-  Floor,                                  !- Surface Type
-  ,                                       !- Construction Name
-  {3e731c7d-777a-41bc-9227-158e824a4bdc}, !- Space Name
-  Surface,                                !- Outside Boundary Condition
-  {b2a277e3-2471-4196-bcc1-27d314d7856d}, !- Outside Boundary Condition Object
-=======
   {05e44d4c-effd-46cc-aea3-0c963c0c9108}, !- Handle
   Surface 13,                             !- Name
   Floor,                                  !- Surface Type
@@ -617,7 +396,6 @@
   {c204ff2d-079b-43b9-b455-8d55d09a7f22}, !- Space Name
   Surface,                                !- Outside Boundary Condition
   {fb30ba69-40d4-4465-b19b-3de5ac1bb6a6}, !- Outside Boundary Condition Object
->>>>>>> ed34baf7
   NoSun,                                  !- Sun Exposure
   NoWind,                                 !- Wind Exposure
   ,                                       !- View Factor to Ground
@@ -628,19 +406,11 @@
   0, 0, 0;                                !- X,Y,Z Vertex 4 {m}
 
 OS:Surface,
-<<<<<<< HEAD
-  {4e39553c-8bb9-4e71-b8ec-67d3953d9d47}, !- Handle
-  Surface 14,                             !- Name
-  RoofCeiling,                            !- Surface Type
-  ,                                       !- Construction Name
-  {3e731c7d-777a-41bc-9227-158e824a4bdc}, !- Space Name
-=======
   {0a47fe48-8dac-4b54-bee6-b06d0581a3b6}, !- Handle
   Surface 14,                             !- Name
   RoofCeiling,                            !- Surface Type
   ,                                       !- Construction Name
   {c204ff2d-079b-43b9-b455-8d55d09a7f22}, !- Space Name
->>>>>>> ed34baf7
   Outdoors,                               !- Outside Boundary Condition
   ,                                       !- Outside Boundary Condition Object
   SunExposed,                             !- Sun Exposure
@@ -653,19 +423,11 @@
   13.6310703908387, 0, 0;                 !- X,Y,Z Vertex 4 {m}
 
 OS:Surface,
-<<<<<<< HEAD
-  {abefd927-ab72-43dd-9eff-380201daa801}, !- Handle
-  Surface 15,                             !- Name
-  RoofCeiling,                            !- Surface Type
-  ,                                       !- Construction Name
-  {3e731c7d-777a-41bc-9227-158e824a4bdc}, !- Space Name
-=======
   {f54e1189-e96d-4720-bc1a-3becf25ac870}, !- Handle
   Surface 15,                             !- Name
   RoofCeiling,                            !- Surface Type
   ,                                       !- Construction Name
   {c204ff2d-079b-43b9-b455-8d55d09a7f22}, !- Space Name
->>>>>>> ed34baf7
   Outdoors,                               !- Outside Boundary Condition
   ,                                       !- Outside Boundary Condition Object
   SunExposed,                             !- Sun Exposure
@@ -678,19 +440,11 @@
   0, 6.81553519541936, 0;                 !- X,Y,Z Vertex 4 {m}
 
 OS:Surface,
-<<<<<<< HEAD
-  {e4bef15c-775d-43b9-8088-fa340e5bb5d3}, !- Handle
-  Surface 16,                             !- Name
-  Wall,                                   !- Surface Type
-  ,                                       !- Construction Name
-  {3e731c7d-777a-41bc-9227-158e824a4bdc}, !- Space Name
-=======
   {6374111e-4f4c-4400-af5c-66b72385d58f}, !- Handle
   Surface 16,                             !- Name
   Wall,                                   !- Surface Type
   ,                                       !- Construction Name
   {c204ff2d-079b-43b9-b455-8d55d09a7f22}, !- Space Name
->>>>>>> ed34baf7
   Outdoors,                               !- Outside Boundary Condition
   ,                                       !- Outside Boundary Condition Object
   SunExposed,                             !- Sun Exposure
@@ -702,19 +456,11 @@
   0, 0, 0;                                !- X,Y,Z Vertex 3 {m}
 
 OS:Surface,
-<<<<<<< HEAD
-  {176dea31-ec22-43ca-ae4e-28d6d58ad3fb}, !- Handle
-  Surface 17,                             !- Name
-  Wall,                                   !- Surface Type
-  ,                                       !- Construction Name
-  {3e731c7d-777a-41bc-9227-158e824a4bdc}, !- Space Name
-=======
   {32d61b92-565a-4aa0-93ae-f3cf7162698a}, !- Handle
   Surface 17,                             !- Name
   Wall,                                   !- Surface Type
   ,                                       !- Construction Name
   {c204ff2d-079b-43b9-b455-8d55d09a7f22}, !- Space Name
->>>>>>> ed34baf7
   Outdoors,                               !- Outside Boundary Condition
   ,                                       !- Outside Boundary Condition Object
   SunExposed,                             !- Sun Exposure
@@ -726,15 +472,9 @@
   13.6310703908387, 6.81553519541936, 0;  !- X,Y,Z Vertex 3 {m}
 
 OS:Space,
-<<<<<<< HEAD
-  {3e731c7d-777a-41bc-9227-158e824a4bdc}, !- Handle
-  unfinished attic space,                 !- Name
-  {47aae4dd-495d-4f55-b00a-17f28411216e}, !- Space Type Name
-=======
   {c204ff2d-079b-43b9-b455-8d55d09a7f22}, !- Handle
   unfinished attic space,                 !- Name
   {890ad69f-05db-4638-8260-8b4bc1fc19ad}, !- Space Type Name
->>>>>>> ed34baf7
   ,                                       !- Default Construction Set Name
   ,                                       !- Default Schedule Set Name
   -0,                                     !- Direction of Relative North {deg}
@@ -742,17 +482,10 @@
   0,                                      !- Y Origin {m}
   4.8768,                                 !- Z Origin {m}
   ,                                       !- Building Story Name
-<<<<<<< HEAD
-  {d1ec76f6-0893-4318-af5d-70a62be34161}; !- Thermal Zone Name
-
-OS:ThermalZone,
-  {d1ec76f6-0893-4318-af5d-70a62be34161}, !- Handle
-=======
   {4ab27b98-c8ed-4f50-b742-025d487626b1}; !- Thermal Zone Name
 
 OS:ThermalZone,
   {4ab27b98-c8ed-4f50-b742-025d487626b1}, !- Handle
->>>>>>> ed34baf7
   unfinished attic zone,                  !- Name
   ,                                       !- Multiplier
   ,                                       !- Ceiling Height {m}
@@ -761,17 +494,10 @@
   ,                                       !- Zone Inside Convection Algorithm
   ,                                       !- Zone Outside Convection Algorithm
   ,                                       !- Zone Conditioning Equipment List Name
-<<<<<<< HEAD
-  {e967e980-2772-4560-bd29-502fe1ef752f}, !- Zone Air Inlet Port List
-  {eb7272f5-e111-4d30-9b55-f6f5b650d241}, !- Zone Air Exhaust Port List
-  {6dd9678e-0c71-4aec-ba80-6cfd9a272426}, !- Zone Air Node Name
-  {bbeb3dd4-c188-4211-83b7-2782801c81a5}, !- Zone Return Air Port List
-=======
   {a3a874f4-b7f6-4797-851d-61ba208cea0a}, !- Zone Air Inlet Port List
   {80ff54b5-f4b7-4a8e-8f4f-1057cf5b8103}, !- Zone Air Exhaust Port List
   {672ed60b-a63e-4bc7-b3c0-3873e2fea344}, !- Zone Air Node Name
   {94b9877f-596d-45c6-a4e8-e074f23d3e46}, !- Zone Return Air Port List
->>>>>>> ed34baf7
   ,                                       !- Primary Daylighting Control Name
   ,                                       !- Fraction of Zone Controlled by Primary Daylighting Control
   ,                                       !- Secondary Daylighting Control Name
@@ -782,39 +508,6 @@
   No;                                     !- Use Ideal Air Loads
 
 OS:Node,
-<<<<<<< HEAD
-  {4d66b896-1bd7-4508-b629-c745564a1098}, !- Handle
-  Node 2,                                 !- Name
-  {6dd9678e-0c71-4aec-ba80-6cfd9a272426}, !- Inlet Port
-  ;                                       !- Outlet Port
-
-OS:Connection,
-  {6dd9678e-0c71-4aec-ba80-6cfd9a272426}, !- Handle
-  {71d808d4-9f83-479a-9e2e-8308282aee41}, !- Name
-  {d1ec76f6-0893-4318-af5d-70a62be34161}, !- Source Object
-  11,                                     !- Outlet Port
-  {4d66b896-1bd7-4508-b629-c745564a1098}, !- Target Object
-  2;                                      !- Inlet Port
-
-OS:PortList,
-  {e967e980-2772-4560-bd29-502fe1ef752f}, !- Handle
-  {1ce75da2-723c-4b78-92e9-e22e3c036f6b}, !- Name
-  {d1ec76f6-0893-4318-af5d-70a62be34161}; !- HVAC Component
-
-OS:PortList,
-  {eb7272f5-e111-4d30-9b55-f6f5b650d241}, !- Handle
-  {fc2206f1-936b-4674-9c55-582cecb7db81}, !- Name
-  {d1ec76f6-0893-4318-af5d-70a62be34161}; !- HVAC Component
-
-OS:PortList,
-  {bbeb3dd4-c188-4211-83b7-2782801c81a5}, !- Handle
-  {17a11558-2423-4e6b-98d9-a8c416a62e18}, !- Name
-  {d1ec76f6-0893-4318-af5d-70a62be34161}; !- HVAC Component
-
-OS:Sizing:Zone,
-  {cc250e02-d5ca-4aaf-87ab-4e2da822cd37}, !- Handle
-  {d1ec76f6-0893-4318-af5d-70a62be34161}, !- Zone or ZoneList Name
-=======
   {964ef28d-7867-4277-af93-c19676fa5a1b}, !- Handle
   Node 2,                                 !- Name
   {672ed60b-a63e-4bc7-b3c0-3873e2fea344}, !- Inlet Port
@@ -846,7 +539,6 @@
 OS:Sizing:Zone,
   {15eace2d-2dd7-458b-a305-83b1634d88a3}, !- Handle
   {4ab27b98-c8ed-4f50-b742-025d487626b1}, !- Zone or ZoneList Name
->>>>>>> ed34baf7
   SupplyAirTemperature,                   !- Zone Cooling Design Supply Air Temperature Input Method
   14,                                     !- Zone Cooling Design Supply Air Temperature {C}
   11.11,                                  !- Zone Cooling Design Supply Air Temperature Difference {deltaC}
@@ -875,21 +567,12 @@
   autosize;                               !- Dedicated Outdoor Air High Setpoint Temperature for Design {C}
 
 OS:ZoneHVAC:EquipmentList,
-<<<<<<< HEAD
-  {04f93205-5386-4d00-8b22-cf517e05f919}, !- Handle
-  Zone HVAC Equipment List 2,             !- Name
-  {d1ec76f6-0893-4318-af5d-70a62be34161}; !- Thermal Zone
-
-OS:SpaceType,
-  {47aae4dd-495d-4f55-b00a-17f28411216e}, !- Handle
-=======
   {63d01893-3215-4443-83e2-1c05ae6e2ca6}, !- Handle
   Zone HVAC Equipment List 2,             !- Name
   {4ab27b98-c8ed-4f50-b742-025d487626b1}; !- Thermal Zone
 
 OS:SpaceType,
   {890ad69f-05db-4638-8260-8b4bc1fc19ad}, !- Handle
->>>>>>> ed34baf7
   Space Type 2,                           !- Name
   ,                                       !- Default Construction Set Name
   ,                                       !- Default Schedule Set Name
@@ -900,21 +583,13 @@
   unfinished attic;                       !- Standards Space Type
 
 OS:BuildingUnit,
-<<<<<<< HEAD
-  {84669fe2-65d4-4dd2-8c3f-27999b4b812e}, !- Handle
-=======
   {16423084-625e-4b40-b12b-5fefff7acb6e}, !- Handle
->>>>>>> ed34baf7
   unit 1,                                 !- Name
   ,                                       !- Rendering Color
   Residential;                            !- Building Unit Type
 
 OS:Building,
-<<<<<<< HEAD
-  {1d834c5b-b072-4e00-bad8-6a7dfd804ac8}, !- Handle
-=======
   {2e4b04c5-728b-46f2-a49d-c574f7f37cba}, !- Handle
->>>>>>> ed34baf7
   Building 1,                             !- Name
   ,                                       !- Building Sector Type
   0,                                      !- North Axis {deg}
@@ -929,13 +604,8 @@
   1;                                      !- Standards Number of Living Units
 
 OS:AdditionalProperties,
-<<<<<<< HEAD
-  {811b581d-ff8d-47ef-bcbb-78bc67944d85}, !- Handle
-  {1d834c5b-b072-4e00-bad8-6a7dfd804ac8}, !- Object Name
-=======
   {fe93be11-bab5-4866-95f7-f0f0838fca8b}, !- Handle
   {2e4b04c5-728b-46f2-a49d-c574f7f37cba}, !- Object Name
->>>>>>> ed34baf7
   Total Units Represented,                !- Feature Name 1
   Integer,                                !- Feature Data Type 1
   1,                                      !- Feature Value 1
@@ -944,13 +614,8 @@
   1;                                      !- Feature Value 2
 
 OS:AdditionalProperties,
-<<<<<<< HEAD
-  {94feb946-8d5d-4f05-ac90-63469d53348d}, !- Handle
-  {84669fe2-65d4-4dd2-8c3f-27999b4b812e}, !- Object Name
-=======
   {2ca99140-7847-47ab-b276-6e4a25223b49}, !- Handle
   {16423084-625e-4b40-b12b-5fefff7acb6e}, !- Object Name
->>>>>>> ed34baf7
   NumberOfBedrooms,                       !- Feature Name 1
   Integer,                                !- Feature Data Type 1
   3,                                      !- Feature Value 1
@@ -959,11 +624,7 @@
   2;                                      !- Feature Value 2
 
 OS:Schedule:Day,
-<<<<<<< HEAD
-  {9cb87334-6dcf-45f4-8263-d0bf0e7fc4d8}, !- Handle
-=======
   {8cd08308-471f-4fdb-8967-ab5c4559f26d}, !- Handle
->>>>>>> ed34baf7
   Schedule Day 1,                         !- Name
   ,                                       !- Schedule Type Limits Name
   ,                                       !- Interpolate to Timestep
@@ -972,11 +633,7 @@
   0;                                      !- Value Until Time 1
 
 OS:Schedule:Day,
-<<<<<<< HEAD
-  {f2de78c7-02d5-4925-abc2-59d65197bd3f}, !- Handle
-=======
   {3681270a-9d35-4737-8e87-5655e55c7ba5}, !- Handle
->>>>>>> ed34baf7
   Schedule Day 2,                         !- Name
   ,                                       !- Schedule Type Limits Name
   ,                                       !- Interpolate to Timestep
@@ -985,11 +642,7 @@
   1;                                      !- Value Until Time 1
 
 OS:WeatherFile,
-<<<<<<< HEAD
-  {f96d8fc0-f837-46aa-bb62-bd6f94878fab}, !- Handle
-=======
   {10c2e546-3e83-41e3-afc2-420fd9cd07d1}, !- Handle
->>>>>>> ed34baf7
   Denver Intl Ap,                         !- City
   CO,                                     !- State Province Region
   USA,                                    !- Country
@@ -1003,13 +656,8 @@
   E23378AA;                               !- Checksum
 
 OS:AdditionalProperties,
-<<<<<<< HEAD
-  {edb422ad-eeec-44d4-9fe2-ac95fb59b5ca}, !- Handle
-  {f96d8fc0-f837-46aa-bb62-bd6f94878fab}, !- Object Name
-=======
   {39892f21-fa4a-4e08-8f70-35a0644ff14c}, !- Handle
   {10c2e546-3e83-41e3-afc2-420fd9cd07d1}, !- Object Name
->>>>>>> ed34baf7
   EPWHeaderCity,                          !- Feature Name 1
   String,                                 !- Feature Data Type 1
   Denver Intl Ap,                         !- Feature Value 1
@@ -1116,18 +764,8 @@
   Double,                                 !- Feature Data Type 35
   84;                                     !- Feature Value 35
 
-<<<<<<< HEAD
-OS:YearDescription,
-  {606f1b87-0702-431b-bd56-cecabb8cb378}, !- Handle
-  ,                                       !- Calendar Year
-  Monday;                                 !- Day of Week for Start Day
-
-OS:Site,
-  {b6dd25d0-b66f-41a6-8b70-14198c3b6bf6}, !- Handle
-=======
 OS:Site,
   {ccad54b1-1069-4c5f-b294-6efde3b1e32d}, !- Handle
->>>>>>> ed34baf7
   Denver Intl Ap_CO_USA,                  !- Name
   39.83,                                  !- Latitude {deg}
   -104.65,                                !- Longitude {deg}
@@ -1136,11 +774,7 @@
   ;                                       !- Terrain
 
 OS:ClimateZones,
-<<<<<<< HEAD
-  {4163582f-2c94-40ed-82a2-397d07e8c481}, !- Handle
-=======
   {adad94c2-d4f9-4b1b-8706-5550123b05fc}, !- Handle
->>>>>>> ed34baf7
   ,                                       !- Active Institution
   ,                                       !- Active Year
   ,                                       !- Climate Zone Institution Name 1
@@ -1153,31 +787,19 @@
   Cold;                                   !- Climate Zone Value 2
 
 OS:Site:WaterMainsTemperature,
-<<<<<<< HEAD
-  {9bbbd989-1649-4eb7-bc53-82f95cac4eae}, !- Handle
-=======
   {aec89473-8365-4675-ab8d-6b32fa104071}, !- Handle
->>>>>>> ed34baf7
   Correlation,                            !- Calculation Method
   ,                                       !- Temperature Schedule Name
   10.8753424657535,                       !- Annual Average Outdoor Air Temperature {C}
   23.1524007936508;                       !- Maximum Difference In Monthly Average Outdoor Air Temperatures {deltaC}
 
 OS:RunPeriodControl:DaylightSavingTime,
-<<<<<<< HEAD
-  {8a199632-5848-43ae-b5a0-c8610d626608}, !- Handle
-=======
   {0626c662-5d04-43f2-b6d8-410620c82aef}, !- Handle
->>>>>>> ed34baf7
   4/7,                                    !- Start Date
   10/26;                                  !- End Date
 
 OS:Site:GroundTemperature:Deep,
-<<<<<<< HEAD
-  {91a71644-7393-475a-bdd7-98983125435b}, !- Handle
-=======
   {a2fe2209-91b6-4524-9955-9709afb03dab}, !- Handle
->>>>>>> ed34baf7
   10.8753424657535,                       !- January Deep Ground Temperature {C}
   10.8753424657535,                       !- February Deep Ground Temperature {C}
   10.8753424657535,                       !- March Deep Ground Temperature {C}
