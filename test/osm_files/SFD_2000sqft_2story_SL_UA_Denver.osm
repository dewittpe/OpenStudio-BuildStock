!- NOTE: Auto-generated from /test/osw_files/SFD_2000sqft_2story_SL_UA_Denver.osw

OS:Version,
<<<<<<< HEAD
  {aae4cb67-c703-44ac-8177-92d1ad093d2c}, !- Handle
  2.8.0;                                  !- Version Identifier

OS:Building,
  {07d3ffa3-98a5-4bca-b88f-cdf9217948e8}, !- Handle
  Building 1,                             !- Name
  ,                                       !- Building Sector Type
  0,                                      !- North Axis {deg}
  ,                                       !- Nominal Floor to Floor Height {m}
  ,                                       !- Space Type Name
  ,                                       !- Default Construction Set Name
  ,                                       !- Default Schedule Set Name
  2,                                      !- Standards Number of Stories
  2,                                      !- Standards Number of Above Ground Stories
  ,                                       !- Standards Template
  singlefamilydetached,                   !- Standards Building Type
  1;                                      !- Standards Number of Living Units

OS:Facility,
  {55797b7c-f6d1-4f35-b7dd-7f0965cbda02}; !- Handle

OS:Site,
  {f7c9984b-a4ba-4223-b311-28d221787709}, !- Handle
  Denver Intl Ap_CO_USA,                  !- Name
  39.83,                                  !- Latitude {deg}
  -104.65,                                !- Longitude {deg}
  -7,                                     !- Time Zone {hr}
  1650,                                   !- Elevation {m}
  ;                                       !- Terrain

OS:SimulationControl,
  {cd88bfd3-236a-4537-8ce5-9fc85d127796}, !- Handle
=======
  {729d66b0-9787-4fb4-8a11-6c3004b49423}, !- Handle
  2.8.0;                                  !- Version Identifier

OS:SimulationControl,
  {3cb1abe3-20d2-4596-a0be-ca17434a5ce6}, !- Handle
>>>>>>> 7ef40693
  ,                                       !- Do Zone Sizing Calculation
  ,                                       !- Do System Sizing Calculation
  ,                                       !- Do Plant Sizing Calculation
  No;                                     !- Run Simulation for Sizing Periods

<<<<<<< HEAD
OS:Sizing:Parameters,
  {ddac1bd5-79fa-4d9e-af35-b053a6cd5f76}, !- Handle
  1.25,                                   !- Heating Sizing Factor
  1.15;                                   !- Cooling Sizing Factor

OS:Timestep,
  {a5e6118b-c2fd-42ce-b7a5-da766f364794}, !- Handle
  6;                                      !- Number of Timesteps per Hour

OS:ShadowCalculation,
  {b52c11aa-07df-41b2-9b29-90077eb689f2}, !- Handle
  20,                                     !- Calculation Frequency
  200;                                    !- Maximum Figures in Shadow Overlap Calculations

OS:HeatBalanceAlgorithm,
  {70168beb-8f86-474b-96bb-14a658c76c3b}, !- Handle
  ConductionTransferFunction,             !- Algorithm
  200;                                    !- Surface Temperature Upper Limit {C}

OS:RunPeriod,
  {0cb8ad4c-8628-4289-8849-9df5f084b8a9}, !- Handle
=======
OS:Timestep,
  {3c0eedea-e78b-4b82-93f5-ba1849d4960e}, !- Handle
  6;                                      !- Number of Timesteps per Hour

OS:ShadowCalculation,
  {8a8c19be-ad3f-48d4-b9a0-e8309b0a9e2d}, !- Handle
  20,                                     !- Calculation Frequency
  200;                                    !- Maximum Figures in Shadow Overlap Calculations

OS:SurfaceConvectionAlgorithm:Outside,
  {437a1f87-6af9-4ea6-85ba-1ea1c8de0e8a}, !- Handle
  DOE-2;                                  !- Algorithm

OS:SurfaceConvectionAlgorithm:Inside,
  {92215dd9-c3f5-44f7-bd02-7f815ef9b812}, !- Handle
  TARP;                                   !- Algorithm

OS:ZoneCapacitanceMultiplier:ResearchSpecial,
  {6079457f-6985-4cf2-8ee0-940069b6df51}, !- Handle
  ,                                       !- Temperature Capacity Multiplier
  15,                                     !- Humidity Capacity Multiplier
  ;                                       !- Carbon Dioxide Capacity Multiplier

OS:RunPeriod,
  {736e397a-a2b0-4cd0-bddd-2250410e903b}, !- Handle
>>>>>>> 7ef40693
  Run Period 1,                           !- Name
  1,                                      !- Begin Month
  1,                                      !- Begin Day of Month
  12,                                     !- End Month
  31,                                     !- End Day of Month
  ,                                       !- Use Weather File Holidays and Special Days
  ,                                       !- Use Weather File Daylight Saving Period
  ,                                       !- Apply Weekend Holiday Rule
  ,                                       !- Use Weather File Rain Indicators
  ,                                       !- Use Weather File Snow Indicators
  ;                                       !- Number of Times Runperiod to be Repeated

<<<<<<< HEAD
OS:LifeCycleCost:Parameters,
  {48fbec03-0192-4344-b6fd-eb426fd0b365}, !- Handle
  ,                                       !- Analysis Type
  ,                                       !- Discounting Convention
  ,                                       !- Inflation Approach
  ,                                       !- Real Discount Rate
  ,                                       !- Nominal Discount Rate
  ,                                       !- Inflation
  ,                                       !- Base Date Month
  ,                                       !- Base Date Year
  ,                                       !- Service Date Month
  ,                                       !- Service Date Year
  ;                                       !- Length of Study Period in Years

OS:SurfaceConvectionAlgorithm:Outside,
  {cd73dc7d-137a-4eb2-ad28-306ba7620ad9}, !- Handle
  DOE-2;                                  !- Algorithm

OS:SurfaceConvectionAlgorithm:Inside,
  {30ee3b43-9b0f-45e1-861e-006dc7cf28ab}, !- Handle
  TARP;                                   !- Algorithm

OS:ZoneCapacitanceMultiplier:ResearchSpecial,
  {818dfb3d-9890-4923-815d-595d5902da93}, !- Handle
  ,                                       !- Temperature Capacity Multiplier
  15,                                     !- Humidity Capacity Multiplier
  ;                                       !- Carbon Dioxide Capacity Multiplier

OS:ThermalZone,
  {c17cafe3-7126-4aef-aad8-79218cbb7be4}, !- Handle
=======
OS:ThermalZone,
  {a2a13655-2a81-45d2-a4d2-59e0e64b68e6}, !- Handle
>>>>>>> 7ef40693
  living zone,                            !- Name
  ,                                       !- Multiplier
  ,                                       !- Ceiling Height {m}
  ,                                       !- Volume {m3}
  ,                                       !- Floor Area {m2}
  ,                                       !- Zone Inside Convection Algorithm
  ,                                       !- Zone Outside Convection Algorithm
  ,                                       !- Zone Conditioning Equipment List Name
<<<<<<< HEAD
  {4f700cca-90a9-4c5c-8700-115b22c39798}, !- Zone Air Inlet Port List
  {1ab941aa-5985-4076-9fbb-3a69ad16c6ca}, !- Zone Air Exhaust Port List
  {19b52b70-5f23-418f-a69c-c540e2feeb10}, !- Zone Air Node Name
  {31769292-912a-4e5f-af9d-1aba047be87a}, !- Zone Return Air Port List
=======
  {6b95ec2c-b182-4b6d-a41f-6818f0ebacea}, !- Zone Air Inlet Port List
  {c34c0c0f-63d6-454a-b33d-2ef6d7332ec5}, !- Zone Air Exhaust Port List
  {5cde1656-c162-48ff-9ca0-692b26537cd3}, !- Zone Air Node Name
  {ecc0cfc9-eb9c-42cc-99bf-ef33913d9d3d}, !- Zone Return Air Port List
>>>>>>> 7ef40693
  ,                                       !- Primary Daylighting Control Name
  ,                                       !- Fraction of Zone Controlled by Primary Daylighting Control
  ,                                       !- Secondary Daylighting Control Name
  ,                                       !- Fraction of Zone Controlled by Secondary Daylighting Control
  ,                                       !- Illuminance Map Name
  ,                                       !- Group Rendering Name
  ,                                       !- Thermostat Name
  No;                                     !- Use Ideal Air Loads

OS:Node,
<<<<<<< HEAD
  {4cda5f0f-82ce-4cce-84ee-f8828a53ebd1}, !- Handle
  Node 1,                                 !- Name
  {19b52b70-5f23-418f-a69c-c540e2feeb10}, !- Inlet Port
  ;                                       !- Outlet Port

OS:Connection,
  {19b52b70-5f23-418f-a69c-c540e2feeb10}, !- Handle
  {8e042f6d-8f7f-45a6-ba6b-961a91800bdf}, !- Name
  {c17cafe3-7126-4aef-aad8-79218cbb7be4}, !- Source Object
  11,                                     !- Outlet Port
  {4cda5f0f-82ce-4cce-84ee-f8828a53ebd1}, !- Target Object
  2;                                      !- Inlet Port

OS:PortList,
  {4f700cca-90a9-4c5c-8700-115b22c39798}, !- Handle
  {6633122c-8c16-4113-8c83-791285a7088d}, !- Name
  {c17cafe3-7126-4aef-aad8-79218cbb7be4}; !- HVAC Component

OS:PortList,
  {1ab941aa-5985-4076-9fbb-3a69ad16c6ca}, !- Handle
  {cc396da7-4954-4837-85b7-b7f949d0e71c}, !- Name
  {c17cafe3-7126-4aef-aad8-79218cbb7be4}; !- HVAC Component

OS:PortList,
  {31769292-912a-4e5f-af9d-1aba047be87a}, !- Handle
  {32d515ee-e8e3-4a42-8e4c-a0ac0e7822dd}, !- Name
  {c17cafe3-7126-4aef-aad8-79218cbb7be4}; !- HVAC Component

OS:Sizing:Zone,
  {432ad2c4-cd15-4786-a6f4-4cb38a53245f}, !- Handle
  {c17cafe3-7126-4aef-aad8-79218cbb7be4}, !- Zone or ZoneList Name
=======
  {9b451252-733d-46c0-a7dd-391a62ab31c6}, !- Handle
  Node 1,                                 !- Name
  {5cde1656-c162-48ff-9ca0-692b26537cd3}, !- Inlet Port
  ;                                       !- Outlet Port

OS:Connection,
  {5cde1656-c162-48ff-9ca0-692b26537cd3}, !- Handle
  {9cc70741-5ed6-4421-80ed-6076fdea8746}, !- Name
  {a2a13655-2a81-45d2-a4d2-59e0e64b68e6}, !- Source Object
  11,                                     !- Outlet Port
  {9b451252-733d-46c0-a7dd-391a62ab31c6}, !- Target Object
  2;                                      !- Inlet Port

OS:PortList,
  {6b95ec2c-b182-4b6d-a41f-6818f0ebacea}, !- Handle
  {a3a15862-31ac-4773-aa76-6c4726183a5f}, !- Name
  {a2a13655-2a81-45d2-a4d2-59e0e64b68e6}; !- HVAC Component

OS:PortList,
  {c34c0c0f-63d6-454a-b33d-2ef6d7332ec5}, !- Handle
  {4dc3245c-dc27-4858-8f0b-b3c716bd3329}, !- Name
  {a2a13655-2a81-45d2-a4d2-59e0e64b68e6}; !- HVAC Component

OS:PortList,
  {ecc0cfc9-eb9c-42cc-99bf-ef33913d9d3d}, !- Handle
  {37bd80f5-1bae-4759-b996-242c599185ec}, !- Name
  {a2a13655-2a81-45d2-a4d2-59e0e64b68e6}; !- HVAC Component

OS:Sizing:Zone,
  {c7d6f928-182c-4e05-9ba9-610bb1d9143c}, !- Handle
  {a2a13655-2a81-45d2-a4d2-59e0e64b68e6}, !- Zone or ZoneList Name
>>>>>>> 7ef40693
  SupplyAirTemperature,                   !- Zone Cooling Design Supply Air Temperature Input Method
  14,                                     !- Zone Cooling Design Supply Air Temperature {C}
  11.11,                                  !- Zone Cooling Design Supply Air Temperature Difference {deltaC}
  SupplyAirTemperature,                   !- Zone Heating Design Supply Air Temperature Input Method
  40,                                     !- Zone Heating Design Supply Air Temperature {C}
  11.11,                                  !- Zone Heating Design Supply Air Temperature Difference {deltaC}
  0.0085,                                 !- Zone Cooling Design Supply Air Humidity Ratio {kg-H2O/kg-air}
  0.008,                                  !- Zone Heating Design Supply Air Humidity Ratio {kg-H2O/kg-air}
  ,                                       !- Zone Heating Sizing Factor
  ,                                       !- Zone Cooling Sizing Factor
  DesignDay,                              !- Cooling Design Air Flow Method
  ,                                       !- Cooling Design Air Flow Rate {m3/s}
  ,                                       !- Cooling Minimum Air Flow per Zone Floor Area {m3/s-m2}
  ,                                       !- Cooling Minimum Air Flow {m3/s}
  ,                                       !- Cooling Minimum Air Flow Fraction
  DesignDay,                              !- Heating Design Air Flow Method
  ,                                       !- Heating Design Air Flow Rate {m3/s}
  ,                                       !- Heating Maximum Air Flow per Zone Floor Area {m3/s-m2}
  ,                                       !- Heating Maximum Air Flow {m3/s}
  ,                                       !- Heating Maximum Air Flow Fraction
  ,                                       !- Design Zone Air Distribution Effectiveness in Cooling Mode
  ,                                       !- Design Zone Air Distribution Effectiveness in Heating Mode
  No,                                     !- Account for Dedicated Outdoor Air System
  NeutralSupplyAir,                       !- Dedicated Outdoor Air System Control Strategy
  autosize,                               !- Dedicated Outdoor Air Low Setpoint Temperature for Design {C}
  autosize;                               !- Dedicated Outdoor Air High Setpoint Temperature for Design {C}

OS:ZoneHVAC:EquipmentList,
<<<<<<< HEAD
  {e1e2061f-ba7f-4d00-932c-927ed6584fc9}, !- Handle
  Zone HVAC Equipment List 1,             !- Name
  {c17cafe3-7126-4aef-aad8-79218cbb7be4}; !- Thermal Zone

OS:Space,
  {4ef5a5d0-ca6a-4b1c-a511-137b22397b1e}, !- Handle
  living space,                           !- Name
  {579074c6-de43-4bfe-ab7d-0965aa1a5811}, !- Space Type Name
=======
  {ec48ff60-13f2-41dd-85d8-9438d422f163}, !- Handle
  Zone HVAC Equipment List 1,             !- Name
  {a2a13655-2a81-45d2-a4d2-59e0e64b68e6}; !- Thermal Zone

OS:Space,
  {420de3c2-fa86-4764-a15b-e241da8d440a}, !- Handle
  living space,                           !- Name
  {38f94bd2-8230-47cb-a91c-b7f3c71bf150}, !- Space Type Name
>>>>>>> 7ef40693
  ,                                       !- Default Construction Set Name
  ,                                       !- Default Schedule Set Name
  -0,                                     !- Direction of Relative North {deg}
  0,                                      !- X Origin {m}
  0,                                      !- Y Origin {m}
  0,                                      !- Z Origin {m}
  ,                                       !- Building Story Name
<<<<<<< HEAD
  {c17cafe3-7126-4aef-aad8-79218cbb7be4}, !- Thermal Zone Name
  ,                                       !- Part of Total Floor Area
  ,                                       !- Design Specification Outdoor Air Object Name
  {a9c51a91-e2e2-457f-9c66-57268d85c452}; !- Building Unit Name

OS:Surface,
  {02ecc5e6-c19b-4e8c-86e3-4f30ac441077}, !- Handle
  Surface 1,                              !- Name
  Floor,                                  !- Surface Type
  ,                                       !- Construction Name
  {4ef5a5d0-ca6a-4b1c-a511-137b22397b1e}, !- Space Name
=======
  {a2a13655-2a81-45d2-a4d2-59e0e64b68e6}, !- Thermal Zone Name
  ,                                       !- Part of Total Floor Area
  ,                                       !- Design Specification Outdoor Air Object Name
  {617ad98c-02cb-4e17-be76-b4a20533213c}; !- Building Unit Name

OS:Surface,
  {57b79911-402e-42d5-a9a3-dd674a2ff9a8}, !- Handle
  Surface 1,                              !- Name
  Floor,                                  !- Surface Type
  ,                                       !- Construction Name
  {420de3c2-fa86-4764-a15b-e241da8d440a}, !- Space Name
>>>>>>> 7ef40693
  Foundation,                             !- Outside Boundary Condition
  ,                                       !- Outside Boundary Condition Object
  NoSun,                                  !- Sun Exposure
  NoWind,                                 !- Wind Exposure
  ,                                       !- View Factor to Ground
  ,                                       !- Number of Vertices
  0, 0, 0,                                !- X,Y,Z Vertex 1 {m}
  0, 6.81553519541936, 0,                 !- X,Y,Z Vertex 2 {m}
  13.6310703908387, 6.81553519541936, 0,  !- X,Y,Z Vertex 3 {m}
  13.6310703908387, 0, 0;                 !- X,Y,Z Vertex 4 {m}

OS:Surface,
<<<<<<< HEAD
  {3e147042-e878-4b43-88ab-fc7a077cd769}, !- Handle
  Surface 2,                              !- Name
  Wall,                                   !- Surface Type
  ,                                       !- Construction Name
  {4ef5a5d0-ca6a-4b1c-a511-137b22397b1e}, !- Space Name
=======
  {db5ce715-eb83-411d-b94e-c7f332ea181a}, !- Handle
  Surface 2,                              !- Name
  Wall,                                   !- Surface Type
  ,                                       !- Construction Name
  {420de3c2-fa86-4764-a15b-e241da8d440a}, !- Space Name
>>>>>>> 7ef40693
  Outdoors,                               !- Outside Boundary Condition
  ,                                       !- Outside Boundary Condition Object
  SunExposed,                             !- Sun Exposure
  WindExposed,                            !- Wind Exposure
  ,                                       !- View Factor to Ground
  ,                                       !- Number of Vertices
  0, 6.81553519541936, 2.4384,            !- X,Y,Z Vertex 1 {m}
  0, 6.81553519541936, 0,                 !- X,Y,Z Vertex 2 {m}
  0, 0, 0,                                !- X,Y,Z Vertex 3 {m}
  0, 0, 2.4384;                           !- X,Y,Z Vertex 4 {m}

OS:Surface,
<<<<<<< HEAD
  {bb5a3caf-81ae-4db5-91f4-815d30a0ed75}, !- Handle
  Surface 3,                              !- Name
  Wall,                                   !- Surface Type
  ,                                       !- Construction Name
  {4ef5a5d0-ca6a-4b1c-a511-137b22397b1e}, !- Space Name
=======
  {3154f18c-fec5-4456-a022-aaae2723e544}, !- Handle
  Surface 3,                              !- Name
  Wall,                                   !- Surface Type
  ,                                       !- Construction Name
  {420de3c2-fa86-4764-a15b-e241da8d440a}, !- Space Name
>>>>>>> 7ef40693
  Outdoors,                               !- Outside Boundary Condition
  ,                                       !- Outside Boundary Condition Object
  SunExposed,                             !- Sun Exposure
  WindExposed,                            !- Wind Exposure
  ,                                       !- View Factor to Ground
  ,                                       !- Number of Vertices
  13.6310703908387, 6.81553519541936, 2.4384, !- X,Y,Z Vertex 1 {m}
  13.6310703908387, 6.81553519541936, 0,  !- X,Y,Z Vertex 2 {m}
  0, 6.81553519541936, 0,                 !- X,Y,Z Vertex 3 {m}
  0, 6.81553519541936, 2.4384;            !- X,Y,Z Vertex 4 {m}

OS:Surface,
<<<<<<< HEAD
  {0b869cbc-27e6-468c-85cc-f757ac63e69a}, !- Handle
  Surface 4,                              !- Name
  Wall,                                   !- Surface Type
  ,                                       !- Construction Name
  {4ef5a5d0-ca6a-4b1c-a511-137b22397b1e}, !- Space Name
=======
  {ab3a14d0-5d72-45f8-ad02-99d2c2c14cae}, !- Handle
  Surface 4,                              !- Name
  Wall,                                   !- Surface Type
  ,                                       !- Construction Name
  {420de3c2-fa86-4764-a15b-e241da8d440a}, !- Space Name
>>>>>>> 7ef40693
  Outdoors,                               !- Outside Boundary Condition
  ,                                       !- Outside Boundary Condition Object
  SunExposed,                             !- Sun Exposure
  WindExposed,                            !- Wind Exposure
  ,                                       !- View Factor to Ground
  ,                                       !- Number of Vertices
  13.6310703908387, 0, 2.4384,            !- X,Y,Z Vertex 1 {m}
  13.6310703908387, 0, 0,                 !- X,Y,Z Vertex 2 {m}
  13.6310703908387, 6.81553519541936, 0,  !- X,Y,Z Vertex 3 {m}
  13.6310703908387, 6.81553519541936, 2.4384; !- X,Y,Z Vertex 4 {m}

OS:Surface,
<<<<<<< HEAD
  {2388ed12-8784-49c4-8f8b-8f3e553be4f3}, !- Handle
  Surface 5,                              !- Name
  Wall,                                   !- Surface Type
  ,                                       !- Construction Name
  {4ef5a5d0-ca6a-4b1c-a511-137b22397b1e}, !- Space Name
=======
  {bf769a99-d2b1-4d28-bbea-55e2621caf7e}, !- Handle
  Surface 5,                              !- Name
  Wall,                                   !- Surface Type
  ,                                       !- Construction Name
  {420de3c2-fa86-4764-a15b-e241da8d440a}, !- Space Name
>>>>>>> 7ef40693
  Outdoors,                               !- Outside Boundary Condition
  ,                                       !- Outside Boundary Condition Object
  SunExposed,                             !- Sun Exposure
  WindExposed,                            !- Wind Exposure
  ,                                       !- View Factor to Ground
  ,                                       !- Number of Vertices
  0, 0, 2.4384,                           !- X,Y,Z Vertex 1 {m}
  0, 0, 0,                                !- X,Y,Z Vertex 2 {m}
  13.6310703908387, 0, 0,                 !- X,Y,Z Vertex 3 {m}
  13.6310703908387, 0, 2.4384;            !- X,Y,Z Vertex 4 {m}

OS:Surface,
<<<<<<< HEAD
  {57f442b7-f07a-48bb-b0f6-63ead07fc86f}, !- Handle
  Surface 6,                              !- Name
  RoofCeiling,                            !- Surface Type
  ,                                       !- Construction Name
  {4ef5a5d0-ca6a-4b1c-a511-137b22397b1e}, !- Space Name
  Surface,                                !- Outside Boundary Condition
  {68dc2124-6e74-4404-bb3f-3d3c6c8a0f26}, !- Outside Boundary Condition Object
=======
  {97423198-24ef-48d9-8ccf-a8ba0104c531}, !- Handle
  Surface 6,                              !- Name
  RoofCeiling,                            !- Surface Type
  ,                                       !- Construction Name
  {420de3c2-fa86-4764-a15b-e241da8d440a}, !- Space Name
  Surface,                                !- Outside Boundary Condition
  {af13dda6-2687-49c2-b38c-48c17847e0ea}, !- Outside Boundary Condition Object
>>>>>>> 7ef40693
  NoSun,                                  !- Sun Exposure
  NoWind,                                 !- Wind Exposure
  ,                                       !- View Factor to Ground
  ,                                       !- Number of Vertices
  13.6310703908387, 0, 2.4384,            !- X,Y,Z Vertex 1 {m}
  13.6310703908387, 6.81553519541936, 2.4384, !- X,Y,Z Vertex 2 {m}
  0, 6.81553519541936, 2.4384,            !- X,Y,Z Vertex 3 {m}
  0, 0, 2.4384;                           !- X,Y,Z Vertex 4 {m}

OS:SpaceType,
<<<<<<< HEAD
  {579074c6-de43-4bfe-ab7d-0965aa1a5811}, !- Handle
=======
  {38f94bd2-8230-47cb-a91c-b7f3c71bf150}, !- Handle
>>>>>>> 7ef40693
  Space Type 1,                           !- Name
  ,                                       !- Default Construction Set Name
  ,                                       !- Default Schedule Set Name
  ,                                       !- Group Rendering Name
  ,                                       !- Design Specification Outdoor Air Object Name
  ,                                       !- Standards Template
  ,                                       !- Standards Building Type
  living;                                 !- Standards Space Type

OS:Space,
<<<<<<< HEAD
  {dc470128-8755-45ed-bf96-61b91f31bb8f}, !- Handle
  living space|story 2,                   !- Name
  {579074c6-de43-4bfe-ab7d-0965aa1a5811}, !- Space Type Name
=======
  {f5803aa4-b5cf-427f-9c5b-ee6adfe4111a}, !- Handle
  living space|story 2,                   !- Name
  {38f94bd2-8230-47cb-a91c-b7f3c71bf150}, !- Space Type Name
>>>>>>> 7ef40693
  ,                                       !- Default Construction Set Name
  ,                                       !- Default Schedule Set Name
  -0,                                     !- Direction of Relative North {deg}
  0,                                      !- X Origin {m}
  0,                                      !- Y Origin {m}
  2.4384,                                 !- Z Origin {m}
  ,                                       !- Building Story Name
<<<<<<< HEAD
  {c17cafe3-7126-4aef-aad8-79218cbb7be4}, !- Thermal Zone Name
  ,                                       !- Part of Total Floor Area
  ,                                       !- Design Specification Outdoor Air Object Name
  {a9c51a91-e2e2-457f-9c66-57268d85c452}; !- Building Unit Name

OS:Surface,
  {68dc2124-6e74-4404-bb3f-3d3c6c8a0f26}, !- Handle
  Surface 7,                              !- Name
  Floor,                                  !- Surface Type
  ,                                       !- Construction Name
  {dc470128-8755-45ed-bf96-61b91f31bb8f}, !- Space Name
  Surface,                                !- Outside Boundary Condition
  {57f442b7-f07a-48bb-b0f6-63ead07fc86f}, !- Outside Boundary Condition Object
=======
  {a2a13655-2a81-45d2-a4d2-59e0e64b68e6}, !- Thermal Zone Name
  ,                                       !- Part of Total Floor Area
  ,                                       !- Design Specification Outdoor Air Object Name
  {617ad98c-02cb-4e17-be76-b4a20533213c}; !- Building Unit Name

OS:Surface,
  {af13dda6-2687-49c2-b38c-48c17847e0ea}, !- Handle
  Surface 7,                              !- Name
  Floor,                                  !- Surface Type
  ,                                       !- Construction Name
  {f5803aa4-b5cf-427f-9c5b-ee6adfe4111a}, !- Space Name
  Surface,                                !- Outside Boundary Condition
  {97423198-24ef-48d9-8ccf-a8ba0104c531}, !- Outside Boundary Condition Object
>>>>>>> 7ef40693
  NoSun,                                  !- Sun Exposure
  NoWind,                                 !- Wind Exposure
  ,                                       !- View Factor to Ground
  ,                                       !- Number of Vertices
  0, 0, 0,                                !- X,Y,Z Vertex 1 {m}
  0, 6.81553519541936, 0,                 !- X,Y,Z Vertex 2 {m}
  13.6310703908387, 6.81553519541936, 0,  !- X,Y,Z Vertex 3 {m}
  13.6310703908387, 0, 0;                 !- X,Y,Z Vertex 4 {m}

OS:Surface,
<<<<<<< HEAD
  {99ce0a98-9c3b-432d-a696-37b218063355}, !- Handle
  Surface 8,                              !- Name
  Wall,                                   !- Surface Type
  ,                                       !- Construction Name
  {dc470128-8755-45ed-bf96-61b91f31bb8f}, !- Space Name
=======
  {3ebd8795-001c-4573-abf7-e46d03ad3e12}, !- Handle
  Surface 8,                              !- Name
  Wall,                                   !- Surface Type
  ,                                       !- Construction Name
  {f5803aa4-b5cf-427f-9c5b-ee6adfe4111a}, !- Space Name
>>>>>>> 7ef40693
  Outdoors,                               !- Outside Boundary Condition
  ,                                       !- Outside Boundary Condition Object
  SunExposed,                             !- Sun Exposure
  WindExposed,                            !- Wind Exposure
  ,                                       !- View Factor to Ground
  ,                                       !- Number of Vertices
  0, 6.81553519541936, 2.4384,            !- X,Y,Z Vertex 1 {m}
  0, 6.81553519541936, 0,                 !- X,Y,Z Vertex 2 {m}
  0, 0, 0,                                !- X,Y,Z Vertex 3 {m}
  0, 0, 2.4384;                           !- X,Y,Z Vertex 4 {m}

OS:Surface,
<<<<<<< HEAD
  {c0a97de7-1d91-465f-9b56-ff3e5b26b103}, !- Handle
  Surface 9,                              !- Name
  Wall,                                   !- Surface Type
  ,                                       !- Construction Name
  {dc470128-8755-45ed-bf96-61b91f31bb8f}, !- Space Name
=======
  {f57d1e88-efbc-42a2-bbf4-0d66381d3a2a}, !- Handle
  Surface 9,                              !- Name
  Wall,                                   !- Surface Type
  ,                                       !- Construction Name
  {f5803aa4-b5cf-427f-9c5b-ee6adfe4111a}, !- Space Name
>>>>>>> 7ef40693
  Outdoors,                               !- Outside Boundary Condition
  ,                                       !- Outside Boundary Condition Object
  SunExposed,                             !- Sun Exposure
  WindExposed,                            !- Wind Exposure
  ,                                       !- View Factor to Ground
  ,                                       !- Number of Vertices
  13.6310703908387, 6.81553519541936, 2.4384, !- X,Y,Z Vertex 1 {m}
  13.6310703908387, 6.81553519541936, 0,  !- X,Y,Z Vertex 2 {m}
  0, 6.81553519541936, 0,                 !- X,Y,Z Vertex 3 {m}
  0, 6.81553519541936, 2.4384;            !- X,Y,Z Vertex 4 {m}

OS:Surface,
<<<<<<< HEAD
  {918fac18-112c-493d-968e-fca73d0116ee}, !- Handle
  Surface 10,                             !- Name
  Wall,                                   !- Surface Type
  ,                                       !- Construction Name
  {dc470128-8755-45ed-bf96-61b91f31bb8f}, !- Space Name
=======
  {ea500629-498c-42a1-8462-94843b23c7b6}, !- Handle
  Surface 10,                             !- Name
  Wall,                                   !- Surface Type
  ,                                       !- Construction Name
  {f5803aa4-b5cf-427f-9c5b-ee6adfe4111a}, !- Space Name
>>>>>>> 7ef40693
  Outdoors,                               !- Outside Boundary Condition
  ,                                       !- Outside Boundary Condition Object
  SunExposed,                             !- Sun Exposure
  WindExposed,                            !- Wind Exposure
  ,                                       !- View Factor to Ground
  ,                                       !- Number of Vertices
  13.6310703908387, 0, 2.4384,            !- X,Y,Z Vertex 1 {m}
  13.6310703908387, 0, 0,                 !- X,Y,Z Vertex 2 {m}
  13.6310703908387, 6.81553519541936, 0,  !- X,Y,Z Vertex 3 {m}
  13.6310703908387, 6.81553519541936, 2.4384; !- X,Y,Z Vertex 4 {m}

OS:Surface,
<<<<<<< HEAD
  {ece440cd-c172-4eb7-8c4f-7e0db1f7b65c}, !- Handle
  Surface 11,                             !- Name
  Wall,                                   !- Surface Type
  ,                                       !- Construction Name
  {dc470128-8755-45ed-bf96-61b91f31bb8f}, !- Space Name
=======
  {16011256-37ec-4d40-8c89-7587e6385f62}, !- Handle
  Surface 11,                             !- Name
  Wall,                                   !- Surface Type
  ,                                       !- Construction Name
  {f5803aa4-b5cf-427f-9c5b-ee6adfe4111a}, !- Space Name
>>>>>>> 7ef40693
  Outdoors,                               !- Outside Boundary Condition
  ,                                       !- Outside Boundary Condition Object
  SunExposed,                             !- Sun Exposure
  WindExposed,                            !- Wind Exposure
  ,                                       !- View Factor to Ground
  ,                                       !- Number of Vertices
  0, 0, 2.4384,                           !- X,Y,Z Vertex 1 {m}
  0, 0, 0,                                !- X,Y,Z Vertex 2 {m}
  13.6310703908387, 0, 0,                 !- X,Y,Z Vertex 3 {m}
  13.6310703908387, 0, 2.4384;            !- X,Y,Z Vertex 4 {m}

OS:Surface,
<<<<<<< HEAD
  {3eac17b7-13d4-4db5-853d-be094ea2c171}, !- Handle
  Surface 12,                             !- Name
  RoofCeiling,                            !- Surface Type
  ,                                       !- Construction Name
  {dc470128-8755-45ed-bf96-61b91f31bb8f}, !- Space Name
  Surface,                                !- Outside Boundary Condition
  {b5642041-3aca-46d3-bd4b-9bb5d8b64b9b}, !- Outside Boundary Condition Object
=======
  {197d3c02-fe41-46b9-bcb2-4c35a136bbac}, !- Handle
  Surface 12,                             !- Name
  RoofCeiling,                            !- Surface Type
  ,                                       !- Construction Name
  {f5803aa4-b5cf-427f-9c5b-ee6adfe4111a}, !- Space Name
  Surface,                                !- Outside Boundary Condition
  {de1070e6-0701-4b4f-ba40-09e915b662be}, !- Outside Boundary Condition Object
>>>>>>> 7ef40693
  NoSun,                                  !- Sun Exposure
  NoWind,                                 !- Wind Exposure
  ,                                       !- View Factor to Ground
  ,                                       !- Number of Vertices
  13.6310703908387, 0, 2.4384,            !- X,Y,Z Vertex 1 {m}
  13.6310703908387, 6.81553519541936, 2.4384, !- X,Y,Z Vertex 2 {m}
  0, 6.81553519541936, 2.4384,            !- X,Y,Z Vertex 3 {m}
  0, 0, 2.4384;                           !- X,Y,Z Vertex 4 {m}

OS:Surface,
<<<<<<< HEAD
  {b5642041-3aca-46d3-bd4b-9bb5d8b64b9b}, !- Handle
  Surface 13,                             !- Name
  Floor,                                  !- Surface Type
  ,                                       !- Construction Name
  {b75ac7b5-d10d-40e4-8189-fc12caed30a6}, !- Space Name
  Surface,                                !- Outside Boundary Condition
  {3eac17b7-13d4-4db5-853d-be094ea2c171}, !- Outside Boundary Condition Object
=======
  {de1070e6-0701-4b4f-ba40-09e915b662be}, !- Handle
  Surface 13,                             !- Name
  Floor,                                  !- Surface Type
  ,                                       !- Construction Name
  {a5f532a0-ca22-45ae-85d8-33725fd45a50}, !- Space Name
  Surface,                                !- Outside Boundary Condition
  {197d3c02-fe41-46b9-bcb2-4c35a136bbac}, !- Outside Boundary Condition Object
>>>>>>> 7ef40693
  NoSun,                                  !- Sun Exposure
  NoWind,                                 !- Wind Exposure
  ,                                       !- View Factor to Ground
  ,                                       !- Number of Vertices
  0, 6.81553519541936, 0,                 !- X,Y,Z Vertex 1 {m}
  13.6310703908387, 6.81553519541936, 0,  !- X,Y,Z Vertex 2 {m}
  13.6310703908387, 0, 0,                 !- X,Y,Z Vertex 3 {m}
  0, 0, 0;                                !- X,Y,Z Vertex 4 {m}

OS:Surface,
<<<<<<< HEAD
  {c599ea38-008d-4eeb-8880-7b737d0c340e}, !- Handle
  Surface 14,                             !- Name
  RoofCeiling,                            !- Surface Type
  ,                                       !- Construction Name
  {b75ac7b5-d10d-40e4-8189-fc12caed30a6}, !- Space Name
=======
  {e72ce54c-98d6-40f5-a25f-a11a1c436f6e}, !- Handle
  Surface 14,                             !- Name
  RoofCeiling,                            !- Surface Type
  ,                                       !- Construction Name
  {a5f532a0-ca22-45ae-85d8-33725fd45a50}, !- Space Name
>>>>>>> 7ef40693
  Outdoors,                               !- Outside Boundary Condition
  ,                                       !- Outside Boundary Condition Object
  SunExposed,                             !- Sun Exposure
  WindExposed,                            !- Wind Exposure
  ,                                       !- View Factor to Ground
  ,                                       !- Number of Vertices
  13.6310703908387, 3.40776759770968, 1.70388379885484, !- X,Y,Z Vertex 1 {m}
  0, 3.40776759770968, 1.70388379885484,  !- X,Y,Z Vertex 2 {m}
  0, 0, 0,                                !- X,Y,Z Vertex 3 {m}
  13.6310703908387, 0, 0;                 !- X,Y,Z Vertex 4 {m}

OS:Surface,
<<<<<<< HEAD
  {6197feef-bed5-4208-ba41-b480a24aadc5}, !- Handle
  Surface 15,                             !- Name
  RoofCeiling,                            !- Surface Type
  ,                                       !- Construction Name
  {b75ac7b5-d10d-40e4-8189-fc12caed30a6}, !- Space Name
=======
  {e0f091a3-af5c-4469-b93f-5001e60d28ce}, !- Handle
  Surface 15,                             !- Name
  RoofCeiling,                            !- Surface Type
  ,                                       !- Construction Name
  {a5f532a0-ca22-45ae-85d8-33725fd45a50}, !- Space Name
>>>>>>> 7ef40693
  Outdoors,                               !- Outside Boundary Condition
  ,                                       !- Outside Boundary Condition Object
  SunExposed,                             !- Sun Exposure
  WindExposed,                            !- Wind Exposure
  ,                                       !- View Factor to Ground
  ,                                       !- Number of Vertices
  0, 3.40776759770968, 1.70388379885484,  !- X,Y,Z Vertex 1 {m}
  13.6310703908387, 3.40776759770968, 1.70388379885484, !- X,Y,Z Vertex 2 {m}
  13.6310703908387, 6.81553519541936, 0,  !- X,Y,Z Vertex 3 {m}
  0, 6.81553519541936, 0;                 !- X,Y,Z Vertex 4 {m}

OS:Surface,
<<<<<<< HEAD
  {ea1401e7-fd76-47d2-9e76-29f24c285ce4}, !- Handle
  Surface 16,                             !- Name
  Wall,                                   !- Surface Type
  ,                                       !- Construction Name
  {b75ac7b5-d10d-40e4-8189-fc12caed30a6}, !- Space Name
=======
  {0bafca50-7dd0-48b8-abba-9255e70e83f9}, !- Handle
  Surface 16,                             !- Name
  Wall,                                   !- Surface Type
  ,                                       !- Construction Name
  {a5f532a0-ca22-45ae-85d8-33725fd45a50}, !- Space Name
>>>>>>> 7ef40693
  Outdoors,                               !- Outside Boundary Condition
  ,                                       !- Outside Boundary Condition Object
  SunExposed,                             !- Sun Exposure
  WindExposed,                            !- Wind Exposure
  ,                                       !- View Factor to Ground
  ,                                       !- Number of Vertices
  0, 3.40776759770968, 1.70388379885484,  !- X,Y,Z Vertex 1 {m}
  0, 6.81553519541936, 0,                 !- X,Y,Z Vertex 2 {m}
  0, 0, 0;                                !- X,Y,Z Vertex 3 {m}

OS:Surface,
<<<<<<< HEAD
  {0e774f59-6052-4888-9536-66b3bffd0ed3}, !- Handle
  Surface 17,                             !- Name
  Wall,                                   !- Surface Type
  ,                                       !- Construction Name
  {b75ac7b5-d10d-40e4-8189-fc12caed30a6}, !- Space Name
=======
  {2ed4d25b-5ed5-492b-a2fb-33a61f17b548}, !- Handle
  Surface 17,                             !- Name
  Wall,                                   !- Surface Type
  ,                                       !- Construction Name
  {a5f532a0-ca22-45ae-85d8-33725fd45a50}, !- Space Name
>>>>>>> 7ef40693
  Outdoors,                               !- Outside Boundary Condition
  ,                                       !- Outside Boundary Condition Object
  SunExposed,                             !- Sun Exposure
  WindExposed,                            !- Wind Exposure
  ,                                       !- View Factor to Ground
  ,                                       !- Number of Vertices
  13.6310703908387, 3.40776759770968, 1.70388379885484, !- X,Y,Z Vertex 1 {m}
  13.6310703908387, 0, 0,                 !- X,Y,Z Vertex 2 {m}
  13.6310703908387, 6.81553519541936, 0;  !- X,Y,Z Vertex 3 {m}

OS:Space,
<<<<<<< HEAD
  {b75ac7b5-d10d-40e4-8189-fc12caed30a6}, !- Handle
  unfinished attic space,                 !- Name
  {17564a5a-56f6-45a1-896e-0ccbb430ddac}, !- Space Type Name
=======
  {a5f532a0-ca22-45ae-85d8-33725fd45a50}, !- Handle
  unfinished attic space,                 !- Name
  {d5bbb0f7-a269-41a3-ab7a-34cc730b4805}, !- Space Type Name
>>>>>>> 7ef40693
  ,                                       !- Default Construction Set Name
  ,                                       !- Default Schedule Set Name
  -0,                                     !- Direction of Relative North {deg}
  0,                                      !- X Origin {m}
  0,                                      !- Y Origin {m}
  4.8768,                                 !- Z Origin {m}
  ,                                       !- Building Story Name
<<<<<<< HEAD
  {c17dc462-313f-43c0-a69f-93fec4d4fb5a}; !- Thermal Zone Name

OS:ThermalZone,
  {c17dc462-313f-43c0-a69f-93fec4d4fb5a}, !- Handle
=======
  {41954eeb-ba0d-4ee0-927e-c138ff5814d2}; !- Thermal Zone Name

OS:ThermalZone,
  {41954eeb-ba0d-4ee0-927e-c138ff5814d2}, !- Handle
>>>>>>> 7ef40693
  unfinished attic zone,                  !- Name
  ,                                       !- Multiplier
  ,                                       !- Ceiling Height {m}
  ,                                       !- Volume {m3}
  ,                                       !- Floor Area {m2}
  ,                                       !- Zone Inside Convection Algorithm
  ,                                       !- Zone Outside Convection Algorithm
  ,                                       !- Zone Conditioning Equipment List Name
<<<<<<< HEAD
  {1436a58f-b533-427e-be65-9d8883ca4316}, !- Zone Air Inlet Port List
  {7633e443-0211-459a-acab-727f24cf944d}, !- Zone Air Exhaust Port List
  {56667053-3a13-425a-b544-9261ee6e6626}, !- Zone Air Node Name
  {a9a1f8b7-a73c-4ea0-8d2b-8d01b4d93242}, !- Zone Return Air Port List
=======
  {e84317db-7a49-435e-979d-2342ae290ea5}, !- Zone Air Inlet Port List
  {403f8750-04db-4a63-b143-03778ecbbdb0}, !- Zone Air Exhaust Port List
  {74b1c36c-f07a-471a-8a9a-67acb1e1629e}, !- Zone Air Node Name
  {6cc71527-c678-4c0a-836a-c4189457ac85}, !- Zone Return Air Port List
>>>>>>> 7ef40693
  ,                                       !- Primary Daylighting Control Name
  ,                                       !- Fraction of Zone Controlled by Primary Daylighting Control
  ,                                       !- Secondary Daylighting Control Name
  ,                                       !- Fraction of Zone Controlled by Secondary Daylighting Control
  ,                                       !- Illuminance Map Name
  ,                                       !- Group Rendering Name
  ,                                       !- Thermostat Name
  No;                                     !- Use Ideal Air Loads

OS:Node,
<<<<<<< HEAD
  {f564b60b-3263-49c7-bb84-c868faba3954}, !- Handle
  Node 2,                                 !- Name
  {56667053-3a13-425a-b544-9261ee6e6626}, !- Inlet Port
  ;                                       !- Outlet Port

OS:Connection,
  {56667053-3a13-425a-b544-9261ee6e6626}, !- Handle
  {612a9424-7d61-43d7-9a7c-e8ac44d02cd4}, !- Name
  {c17dc462-313f-43c0-a69f-93fec4d4fb5a}, !- Source Object
  11,                                     !- Outlet Port
  {f564b60b-3263-49c7-bb84-c868faba3954}, !- Target Object
  2;                                      !- Inlet Port

OS:PortList,
  {1436a58f-b533-427e-be65-9d8883ca4316}, !- Handle
  {fb249056-bc49-4cd3-86ad-36a06e4a64af}, !- Name
  {c17dc462-313f-43c0-a69f-93fec4d4fb5a}; !- HVAC Component

OS:PortList,
  {7633e443-0211-459a-acab-727f24cf944d}, !- Handle
  {33a61973-ac11-44cf-9941-ef7359b8ef33}, !- Name
  {c17dc462-313f-43c0-a69f-93fec4d4fb5a}; !- HVAC Component

OS:PortList,
  {a9a1f8b7-a73c-4ea0-8d2b-8d01b4d93242}, !- Handle
  {baf6b165-9a77-488a-becb-c7824d776dac}, !- Name
  {c17dc462-313f-43c0-a69f-93fec4d4fb5a}; !- HVAC Component

OS:Sizing:Zone,
  {8251200b-43b4-4d2d-806b-846557acba0a}, !- Handle
  {c17dc462-313f-43c0-a69f-93fec4d4fb5a}, !- Zone or ZoneList Name
=======
  {68310db9-ef36-4be6-9745-6b80a608dc60}, !- Handle
  Node 2,                                 !- Name
  {74b1c36c-f07a-471a-8a9a-67acb1e1629e}, !- Inlet Port
  ;                                       !- Outlet Port

OS:Connection,
  {74b1c36c-f07a-471a-8a9a-67acb1e1629e}, !- Handle
  {633ff01f-2a0d-4eda-ac91-bf4fce1d6cde}, !- Name
  {41954eeb-ba0d-4ee0-927e-c138ff5814d2}, !- Source Object
  11,                                     !- Outlet Port
  {68310db9-ef36-4be6-9745-6b80a608dc60}, !- Target Object
  2;                                      !- Inlet Port

OS:PortList,
  {e84317db-7a49-435e-979d-2342ae290ea5}, !- Handle
  {41de0fe1-c9f2-4a34-8da3-f87818c17f74}, !- Name
  {41954eeb-ba0d-4ee0-927e-c138ff5814d2}; !- HVAC Component

OS:PortList,
  {403f8750-04db-4a63-b143-03778ecbbdb0}, !- Handle
  {f7884dfa-c494-40da-ae44-23d760128e13}, !- Name
  {41954eeb-ba0d-4ee0-927e-c138ff5814d2}; !- HVAC Component

OS:PortList,
  {6cc71527-c678-4c0a-836a-c4189457ac85}, !- Handle
  {94915be3-8c64-4ce1-8a30-c6471ee2e45d}, !- Name
  {41954eeb-ba0d-4ee0-927e-c138ff5814d2}; !- HVAC Component

OS:Sizing:Zone,
  {f6f64982-47ab-42ec-a4b8-87aa8fbcbc57}, !- Handle
  {41954eeb-ba0d-4ee0-927e-c138ff5814d2}, !- Zone or ZoneList Name
>>>>>>> 7ef40693
  SupplyAirTemperature,                   !- Zone Cooling Design Supply Air Temperature Input Method
  14,                                     !- Zone Cooling Design Supply Air Temperature {C}
  11.11,                                  !- Zone Cooling Design Supply Air Temperature Difference {deltaC}
  SupplyAirTemperature,                   !- Zone Heating Design Supply Air Temperature Input Method
  40,                                     !- Zone Heating Design Supply Air Temperature {C}
  11.11,                                  !- Zone Heating Design Supply Air Temperature Difference {deltaC}
  0.0085,                                 !- Zone Cooling Design Supply Air Humidity Ratio {kg-H2O/kg-air}
  0.008,                                  !- Zone Heating Design Supply Air Humidity Ratio {kg-H2O/kg-air}
  ,                                       !- Zone Heating Sizing Factor
  ,                                       !- Zone Cooling Sizing Factor
  DesignDay,                              !- Cooling Design Air Flow Method
  ,                                       !- Cooling Design Air Flow Rate {m3/s}
  ,                                       !- Cooling Minimum Air Flow per Zone Floor Area {m3/s-m2}
  ,                                       !- Cooling Minimum Air Flow {m3/s}
  ,                                       !- Cooling Minimum Air Flow Fraction
  DesignDay,                              !- Heating Design Air Flow Method
  ,                                       !- Heating Design Air Flow Rate {m3/s}
  ,                                       !- Heating Maximum Air Flow per Zone Floor Area {m3/s-m2}
  ,                                       !- Heating Maximum Air Flow {m3/s}
  ,                                       !- Heating Maximum Air Flow Fraction
  ,                                       !- Design Zone Air Distribution Effectiveness in Cooling Mode
  ,                                       !- Design Zone Air Distribution Effectiveness in Heating Mode
  No,                                     !- Account for Dedicated Outdoor Air System
  NeutralSupplyAir,                       !- Dedicated Outdoor Air System Control Strategy
  autosize,                               !- Dedicated Outdoor Air Low Setpoint Temperature for Design {C}
  autosize;                               !- Dedicated Outdoor Air High Setpoint Temperature for Design {C}

OS:ZoneHVAC:EquipmentList,
<<<<<<< HEAD
  {b577d20f-5b26-492d-958f-0f41693998f0}, !- Handle
  Zone HVAC Equipment List 2,             !- Name
  {c17dc462-313f-43c0-a69f-93fec4d4fb5a}; !- Thermal Zone

OS:SpaceType,
  {17564a5a-56f6-45a1-896e-0ccbb430ddac}, !- Handle
=======
  {3d5ac37a-3c05-41ec-b33d-a761047410da}, !- Handle
  Zone HVAC Equipment List 2,             !- Name
  {41954eeb-ba0d-4ee0-927e-c138ff5814d2}; !- Thermal Zone

OS:SpaceType,
  {d5bbb0f7-a269-41a3-ab7a-34cc730b4805}, !- Handle
>>>>>>> 7ef40693
  Space Type 2,                           !- Name
  ,                                       !- Default Construction Set Name
  ,                                       !- Default Schedule Set Name
  ,                                       !- Group Rendering Name
  ,                                       !- Design Specification Outdoor Air Object Name
  ,                                       !- Standards Template
  ,                                       !- Standards Building Type
  unfinished attic;                       !- Standards Space Type

OS:BuildingUnit,
<<<<<<< HEAD
  {a9c51a91-e2e2-457f-9c66-57268d85c452}, !- Handle
=======
  {617ad98c-02cb-4e17-be76-b4a20533213c}, !- Handle
>>>>>>> 7ef40693
  unit 1,                                 !- Name
  ,                                       !- Rendering Color
  Residential;                            !- Building Unit Type

OS:Building,
  {406ab181-2204-476b-b9cd-79f5419a8121}, !- Handle
  Building 1,                             !- Name
  ,                                       !- Building Sector Type
  0,                                      !- North Axis {deg}
  ,                                       !- Nominal Floor to Floor Height {m}
  ,                                       !- Space Type Name
  ,                                       !- Default Construction Set Name
  ,                                       !- Default Schedule Set Name
  2,                                      !- Standards Number of Stories
  2,                                      !- Standards Number of Above Ground Stories
  ,                                       !- Standards Template
  singlefamilydetached,                   !- Standards Building Type
  1;                                      !- Standards Number of Living Units

OS:AdditionalProperties,
<<<<<<< HEAD
  {5e37e02a-29b8-47b7-a19f-37546d376415}, !- Handle
  {07d3ffa3-98a5-4bca-b88f-cdf9217948e8}, !- Object Name
=======
  {147efcd9-5597-4d29-a30a-4a7aa013f54d}, !- Handle
  {406ab181-2204-476b-b9cd-79f5419a8121}, !- Object Name
>>>>>>> 7ef40693
  Total Units Represented,                !- Feature Name 1
  Integer,                                !- Feature Data Type 1
  1,                                      !- Feature Value 1
  Total Units Modeled,                    !- Feature Name 2
  Integer,                                !- Feature Data Type 2
  1;                                      !- Feature Value 2

OS:AdditionalProperties,
<<<<<<< HEAD
  {a155555e-4f40-441d-8477-908b2385c57e}, !- Handle
  {a9c51a91-e2e2-457f-9c66-57268d85c452}, !- Object Name
=======
  {803c19d3-e77a-4319-8f90-785ec2bde3d1}, !- Handle
  {617ad98c-02cb-4e17-be76-b4a20533213c}, !- Object Name
>>>>>>> 7ef40693
  NumberOfBedrooms,                       !- Feature Name 1
  Integer,                                !- Feature Data Type 1
  3,                                      !- Feature Value 1
  NumberOfBathrooms,                      !- Feature Name 2
  Double,                                 !- Feature Data Type 2
  2;                                      !- Feature Value 2

OS:Schedule:Day,
<<<<<<< HEAD
  {58fb5d60-23c5-4a04-84d9-5b22ab36b4d6}, !- Handle
=======
  {4e27e692-2b75-4e31-8011-bb719c071c59}, !- Handle
>>>>>>> 7ef40693
  Schedule Day 1,                         !- Name
  ,                                       !- Schedule Type Limits Name
  ,                                       !- Interpolate to Timestep
  24,                                     !- Hour 1
  0,                                      !- Minute 1
  0;                                      !- Value Until Time 1

OS:Schedule:Day,
<<<<<<< HEAD
  {b338c5f6-6565-433d-aee9-531d18c14bd3}, !- Handle
=======
  {6e4b2753-7bcd-4473-9134-a59aeccff105}, !- Handle
>>>>>>> 7ef40693
  Schedule Day 2,                         !- Name
  ,                                       !- Schedule Type Limits Name
  ,                                       !- Interpolate to Timestep
  24,                                     !- Hour 1
  0,                                      !- Minute 1
  1;                                      !- Value Until Time 1

OS:WeatherFile,
<<<<<<< HEAD
  {cb4cfc68-22dc-41ec-bcc1-c6ff8b938224}, !- Handle
=======
  {2e73a0a4-a2fc-41fc-8153-2cc2780141bd}, !- Handle
>>>>>>> 7ef40693
  Denver Intl Ap,                         !- City
  CO,                                     !- State Province Region
  USA,                                    !- Country
  TMY3,                                   !- Data Source
  725650,                                 !- WMO Number
  39.83,                                  !- Latitude {deg}
  -104.65,                                !- Longitude {deg}
  -7,                                     !- Time Zone {hr}
  1650,                                   !- Elevation {m}
  file:../weather/USA_CO_Denver.Intl.AP.725650_TMY3.epw, !- Url
  E23378AA;                               !- Checksum

OS:AdditionalProperties,
<<<<<<< HEAD
  {bfe9e09c-9419-48f7-8e22-3674eb0485cd}, !- Handle
  {cb4cfc68-22dc-41ec-bcc1-c6ff8b938224}, !- Object Name
=======
  {a1c0e1c0-1b6a-4a1b-b2e0-ac95867f6c59}, !- Handle
  {2e73a0a4-a2fc-41fc-8153-2cc2780141bd}, !- Object Name
>>>>>>> 7ef40693
  EPWHeaderCity,                          !- Feature Name 1
  String,                                 !- Feature Data Type 1
  Denver Intl Ap,                         !- Feature Value 1
  EPWHeaderState,                         !- Feature Name 2
  String,                                 !- Feature Data Type 2
  CO,                                     !- Feature Value 2
  EPWHeaderCountry,                       !- Feature Name 3
  String,                                 !- Feature Data Type 3
  USA,                                    !- Feature Value 3
  EPWHeaderDataSource,                    !- Feature Name 4
  String,                                 !- Feature Data Type 4
  TMY3,                                   !- Feature Value 4
  EPWHeaderStation,                       !- Feature Name 5
  String,                                 !- Feature Data Type 5
  725650,                                 !- Feature Value 5
  EPWHeaderLatitude,                      !- Feature Name 6
  Double,                                 !- Feature Data Type 6
  39.829999999999998,                     !- Feature Value 6
  EPWHeaderLongitude,                     !- Feature Name 7
  Double,                                 !- Feature Data Type 7
  -104.65000000000001,                    !- Feature Value 7
  EPWHeaderTimezone,                      !- Feature Name 8
  Double,                                 !- Feature Data Type 8
  -7,                                     !- Feature Value 8
  EPWHeaderAltitude,                      !- Feature Name 9
  Double,                                 !- Feature Data Type 9
  5413.3858267716532,                     !- Feature Value 9
  EPWHeaderLocalPressure,                 !- Feature Name 10
  Double,                                 !- Feature Data Type 10
  0.81937567683596546,                    !- Feature Value 10
  EPWHeaderRecordsPerHour,                !- Feature Name 11
  Double,                                 !- Feature Data Type 11
  0,                                      !- Feature Value 11
  EPWDataAnnualAvgDrybulb,                !- Feature Name 12
  Double,                                 !- Feature Data Type 12
  51.575616438356228,                     !- Feature Value 12
  EPWDataAnnualMinDrybulb,                !- Feature Name 13
  Double,                                 !- Feature Data Type 13
  -2.9200000000000017,                    !- Feature Value 13
  EPWDataAnnualMaxDrybulb,                !- Feature Name 14
  Double,                                 !- Feature Data Type 14
  104,                                    !- Feature Value 14
  EPWDataCDD50F,                          !- Feature Name 15
  Double,                                 !- Feature Data Type 15
  3072.2925000000005,                     !- Feature Value 15
  EPWDataCDD65F,                          !- Feature Name 16
  Double,                                 !- Feature Data Type 16
  883.62000000000035,                     !- Feature Value 16
  EPWDataHDD50F,                          !- Feature Name 17
  Double,                                 !- Feature Data Type 17
  2497.1925000000001,                     !- Feature Value 17
  EPWDataHDD65F,                          !- Feature Name 18
  Double,                                 !- Feature Data Type 18
  5783.5200000000013,                     !- Feature Value 18
  EPWDataAnnualAvgWindspeed,              !- Feature Name 19
  Double,                                 !- Feature Data Type 19
  3.9165296803649667,                     !- Feature Value 19
  EPWDataMonthlyAvgDrybulbs,              !- Feature Name 20
  String,                                 !- Feature Data Type 20
  33.4191935483871&#4431.90142857142857&#4443.02620967741937&#4442.48624999999999&#4459.877741935483854&#4473.57574999999997&#4472.07975806451608&#4472.70008064516134&#4466.49200000000006&#4450.079112903225806&#4437.218250000000005&#4434.582177419354835, !- Feature Value 20
  EPWDataGroundMonthlyTemps,              !- Feature Name 21
  String,                                 !- Feature Data Type 21
  44.08306285945173&#4440.89570904991865&#4440.64045432632048&#4442.153016571250646&#4448.225111118704206&#4454.268919273837525&#4459.508577937551024&#4462.82777283423508&#4463.10975667174995&#4460.41014950381947&#4455.304105212311526&#4449.445696474514364, !- Feature Value 21
  EPWDataWSF,                             !- Feature Name 22
  Double,                                 !- Feature Data Type 22
  0.58999999999999997,                    !- Feature Value 22
  EPWDataMonthlyAvgDailyHighDrybulbs,     !- Feature Name 23
  String,                                 !- Feature Data Type 23
  47.41032258064516&#4446.58642857142857&#4455.15032258064517&#4453.708&#4472.80193548387098&#4488.67600000000002&#4486.1858064516129&#4485.87225806451613&#4482.082&#4463.18064516129033&#4448.73400000000001&#4448.87935483870968, !- Feature Value 23
  EPWDataMonthlyAvgDailyLowDrybulbs,      !- Feature Name 24
  String,                                 !- Feature Data Type 24
  19.347741935483874&#4419.856428571428573&#4430.316129032258065&#4431.112&#4447.41612903225806&#4457.901999999999994&#4459.063870967741934&#4460.956774193548384&#4452.352000000000004&#4438.41612903225806&#4427.002000000000002&#4423.02903225806451, !- Feature Value 24
  EPWDesignHeatingDrybulb,                !- Feature Name 25
  Double,                                 !- Feature Data Type 25
  12.02,                                  !- Feature Value 25
  EPWDesignHeatingWindspeed,              !- Feature Name 26
  Double,                                 !- Feature Data Type 26
  2.8062500000000004,                     !- Feature Value 26
  EPWDesignCoolingDrybulb,                !- Feature Name 27
  Double,                                 !- Feature Data Type 27
  91.939999999999998,                     !- Feature Value 27
  EPWDesignCoolingWetbulb,                !- Feature Name 28
  Double,                                 !- Feature Data Type 28
  59.95131430195849,                      !- Feature Value 28
  EPWDesignCoolingHumidityRatio,          !- Feature Name 29
  Double,                                 !- Feature Data Type 29
  0.0059161086834698092,                  !- Feature Value 29
  EPWDesignCoolingWindspeed,              !- Feature Name 30
  Double,                                 !- Feature Data Type 30
  3.7999999999999989,                     !- Feature Value 30
  EPWDesignDailyTemperatureRange,         !- Feature Name 31
  Double,                                 !- Feature Data Type 31
  24.915483870967748,                     !- Feature Value 31
  EPWDesignDehumidDrybulb,                !- Feature Name 32
  Double,                                 !- Feature Data Type 32
  67.996785714285721,                     !- Feature Value 32
  EPWDesignDehumidHumidityRatio,          !- Feature Name 33
  Double,                                 !- Feature Data Type 33
  0.012133744170488724,                   !- Feature Value 33
  EPWDesignCoolingDirectNormal,           !- Feature Name 34
  Double,                                 !- Feature Data Type 34
  985,                                    !- Feature Value 34
  EPWDesignCoolingDiffuseHorizontal,      !- Feature Name 35
  Double,                                 !- Feature Data Type 35
  84;                                     !- Feature Value 35

OS:YearDescription,
<<<<<<< HEAD
  {74811516-6d1e-4293-bd71-7a857e7d6459}, !- Handle
=======
  {19dfa540-e02a-4106-af3f-ecee69ba7052}, !- Handle
>>>>>>> 7ef40693
  ,                                       !- Calendar Year
  Monday;                                 !- Day of Week for Start Day

OS:Site,
  {1942a31b-92ba-4b50-9b73-c43c64fc20df}, !- Handle
  Denver Intl Ap_CO_USA,                  !- Name
  39.83,                                  !- Latitude {deg}
  -104.65,                                !- Longitude {deg}
  -7,                                     !- Time Zone {hr}
  1650,                                   !- Elevation {m}
  ;                                       !- Terrain

OS:ClimateZones,
<<<<<<< HEAD
  {5fdc504d-09e5-416c-a861-c969f034d9f2}, !- Handle
=======
  {e312b5e3-50e5-4a2b-9570-8d468fba1085}, !- Handle
>>>>>>> 7ef40693
  ,                                       !- Active Institution
  ,                                       !- Active Year
  ,                                       !- Climate Zone Institution Name 1
  ,                                       !- Climate Zone Document Name 1
  ,                                       !- Climate Zone Document Year 1
  ,                                       !- Climate Zone Value 1
  Building America,                       !- Climate Zone Institution Name 2
  ,                                       !- Climate Zone Document Name 2
  0,                                      !- Climate Zone Document Year 2
  Cold;                                   !- Climate Zone Value 2

OS:Site:WaterMainsTemperature,
<<<<<<< HEAD
  {9267e333-c92a-44c4-b9fe-e7dd2fb27ee6}, !- Handle
=======
  {d3d35024-d552-4ef5-b044-f0ec2550a10b}, !- Handle
>>>>>>> 7ef40693
  Correlation,                            !- Calculation Method
  ,                                       !- Temperature Schedule Name
  10.8753424657535,                       !- Annual Average Outdoor Air Temperature {C}
  23.1524007936508;                       !- Maximum Difference In Monthly Average Outdoor Air Temperatures {deltaC}

OS:RunPeriodControl:DaylightSavingTime,
<<<<<<< HEAD
  {c8f7d5a1-bccf-4bf9-bc20-c180efe95039}, !- Handle
=======
  {1587db16-3dc7-4a3e-acf6-44801645e423}, !- Handle
>>>>>>> 7ef40693
  4/7,                                    !- Start Date
  10/26;                                  !- End Date

OS:Site:GroundTemperature:Deep,
<<<<<<< HEAD
  {a85a8ac5-cb8d-4646-bf96-6b2d35ace7a8}, !- Handle
=======
  {068e2cfd-2639-4cc3-a1de-3bfddb75f31a}, !- Handle
>>>>>>> 7ef40693
  10.8753424657535,                       !- January Deep Ground Temperature {C}
  10.8753424657535,                       !- February Deep Ground Temperature {C}
  10.8753424657535,                       !- March Deep Ground Temperature {C}
  10.8753424657535,                       !- April Deep Ground Temperature {C}
  10.8753424657535,                       !- May Deep Ground Temperature {C}
  10.8753424657535,                       !- June Deep Ground Temperature {C}
  10.8753424657535,                       !- July Deep Ground Temperature {C}
  10.8753424657535,                       !- August Deep Ground Temperature {C}
  10.8753424657535,                       !- September Deep Ground Temperature {C}
  10.8753424657535,                       !- October Deep Ground Temperature {C}
  10.8753424657535,                       !- November Deep Ground Temperature {C}
  10.8753424657535;                       !- December Deep Ground Temperature {C}
<|MERGE_RESOLUTION|>--- conflicted
+++ resolved
@@ -1,74 +1,16 @@
 !- NOTE: Auto-generated from /test/osw_files/SFD_2000sqft_2story_SL_UA_Denver.osw
 
 OS:Version,
-<<<<<<< HEAD
-  {aae4cb67-c703-44ac-8177-92d1ad093d2c}, !- Handle
-  2.8.0;                                  !- Version Identifier
-
-OS:Building,
-  {07d3ffa3-98a5-4bca-b88f-cdf9217948e8}, !- Handle
-  Building 1,                             !- Name
-  ,                                       !- Building Sector Type
-  0,                                      !- North Axis {deg}
-  ,                                       !- Nominal Floor to Floor Height {m}
-  ,                                       !- Space Type Name
-  ,                                       !- Default Construction Set Name
-  ,                                       !- Default Schedule Set Name
-  2,                                      !- Standards Number of Stories
-  2,                                      !- Standards Number of Above Ground Stories
-  ,                                       !- Standards Template
-  singlefamilydetached,                   !- Standards Building Type
-  1;                                      !- Standards Number of Living Units
-
-OS:Facility,
-  {55797b7c-f6d1-4f35-b7dd-7f0965cbda02}; !- Handle
-
-OS:Site,
-  {f7c9984b-a4ba-4223-b311-28d221787709}, !- Handle
-  Denver Intl Ap_CO_USA,                  !- Name
-  39.83,                                  !- Latitude {deg}
-  -104.65,                                !- Longitude {deg}
-  -7,                                     !- Time Zone {hr}
-  1650,                                   !- Elevation {m}
-  ;                                       !- Terrain
-
-OS:SimulationControl,
-  {cd88bfd3-236a-4537-8ce5-9fc85d127796}, !- Handle
-=======
   {729d66b0-9787-4fb4-8a11-6c3004b49423}, !- Handle
   2.8.0;                                  !- Version Identifier
 
 OS:SimulationControl,
   {3cb1abe3-20d2-4596-a0be-ca17434a5ce6}, !- Handle
->>>>>>> 7ef40693
   ,                                       !- Do Zone Sizing Calculation
   ,                                       !- Do System Sizing Calculation
   ,                                       !- Do Plant Sizing Calculation
   No;                                     !- Run Simulation for Sizing Periods
 
-<<<<<<< HEAD
-OS:Sizing:Parameters,
-  {ddac1bd5-79fa-4d9e-af35-b053a6cd5f76}, !- Handle
-  1.25,                                   !- Heating Sizing Factor
-  1.15;                                   !- Cooling Sizing Factor
-
-OS:Timestep,
-  {a5e6118b-c2fd-42ce-b7a5-da766f364794}, !- Handle
-  6;                                      !- Number of Timesteps per Hour
-
-OS:ShadowCalculation,
-  {b52c11aa-07df-41b2-9b29-90077eb689f2}, !- Handle
-  20,                                     !- Calculation Frequency
-  200;                                    !- Maximum Figures in Shadow Overlap Calculations
-
-OS:HeatBalanceAlgorithm,
-  {70168beb-8f86-474b-96bb-14a658c76c3b}, !- Handle
-  ConductionTransferFunction,             !- Algorithm
-  200;                                    !- Surface Temperature Upper Limit {C}
-
-OS:RunPeriod,
-  {0cb8ad4c-8628-4289-8849-9df5f084b8a9}, !- Handle
-=======
 OS:Timestep,
   {3c0eedea-e78b-4b82-93f5-ba1849d4960e}, !- Handle
   6;                                      !- Number of Timesteps per Hour
@@ -94,7 +36,6 @@
 
 OS:RunPeriod,
   {736e397a-a2b0-4cd0-bddd-2250410e903b}, !- Handle
->>>>>>> 7ef40693
   Run Period 1,                           !- Name
   1,                                      !- Begin Month
   1,                                      !- Begin Day of Month
@@ -107,41 +48,8 @@
   ,                                       !- Use Weather File Snow Indicators
   ;                                       !- Number of Times Runperiod to be Repeated
 
-<<<<<<< HEAD
-OS:LifeCycleCost:Parameters,
-  {48fbec03-0192-4344-b6fd-eb426fd0b365}, !- Handle
-  ,                                       !- Analysis Type
-  ,                                       !- Discounting Convention
-  ,                                       !- Inflation Approach
-  ,                                       !- Real Discount Rate
-  ,                                       !- Nominal Discount Rate
-  ,                                       !- Inflation
-  ,                                       !- Base Date Month
-  ,                                       !- Base Date Year
-  ,                                       !- Service Date Month
-  ,                                       !- Service Date Year
-  ;                                       !- Length of Study Period in Years
-
-OS:SurfaceConvectionAlgorithm:Outside,
-  {cd73dc7d-137a-4eb2-ad28-306ba7620ad9}, !- Handle
-  DOE-2;                                  !- Algorithm
-
-OS:SurfaceConvectionAlgorithm:Inside,
-  {30ee3b43-9b0f-45e1-861e-006dc7cf28ab}, !- Handle
-  TARP;                                   !- Algorithm
-
-OS:ZoneCapacitanceMultiplier:ResearchSpecial,
-  {818dfb3d-9890-4923-815d-595d5902da93}, !- Handle
-  ,                                       !- Temperature Capacity Multiplier
-  15,                                     !- Humidity Capacity Multiplier
-  ;                                       !- Carbon Dioxide Capacity Multiplier
-
-OS:ThermalZone,
-  {c17cafe3-7126-4aef-aad8-79218cbb7be4}, !- Handle
-=======
 OS:ThermalZone,
   {a2a13655-2a81-45d2-a4d2-59e0e64b68e6}, !- Handle
->>>>>>> 7ef40693
   living zone,                            !- Name
   ,                                       !- Multiplier
   ,                                       !- Ceiling Height {m}
@@ -150,17 +58,10 @@
   ,                                       !- Zone Inside Convection Algorithm
   ,                                       !- Zone Outside Convection Algorithm
   ,                                       !- Zone Conditioning Equipment List Name
-<<<<<<< HEAD
-  {4f700cca-90a9-4c5c-8700-115b22c39798}, !- Zone Air Inlet Port List
-  {1ab941aa-5985-4076-9fbb-3a69ad16c6ca}, !- Zone Air Exhaust Port List
-  {19b52b70-5f23-418f-a69c-c540e2feeb10}, !- Zone Air Node Name
-  {31769292-912a-4e5f-af9d-1aba047be87a}, !- Zone Return Air Port List
-=======
   {6b95ec2c-b182-4b6d-a41f-6818f0ebacea}, !- Zone Air Inlet Port List
   {c34c0c0f-63d6-454a-b33d-2ef6d7332ec5}, !- Zone Air Exhaust Port List
   {5cde1656-c162-48ff-9ca0-692b26537cd3}, !- Zone Air Node Name
   {ecc0cfc9-eb9c-42cc-99bf-ef33913d9d3d}, !- Zone Return Air Port List
->>>>>>> 7ef40693
   ,                                       !- Primary Daylighting Control Name
   ,                                       !- Fraction of Zone Controlled by Primary Daylighting Control
   ,                                       !- Secondary Daylighting Control Name
@@ -171,39 +72,6 @@
   No;                                     !- Use Ideal Air Loads
 
 OS:Node,
-<<<<<<< HEAD
-  {4cda5f0f-82ce-4cce-84ee-f8828a53ebd1}, !- Handle
-  Node 1,                                 !- Name
-  {19b52b70-5f23-418f-a69c-c540e2feeb10}, !- Inlet Port
-  ;                                       !- Outlet Port
-
-OS:Connection,
-  {19b52b70-5f23-418f-a69c-c540e2feeb10}, !- Handle
-  {8e042f6d-8f7f-45a6-ba6b-961a91800bdf}, !- Name
-  {c17cafe3-7126-4aef-aad8-79218cbb7be4}, !- Source Object
-  11,                                     !- Outlet Port
-  {4cda5f0f-82ce-4cce-84ee-f8828a53ebd1}, !- Target Object
-  2;                                      !- Inlet Port
-
-OS:PortList,
-  {4f700cca-90a9-4c5c-8700-115b22c39798}, !- Handle
-  {6633122c-8c16-4113-8c83-791285a7088d}, !- Name
-  {c17cafe3-7126-4aef-aad8-79218cbb7be4}; !- HVAC Component
-
-OS:PortList,
-  {1ab941aa-5985-4076-9fbb-3a69ad16c6ca}, !- Handle
-  {cc396da7-4954-4837-85b7-b7f949d0e71c}, !- Name
-  {c17cafe3-7126-4aef-aad8-79218cbb7be4}; !- HVAC Component
-
-OS:PortList,
-  {31769292-912a-4e5f-af9d-1aba047be87a}, !- Handle
-  {32d515ee-e8e3-4a42-8e4c-a0ac0e7822dd}, !- Name
-  {c17cafe3-7126-4aef-aad8-79218cbb7be4}; !- HVAC Component
-
-OS:Sizing:Zone,
-  {432ad2c4-cd15-4786-a6f4-4cb38a53245f}, !- Handle
-  {c17cafe3-7126-4aef-aad8-79218cbb7be4}, !- Zone or ZoneList Name
-=======
   {9b451252-733d-46c0-a7dd-391a62ab31c6}, !- Handle
   Node 1,                                 !- Name
   {5cde1656-c162-48ff-9ca0-692b26537cd3}, !- Inlet Port
@@ -235,7 +103,6 @@
 OS:Sizing:Zone,
   {c7d6f928-182c-4e05-9ba9-610bb1d9143c}, !- Handle
   {a2a13655-2a81-45d2-a4d2-59e0e64b68e6}, !- Zone or ZoneList Name
->>>>>>> 7ef40693
   SupplyAirTemperature,                   !- Zone Cooling Design Supply Air Temperature Input Method
   14,                                     !- Zone Cooling Design Supply Air Temperature {C}
   11.11,                                  !- Zone Cooling Design Supply Air Temperature Difference {deltaC}
@@ -264,16 +131,6 @@
   autosize;                               !- Dedicated Outdoor Air High Setpoint Temperature for Design {C}
 
 OS:ZoneHVAC:EquipmentList,
-<<<<<<< HEAD
-  {e1e2061f-ba7f-4d00-932c-927ed6584fc9}, !- Handle
-  Zone HVAC Equipment List 1,             !- Name
-  {c17cafe3-7126-4aef-aad8-79218cbb7be4}; !- Thermal Zone
-
-OS:Space,
-  {4ef5a5d0-ca6a-4b1c-a511-137b22397b1e}, !- Handle
-  living space,                           !- Name
-  {579074c6-de43-4bfe-ab7d-0965aa1a5811}, !- Space Type Name
-=======
   {ec48ff60-13f2-41dd-85d8-9438d422f163}, !- Handle
   Zone HVAC Equipment List 1,             !- Name
   {a2a13655-2a81-45d2-a4d2-59e0e64b68e6}; !- Thermal Zone
@@ -282,7 +139,6 @@
   {420de3c2-fa86-4764-a15b-e241da8d440a}, !- Handle
   living space,                           !- Name
   {38f94bd2-8230-47cb-a91c-b7f3c71bf150}, !- Space Type Name
->>>>>>> 7ef40693
   ,                                       !- Default Construction Set Name
   ,                                       !- Default Schedule Set Name
   -0,                                     !- Direction of Relative North {deg}
@@ -290,19 +146,6 @@
   0,                                      !- Y Origin {m}
   0,                                      !- Z Origin {m}
   ,                                       !- Building Story Name
-<<<<<<< HEAD
-  {c17cafe3-7126-4aef-aad8-79218cbb7be4}, !- Thermal Zone Name
-  ,                                       !- Part of Total Floor Area
-  ,                                       !- Design Specification Outdoor Air Object Name
-  {a9c51a91-e2e2-457f-9c66-57268d85c452}; !- Building Unit Name
-
-OS:Surface,
-  {02ecc5e6-c19b-4e8c-86e3-4f30ac441077}, !- Handle
-  Surface 1,                              !- Name
-  Floor,                                  !- Surface Type
-  ,                                       !- Construction Name
-  {4ef5a5d0-ca6a-4b1c-a511-137b22397b1e}, !- Space Name
-=======
   {a2a13655-2a81-45d2-a4d2-59e0e64b68e6}, !- Thermal Zone Name
   ,                                       !- Part of Total Floor Area
   ,                                       !- Design Specification Outdoor Air Object Name
@@ -314,7 +157,6 @@
   Floor,                                  !- Surface Type
   ,                                       !- Construction Name
   {420de3c2-fa86-4764-a15b-e241da8d440a}, !- Space Name
->>>>>>> 7ef40693
   Foundation,                             !- Outside Boundary Condition
   ,                                       !- Outside Boundary Condition Object
   NoSun,                                  !- Sun Exposure
@@ -327,19 +169,11 @@
   13.6310703908387, 0, 0;                 !- X,Y,Z Vertex 4 {m}
 
 OS:Surface,
-<<<<<<< HEAD
-  {3e147042-e878-4b43-88ab-fc7a077cd769}, !- Handle
-  Surface 2,                              !- Name
-  Wall,                                   !- Surface Type
-  ,                                       !- Construction Name
-  {4ef5a5d0-ca6a-4b1c-a511-137b22397b1e}, !- Space Name
-=======
   {db5ce715-eb83-411d-b94e-c7f332ea181a}, !- Handle
   Surface 2,                              !- Name
   Wall,                                   !- Surface Type
   ,                                       !- Construction Name
   {420de3c2-fa86-4764-a15b-e241da8d440a}, !- Space Name
->>>>>>> 7ef40693
   Outdoors,                               !- Outside Boundary Condition
   ,                                       !- Outside Boundary Condition Object
   SunExposed,                             !- Sun Exposure
@@ -352,19 +186,11 @@
   0, 0, 2.4384;                           !- X,Y,Z Vertex 4 {m}
 
 OS:Surface,
-<<<<<<< HEAD
-  {bb5a3caf-81ae-4db5-91f4-815d30a0ed75}, !- Handle
-  Surface 3,                              !- Name
-  Wall,                                   !- Surface Type
-  ,                                       !- Construction Name
-  {4ef5a5d0-ca6a-4b1c-a511-137b22397b1e}, !- Space Name
-=======
   {3154f18c-fec5-4456-a022-aaae2723e544}, !- Handle
   Surface 3,                              !- Name
   Wall,                                   !- Surface Type
   ,                                       !- Construction Name
   {420de3c2-fa86-4764-a15b-e241da8d440a}, !- Space Name
->>>>>>> 7ef40693
   Outdoors,                               !- Outside Boundary Condition
   ,                                       !- Outside Boundary Condition Object
   SunExposed,                             !- Sun Exposure
@@ -377,19 +203,11 @@
   0, 6.81553519541936, 2.4384;            !- X,Y,Z Vertex 4 {m}
 
 OS:Surface,
-<<<<<<< HEAD
-  {0b869cbc-27e6-468c-85cc-f757ac63e69a}, !- Handle
-  Surface 4,                              !- Name
-  Wall,                                   !- Surface Type
-  ,                                       !- Construction Name
-  {4ef5a5d0-ca6a-4b1c-a511-137b22397b1e}, !- Space Name
-=======
   {ab3a14d0-5d72-45f8-ad02-99d2c2c14cae}, !- Handle
   Surface 4,                              !- Name
   Wall,                                   !- Surface Type
   ,                                       !- Construction Name
   {420de3c2-fa86-4764-a15b-e241da8d440a}, !- Space Name
->>>>>>> 7ef40693
   Outdoors,                               !- Outside Boundary Condition
   ,                                       !- Outside Boundary Condition Object
   SunExposed,                             !- Sun Exposure
@@ -402,19 +220,11 @@
   13.6310703908387, 6.81553519541936, 2.4384; !- X,Y,Z Vertex 4 {m}
 
 OS:Surface,
-<<<<<<< HEAD
-  {2388ed12-8784-49c4-8f8b-8f3e553be4f3}, !- Handle
-  Surface 5,                              !- Name
-  Wall,                                   !- Surface Type
-  ,                                       !- Construction Name
-  {4ef5a5d0-ca6a-4b1c-a511-137b22397b1e}, !- Space Name
-=======
   {bf769a99-d2b1-4d28-bbea-55e2621caf7e}, !- Handle
   Surface 5,                              !- Name
   Wall,                                   !- Surface Type
   ,                                       !- Construction Name
   {420de3c2-fa86-4764-a15b-e241da8d440a}, !- Space Name
->>>>>>> 7ef40693
   Outdoors,                               !- Outside Boundary Condition
   ,                                       !- Outside Boundary Condition Object
   SunExposed,                             !- Sun Exposure
@@ -427,15 +237,6 @@
   13.6310703908387, 0, 2.4384;            !- X,Y,Z Vertex 4 {m}
 
 OS:Surface,
-<<<<<<< HEAD
-  {57f442b7-f07a-48bb-b0f6-63ead07fc86f}, !- Handle
-  Surface 6,                              !- Name
-  RoofCeiling,                            !- Surface Type
-  ,                                       !- Construction Name
-  {4ef5a5d0-ca6a-4b1c-a511-137b22397b1e}, !- Space Name
-  Surface,                                !- Outside Boundary Condition
-  {68dc2124-6e74-4404-bb3f-3d3c6c8a0f26}, !- Outside Boundary Condition Object
-=======
   {97423198-24ef-48d9-8ccf-a8ba0104c531}, !- Handle
   Surface 6,                              !- Name
   RoofCeiling,                            !- Surface Type
@@ -443,7 +244,6 @@
   {420de3c2-fa86-4764-a15b-e241da8d440a}, !- Space Name
   Surface,                                !- Outside Boundary Condition
   {af13dda6-2687-49c2-b38c-48c17847e0ea}, !- Outside Boundary Condition Object
->>>>>>> 7ef40693
   NoSun,                                  !- Sun Exposure
   NoWind,                                 !- Wind Exposure
   ,                                       !- View Factor to Ground
@@ -454,11 +254,7 @@
   0, 0, 2.4384;                           !- X,Y,Z Vertex 4 {m}
 
 OS:SpaceType,
-<<<<<<< HEAD
-  {579074c6-de43-4bfe-ab7d-0965aa1a5811}, !- Handle
-=======
   {38f94bd2-8230-47cb-a91c-b7f3c71bf150}, !- Handle
->>>>>>> 7ef40693
   Space Type 1,                           !- Name
   ,                                       !- Default Construction Set Name
   ,                                       !- Default Schedule Set Name
@@ -469,15 +265,9 @@
   living;                                 !- Standards Space Type
 
 OS:Space,
-<<<<<<< HEAD
-  {dc470128-8755-45ed-bf96-61b91f31bb8f}, !- Handle
-  living space|story 2,                   !- Name
-  {579074c6-de43-4bfe-ab7d-0965aa1a5811}, !- Space Type Name
-=======
   {f5803aa4-b5cf-427f-9c5b-ee6adfe4111a}, !- Handle
   living space|story 2,                   !- Name
   {38f94bd2-8230-47cb-a91c-b7f3c71bf150}, !- Space Type Name
->>>>>>> 7ef40693
   ,                                       !- Default Construction Set Name
   ,                                       !- Default Schedule Set Name
   -0,                                     !- Direction of Relative North {deg}
@@ -485,21 +275,6 @@
   0,                                      !- Y Origin {m}
   2.4384,                                 !- Z Origin {m}
   ,                                       !- Building Story Name
-<<<<<<< HEAD
-  {c17cafe3-7126-4aef-aad8-79218cbb7be4}, !- Thermal Zone Name
-  ,                                       !- Part of Total Floor Area
-  ,                                       !- Design Specification Outdoor Air Object Name
-  {a9c51a91-e2e2-457f-9c66-57268d85c452}; !- Building Unit Name
-
-OS:Surface,
-  {68dc2124-6e74-4404-bb3f-3d3c6c8a0f26}, !- Handle
-  Surface 7,                              !- Name
-  Floor,                                  !- Surface Type
-  ,                                       !- Construction Name
-  {dc470128-8755-45ed-bf96-61b91f31bb8f}, !- Space Name
-  Surface,                                !- Outside Boundary Condition
-  {57f442b7-f07a-48bb-b0f6-63ead07fc86f}, !- Outside Boundary Condition Object
-=======
   {a2a13655-2a81-45d2-a4d2-59e0e64b68e6}, !- Thermal Zone Name
   ,                                       !- Part of Total Floor Area
   ,                                       !- Design Specification Outdoor Air Object Name
@@ -513,7 +288,6 @@
   {f5803aa4-b5cf-427f-9c5b-ee6adfe4111a}, !- Space Name
   Surface,                                !- Outside Boundary Condition
   {97423198-24ef-48d9-8ccf-a8ba0104c531}, !- Outside Boundary Condition Object
->>>>>>> 7ef40693
   NoSun,                                  !- Sun Exposure
   NoWind,                                 !- Wind Exposure
   ,                                       !- View Factor to Ground
@@ -524,19 +298,11 @@
   13.6310703908387, 0, 0;                 !- X,Y,Z Vertex 4 {m}
 
 OS:Surface,
-<<<<<<< HEAD
-  {99ce0a98-9c3b-432d-a696-37b218063355}, !- Handle
-  Surface 8,                              !- Name
-  Wall,                                   !- Surface Type
-  ,                                       !- Construction Name
-  {dc470128-8755-45ed-bf96-61b91f31bb8f}, !- Space Name
-=======
   {3ebd8795-001c-4573-abf7-e46d03ad3e12}, !- Handle
   Surface 8,                              !- Name
   Wall,                                   !- Surface Type
   ,                                       !- Construction Name
   {f5803aa4-b5cf-427f-9c5b-ee6adfe4111a}, !- Space Name
->>>>>>> 7ef40693
   Outdoors,                               !- Outside Boundary Condition
   ,                                       !- Outside Boundary Condition Object
   SunExposed,                             !- Sun Exposure
@@ -549,19 +315,11 @@
   0, 0, 2.4384;                           !- X,Y,Z Vertex 4 {m}
 
 OS:Surface,
-<<<<<<< HEAD
-  {c0a97de7-1d91-465f-9b56-ff3e5b26b103}, !- Handle
-  Surface 9,                              !- Name
-  Wall,                                   !- Surface Type
-  ,                                       !- Construction Name
-  {dc470128-8755-45ed-bf96-61b91f31bb8f}, !- Space Name
-=======
   {f57d1e88-efbc-42a2-bbf4-0d66381d3a2a}, !- Handle
   Surface 9,                              !- Name
   Wall,                                   !- Surface Type
   ,                                       !- Construction Name
   {f5803aa4-b5cf-427f-9c5b-ee6adfe4111a}, !- Space Name
->>>>>>> 7ef40693
   Outdoors,                               !- Outside Boundary Condition
   ,                                       !- Outside Boundary Condition Object
   SunExposed,                             !- Sun Exposure
@@ -574,19 +332,11 @@
   0, 6.81553519541936, 2.4384;            !- X,Y,Z Vertex 4 {m}
 
 OS:Surface,
-<<<<<<< HEAD
-  {918fac18-112c-493d-968e-fca73d0116ee}, !- Handle
-  Surface 10,                             !- Name
-  Wall,                                   !- Surface Type
-  ,                                       !- Construction Name
-  {dc470128-8755-45ed-bf96-61b91f31bb8f}, !- Space Name
-=======
   {ea500629-498c-42a1-8462-94843b23c7b6}, !- Handle
   Surface 10,                             !- Name
   Wall,                                   !- Surface Type
   ,                                       !- Construction Name
   {f5803aa4-b5cf-427f-9c5b-ee6adfe4111a}, !- Space Name
->>>>>>> 7ef40693
   Outdoors,                               !- Outside Boundary Condition
   ,                                       !- Outside Boundary Condition Object
   SunExposed,                             !- Sun Exposure
@@ -599,19 +349,11 @@
   13.6310703908387, 6.81553519541936, 2.4384; !- X,Y,Z Vertex 4 {m}
 
 OS:Surface,
-<<<<<<< HEAD
-  {ece440cd-c172-4eb7-8c4f-7e0db1f7b65c}, !- Handle
-  Surface 11,                             !- Name
-  Wall,                                   !- Surface Type
-  ,                                       !- Construction Name
-  {dc470128-8755-45ed-bf96-61b91f31bb8f}, !- Space Name
-=======
   {16011256-37ec-4d40-8c89-7587e6385f62}, !- Handle
   Surface 11,                             !- Name
   Wall,                                   !- Surface Type
   ,                                       !- Construction Name
   {f5803aa4-b5cf-427f-9c5b-ee6adfe4111a}, !- Space Name
->>>>>>> 7ef40693
   Outdoors,                               !- Outside Boundary Condition
   ,                                       !- Outside Boundary Condition Object
   SunExposed,                             !- Sun Exposure
@@ -624,15 +366,6 @@
   13.6310703908387, 0, 2.4384;            !- X,Y,Z Vertex 4 {m}
 
 OS:Surface,
-<<<<<<< HEAD
-  {3eac17b7-13d4-4db5-853d-be094ea2c171}, !- Handle
-  Surface 12,                             !- Name
-  RoofCeiling,                            !- Surface Type
-  ,                                       !- Construction Name
-  {dc470128-8755-45ed-bf96-61b91f31bb8f}, !- Space Name
-  Surface,                                !- Outside Boundary Condition
-  {b5642041-3aca-46d3-bd4b-9bb5d8b64b9b}, !- Outside Boundary Condition Object
-=======
   {197d3c02-fe41-46b9-bcb2-4c35a136bbac}, !- Handle
   Surface 12,                             !- Name
   RoofCeiling,                            !- Surface Type
@@ -640,7 +373,6 @@
   {f5803aa4-b5cf-427f-9c5b-ee6adfe4111a}, !- Space Name
   Surface,                                !- Outside Boundary Condition
   {de1070e6-0701-4b4f-ba40-09e915b662be}, !- Outside Boundary Condition Object
->>>>>>> 7ef40693
   NoSun,                                  !- Sun Exposure
   NoWind,                                 !- Wind Exposure
   ,                                       !- View Factor to Ground
@@ -651,15 +383,6 @@
   0, 0, 2.4384;                           !- X,Y,Z Vertex 4 {m}
 
 OS:Surface,
-<<<<<<< HEAD
-  {b5642041-3aca-46d3-bd4b-9bb5d8b64b9b}, !- Handle
-  Surface 13,                             !- Name
-  Floor,                                  !- Surface Type
-  ,                                       !- Construction Name
-  {b75ac7b5-d10d-40e4-8189-fc12caed30a6}, !- Space Name
-  Surface,                                !- Outside Boundary Condition
-  {3eac17b7-13d4-4db5-853d-be094ea2c171}, !- Outside Boundary Condition Object
-=======
   {de1070e6-0701-4b4f-ba40-09e915b662be}, !- Handle
   Surface 13,                             !- Name
   Floor,                                  !- Surface Type
@@ -667,7 +390,6 @@
   {a5f532a0-ca22-45ae-85d8-33725fd45a50}, !- Space Name
   Surface,                                !- Outside Boundary Condition
   {197d3c02-fe41-46b9-bcb2-4c35a136bbac}, !- Outside Boundary Condition Object
->>>>>>> 7ef40693
   NoSun,                                  !- Sun Exposure
   NoWind,                                 !- Wind Exposure
   ,                                       !- View Factor to Ground
@@ -678,19 +400,11 @@
   0, 0, 0;                                !- X,Y,Z Vertex 4 {m}
 
 OS:Surface,
-<<<<<<< HEAD
-  {c599ea38-008d-4eeb-8880-7b737d0c340e}, !- Handle
-  Surface 14,                             !- Name
-  RoofCeiling,                            !- Surface Type
-  ,                                       !- Construction Name
-  {b75ac7b5-d10d-40e4-8189-fc12caed30a6}, !- Space Name
-=======
   {e72ce54c-98d6-40f5-a25f-a11a1c436f6e}, !- Handle
   Surface 14,                             !- Name
   RoofCeiling,                            !- Surface Type
   ,                                       !- Construction Name
   {a5f532a0-ca22-45ae-85d8-33725fd45a50}, !- Space Name
->>>>>>> 7ef40693
   Outdoors,                               !- Outside Boundary Condition
   ,                                       !- Outside Boundary Condition Object
   SunExposed,                             !- Sun Exposure
@@ -703,19 +417,11 @@
   13.6310703908387, 0, 0;                 !- X,Y,Z Vertex 4 {m}
 
 OS:Surface,
-<<<<<<< HEAD
-  {6197feef-bed5-4208-ba41-b480a24aadc5}, !- Handle
-  Surface 15,                             !- Name
-  RoofCeiling,                            !- Surface Type
-  ,                                       !- Construction Name
-  {b75ac7b5-d10d-40e4-8189-fc12caed30a6}, !- Space Name
-=======
   {e0f091a3-af5c-4469-b93f-5001e60d28ce}, !- Handle
   Surface 15,                             !- Name
   RoofCeiling,                            !- Surface Type
   ,                                       !- Construction Name
   {a5f532a0-ca22-45ae-85d8-33725fd45a50}, !- Space Name
->>>>>>> 7ef40693
   Outdoors,                               !- Outside Boundary Condition
   ,                                       !- Outside Boundary Condition Object
   SunExposed,                             !- Sun Exposure
@@ -728,19 +434,11 @@
   0, 6.81553519541936, 0;                 !- X,Y,Z Vertex 4 {m}
 
 OS:Surface,
-<<<<<<< HEAD
-  {ea1401e7-fd76-47d2-9e76-29f24c285ce4}, !- Handle
-  Surface 16,                             !- Name
-  Wall,                                   !- Surface Type
-  ,                                       !- Construction Name
-  {b75ac7b5-d10d-40e4-8189-fc12caed30a6}, !- Space Name
-=======
   {0bafca50-7dd0-48b8-abba-9255e70e83f9}, !- Handle
   Surface 16,                             !- Name
   Wall,                                   !- Surface Type
   ,                                       !- Construction Name
   {a5f532a0-ca22-45ae-85d8-33725fd45a50}, !- Space Name
->>>>>>> 7ef40693
   Outdoors,                               !- Outside Boundary Condition
   ,                                       !- Outside Boundary Condition Object
   SunExposed,                             !- Sun Exposure
@@ -752,19 +450,11 @@
   0, 0, 0;                                !- X,Y,Z Vertex 3 {m}
 
 OS:Surface,
-<<<<<<< HEAD
-  {0e774f59-6052-4888-9536-66b3bffd0ed3}, !- Handle
-  Surface 17,                             !- Name
-  Wall,                                   !- Surface Type
-  ,                                       !- Construction Name
-  {b75ac7b5-d10d-40e4-8189-fc12caed30a6}, !- Space Name
-=======
   {2ed4d25b-5ed5-492b-a2fb-33a61f17b548}, !- Handle
   Surface 17,                             !- Name
   Wall,                                   !- Surface Type
   ,                                       !- Construction Name
   {a5f532a0-ca22-45ae-85d8-33725fd45a50}, !- Space Name
->>>>>>> 7ef40693
   Outdoors,                               !- Outside Boundary Condition
   ,                                       !- Outside Boundary Condition Object
   SunExposed,                             !- Sun Exposure
@@ -776,15 +466,9 @@
   13.6310703908387, 6.81553519541936, 0;  !- X,Y,Z Vertex 3 {m}
 
 OS:Space,
-<<<<<<< HEAD
-  {b75ac7b5-d10d-40e4-8189-fc12caed30a6}, !- Handle
-  unfinished attic space,                 !- Name
-  {17564a5a-56f6-45a1-896e-0ccbb430ddac}, !- Space Type Name
-=======
   {a5f532a0-ca22-45ae-85d8-33725fd45a50}, !- Handle
   unfinished attic space,                 !- Name
   {d5bbb0f7-a269-41a3-ab7a-34cc730b4805}, !- Space Type Name
->>>>>>> 7ef40693
   ,                                       !- Default Construction Set Name
   ,                                       !- Default Schedule Set Name
   -0,                                     !- Direction of Relative North {deg}
@@ -792,17 +476,10 @@
   0,                                      !- Y Origin {m}
   4.8768,                                 !- Z Origin {m}
   ,                                       !- Building Story Name
-<<<<<<< HEAD
-  {c17dc462-313f-43c0-a69f-93fec4d4fb5a}; !- Thermal Zone Name
-
-OS:ThermalZone,
-  {c17dc462-313f-43c0-a69f-93fec4d4fb5a}, !- Handle
-=======
   {41954eeb-ba0d-4ee0-927e-c138ff5814d2}; !- Thermal Zone Name
 
 OS:ThermalZone,
   {41954eeb-ba0d-4ee0-927e-c138ff5814d2}, !- Handle
->>>>>>> 7ef40693
   unfinished attic zone,                  !- Name
   ,                                       !- Multiplier
   ,                                       !- Ceiling Height {m}
@@ -811,17 +488,10 @@
   ,                                       !- Zone Inside Convection Algorithm
   ,                                       !- Zone Outside Convection Algorithm
   ,                                       !- Zone Conditioning Equipment List Name
-<<<<<<< HEAD
-  {1436a58f-b533-427e-be65-9d8883ca4316}, !- Zone Air Inlet Port List
-  {7633e443-0211-459a-acab-727f24cf944d}, !- Zone Air Exhaust Port List
-  {56667053-3a13-425a-b544-9261ee6e6626}, !- Zone Air Node Name
-  {a9a1f8b7-a73c-4ea0-8d2b-8d01b4d93242}, !- Zone Return Air Port List
-=======
   {e84317db-7a49-435e-979d-2342ae290ea5}, !- Zone Air Inlet Port List
   {403f8750-04db-4a63-b143-03778ecbbdb0}, !- Zone Air Exhaust Port List
   {74b1c36c-f07a-471a-8a9a-67acb1e1629e}, !- Zone Air Node Name
   {6cc71527-c678-4c0a-836a-c4189457ac85}, !- Zone Return Air Port List
->>>>>>> 7ef40693
   ,                                       !- Primary Daylighting Control Name
   ,                                       !- Fraction of Zone Controlled by Primary Daylighting Control
   ,                                       !- Secondary Daylighting Control Name
@@ -832,39 +502,6 @@
   No;                                     !- Use Ideal Air Loads
 
 OS:Node,
-<<<<<<< HEAD
-  {f564b60b-3263-49c7-bb84-c868faba3954}, !- Handle
-  Node 2,                                 !- Name
-  {56667053-3a13-425a-b544-9261ee6e6626}, !- Inlet Port
-  ;                                       !- Outlet Port
-
-OS:Connection,
-  {56667053-3a13-425a-b544-9261ee6e6626}, !- Handle
-  {612a9424-7d61-43d7-9a7c-e8ac44d02cd4}, !- Name
-  {c17dc462-313f-43c0-a69f-93fec4d4fb5a}, !- Source Object
-  11,                                     !- Outlet Port
-  {f564b60b-3263-49c7-bb84-c868faba3954}, !- Target Object
-  2;                                      !- Inlet Port
-
-OS:PortList,
-  {1436a58f-b533-427e-be65-9d8883ca4316}, !- Handle
-  {fb249056-bc49-4cd3-86ad-36a06e4a64af}, !- Name
-  {c17dc462-313f-43c0-a69f-93fec4d4fb5a}; !- HVAC Component
-
-OS:PortList,
-  {7633e443-0211-459a-acab-727f24cf944d}, !- Handle
-  {33a61973-ac11-44cf-9941-ef7359b8ef33}, !- Name
-  {c17dc462-313f-43c0-a69f-93fec4d4fb5a}; !- HVAC Component
-
-OS:PortList,
-  {a9a1f8b7-a73c-4ea0-8d2b-8d01b4d93242}, !- Handle
-  {baf6b165-9a77-488a-becb-c7824d776dac}, !- Name
-  {c17dc462-313f-43c0-a69f-93fec4d4fb5a}; !- HVAC Component
-
-OS:Sizing:Zone,
-  {8251200b-43b4-4d2d-806b-846557acba0a}, !- Handle
-  {c17dc462-313f-43c0-a69f-93fec4d4fb5a}, !- Zone or ZoneList Name
-=======
   {68310db9-ef36-4be6-9745-6b80a608dc60}, !- Handle
   Node 2,                                 !- Name
   {74b1c36c-f07a-471a-8a9a-67acb1e1629e}, !- Inlet Port
@@ -896,7 +533,6 @@
 OS:Sizing:Zone,
   {f6f64982-47ab-42ec-a4b8-87aa8fbcbc57}, !- Handle
   {41954eeb-ba0d-4ee0-927e-c138ff5814d2}, !- Zone or ZoneList Name
->>>>>>> 7ef40693
   SupplyAirTemperature,                   !- Zone Cooling Design Supply Air Temperature Input Method
   14,                                     !- Zone Cooling Design Supply Air Temperature {C}
   11.11,                                  !- Zone Cooling Design Supply Air Temperature Difference {deltaC}
@@ -925,21 +561,12 @@
   autosize;                               !- Dedicated Outdoor Air High Setpoint Temperature for Design {C}
 
 OS:ZoneHVAC:EquipmentList,
-<<<<<<< HEAD
-  {b577d20f-5b26-492d-958f-0f41693998f0}, !- Handle
-  Zone HVAC Equipment List 2,             !- Name
-  {c17dc462-313f-43c0-a69f-93fec4d4fb5a}; !- Thermal Zone
-
-OS:SpaceType,
-  {17564a5a-56f6-45a1-896e-0ccbb430ddac}, !- Handle
-=======
   {3d5ac37a-3c05-41ec-b33d-a761047410da}, !- Handle
   Zone HVAC Equipment List 2,             !- Name
   {41954eeb-ba0d-4ee0-927e-c138ff5814d2}; !- Thermal Zone
 
 OS:SpaceType,
   {d5bbb0f7-a269-41a3-ab7a-34cc730b4805}, !- Handle
->>>>>>> 7ef40693
   Space Type 2,                           !- Name
   ,                                       !- Default Construction Set Name
   ,                                       !- Default Schedule Set Name
@@ -950,11 +577,7 @@
   unfinished attic;                       !- Standards Space Type
 
 OS:BuildingUnit,
-<<<<<<< HEAD
-  {a9c51a91-e2e2-457f-9c66-57268d85c452}, !- Handle
-=======
   {617ad98c-02cb-4e17-be76-b4a20533213c}, !- Handle
->>>>>>> 7ef40693
   unit 1,                                 !- Name
   ,                                       !- Rendering Color
   Residential;                            !- Building Unit Type
@@ -975,13 +598,8 @@
   1;                                      !- Standards Number of Living Units
 
 OS:AdditionalProperties,
-<<<<<<< HEAD
-  {5e37e02a-29b8-47b7-a19f-37546d376415}, !- Handle
-  {07d3ffa3-98a5-4bca-b88f-cdf9217948e8}, !- Object Name
-=======
   {147efcd9-5597-4d29-a30a-4a7aa013f54d}, !- Handle
   {406ab181-2204-476b-b9cd-79f5419a8121}, !- Object Name
->>>>>>> 7ef40693
   Total Units Represented,                !- Feature Name 1
   Integer,                                !- Feature Data Type 1
   1,                                      !- Feature Value 1
@@ -990,13 +608,8 @@
   1;                                      !- Feature Value 2
 
 OS:AdditionalProperties,
-<<<<<<< HEAD
-  {a155555e-4f40-441d-8477-908b2385c57e}, !- Handle
-  {a9c51a91-e2e2-457f-9c66-57268d85c452}, !- Object Name
-=======
   {803c19d3-e77a-4319-8f90-785ec2bde3d1}, !- Handle
   {617ad98c-02cb-4e17-be76-b4a20533213c}, !- Object Name
->>>>>>> 7ef40693
   NumberOfBedrooms,                       !- Feature Name 1
   Integer,                                !- Feature Data Type 1
   3,                                      !- Feature Value 1
@@ -1005,11 +618,7 @@
   2;                                      !- Feature Value 2
 
 OS:Schedule:Day,
-<<<<<<< HEAD
-  {58fb5d60-23c5-4a04-84d9-5b22ab36b4d6}, !- Handle
-=======
   {4e27e692-2b75-4e31-8011-bb719c071c59}, !- Handle
->>>>>>> 7ef40693
   Schedule Day 1,                         !- Name
   ,                                       !- Schedule Type Limits Name
   ,                                       !- Interpolate to Timestep
@@ -1018,11 +627,7 @@
   0;                                      !- Value Until Time 1
 
 OS:Schedule:Day,
-<<<<<<< HEAD
-  {b338c5f6-6565-433d-aee9-531d18c14bd3}, !- Handle
-=======
   {6e4b2753-7bcd-4473-9134-a59aeccff105}, !- Handle
->>>>>>> 7ef40693
   Schedule Day 2,                         !- Name
   ,                                       !- Schedule Type Limits Name
   ,                                       !- Interpolate to Timestep
@@ -1031,11 +636,7 @@
   1;                                      !- Value Until Time 1
 
 OS:WeatherFile,
-<<<<<<< HEAD
-  {cb4cfc68-22dc-41ec-bcc1-c6ff8b938224}, !- Handle
-=======
   {2e73a0a4-a2fc-41fc-8153-2cc2780141bd}, !- Handle
->>>>>>> 7ef40693
   Denver Intl Ap,                         !- City
   CO,                                     !- State Province Region
   USA,                                    !- Country
@@ -1049,13 +650,8 @@
   E23378AA;                               !- Checksum
 
 OS:AdditionalProperties,
-<<<<<<< HEAD
-  {bfe9e09c-9419-48f7-8e22-3674eb0485cd}, !- Handle
-  {cb4cfc68-22dc-41ec-bcc1-c6ff8b938224}, !- Object Name
-=======
   {a1c0e1c0-1b6a-4a1b-b2e0-ac95867f6c59}, !- Handle
   {2e73a0a4-a2fc-41fc-8153-2cc2780141bd}, !- Object Name
->>>>>>> 7ef40693
   EPWHeaderCity,                          !- Feature Name 1
   String,                                 !- Feature Data Type 1
   Denver Intl Ap,                         !- Feature Value 1
@@ -1163,11 +759,7 @@
   84;                                     !- Feature Value 35
 
 OS:YearDescription,
-<<<<<<< HEAD
-  {74811516-6d1e-4293-bd71-7a857e7d6459}, !- Handle
-=======
   {19dfa540-e02a-4106-af3f-ecee69ba7052}, !- Handle
->>>>>>> 7ef40693
   ,                                       !- Calendar Year
   Monday;                                 !- Day of Week for Start Day
 
@@ -1181,11 +773,7 @@
   ;                                       !- Terrain
 
 OS:ClimateZones,
-<<<<<<< HEAD
-  {5fdc504d-09e5-416c-a861-c969f034d9f2}, !- Handle
-=======
   {e312b5e3-50e5-4a2b-9570-8d468fba1085}, !- Handle
->>>>>>> 7ef40693
   ,                                       !- Active Institution
   ,                                       !- Active Year
   ,                                       !- Climate Zone Institution Name 1
@@ -1198,31 +786,19 @@
   Cold;                                   !- Climate Zone Value 2
 
 OS:Site:WaterMainsTemperature,
-<<<<<<< HEAD
-  {9267e333-c92a-44c4-b9fe-e7dd2fb27ee6}, !- Handle
-=======
   {d3d35024-d552-4ef5-b044-f0ec2550a10b}, !- Handle
->>>>>>> 7ef40693
   Correlation,                            !- Calculation Method
   ,                                       !- Temperature Schedule Name
   10.8753424657535,                       !- Annual Average Outdoor Air Temperature {C}
   23.1524007936508;                       !- Maximum Difference In Monthly Average Outdoor Air Temperatures {deltaC}
 
 OS:RunPeriodControl:DaylightSavingTime,
-<<<<<<< HEAD
-  {c8f7d5a1-bccf-4bf9-bc20-c180efe95039}, !- Handle
-=======
   {1587db16-3dc7-4a3e-acf6-44801645e423}, !- Handle
->>>>>>> 7ef40693
   4/7,                                    !- Start Date
   10/26;                                  !- End Date
 
 OS:Site:GroundTemperature:Deep,
-<<<<<<< HEAD
-  {a85a8ac5-cb8d-4646-bf96-6b2d35ace7a8}, !- Handle
-=======
   {068e2cfd-2639-4cc3-a1de-3bfddb75f31a}, !- Handle
->>>>>>> 7ef40693
   10.8753424657535,                       !- January Deep Ground Temperature {C}
   10.8753424657535,                       !- February Deep Ground Temperature {C}
   10.8753424657535,                       !- March Deep Ground Temperature {C}
