--- conflicted
+++ resolved
@@ -1,74 +1,16 @@
 !- NOTE: Auto-generated from /test/osw_files/SFD_2000sqft_2story_SL_UA_Denver.osw
 
 OS:Version,
-<<<<<<< HEAD
-  {3d4ca963-3be1-4f5e-99e0-8e000c600870}, !- Handle
-  2.8.0;                                  !- Version Identifier
-
-OS:Building,
-  {f7f3b63e-9c14-4c5a-a8da-dece1fc4a392}, !- Handle
-  Building 1,                             !- Name
-  ,                                       !- Building Sector Type
-  0,                                      !- North Axis {deg}
-  ,                                       !- Nominal Floor to Floor Height {m}
-  ,                                       !- Space Type Name
-  ,                                       !- Default Construction Set Name
-  ,                                       !- Default Schedule Set Name
-  2,                                      !- Standards Number of Stories
-  2,                                      !- Standards Number of Above Ground Stories
-  ,                                       !- Standards Template
-  singlefamilydetached,                   !- Standards Building Type
-  1;                                      !- Standards Number of Living Units
-
-OS:Facility,
-  {bcd4f234-37cd-41da-84f6-e8e256b920c6}; !- Handle
-
-OS:Site,
-  {3afe2122-adc5-4393-8809-2f7ede7480de}, !- Handle
-  Denver Intl Ap_CO_USA,                  !- Name
-  39.83,                                  !- Latitude {deg}
-  -104.65,                                !- Longitude {deg}
-  -7,                                     !- Time Zone {hr}
-  1650,                                   !- Elevation {m}
-  ;                                       !- Terrain
-
-OS:SimulationControl,
-  {54f08c81-4290-4cc6-b610-31c86a23fd8f}, !- Handle
-=======
   {ec8a9964-18bf-4a21-923b-abd6fe8b0630}, !- Handle
   2.8.0;                                  !- Version Identifier
 
 OS:SimulationControl,
   {63ec3bdf-92fc-435a-beed-3428d2fe178d}, !- Handle
->>>>>>> 9eab78ed
   ,                                       !- Do Zone Sizing Calculation
   ,                                       !- Do System Sizing Calculation
   ,                                       !- Do Plant Sizing Calculation
   No;                                     !- Run Simulation for Sizing Periods
 
-<<<<<<< HEAD
-OS:Sizing:Parameters,
-  {b853e619-ac83-4d03-aa39-671e718fe1bf}, !- Handle
-  1.25,                                   !- Heating Sizing Factor
-  1.15;                                   !- Cooling Sizing Factor
-
-OS:Timestep,
-  {2de1d165-cb79-4e6c-88eb-64265e625e65}, !- Handle
-  6;                                      !- Number of Timesteps per Hour
-
-OS:ShadowCalculation,
-  {597b6bd4-701f-477b-82a3-33d417038b7d}, !- Handle
-  20,                                     !- Calculation Frequency
-  200;                                    !- Maximum Figures in Shadow Overlap Calculations
-
-OS:HeatBalanceAlgorithm,
-  {15f4e1d2-7c4b-4822-b18c-5bea3c69ac13}, !- Handle
-  ConductionTransferFunction,             !- Algorithm
-  200;                                    !- Surface Temperature Upper Limit {C}
-
-OS:RunPeriod,
-  {336a0262-ea1b-4948-9703-f1eba38f97df}, !- Handle
-=======
 OS:Timestep,
   {d27362fe-23ec-4c68-91b5-593c121be22c}, !- Handle
   6;                                      !- Number of Timesteps per Hour
@@ -94,7 +36,6 @@
 
 OS:RunPeriod,
   {583e3245-2ba1-42cb-8e6c-91229adc24f4}, !- Handle
->>>>>>> 9eab78ed
   Run Period 1,                           !- Name
   1,                                      !- Begin Month
   1,                                      !- Begin Day of Month
@@ -107,41 +48,8 @@
   ,                                       !- Use Weather File Snow Indicators
   ;                                       !- Number of Times Runperiod to be Repeated
 
-<<<<<<< HEAD
-OS:LifeCycleCost:Parameters,
-  {d8a7d791-67a6-440d-81a2-4c73f8b70d54}, !- Handle
-  ,                                       !- Analysis Type
-  ,                                       !- Discounting Convention
-  ,                                       !- Inflation Approach
-  ,                                       !- Real Discount Rate
-  ,                                       !- Nominal Discount Rate
-  ,                                       !- Inflation
-  ,                                       !- Base Date Month
-  ,                                       !- Base Date Year
-  ,                                       !- Service Date Month
-  ,                                       !- Service Date Year
-  ;                                       !- Length of Study Period in Years
-
-OS:SurfaceConvectionAlgorithm:Outside,
-  {2a13c781-6be1-4ec2-98f7-73e1171ff978}, !- Handle
-  DOE-2;                                  !- Algorithm
-
-OS:SurfaceConvectionAlgorithm:Inside,
-  {20fa86f1-37eb-4a39-a6d4-6662c995e78b}, !- Handle
-  TARP;                                   !- Algorithm
-
-OS:ZoneCapacitanceMultiplier:ResearchSpecial,
-  {9072d8e9-f2a3-4c71-b513-9756fad05b35}, !- Handle
-  ,                                       !- Temperature Capacity Multiplier
-  15,                                     !- Humidity Capacity Multiplier
-  ;                                       !- Carbon Dioxide Capacity Multiplier
-
-OS:ThermalZone,
-  {31188e7c-b719-4900-b3a4-528cbc9e2899}, !- Handle
-=======
 OS:ThermalZone,
   {e7ef858c-2e2c-4130-8da4-f79638268364}, !- Handle
->>>>>>> 9eab78ed
   living zone,                            !- Name
   ,                                       !- Multiplier
   ,                                       !- Ceiling Height {m}
@@ -150,17 +58,10 @@
   ,                                       !- Zone Inside Convection Algorithm
   ,                                       !- Zone Outside Convection Algorithm
   ,                                       !- Zone Conditioning Equipment List Name
-<<<<<<< HEAD
-  {e84611fd-c139-4595-8907-da2ed7057430}, !- Zone Air Inlet Port List
-  {0152ff91-8500-4470-92df-9058c9325c9f}, !- Zone Air Exhaust Port List
-  {2fe5f3b5-f6a3-4f70-9a7c-295a57289794}, !- Zone Air Node Name
-  {f55687db-87a6-41a4-9dc3-f2921baa6e15}, !- Zone Return Air Port List
-=======
   {b6950da2-943e-4c52-b9dd-ea3609e3767b}, !- Zone Air Inlet Port List
   {ab5e3870-020a-4344-a054-e86f869f1b8d}, !- Zone Air Exhaust Port List
   {1e74f378-17e5-4875-ad96-913317d51ddc}, !- Zone Air Node Name
   {456cea23-ae5b-43e2-a167-85e10a8b1e8d}, !- Zone Return Air Port List
->>>>>>> 9eab78ed
   ,                                       !- Primary Daylighting Control Name
   ,                                       !- Fraction of Zone Controlled by Primary Daylighting Control
   ,                                       !- Secondary Daylighting Control Name
@@ -171,39 +72,6 @@
   No;                                     !- Use Ideal Air Loads
 
 OS:Node,
-<<<<<<< HEAD
-  {682c9845-b035-4566-8f4c-96c005e14ec6}, !- Handle
-  Node 1,                                 !- Name
-  {2fe5f3b5-f6a3-4f70-9a7c-295a57289794}, !- Inlet Port
-  ;                                       !- Outlet Port
-
-OS:Connection,
-  {2fe5f3b5-f6a3-4f70-9a7c-295a57289794}, !- Handle
-  {825afca4-053e-437a-8bce-6ad142202484}, !- Name
-  {31188e7c-b719-4900-b3a4-528cbc9e2899}, !- Source Object
-  11,                                     !- Outlet Port
-  {682c9845-b035-4566-8f4c-96c005e14ec6}, !- Target Object
-  2;                                      !- Inlet Port
-
-OS:PortList,
-  {e84611fd-c139-4595-8907-da2ed7057430}, !- Handle
-  {5010b662-6995-4143-b783-112521a68d25}, !- Name
-  {31188e7c-b719-4900-b3a4-528cbc9e2899}; !- HVAC Component
-
-OS:PortList,
-  {0152ff91-8500-4470-92df-9058c9325c9f}, !- Handle
-  {31b8d6a4-e25b-4f6e-8c7c-bb44c95e6f36}, !- Name
-  {31188e7c-b719-4900-b3a4-528cbc9e2899}; !- HVAC Component
-
-OS:PortList,
-  {f55687db-87a6-41a4-9dc3-f2921baa6e15}, !- Handle
-  {28889ae6-1cd0-4e48-9dc0-d29007ca6948}, !- Name
-  {31188e7c-b719-4900-b3a4-528cbc9e2899}; !- HVAC Component
-
-OS:Sizing:Zone,
-  {35d9e11a-70b2-4739-9d18-a85e43a27443}, !- Handle
-  {31188e7c-b719-4900-b3a4-528cbc9e2899}, !- Zone or ZoneList Name
-=======
   {0f850af3-a81b-484a-93c7-a126a4112b59}, !- Handle
   Node 1,                                 !- Name
   {1e74f378-17e5-4875-ad96-913317d51ddc}, !- Inlet Port
@@ -235,7 +103,6 @@
 OS:Sizing:Zone,
   {d42b63c9-9f00-4289-acf2-ea69b4f032c0}, !- Handle
   {e7ef858c-2e2c-4130-8da4-f79638268364}, !- Zone or ZoneList Name
->>>>>>> 9eab78ed
   SupplyAirTemperature,                   !- Zone Cooling Design Supply Air Temperature Input Method
   14,                                     !- Zone Cooling Design Supply Air Temperature {C}
   11.11,                                  !- Zone Cooling Design Supply Air Temperature Difference {deltaC}
@@ -264,16 +131,6 @@
   autosize;                               !- Dedicated Outdoor Air High Setpoint Temperature for Design {C}
 
 OS:ZoneHVAC:EquipmentList,
-<<<<<<< HEAD
-  {f799fe2f-f06b-4a33-ba9e-9288c1fb0bec}, !- Handle
-  Zone HVAC Equipment List 1,             !- Name
-  {31188e7c-b719-4900-b3a4-528cbc9e2899}; !- Thermal Zone
-
-OS:Space,
-  {0d1915cb-1811-4b08-9368-42f9a5ddabe8}, !- Handle
-  living space,                           !- Name
-  {dbba33e5-47fc-49de-a81b-7aa8468d762c}, !- Space Type Name
-=======
   {a27830dd-d399-45ed-ad18-e9c4a0183300}, !- Handle
   Zone HVAC Equipment List 1,             !- Name
   {e7ef858c-2e2c-4130-8da4-f79638268364}; !- Thermal Zone
@@ -282,7 +139,6 @@
   {4e8f5b82-c2a0-445c-86e3-32fdb74338b4}, !- Handle
   living space,                           !- Name
   {dc6f75b1-80e0-4c9d-b8fe-d63041294a1a}, !- Space Type Name
->>>>>>> 9eab78ed
   ,                                       !- Default Construction Set Name
   ,                                       !- Default Schedule Set Name
   -0,                                     !- Direction of Relative North {deg}
@@ -290,19 +146,6 @@
   0,                                      !- Y Origin {m}
   0,                                      !- Z Origin {m}
   ,                                       !- Building Story Name
-<<<<<<< HEAD
-  {31188e7c-b719-4900-b3a4-528cbc9e2899}, !- Thermal Zone Name
-  ,                                       !- Part of Total Floor Area
-  ,                                       !- Design Specification Outdoor Air Object Name
-  {78f6518a-59db-4a66-8bd9-252be447eae6}; !- Building Unit Name
-
-OS:Surface,
-  {13f50c16-699b-429a-8ae6-a95a5a6f3ed9}, !- Handle
-  Surface 1,                              !- Name
-  Floor,                                  !- Surface Type
-  ,                                       !- Construction Name
-  {0d1915cb-1811-4b08-9368-42f9a5ddabe8}, !- Space Name
-=======
   {e7ef858c-2e2c-4130-8da4-f79638268364}, !- Thermal Zone Name
   ,                                       !- Part of Total Floor Area
   ,                                       !- Design Specification Outdoor Air Object Name
@@ -314,7 +157,6 @@
   Floor,                                  !- Surface Type
   ,                                       !- Construction Name
   {4e8f5b82-c2a0-445c-86e3-32fdb74338b4}, !- Space Name
->>>>>>> 9eab78ed
   Foundation,                             !- Outside Boundary Condition
   ,                                       !- Outside Boundary Condition Object
   NoSun,                                  !- Sun Exposure
@@ -327,19 +169,11 @@
   13.6310703908387, 0, 0;                 !- X,Y,Z Vertex 4 {m}
 
 OS:Surface,
-<<<<<<< HEAD
-  {7b8822eb-7688-4f21-9b4d-369ffeee8c05}, !- Handle
-  Surface 2,                              !- Name
-  Wall,                                   !- Surface Type
-  ,                                       !- Construction Name
-  {0d1915cb-1811-4b08-9368-42f9a5ddabe8}, !- Space Name
-=======
   {ba9003c7-9f6b-4e74-9a9b-37ee2ac1059b}, !- Handle
   Surface 2,                              !- Name
   Wall,                                   !- Surface Type
   ,                                       !- Construction Name
   {4e8f5b82-c2a0-445c-86e3-32fdb74338b4}, !- Space Name
->>>>>>> 9eab78ed
   Outdoors,                               !- Outside Boundary Condition
   ,                                       !- Outside Boundary Condition Object
   SunExposed,                             !- Sun Exposure
@@ -352,19 +186,11 @@
   0, 0, 2.4384;                           !- X,Y,Z Vertex 4 {m}
 
 OS:Surface,
-<<<<<<< HEAD
-  {9f812c55-f7c6-441a-b230-3aa1fece6357}, !- Handle
-  Surface 3,                              !- Name
-  Wall,                                   !- Surface Type
-  ,                                       !- Construction Name
-  {0d1915cb-1811-4b08-9368-42f9a5ddabe8}, !- Space Name
-=======
   {70a3d541-9104-4b0b-8839-a9df943fc16e}, !- Handle
   Surface 3,                              !- Name
   Wall,                                   !- Surface Type
   ,                                       !- Construction Name
   {4e8f5b82-c2a0-445c-86e3-32fdb74338b4}, !- Space Name
->>>>>>> 9eab78ed
   Outdoors,                               !- Outside Boundary Condition
   ,                                       !- Outside Boundary Condition Object
   SunExposed,                             !- Sun Exposure
@@ -377,19 +203,11 @@
   0, 6.81553519541936, 2.4384;            !- X,Y,Z Vertex 4 {m}
 
 OS:Surface,
-<<<<<<< HEAD
-  {e626ecbb-1de3-4f1a-89a2-5b031a4b6f18}, !- Handle
-  Surface 4,                              !- Name
-  Wall,                                   !- Surface Type
-  ,                                       !- Construction Name
-  {0d1915cb-1811-4b08-9368-42f9a5ddabe8}, !- Space Name
-=======
   {68e13259-577a-4b02-a9b3-bb4d92e9c698}, !- Handle
   Surface 4,                              !- Name
   Wall,                                   !- Surface Type
   ,                                       !- Construction Name
   {4e8f5b82-c2a0-445c-86e3-32fdb74338b4}, !- Space Name
->>>>>>> 9eab78ed
   Outdoors,                               !- Outside Boundary Condition
   ,                                       !- Outside Boundary Condition Object
   SunExposed,                             !- Sun Exposure
@@ -402,19 +220,11 @@
   13.6310703908387, 6.81553519541936, 2.4384; !- X,Y,Z Vertex 4 {m}
 
 OS:Surface,
-<<<<<<< HEAD
-  {66e120d6-c9ab-4d49-8cbf-80aeceeafe58}, !- Handle
-  Surface 5,                              !- Name
-  Wall,                                   !- Surface Type
-  ,                                       !- Construction Name
-  {0d1915cb-1811-4b08-9368-42f9a5ddabe8}, !- Space Name
-=======
   {c2902307-a714-4688-a515-9663533c604e}, !- Handle
   Surface 5,                              !- Name
   Wall,                                   !- Surface Type
   ,                                       !- Construction Name
   {4e8f5b82-c2a0-445c-86e3-32fdb74338b4}, !- Space Name
->>>>>>> 9eab78ed
   Outdoors,                               !- Outside Boundary Condition
   ,                                       !- Outside Boundary Condition Object
   SunExposed,                             !- Sun Exposure
@@ -427,15 +237,6 @@
   13.6310703908387, 0, 2.4384;            !- X,Y,Z Vertex 4 {m}
 
 OS:Surface,
-<<<<<<< HEAD
-  {14c77221-c9ce-47d8-b6da-9cf4847e6321}, !- Handle
-  Surface 6,                              !- Name
-  RoofCeiling,                            !- Surface Type
-  ,                                       !- Construction Name
-  {0d1915cb-1811-4b08-9368-42f9a5ddabe8}, !- Space Name
-  Surface,                                !- Outside Boundary Condition
-  {ab8b7386-a07b-49c3-9bd1-e8f0de849a62}, !- Outside Boundary Condition Object
-=======
   {cd0d8bc2-10a1-4bee-a00c-e944fefa67f9}, !- Handle
   Surface 6,                              !- Name
   RoofCeiling,                            !- Surface Type
@@ -443,7 +244,6 @@
   {4e8f5b82-c2a0-445c-86e3-32fdb74338b4}, !- Space Name
   Surface,                                !- Outside Boundary Condition
   {0ebb3b45-2a83-459c-af89-36f594b6f5e7}, !- Outside Boundary Condition Object
->>>>>>> 9eab78ed
   NoSun,                                  !- Sun Exposure
   NoWind,                                 !- Wind Exposure
   ,                                       !- View Factor to Ground
@@ -454,11 +254,7 @@
   0, 0, 2.4384;                           !- X,Y,Z Vertex 4 {m}
 
 OS:SpaceType,
-<<<<<<< HEAD
-  {dbba33e5-47fc-49de-a81b-7aa8468d762c}, !- Handle
-=======
   {dc6f75b1-80e0-4c9d-b8fe-d63041294a1a}, !- Handle
->>>>>>> 9eab78ed
   Space Type 1,                           !- Name
   ,                                       !- Default Construction Set Name
   ,                                       !- Default Schedule Set Name
@@ -469,15 +265,9 @@
   living;                                 !- Standards Space Type
 
 OS:Space,
-<<<<<<< HEAD
-  {9d3900c6-5ed8-41bf-a9dd-04634d73686a}, !- Handle
-  living space|story 2,                   !- Name
-  {dbba33e5-47fc-49de-a81b-7aa8468d762c}, !- Space Type Name
-=======
   {16e42553-4922-4077-b014-6616e4c47c95}, !- Handle
   living space|story 2,                   !- Name
   {dc6f75b1-80e0-4c9d-b8fe-d63041294a1a}, !- Space Type Name
->>>>>>> 9eab78ed
   ,                                       !- Default Construction Set Name
   ,                                       !- Default Schedule Set Name
   -0,                                     !- Direction of Relative North {deg}
@@ -485,21 +275,6 @@
   0,                                      !- Y Origin {m}
   2.4384,                                 !- Z Origin {m}
   ,                                       !- Building Story Name
-<<<<<<< HEAD
-  {31188e7c-b719-4900-b3a4-528cbc9e2899}, !- Thermal Zone Name
-  ,                                       !- Part of Total Floor Area
-  ,                                       !- Design Specification Outdoor Air Object Name
-  {78f6518a-59db-4a66-8bd9-252be447eae6}; !- Building Unit Name
-
-OS:Surface,
-  {ab8b7386-a07b-49c3-9bd1-e8f0de849a62}, !- Handle
-  Surface 7,                              !- Name
-  Floor,                                  !- Surface Type
-  ,                                       !- Construction Name
-  {9d3900c6-5ed8-41bf-a9dd-04634d73686a}, !- Space Name
-  Surface,                                !- Outside Boundary Condition
-  {14c77221-c9ce-47d8-b6da-9cf4847e6321}, !- Outside Boundary Condition Object
-=======
   {e7ef858c-2e2c-4130-8da4-f79638268364}, !- Thermal Zone Name
   ,                                       !- Part of Total Floor Area
   ,                                       !- Design Specification Outdoor Air Object Name
@@ -513,7 +288,6 @@
   {16e42553-4922-4077-b014-6616e4c47c95}, !- Space Name
   Surface,                                !- Outside Boundary Condition
   {cd0d8bc2-10a1-4bee-a00c-e944fefa67f9}, !- Outside Boundary Condition Object
->>>>>>> 9eab78ed
   NoSun,                                  !- Sun Exposure
   NoWind,                                 !- Wind Exposure
   ,                                       !- View Factor to Ground
@@ -524,19 +298,11 @@
   13.6310703908387, 0, 0;                 !- X,Y,Z Vertex 4 {m}
 
 OS:Surface,
-<<<<<<< HEAD
-  {8547b4cb-8463-4fdd-9e4b-7c153221c254}, !- Handle
-  Surface 8,                              !- Name
-  Wall,                                   !- Surface Type
-  ,                                       !- Construction Name
-  {9d3900c6-5ed8-41bf-a9dd-04634d73686a}, !- Space Name
-=======
   {3161f6c5-43b5-413a-ac46-21afbcf3e113}, !- Handle
   Surface 8,                              !- Name
   Wall,                                   !- Surface Type
   ,                                       !- Construction Name
   {16e42553-4922-4077-b014-6616e4c47c95}, !- Space Name
->>>>>>> 9eab78ed
   Outdoors,                               !- Outside Boundary Condition
   ,                                       !- Outside Boundary Condition Object
   SunExposed,                             !- Sun Exposure
@@ -549,19 +315,11 @@
   0, 0, 2.4384;                           !- X,Y,Z Vertex 4 {m}
 
 OS:Surface,
-<<<<<<< HEAD
-  {23dce53e-1b79-42c6-b740-8679a0cf216a}, !- Handle
-  Surface 9,                              !- Name
-  Wall,                                   !- Surface Type
-  ,                                       !- Construction Name
-  {9d3900c6-5ed8-41bf-a9dd-04634d73686a}, !- Space Name
-=======
   {eed181d5-1bba-4ff1-81d2-b99a349fad10}, !- Handle
   Surface 9,                              !- Name
   Wall,                                   !- Surface Type
   ,                                       !- Construction Name
   {16e42553-4922-4077-b014-6616e4c47c95}, !- Space Name
->>>>>>> 9eab78ed
   Outdoors,                               !- Outside Boundary Condition
   ,                                       !- Outside Boundary Condition Object
   SunExposed,                             !- Sun Exposure
@@ -574,19 +332,11 @@
   0, 6.81553519541936, 2.4384;            !- X,Y,Z Vertex 4 {m}
 
 OS:Surface,
-<<<<<<< HEAD
-  {26b0b9e9-aa8d-4abe-9524-cc127960d0e0}, !- Handle
-  Surface 10,                             !- Name
-  Wall,                                   !- Surface Type
-  ,                                       !- Construction Name
-  {9d3900c6-5ed8-41bf-a9dd-04634d73686a}, !- Space Name
-=======
   {2fc4f7d2-1efb-470f-89e1-b5499ec298ac}, !- Handle
   Surface 10,                             !- Name
   Wall,                                   !- Surface Type
   ,                                       !- Construction Name
   {16e42553-4922-4077-b014-6616e4c47c95}, !- Space Name
->>>>>>> 9eab78ed
   Outdoors,                               !- Outside Boundary Condition
   ,                                       !- Outside Boundary Condition Object
   SunExposed,                             !- Sun Exposure
@@ -599,19 +349,11 @@
   13.6310703908387, 6.81553519541936, 2.4384; !- X,Y,Z Vertex 4 {m}
 
 OS:Surface,
-<<<<<<< HEAD
-  {ee9a9f5f-4b89-457d-b22c-8a2f15605d55}, !- Handle
-  Surface 11,                             !- Name
-  Wall,                                   !- Surface Type
-  ,                                       !- Construction Name
-  {9d3900c6-5ed8-41bf-a9dd-04634d73686a}, !- Space Name
-=======
   {92e755dd-c813-4377-a5c3-650e87d2edd0}, !- Handle
   Surface 11,                             !- Name
   Wall,                                   !- Surface Type
   ,                                       !- Construction Name
   {16e42553-4922-4077-b014-6616e4c47c95}, !- Space Name
->>>>>>> 9eab78ed
   Outdoors,                               !- Outside Boundary Condition
   ,                                       !- Outside Boundary Condition Object
   SunExposed,                             !- Sun Exposure
@@ -624,15 +366,6 @@
   13.6310703908387, 0, 2.4384;            !- X,Y,Z Vertex 4 {m}
 
 OS:Surface,
-<<<<<<< HEAD
-  {888b9a78-4d91-46f2-b915-9962d997cddb}, !- Handle
-  Surface 12,                             !- Name
-  RoofCeiling,                            !- Surface Type
-  ,                                       !- Construction Name
-  {9d3900c6-5ed8-41bf-a9dd-04634d73686a}, !- Space Name
-  Surface,                                !- Outside Boundary Condition
-  {eecbfeea-938b-4779-93ab-c1360e2f68b6}, !- Outside Boundary Condition Object
-=======
   {8a076b6b-dbb9-47f4-a59b-216b0ae7068b}, !- Handle
   Surface 12,                             !- Name
   RoofCeiling,                            !- Surface Type
@@ -640,7 +373,6 @@
   {16e42553-4922-4077-b014-6616e4c47c95}, !- Space Name
   Surface,                                !- Outside Boundary Condition
   {441d05a9-f6d7-4c9f-93c6-b6f54a52b851}, !- Outside Boundary Condition Object
->>>>>>> 9eab78ed
   NoSun,                                  !- Sun Exposure
   NoWind,                                 !- Wind Exposure
   ,                                       !- View Factor to Ground
@@ -651,15 +383,6 @@
   0, 0, 2.4384;                           !- X,Y,Z Vertex 4 {m}
 
 OS:Surface,
-<<<<<<< HEAD
-  {eecbfeea-938b-4779-93ab-c1360e2f68b6}, !- Handle
-  Surface 13,                             !- Name
-  Floor,                                  !- Surface Type
-  ,                                       !- Construction Name
-  {59180ed2-5256-435f-97a3-019b93a74ec6}, !- Space Name
-  Surface,                                !- Outside Boundary Condition
-  {888b9a78-4d91-46f2-b915-9962d997cddb}, !- Outside Boundary Condition Object
-=======
   {441d05a9-f6d7-4c9f-93c6-b6f54a52b851}, !- Handle
   Surface 13,                             !- Name
   Floor,                                  !- Surface Type
@@ -667,7 +390,6 @@
   {c345ff2e-80be-436a-a3da-801b8c4755a5}, !- Space Name
   Surface,                                !- Outside Boundary Condition
   {8a076b6b-dbb9-47f4-a59b-216b0ae7068b}, !- Outside Boundary Condition Object
->>>>>>> 9eab78ed
   NoSun,                                  !- Sun Exposure
   NoWind,                                 !- Wind Exposure
   ,                                       !- View Factor to Ground
@@ -678,19 +400,11 @@
   0, 0, 0;                                !- X,Y,Z Vertex 4 {m}
 
 OS:Surface,
-<<<<<<< HEAD
-  {5e03e13f-f4a3-4ab0-8b03-9030ba0debf3}, !- Handle
-  Surface 14,                             !- Name
-  RoofCeiling,                            !- Surface Type
-  ,                                       !- Construction Name
-  {59180ed2-5256-435f-97a3-019b93a74ec6}, !- Space Name
-=======
   {d6e09fec-f298-47c0-8cbe-0e8a0538c362}, !- Handle
   Surface 14,                             !- Name
   RoofCeiling,                            !- Surface Type
   ,                                       !- Construction Name
   {c345ff2e-80be-436a-a3da-801b8c4755a5}, !- Space Name
->>>>>>> 9eab78ed
   Outdoors,                               !- Outside Boundary Condition
   ,                                       !- Outside Boundary Condition Object
   SunExposed,                             !- Sun Exposure
@@ -703,19 +417,11 @@
   13.6310703908387, 0, 0;                 !- X,Y,Z Vertex 4 {m}
 
 OS:Surface,
-<<<<<<< HEAD
-  {cb98f28e-f436-40ad-92d1-9697073e469f}, !- Handle
-  Surface 15,                             !- Name
-  RoofCeiling,                            !- Surface Type
-  ,                                       !- Construction Name
-  {59180ed2-5256-435f-97a3-019b93a74ec6}, !- Space Name
-=======
   {97f220d1-7e62-4bdb-a252-aa5250e04883}, !- Handle
   Surface 15,                             !- Name
   RoofCeiling,                            !- Surface Type
   ,                                       !- Construction Name
   {c345ff2e-80be-436a-a3da-801b8c4755a5}, !- Space Name
->>>>>>> 9eab78ed
   Outdoors,                               !- Outside Boundary Condition
   ,                                       !- Outside Boundary Condition Object
   SunExposed,                             !- Sun Exposure
@@ -728,19 +434,11 @@
   0, 6.81553519541936, 0;                 !- X,Y,Z Vertex 4 {m}
 
 OS:Surface,
-<<<<<<< HEAD
-  {49bd69e5-a606-490b-b1ba-ed2cd962c024}, !- Handle
-  Surface 16,                             !- Name
-  Wall,                                   !- Surface Type
-  ,                                       !- Construction Name
-  {59180ed2-5256-435f-97a3-019b93a74ec6}, !- Space Name
-=======
   {4161b79a-57eb-4599-acbb-8c2c11043611}, !- Handle
   Surface 16,                             !- Name
   Wall,                                   !- Surface Type
   ,                                       !- Construction Name
   {c345ff2e-80be-436a-a3da-801b8c4755a5}, !- Space Name
->>>>>>> 9eab78ed
   Outdoors,                               !- Outside Boundary Condition
   ,                                       !- Outside Boundary Condition Object
   SunExposed,                             !- Sun Exposure
@@ -752,19 +450,11 @@
   0, 0, 0;                                !- X,Y,Z Vertex 3 {m}
 
 OS:Surface,
-<<<<<<< HEAD
-  {31e69db5-d0d4-440b-884a-33cea5caf5f8}, !- Handle
-  Surface 17,                             !- Name
-  Wall,                                   !- Surface Type
-  ,                                       !- Construction Name
-  {59180ed2-5256-435f-97a3-019b93a74ec6}, !- Space Name
-=======
   {e44fa898-7315-4b82-8bf9-fec49c971d59}, !- Handle
   Surface 17,                             !- Name
   Wall,                                   !- Surface Type
   ,                                       !- Construction Name
   {c345ff2e-80be-436a-a3da-801b8c4755a5}, !- Space Name
->>>>>>> 9eab78ed
   Outdoors,                               !- Outside Boundary Condition
   ,                                       !- Outside Boundary Condition Object
   SunExposed,                             !- Sun Exposure
@@ -776,15 +466,9 @@
   13.6310703908387, 6.81553519541936, 0;  !- X,Y,Z Vertex 3 {m}
 
 OS:Space,
-<<<<<<< HEAD
-  {59180ed2-5256-435f-97a3-019b93a74ec6}, !- Handle
-  unfinished attic space,                 !- Name
-  {c44d56ac-e26a-4dd2-ba26-bcb538baa7f0}, !- Space Type Name
-=======
   {c345ff2e-80be-436a-a3da-801b8c4755a5}, !- Handle
   unfinished attic space,                 !- Name
   {09d7c332-c0b9-4e17-8595-8a0ca81d2efa}, !- Space Type Name
->>>>>>> 9eab78ed
   ,                                       !- Default Construction Set Name
   ,                                       !- Default Schedule Set Name
   -0,                                     !- Direction of Relative North {deg}
@@ -792,17 +476,10 @@
   0,                                      !- Y Origin {m}
   4.8768,                                 !- Z Origin {m}
   ,                                       !- Building Story Name
-<<<<<<< HEAD
-  {b443c8a1-1748-410a-9a1b-67f087bb70dd}; !- Thermal Zone Name
-
-OS:ThermalZone,
-  {b443c8a1-1748-410a-9a1b-67f087bb70dd}, !- Handle
-=======
   {1354e26c-70f5-41da-a1f5-1614cb253087}; !- Thermal Zone Name
 
 OS:ThermalZone,
   {1354e26c-70f5-41da-a1f5-1614cb253087}, !- Handle
->>>>>>> 9eab78ed
   unfinished attic zone,                  !- Name
   ,                                       !- Multiplier
   ,                                       !- Ceiling Height {m}
@@ -811,17 +488,10 @@
   ,                                       !- Zone Inside Convection Algorithm
   ,                                       !- Zone Outside Convection Algorithm
   ,                                       !- Zone Conditioning Equipment List Name
-<<<<<<< HEAD
-  {135f051f-4419-4acb-88ca-810ff47f7544}, !- Zone Air Inlet Port List
-  {2caf13a2-8723-4b70-9491-18bc9605fd33}, !- Zone Air Exhaust Port List
-  {88229201-0487-40e1-bde0-b23f41c67bde}, !- Zone Air Node Name
-  {f9be1722-3cdd-46c0-9d05-11737337559d}, !- Zone Return Air Port List
-=======
   {daf07121-10f1-4134-8aa2-443447f5193f}, !- Zone Air Inlet Port List
   {6a7872f4-54a3-4d8e-96f8-bb5c7f0b538e}, !- Zone Air Exhaust Port List
   {b336eedc-6af4-4c36-b77a-5852be05f509}, !- Zone Air Node Name
   {1886d725-d5d9-465a-8afc-ef33a86fa68c}, !- Zone Return Air Port List
->>>>>>> 9eab78ed
   ,                                       !- Primary Daylighting Control Name
   ,                                       !- Fraction of Zone Controlled by Primary Daylighting Control
   ,                                       !- Secondary Daylighting Control Name
@@ -832,39 +502,6 @@
   No;                                     !- Use Ideal Air Loads
 
 OS:Node,
-<<<<<<< HEAD
-  {3be406d3-f27c-4368-87a2-12f4acd9be56}, !- Handle
-  Node 2,                                 !- Name
-  {88229201-0487-40e1-bde0-b23f41c67bde}, !- Inlet Port
-  ;                                       !- Outlet Port
-
-OS:Connection,
-  {88229201-0487-40e1-bde0-b23f41c67bde}, !- Handle
-  {5b5be66e-8c71-4e7f-a044-5285e5830090}, !- Name
-  {b443c8a1-1748-410a-9a1b-67f087bb70dd}, !- Source Object
-  11,                                     !- Outlet Port
-  {3be406d3-f27c-4368-87a2-12f4acd9be56}, !- Target Object
-  2;                                      !- Inlet Port
-
-OS:PortList,
-  {135f051f-4419-4acb-88ca-810ff47f7544}, !- Handle
-  {611d84eb-b47a-4cb7-b72f-670aed19fa04}, !- Name
-  {b443c8a1-1748-410a-9a1b-67f087bb70dd}; !- HVAC Component
-
-OS:PortList,
-  {2caf13a2-8723-4b70-9491-18bc9605fd33}, !- Handle
-  {bd5dbebb-ed42-47e1-9833-aa2d75fa43f8}, !- Name
-  {b443c8a1-1748-410a-9a1b-67f087bb70dd}; !- HVAC Component
-
-OS:PortList,
-  {f9be1722-3cdd-46c0-9d05-11737337559d}, !- Handle
-  {ceda4b24-9289-4c8b-ad96-19d151a2e1ba}, !- Name
-  {b443c8a1-1748-410a-9a1b-67f087bb70dd}; !- HVAC Component
-
-OS:Sizing:Zone,
-  {85868ecf-be4f-4d2c-9c25-9fa2dc2748e8}, !- Handle
-  {b443c8a1-1748-410a-9a1b-67f087bb70dd}, !- Zone or ZoneList Name
-=======
   {7e14f778-c7fe-436d-bcff-863d18963bdc}, !- Handle
   Node 2,                                 !- Name
   {b336eedc-6af4-4c36-b77a-5852be05f509}, !- Inlet Port
@@ -896,7 +533,6 @@
 OS:Sizing:Zone,
   {69b3419a-36a2-46b4-8884-b265660fbb1b}, !- Handle
   {1354e26c-70f5-41da-a1f5-1614cb253087}, !- Zone or ZoneList Name
->>>>>>> 9eab78ed
   SupplyAirTemperature,                   !- Zone Cooling Design Supply Air Temperature Input Method
   14,                                     !- Zone Cooling Design Supply Air Temperature {C}
   11.11,                                  !- Zone Cooling Design Supply Air Temperature Difference {deltaC}
@@ -925,21 +561,12 @@
   autosize;                               !- Dedicated Outdoor Air High Setpoint Temperature for Design {C}
 
 OS:ZoneHVAC:EquipmentList,
-<<<<<<< HEAD
-  {1788a53e-d5ba-49d9-a18b-966c4103e631}, !- Handle
-  Zone HVAC Equipment List 2,             !- Name
-  {b443c8a1-1748-410a-9a1b-67f087bb70dd}; !- Thermal Zone
-
-OS:SpaceType,
-  {c44d56ac-e26a-4dd2-ba26-bcb538baa7f0}, !- Handle
-=======
   {305cb3ba-9180-45dc-9b98-936576aadc9d}, !- Handle
   Zone HVAC Equipment List 2,             !- Name
   {1354e26c-70f5-41da-a1f5-1614cb253087}; !- Thermal Zone
 
 OS:SpaceType,
   {09d7c332-c0b9-4e17-8595-8a0ca81d2efa}, !- Handle
->>>>>>> 9eab78ed
   Space Type 2,                           !- Name
   ,                                       !- Default Construction Set Name
   ,                                       !- Default Schedule Set Name
@@ -950,11 +577,7 @@
   unfinished attic;                       !- Standards Space Type
 
 OS:BuildingUnit,
-<<<<<<< HEAD
-  {78f6518a-59db-4a66-8bd9-252be447eae6}, !- Handle
-=======
   {dee5339a-df6c-4735-a665-1a6dba7fe9d8}, !- Handle
->>>>>>> 9eab78ed
   unit 1,                                 !- Name
   ,                                       !- Rendering Color
   Residential;                            !- Building Unit Type
@@ -975,13 +598,8 @@
   1;                                      !- Standards Number of Living Units
 
 OS:AdditionalProperties,
-<<<<<<< HEAD
-  {dd025460-ea5d-48dc-bd87-67b86531e445}, !- Handle
-  {f7f3b63e-9c14-4c5a-a8da-dece1fc4a392}, !- Object Name
-=======
   {95cb9b81-10c8-45fc-9569-6072dab4b2a4}, !- Handle
   {7af5df95-2939-47fd-9e2d-97d048d514b4}, !- Object Name
->>>>>>> 9eab78ed
   Total Units Represented,                !- Feature Name 1
   Integer,                                !- Feature Data Type 1
   1,                                      !- Feature Value 1
@@ -990,13 +608,8 @@
   1;                                      !- Feature Value 2
 
 OS:AdditionalProperties,
-<<<<<<< HEAD
-  {e45a4ead-72d0-4bd2-a26f-c6c24bb4b664}, !- Handle
-  {78f6518a-59db-4a66-8bd9-252be447eae6}, !- Object Name
-=======
   {e0635aab-52d6-4f36-9c32-5bf33e4be56a}, !- Handle
   {dee5339a-df6c-4735-a665-1a6dba7fe9d8}, !- Object Name
->>>>>>> 9eab78ed
   NumberOfBedrooms,                       !- Feature Name 1
   Integer,                                !- Feature Data Type 1
   3,                                      !- Feature Value 1
@@ -1005,11 +618,7 @@
   2;                                      !- Feature Value 2
 
 OS:Schedule:Day,
-<<<<<<< HEAD
-  {1aca71d9-7f69-49d6-99c9-7aeba9c86b7d}, !- Handle
-=======
   {a58ccad6-0fde-4a16-9093-b7e83ba16f5d}, !- Handle
->>>>>>> 9eab78ed
   Schedule Day 1,                         !- Name
   ,                                       !- Schedule Type Limits Name
   ,                                       !- Interpolate to Timestep
@@ -1018,11 +627,7 @@
   0;                                      !- Value Until Time 1
 
 OS:Schedule:Day,
-<<<<<<< HEAD
-  {8cb2a277-190a-4ae1-9056-ab8088677e8e}, !- Handle
-=======
   {be70aea5-8ac0-4fa2-9e0c-a18753877a30}, !- Handle
->>>>>>> 9eab78ed
   Schedule Day 2,                         !- Name
   ,                                       !- Schedule Type Limits Name
   ,                                       !- Interpolate to Timestep
@@ -1031,11 +636,7 @@
   1;                                      !- Value Until Time 1
 
 OS:WeatherFile,
-<<<<<<< HEAD
-  {2cf2e6d1-bc4b-4cfd-9aa9-e09c1d743af4}, !- Handle
-=======
   {705b8ee7-ff82-4e50-a631-28a6fd0e4934}, !- Handle
->>>>>>> 9eab78ed
   Denver Intl Ap,                         !- City
   CO,                                     !- State Province Region
   USA,                                    !- Country
@@ -1049,13 +650,8 @@
   E23378AA;                               !- Checksum
 
 OS:AdditionalProperties,
-<<<<<<< HEAD
-  {e5d68f97-db28-4ede-8487-6da75ea730c0}, !- Handle
-  {2cf2e6d1-bc4b-4cfd-9aa9-e09c1d743af4}, !- Object Name
-=======
   {c0438300-2353-4532-bd83-923c19bda19c}, !- Handle
   {705b8ee7-ff82-4e50-a631-28a6fd0e4934}, !- Object Name
->>>>>>> 9eab78ed
   EPWHeaderCity,                          !- Feature Name 1
   String,                                 !- Feature Data Type 1
   Denver Intl Ap,                         !- Feature Value 1
@@ -1163,11 +759,7 @@
   84;                                     !- Feature Value 35
 
 OS:YearDescription,
-<<<<<<< HEAD
-  {493122a5-accd-41e2-958b-723a9d37a970}, !- Handle
-=======
   {1e7799e0-455e-4c55-82a4-a81607eb5578}, !- Handle
->>>>>>> 9eab78ed
   ,                                       !- Calendar Year
   Monday;                                 !- Day of Week for Start Day
 
@@ -1181,11 +773,7 @@
   ;                                       !- Terrain
 
 OS:ClimateZones,
-<<<<<<< HEAD
-  {5cee5cfc-a717-45fe-b206-6f0fadd3e465}, !- Handle
-=======
   {1e482b41-ce07-46da-880c-c89c854ca82c}, !- Handle
->>>>>>> 9eab78ed
   ,                                       !- Active Institution
   ,                                       !- Active Year
   ,                                       !- Climate Zone Institution Name 1
@@ -1198,31 +786,19 @@
   Cold;                                   !- Climate Zone Value 2
 
 OS:Site:WaterMainsTemperature,
-<<<<<<< HEAD
-  {72bfbfc7-13c7-4e33-9412-4eaa0c9fc20d}, !- Handle
-=======
   {c99b7762-ff75-4df3-b0c0-92a3c89b5ddb}, !- Handle
->>>>>>> 9eab78ed
   Correlation,                            !- Calculation Method
   ,                                       !- Temperature Schedule Name
   10.8753424657535,                       !- Annual Average Outdoor Air Temperature {C}
   23.1524007936508;                       !- Maximum Difference In Monthly Average Outdoor Air Temperatures {deltaC}
 
 OS:RunPeriodControl:DaylightSavingTime,
-<<<<<<< HEAD
-  {567e0344-49c6-4dec-9da3-2f6b496fc837}, !- Handle
-=======
   {0e30c779-2f51-439d-9e91-242bece57a9e}, !- Handle
->>>>>>> 9eab78ed
   4/7,                                    !- Start Date
   10/26;                                  !- End Date
 
 OS:Site:GroundTemperature:Deep,
-<<<<<<< HEAD
-  {4bfa09ea-11c9-465e-b701-8329536dcc52}, !- Handle
-=======
   {103117e2-321f-404a-a1e1-d0fde99df982}, !- Handle
->>>>>>> 9eab78ed
   10.8753424657535,                       !- January Deep Ground Temperature {C}
   10.8753424657535,                       !- February Deep Ground Temperature {C}
   10.8753424657535,                       !- March Deep Ground Temperature {C}
