<measure>
  <schema_version>3.0</schema_version>
  <name>build_existing_model</name>
  <uid>943cde68-f4bf-4e2e-a984-ab70cba2669c</uid>
<<<<<<< HEAD
  <version_id>7e3a7efa-ae52-4a78-a7b3-8c4b4ec67d11</version_id>
  <version_modified>20180927T204158Z</version_modified>
=======
  <version_id>5bd56d8d-9d21-4102-8c97-64cf7968b689</version_id>
  <version_modified>20180802T192733Z</version_modified>
>>>>>>> 12b24f9d
  <xml_checksum>9339BE01</xml_checksum>
  <class_name>BuildExistingModel</class_name>
  <display_name>Build Existing Model</display_name>
  <description>Builds the OpenStudio Model for an existing building.</description>
  <modeler_description>Builds the OpenStudio Model using the sampling csv file, which contains the specified parameters for each existing building. Based on the supplied building number, those parameters are used to run the OpenStudio measures with appropriate arguments and build up the OpenStudio model.</modeler_description>
  <arguments>
    <argument>
      <name>building_id</name>
      <display_name>Building ID</display_name>
      <description>The building number (between 1 and the number of samples).</description>
      <type>Integer</type>
      <required>true</required>
      <model_dependent>false</model_dependent>
    </argument>
    <argument>
      <name>workflow_json</name>
      <display_name>Workflow JSON</display_name>
      <description>The name of the JSON file (in the resources dir) that dictates the order in which measures are to be run. If not provided, the order specified in resources/options_lookup.tsv will be used.</description>
      <type>String</type>
      <required>false</required>
      <model_dependent>false</model_dependent>
    </argument>
    <argument>
      <name>number_of_buildings_represented</name>
      <display_name>Number of Buildings Represented</display_name>
      <description>The total number of buildings represented by the existing building models.</description>
      <type>Integer</type>
      <required>false</required>
      <model_dependent>false</model_dependent>
    </argument>
    <argument>
      <name>downselect_logic</name>
      <display_name>Downselect Logic</display_name>
      <description>Logic that specifies the subset of the building stock to be considered in the analysis. Specify one or more parameter|option as found in resources\options_lookup.tsv. When multiple are included, they must be separated by '||' for OR and '&amp;&amp;' for AND, and using parentheses as appropriate. Prefix an option with '!' for not.</description>
      <type>String</type>
      <required>false</required>
      <model_dependent>false</model_dependent>
    </argument>
    <argument>
      <name>sample_weight</name>
      <display_name>Sample Weight of Simulation</display_name>
      <description>Number of buildings this simulation represents.</description>
      <type>Double</type>
      <required>false</required>
      <model_dependent>false</model_dependent>
    </argument>
  </arguments>
  <outputs/>
  <provenances/>
  <tags>
    <tag>Whole Building.Space Types</tag>
  </tags>
  <attributes>
    <attribute>
      <name>Intended Software Tool</name>
      <value>Apply Measure Now</value>
      <datatype>string</datatype>
    </attribute>
    <attribute>
      <name>Intended Software Tool</name>
      <value>OpenStudio Application</value>
      <datatype>string</datatype>
    </attribute>
    <attribute>
      <name>Intended Software Tool</name>
      <value>Parametric Analysis Tool</value>
      <datatype>string</datatype>
    </attribute>
    <attribute>
      <name>Intended Software Tool</name>
      <value>Apply Measure Now</value>
      <datatype>string</datatype>
    </attribute>
    <attribute>
      <name>Intended Software Tool</name>
      <value>OpenStudio Application</value>
      <datatype>string</datatype>
    </attribute>
    <attribute>
      <name>Intended Software Tool</name>
      <value>Parametric Analysis Tool</value>
      <datatype>string</datatype>
    </attribute>
    <attribute>
      <name>Measure Type</name>
      <value>ModelMeasure</value>
      <datatype>string</datatype>
    </attribute>
    <attribute>
      <name>Intended Software Tool</name>
      <value>Apply Measure Now</value>
      <datatype>string</datatype>
    </attribute>
    <attribute>
      <name>Intended Software Tool</name>
      <value>OpenStudio Application</value>
      <datatype>string</datatype>
    </attribute>
    <attribute>
      <name>Intended Software Tool</name>
      <value>Parametric Analysis Tool</value>
      <datatype>string</datatype>
    </attribute>
  </attributes>
  <files>
    <file>
      <version>
        <software_program>OpenStudio</software_program>
        <identifier>1.9.0</identifier>
        <min_compatible>1.9.0</min_compatible>
      </version>
      <filename>measure.rb</filename>
      <filetype>rb</filetype>
      <usage_type>script</usage_type>
      <checksum>83717179</checksum>
    </file>
  </files>
</measure><|MERGE_RESOLUTION|>--- conflicted
+++ resolved
@@ -2,13 +2,8 @@
   <schema_version>3.0</schema_version>
   <name>build_existing_model</name>
   <uid>943cde68-f4bf-4e2e-a984-ab70cba2669c</uid>
-<<<<<<< HEAD
-  <version_id>7e3a7efa-ae52-4a78-a7b3-8c4b4ec67d11</version_id>
-  <version_modified>20180927T204158Z</version_modified>
-=======
   <version_id>5bd56d8d-9d21-4102-8c97-64cf7968b689</version_id>
   <version_modified>20180802T192733Z</version_modified>
->>>>>>> 12b24f9d
   <xml_checksum>9339BE01</xml_checksum>
   <class_name>BuildExistingModel</class_name>
   <display_name>Build Existing Model</display_name>
@@ -44,14 +39,6 @@
       <display_name>Downselect Logic</display_name>
       <description>Logic that specifies the subset of the building stock to be considered in the analysis. Specify one or more parameter|option as found in resources\options_lookup.tsv. When multiple are included, they must be separated by '||' for OR and '&amp;&amp;' for AND, and using parentheses as appropriate. Prefix an option with '!' for not.</description>
       <type>String</type>
-      <required>false</required>
-      <model_dependent>false</model_dependent>
-    </argument>
-    <argument>
-      <name>sample_weight</name>
-      <display_name>Sample Weight of Simulation</display_name>
-      <description>Number of buildings this simulation represents.</description>
-      <type>Double</type>
       <required>false</required>
       <model_dependent>false</model_dependent>
     </argument>
@@ -123,7 +110,7 @@
       <filename>measure.rb</filename>
       <filetype>rb</filetype>
       <usage_type>script</usage_type>
-      <checksum>83717179</checksum>
+      <checksum>642CEC73</checksum>
     </file>
   </files>
 </measure>