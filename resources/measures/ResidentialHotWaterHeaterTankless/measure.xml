<measure>
  <schema_version>3.0</schema_version>
  <name>residential_hot_water_heater_tankless</name>
  <uid>caf92375-4c0c-47d1-9fe1-7aa5d3b1a734</uid>
<<<<<<< HEAD
  <version_id>e8520d8b-34ec-4740-8f49-e350bb21e2cb</version_id>
  <version_modified>20181106T160338Z</version_modified>
=======
  <version_id>360bd1bb-eb5b-405e-80d4-93cbc3e8e970</version_id>
  <version_modified>20181112T230642Z</version_modified>
>>>>>>> 56a240aa
  <xml_checksum>9882CBDB</xml_checksum>
  <class_name>ResidentialHotWaterHeaterTankless</class_name>
  <display_name>Set Residential Tankless Water Heater</display_name>
  <description>This measure adds a new residential tankless water heater to the model based on user inputs. If there is already an existing residential water heater in the model, it is replaced. For multifamily buildings, the water heater can be set for all units of the building. See https://github.com/NREL/OpenStudio-BEopt#workflows for supported workflows using this measure.</description>
  <modeler_description>The measure will create a new instance of the OS:WaterHeater:Mixed object representing a tankless water heater. The water heater will be placed on the plant loop 'Domestic Hot Water Loop'. If this loop already exists, any water heater on that loop will be removed and replaced with a water heater consistent with this measure. If it doesn't exist, it will be created.</modeler_description>
  <arguments>
    <argument>
      <name>fuel_type</name>
      <display_name>Fuel Type</display_name>
      <description>Type of fuel used for water heating.</description>
      <type>Choice</type>
      <required>true</required>
      <model_dependent>false</model_dependent>
      <default_value>gas</default_value>
      <choices>
        <choice>
          <value>gas</value>
          <display_name>gas</display_name>
        </choice>
        <choice>
          <value>propane</value>
          <display_name>propane</display_name>
        </choice>
        <choice>
          <value>electric</value>
          <display_name>electric</display_name>
        </choice>
      </choices>
    </argument>
    <argument>
      <name>setpoint_temp</name>
      <display_name>Setpoint</display_name>
      <description>Water heater setpoint temperature.</description>
      <type>Double</type>
      <units>F</units>
      <required>true</required>
      <model_dependent>false</model_dependent>
      <default_value>125</default_value>
    </argument>
    <argument>
      <name>location</name>
      <display_name>Location</display_name>
      <description>The space type for the location. 'auto' will automatically choose a space type based on the space types found in the model.</description>
      <type>Choice</type>
      <required>true</required>
      <model_dependent>true</model_dependent>
      <default_value>auto</default_value>
      <choices>
        <choice>
          <value>auto</value>
          <display_name>auto</display_name>
        </choice>
      </choices>
    </argument>
    <argument>
      <name>capacity</name>
      <display_name>Input Capacity</display_name>
      <description>The maximum energy input rating of the water heater.</description>
      <type>Double</type>
      <units>kBtu/hr</units>
      <required>true</required>
      <model_dependent>false</model_dependent>
      <default_value>100000000</default_value>
    </argument>
    <argument>
      <name>energy_factor</name>
      <display_name>Rated Energy Factor</display_name>
      <description>Ratio of useful energy output from the water heater to the total amount of energy delivered from the water heater.</description>
      <type>Double</type>
      <required>true</required>
      <model_dependent>false</model_dependent>
      <default_value>0.82</default_value>
    </argument>
    <argument>
      <name>cycling_derate</name>
      <display_name>Cycling Derate</display_name>
      <description>Annual energy derate for cycling inefficiencies -- accounts for the impact of thermal cycling and small hot water draws on the heat exchanger. CEC's 2008 Title24 implemented an 8% derate for tankless water heaters. </description>
      <type>Double</type>
      <units>Frac</units>
      <required>true</required>
      <model_dependent>false</model_dependent>
      <default_value>0.08</default_value>
    </argument>
    <argument>
      <name>offcyc_power</name>
      <display_name>Parasitic Electric Power</display_name>
      <description>Off cycle electric power draw for controls, etc. Only used for non-electric water heaters.</description>
      <type>Double</type>
      <units>W</units>
      <required>true</required>
      <model_dependent>false</model_dependent>
      <default_value>5</default_value>
    </argument>
    <argument>
      <name>oncyc_power</name>
      <display_name>Forced Draft Fan Power</display_name>
      <description>On cycle electric power draw from the forced draft fan motor. Only used for non-electric water heaters.</description>
      <type>Double</type>
      <units>W</units>
      <required>true</required>
      <model_dependent>false</model_dependent>
      <default_value>65</default_value>
    </argument>
  </arguments>
  <outputs/>
  <provenances/>
  <tags>
    <tag>Service Water Heating.Water Heating</tag>
  </tags>
  <attributes>
    <attribute>
      <name>Measure Type</name>
      <value>ModelMeasure</value>
      <datatype>string</datatype>
    </attribute>
    <attribute>
      <name>Uses SketchUp API</name>
      <value>false</value>
      <datatype>boolean</datatype>
    </attribute>
  </attributes>
  <files>
    <file>
      <filename>ResidentialWaterHeaterTankless_Test.rb</filename>
      <filetype>rb</filetype>
      <usage_type>test</usage_type>
      <checksum>41F49F26</checksum>
    </file>
    <file>
<<<<<<< HEAD
      <filename>MinuteDrawProfilesMaxFlows.csv</filename>
      <filetype>csv</filetype>
      <usage_type>resource</usage_type>
      <checksum>0E1048A3</checksum>
    </file>
    <file>
      <filename>materials.rb</filename>
      <filetype>rb</filetype>
      <usage_type>resource</usage_type>
      <checksum>82D32FEE</checksum>
    </file>
    <file>
=======
>>>>>>> 56a240aa
      <version>
        <software_program>OpenStudio</software_program>
        <identifier>1.4.1</identifier>
        <min_compatible>2.0.4</min_compatible>
      </version>
      <filename>measure.rb</filename>
      <filetype>rb</filetype>
      <usage_type>script</usage_type>
<<<<<<< HEAD
      <checksum>1874B51D</checksum>
    </file>
    <file>
      <filename>weather.rb</filename>
      <filetype>rb</filetype>
      <usage_type>resource</usage_type>
      <checksum>454E14D4</checksum>
    </file>
    <file>
      <filename>schedules.rb</filename>
      <filetype>rb</filetype>
      <usage_type>resource</usage_type>
      <checksum>4C000237</checksum>
    </file>
    <file>
      <filename>util.rb</filename>
      <filetype>rb</filetype>
      <usage_type>resource</usage_type>
      <checksum>B8804B95</checksum>
    </file>
    <file>
      <filename>unit_conversions.rb</filename>
      <filetype>rb</filetype>
      <usage_type>resource</usage_type>
      <checksum>7161039B</checksum>
    </file>
    <file>
      <filename>SFD_2000sqft_2story_FB_GRG_UA_3Beds_2Baths_Denver_WHTank_SHW.osm</filename>
      <filetype>osm</filetype>
      <usage_type>test</usage_type>
      <checksum>8B430E47</checksum>
    </file>
    <file>
      <filename>SFD_2000sqft_2story_FB_GRG_UA_3Beds_2Baths.osm</filename>
      <filetype>osm</filetype>
      <usage_type>test</usage_type>
      <checksum>E55D74CD</checksum>
    </file>
    <file>
      <filename>SFD_2000sqft_2story_FB_GRG_UA_3Beds_2Baths_Denver.osm</filename>
      <filetype>osm</filetype>
      <usage_type>test</usage_type>
      <checksum>5DEDAA3C</checksum>
    </file>
    <file>
      <filename>SFD_2000sqft_2story_FB_GRG_UA_3Beds_2Baths_Denver_HPWH.osm</filename>
      <filetype>osm</filetype>
      <usage_type>test</usage_type>
      <checksum>35333902</checksum>
    </file>
    <file>
      <filename>SFD_2000sqft_2story_FB_GRG_UA_3Beds_2Baths_Denver_WHTank.osm</filename>
      <filetype>osm</filetype>
      <usage_type>test</usage_type>
      <checksum>F594EC43</checksum>
    </file>
    <file>
      <filename>SFA_4units_1story_FB_UA_3Beds_2Baths_Denver.osm</filename>
      <filetype>osm</filetype>
      <usage_type>test</usage_type>
      <checksum>82551AE7</checksum>
    </file>
    <file>
      <filename>MF_8units_1story_SL_3Beds_2Baths_Denver.osm</filename>
      <filetype>osm</filetype>
      <usage_type>test</usage_type>
      <checksum>5E64B55D</checksum>
    </file>
    <file>
      <filename>constants.rb</filename>
      <filetype>rb</filetype>
      <usage_type>resource</usage_type>
      <checksum>05548135</checksum>
    </file>
    <file>
      <filename>waterheater.rb</filename>
      <filetype>rb</filetype>
      <usage_type>resource</usage_type>
      <checksum>6DEBF1F0</checksum>
    </file>
    <file>
      <filename>geometry.rb</filename>
      <filetype>rb</filetype>
      <usage_type>resource</usage_type>
      <checksum>AB2185AD</checksum>
=======
      <checksum>88A664FA</checksum>
>>>>>>> 56a240aa
    </file>
  </files>
</measure><|MERGE_RESOLUTION|>--- conflicted
+++ resolved
@@ -2,13 +2,8 @@
   <schema_version>3.0</schema_version>
   <name>residential_hot_water_heater_tankless</name>
   <uid>caf92375-4c0c-47d1-9fe1-7aa5d3b1a734</uid>
-<<<<<<< HEAD
-  <version_id>e8520d8b-34ec-4740-8f49-e350bb21e2cb</version_id>
-  <version_modified>20181106T160338Z</version_modified>
-=======
   <version_id>360bd1bb-eb5b-405e-80d4-93cbc3e8e970</version_id>
   <version_modified>20181112T230642Z</version_modified>
->>>>>>> 56a240aa
   <xml_checksum>9882CBDB</xml_checksum>
   <class_name>ResidentialHotWaterHeaterTankless</class_name>
   <display_name>Set Residential Tankless Water Heater</display_name>
@@ -138,21 +133,6 @@
       <checksum>41F49F26</checksum>
     </file>
     <file>
-<<<<<<< HEAD
-      <filename>MinuteDrawProfilesMaxFlows.csv</filename>
-      <filetype>csv</filetype>
-      <usage_type>resource</usage_type>
-      <checksum>0E1048A3</checksum>
-    </file>
-    <file>
-      <filename>materials.rb</filename>
-      <filetype>rb</filetype>
-      <usage_type>resource</usage_type>
-      <checksum>82D32FEE</checksum>
-    </file>
-    <file>
-=======
->>>>>>> 56a240aa
       <version>
         <software_program>OpenStudio</software_program>
         <identifier>1.4.1</identifier>
@@ -161,95 +141,7 @@
       <filename>measure.rb</filename>
       <filetype>rb</filetype>
       <usage_type>script</usage_type>
-<<<<<<< HEAD
-      <checksum>1874B51D</checksum>
-    </file>
-    <file>
-      <filename>weather.rb</filename>
-      <filetype>rb</filetype>
-      <usage_type>resource</usage_type>
-      <checksum>454E14D4</checksum>
-    </file>
-    <file>
-      <filename>schedules.rb</filename>
-      <filetype>rb</filetype>
-      <usage_type>resource</usage_type>
-      <checksum>4C000237</checksum>
-    </file>
-    <file>
-      <filename>util.rb</filename>
-      <filetype>rb</filetype>
-      <usage_type>resource</usage_type>
-      <checksum>B8804B95</checksum>
-    </file>
-    <file>
-      <filename>unit_conversions.rb</filename>
-      <filetype>rb</filetype>
-      <usage_type>resource</usage_type>
-      <checksum>7161039B</checksum>
-    </file>
-    <file>
-      <filename>SFD_2000sqft_2story_FB_GRG_UA_3Beds_2Baths_Denver_WHTank_SHW.osm</filename>
-      <filetype>osm</filetype>
-      <usage_type>test</usage_type>
-      <checksum>8B430E47</checksum>
-    </file>
-    <file>
-      <filename>SFD_2000sqft_2story_FB_GRG_UA_3Beds_2Baths.osm</filename>
-      <filetype>osm</filetype>
-      <usage_type>test</usage_type>
-      <checksum>E55D74CD</checksum>
-    </file>
-    <file>
-      <filename>SFD_2000sqft_2story_FB_GRG_UA_3Beds_2Baths_Denver.osm</filename>
-      <filetype>osm</filetype>
-      <usage_type>test</usage_type>
-      <checksum>5DEDAA3C</checksum>
-    </file>
-    <file>
-      <filename>SFD_2000sqft_2story_FB_GRG_UA_3Beds_2Baths_Denver_HPWH.osm</filename>
-      <filetype>osm</filetype>
-      <usage_type>test</usage_type>
-      <checksum>35333902</checksum>
-    </file>
-    <file>
-      <filename>SFD_2000sqft_2story_FB_GRG_UA_3Beds_2Baths_Denver_WHTank.osm</filename>
-      <filetype>osm</filetype>
-      <usage_type>test</usage_type>
-      <checksum>F594EC43</checksum>
-    </file>
-    <file>
-      <filename>SFA_4units_1story_FB_UA_3Beds_2Baths_Denver.osm</filename>
-      <filetype>osm</filetype>
-      <usage_type>test</usage_type>
-      <checksum>82551AE7</checksum>
-    </file>
-    <file>
-      <filename>MF_8units_1story_SL_3Beds_2Baths_Denver.osm</filename>
-      <filetype>osm</filetype>
-      <usage_type>test</usage_type>
-      <checksum>5E64B55D</checksum>
-    </file>
-    <file>
-      <filename>constants.rb</filename>
-      <filetype>rb</filetype>
-      <usage_type>resource</usage_type>
-      <checksum>05548135</checksum>
-    </file>
-    <file>
-      <filename>waterheater.rb</filename>
-      <filetype>rb</filetype>
-      <usage_type>resource</usage_type>
-      <checksum>6DEBF1F0</checksum>
-    </file>
-    <file>
-      <filename>geometry.rb</filename>
-      <filetype>rb</filetype>
-      <usage_type>resource</usage_type>
-      <checksum>AB2185AD</checksum>
-=======
       <checksum>88A664FA</checksum>
->>>>>>> 56a240aa
     </file>
   </files>
 </measure>