<measure>
  <schema_version>3.0</schema_version>
  <name>process_hvac_sizing</name>
  <uid>6cd70740-6ca3-4575-8b1e-663976e254d0</uid>
<<<<<<< HEAD
  <version_id>dc33d26a-2df6-417d-999c-f96750b0a0ca</version_id>
  <version_modified>20190104T162417Z</version_modified>
=======
  <version_id>522097ac-d48e-46c9-970c-3e21e5a30486</version_id>
  <version_modified>20190103T214703Z</version_modified>
>>>>>>> f3464154
  <xml_checksum>356BE47F</xml_checksum>
  <class_name>ProcessHVACSizing</class_name>
  <display_name>Set Residential HVAC Sizing</display_name>
  <description>This measure performs HVAC sizing calculations via ACCA Manual J/S, as well as sizing calculations for ground source heat pumps and dehumidifiers. See https://github.com/NREL/OpenStudio-BEopt#workflows for supported workflows using this measure.</description>
  <modeler_description>This measure assigns HVAC heating/cooling capacities, airflow rates, etc.</modeler_description>
  <arguments>
    <argument>
      <name>show_debug_info</name>
      <display_name>Show Debug Info</display_name>
      <description>Displays various intermediate calculation results.</description>
      <type>Boolean</type>
      <required>false</required>
      <model_dependent>false</model_dependent>
      <default_value>false</default_value>
      <choices>
        <choice>
          <value>true</value>
          <display_name>true</display_name>
        </choice>
        <choice>
          <value>false</value>
          <display_name>false</display_name>
        </choice>
      </choices>
    </argument>
  </arguments>
  <outputs/>
  <provenances/>
  <tags>
    <tag>HVAC.HVAC Controls</tag>
  </tags>
  <attributes>
    <attribute>
      <name>Measure Type</name>
      <value>ModelMeasure</value>
      <datatype>string</datatype>
    </attribute>
    <attribute>
      <name>Intended Software Tool</name>
      <value>Apply Measure Now</value>
      <datatype>string</datatype>
    </attribute>
    <attribute>
      <name>Intended Software Tool</name>
      <value>OpenStudio Application</value>
      <datatype>string</datatype>
    </attribute>
    <attribute>
      <name>Intended Software Tool</name>
      <value>Parametric Analysis Tool</value>
      <datatype>string</datatype>
    </attribute>
  </attributes>
  <files>
    <file>
      <filename>residential_hvac_sizing_test.rb</filename>
      <filetype>rb</filetype>
      <usage_type>test</usage_type>
      <checksum>C3E9D431</checksum>
    </file>
    <file>
      <version>
        <software_program>OpenStudio</software_program>
        <identifier>1.11.5</identifier>
        <min_compatible>2.1.2</min_compatible>
      </version>
      <filename>measure.rb</filename>
      <filetype>rb</filetype>
      <usage_type>script</usage_type>
      <checksum>1FDAC4BE</checksum>
<<<<<<< HEAD
    </file>
    <file>
      <filename>residential_hvac_sizing_test.rb</filename>
      <filetype>rb</filetype>
      <usage_type>test</usage_type>
      <checksum>35A4CB0E</checksum>
=======
>>>>>>> f3464154
    </file>
  </files>
</measure><|MERGE_RESOLUTION|>--- conflicted
+++ resolved
@@ -2,13 +2,8 @@
   <schema_version>3.0</schema_version>
   <name>process_hvac_sizing</name>
   <uid>6cd70740-6ca3-4575-8b1e-663976e254d0</uid>
-<<<<<<< HEAD
-  <version_id>dc33d26a-2df6-417d-999c-f96750b0a0ca</version_id>
-  <version_modified>20190104T162417Z</version_modified>
-=======
   <version_id>522097ac-d48e-46c9-970c-3e21e5a30486</version_id>
   <version_modified>20190103T214703Z</version_modified>
->>>>>>> f3464154
   <xml_checksum>356BE47F</xml_checksum>
   <class_name>ProcessHVACSizing</class_name>
   <display_name>Set Residential HVAC Sizing</display_name>
@@ -79,15 +74,6 @@
       <filetype>rb</filetype>
       <usage_type>script</usage_type>
       <checksum>1FDAC4BE</checksum>
-<<<<<<< HEAD
-    </file>
-    <file>
-      <filename>residential_hvac_sizing_test.rb</filename>
-      <filetype>rb</filetype>
-      <usage_type>test</usage_type>
-      <checksum>35A4CB0E</checksum>
-=======
->>>>>>> f3464154
     </file>
   </files>
 </measure>