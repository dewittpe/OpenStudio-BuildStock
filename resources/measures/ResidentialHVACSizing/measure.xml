<measure>
  <schema_version>3.0</schema_version>
  <name>process_hvac_sizing</name>
  <uid>6cd70740-6ca3-4575-8b1e-663976e254d0</uid>
<<<<<<< HEAD
  <version_id>20ce40f1-4ba3-4e4c-a12b-55545088ded9</version_id>
  <version_modified>20171005T141449Z</version_modified>
=======
  <version_id>85b1c13c-2a21-4ad0-b16e-cdf5dfbcac8a</version_id>
  <version_modified>20171020T202725Z</version_modified>
>>>>>>> ee5ac012
  <xml_checksum>356BE47F</xml_checksum>
  <class_name>ProcessHVACSizing</class_name>
  <display_name>Set Residential HVAC Sizing</display_name>
  <description>This measure performs HVAC sizing calculations via ACCA Manual J/S, as well as sizing calculations for ground source heat pumps and dehumidifiers. See https://github.com/NREL/OpenStudio-BEopt#workflows for supported workflows using this measure.</description>
  <modeler_description>This measure assigns HVAC heating/cooling capacities, airflow rates, etc.</modeler_description>
  <arguments>
    <argument>
      <name>show_debug_info</name>
      <display_name>Show Debug Info</display_name>
      <description>Displays various intermediate calculation results.</description>
      <type>Boolean</type>
      <required>true</required>
      <model_dependent>false</model_dependent>
      <default_value>false</default_value>
      <choices>
        <choice>
          <value>true</value>
          <display_name>true</display_name>
        </choice>
        <choice>
          <value>false</value>
          <display_name>false</display_name>
        </choice>
      </choices>
    </argument>
  </arguments>
  <outputs/>
  <provenances/>
  <tags>
    <tag>HVAC.HVAC Controls</tag>
  </tags>
  <attributes>
    <attribute>
      <name>Measure Type</name>
      <value>ModelMeasure</value>
      <datatype>string</datatype>
    </attribute>
    <attribute>
      <name>Intended Software Tool</name>
      <value>Apply Measure Now</value>
      <datatype>string</datatype>
    </attribute>
    <attribute>
      <name>Intended Software Tool</name>
      <value>OpenStudio Application</value>
      <datatype>string</datatype>
    </attribute>
    <attribute>
      <name>Intended Software Tool</name>
      <value>Parametric Analysis Tool</value>
      <datatype>string</datatype>
    </attribute>
  </attributes>
  <files>
    <file>
      <filename>psychrometrics.rb</filename>
      <filetype>rb</filetype>
      <usage_type>resource</usage_type>
      <checksum>3C131B97</checksum>
    </file>
    <file>
      <filename>USA_CO_Denver_Intl_AP_725650_TMY3.ddy</filename>
      <filetype>ddy</filetype>
      <usage_type>test</usage_type>
      <checksum>FB253570</checksum>
    </file>
    <file>
      <filename>USA_CO_Denver_Intl_AP_725650_TMY3.epw</filename>
      <filetype>epw</filetype>
      <usage_type>test</usage_type>
      <checksum>E23378AA</checksum>
    </file>
    <file>
      <filename>USA_CA_Los.Angeles.Intl.AP.722950_TMY3.ddy</filename>
      <filetype>ddy</filetype>
      <usage_type>test</usage_type>
      <checksum>B06731CA</checksum>
    </file>
    <file>
      <filename>USA_CA_Los.Angeles.Intl.AP.722950_TMY3.epw</filename>
      <filetype>epw</filetype>
      <usage_type>test</usage_type>
      <checksum>2E4F946B</checksum>
    </file>
    <file>
      <filename>USA_GA_Atlanta-Hartsfield-Jackson.Intl.AP.722190_TMY3.ddy</filename>
      <filetype>ddy</filetype>
      <usage_type>test</usage_type>
      <checksum>79607561</checksum>
    </file>
    <file>
      <filename>USA_GA_Atlanta-Hartsfield-Jackson.Intl.AP.722190_TMY3.epw</filename>
      <filetype>epw</filetype>
      <usage_type>test</usage_type>
      <checksum>F0AA8FA7</checksum>
    </file>
    <file>
      <filename>unit_conversions.rb</filename>
      <filetype>rb</filetype>
      <usage_type>resource</usage_type>
      <checksum>6BA22437</checksum>
    </file>
    <file>
      <filename>util.rb</filename>
      <filetype>rb</filetype>
      <usage_type>resource</usage_type>
      <checksum>64BC6389</checksum>
    </file>
    <file>
      <filename>constants.rb</filename>
      <filetype>rb</filetype>
      <usage_type>resource</usage_type>
      <checksum>B34275B6</checksum>
    </file>
    <file>
      <filename>residential_hvac_sizing_test.rb</filename>
      <filetype>rb</filetype>
      <usage_type>test</usage_type>
      <checksum>63E90D88</checksum>
    </file>
    <file>
      <filename>SFD_HVACSizing_Load_2story_CS_GRG_FA.osm</filename>
      <filetype>osm</filetype>
      <usage_type>test</usage_type>
      <checksum>41BC106F</checksum>
    </file>
    <file>
      <filename>SFD_HVACSizing_Load_2story_FB_GRG_FA.osm</filename>
      <filetype>osm</filetype>
      <usage_type>test</usage_type>
      <checksum>70F9CD65</checksum>
    </file>
    <file>
      <filename>SFD_HVACSizing_Load_2story_S_GRG_FA.osm</filename>
      <filetype>osm</filetype>
      <usage_type>test</usage_type>
      <checksum>3B561610</checksum>
    </file>
    <file>
      <filename>SFD_HVACSizing_Load_2story_UB_GRG_FA.osm</filename>
      <filetype>osm</filetype>
      <usage_type>test</usage_type>
      <checksum>64FDEFD7</checksum>
    </file>
    <file>
      <filename>SFD_HVACSizing_Load_2story_CS_GRG_FA_ASHP_DuctsInCS.osm</filename>
      <filetype>osm</filetype>
      <usage_type>test</usage_type>
      <checksum>1B871197</checksum>
    </file>
    <file>
      <filename>SFD_HVACSizing_Load_2story_CS_GRG_FA_ASHP_DuctsInFA.osm</filename>
      <filetype>osm</filetype>
      <usage_type>test</usage_type>
      <checksum>DC9ABDF0</checksum>
    </file>
    <file>
      <filename>SFD_HVACSizing_Load_2story_CS_GRG_FA_ASHP_DuctsInGRG.osm</filename>
      <filetype>osm</filetype>
      <usage_type>test</usage_type>
      <checksum>1BD8FCC3</checksum>
    </file>
    <file>
      <filename>SFD_HVACSizing_Load_2story_CS_GRG_FA_ASHP_DuctsInLiv.osm</filename>
      <filetype>osm</filetype>
      <usage_type>test</usage_type>
      <checksum>107F622B</checksum>
    </file>
    <file>
      <filename>SFD_HVACSizing_Load_2story_FB_GRG_FA_ASHP_DuctsInFB.osm</filename>
      <filetype>osm</filetype>
      <usage_type>test</usage_type>
      <checksum>5E073AE2</checksum>
    </file>
    <file>
      <filename>SFD_HVACSizing_Load_2story_UB_GRG_FA_ASHP_DuctsInUB.osm</filename>
      <filetype>osm</filetype>
      <usage_type>test</usage_type>
      <checksum>00A8496B</checksum>
    </file>
    <file>
      <filename>SFD_HVACSizing_Equip_BB_Autosize.osm</filename>
      <filetype>osm</filetype>
      <usage_type>test</usage_type>
      <checksum>4F360AD2</checksum>
    </file>
    <file>
      <filename>SFD_HVACSizing_Equip_GF_AC1_Autosize.osm</filename>
      <filetype>osm</filetype>
      <usage_type>test</usage_type>
      <checksum>24247413</checksum>
    </file>
    <file>
      <filename>SFD_HVACSizing_Equip_GF_RAC_Autosize.osm</filename>
      <filetype>osm</filetype>
      <usage_type>test</usage_type>
      <checksum>F536313E</checksum>
    </file>
    <file>
      <filename>SFD_HVACSizing_Equip_GF_AC1_Fixed.osm</filename>
      <filetype>osm</filetype>
      <usage_type>test</usage_type>
      <checksum>A4C7FE33</checksum>
    </file>
    <file>
      <filename>SFD_HVACSizing_Equip_BB_Fixed.osm</filename>
      <filetype>osm</filetype>
      <usage_type>test</usage_type>
      <checksum>272D7349</checksum>
    </file>
    <file>
      <filename>SFD_HVACSizing_Equip_GF_RAC_Fixed.osm</filename>
      <filetype>osm</filetype>
      <usage_type>test</usage_type>
      <checksum>BEA2CAE8</checksum>
    </file>
    <file>
      <filename>SFD_HVACSizing_Equip_Dehumidifier_Auto_Atlanta.osm</filename>
      <filetype>osm</filetype>
      <usage_type>test</usage_type>
      <checksum>E107861A</checksum>
    </file>
    <file>
      <filename>SFD_HVACSizing_Equip_Dehumidifier_Fixed_Atlanta.osm</filename>
      <filetype>osm</filetype>
      <usage_type>test</usage_type>
      <checksum>6A4E2308</checksum>
    </file>
    <file>
      <filename>SFD_HVACSizing_Equip_GF_Autosize.osm</filename>
      <filetype>osm</filetype>
      <usage_type>test</usage_type>
      <checksum>67ABD202</checksum>
    </file>
    <file>
      <filename>SFD_HVACSizing_Equip_GF_Fixed.osm</filename>
      <filetype>osm</filetype>
      <usage_type>test</usage_type>
      <checksum>DEE2B6FD</checksum>
    </file>
    <file>
      <filename>SFD_HVACSizing_Equip_ASHP1_Autosize_MinTemp.osm</filename>
      <filetype>osm</filetype>
      <usage_type>test</usage_type>
      <checksum>5F58B677</checksum>
    </file>
    <file>
      <filename>SFD_HVACSizing_Equip_ASHP1_Fixed.osm</filename>
      <filetype>osm</filetype>
      <usage_type>test</usage_type>
      <checksum>ABB7504B</checksum>
    </file>
    <file>
      <filename>SFD_HVACSizing_Equip_MSHP_Autosize.osm</filename>
      <filetype>osm</filetype>
      <usage_type>test</usage_type>
      <checksum>3D3C24A0</checksum>
    </file>
    <file>
      <filename>SFD_HVACSizing_Equip_MSHP_BB_Autosize.osm</filename>
      <filetype>osm</filetype>
      <usage_type>test</usage_type>
      <checksum>ABC857F8</checksum>
    </file>
    <file>
      <filename>SFD_HVACSizing_Equip_MSHP_AutosizeForMaxLoad.osm</filename>
      <filetype>osm</filetype>
      <usage_type>test</usage_type>
      <checksum>8696E59B</checksum>
    </file>
    <file>
      <filename>SFD_HVACSizing_Equip_MSHP_Fixed.osm</filename>
      <filetype>osm</filetype>
      <usage_type>test</usage_type>
      <checksum>0122E625</checksum>
    </file>
    <file>
      <filename>SFD_HVACSizing_Equip_MSHP_BB_Fixed.osm</filename>
      <filetype>osm</filetype>
      <usage_type>test</usage_type>
      <checksum>6F5CAB81</checksum>
    </file>
    <file>
      <filename>SFD_HVACSizing_Equip_ElecBoiler_Autosize.osm</filename>
      <filetype>osm</filetype>
      <usage_type>test</usage_type>
      <checksum>BA8438F2</checksum>
    </file>
    <file>
      <filename>SFD_HVACSizing_Equip_ElecBoiler_Fixed.osm</filename>
      <filetype>osm</filetype>
      <usage_type>test</usage_type>
      <checksum>52E9CE18</checksum>
    </file>
    <file>
      <filename>SFD_HVACSizing_Equip_GSHP_Autosize.osm</filename>
      <filetype>osm</filetype>
      <usage_type>test</usage_type>
      <checksum>E510F40C</checksum>
    </file>
    <file>
      <filename>SFD_HVACSizing_Equip_GSHP_Fixed.osm</filename>
      <filetype>osm</filetype>
      <usage_type>test</usage_type>
      <checksum>CE6F6E2B</checksum>
    </file>
    <file>
      <filename>SFD_HVACSizing_Load_1story_PB_UA_Vented.osm</filename>
      <filetype>osm</filetype>
      <usage_type>test</usage_type>
      <checksum>9E98CBBC</checksum>
    </file>
    <file>
      <filename>SFD_HVACSizing_Load_1story_PB_UA_Vented_ASHP_DuctsInPB.osm</filename>
      <filetype>osm</filetype>
      <usage_type>test</usage_type>
      <checksum>5396DA58</checksum>
    </file>
    <file>
      <filename>SFD_HVACSizing_Load_1story_PB_UA_Vented_ASHP_DuctsInUA.osm</filename>
      <filetype>osm</filetype>
      <usage_type>test</usage_type>
      <checksum>B136B488</checksum>
    </file>
    <file>
      <filename>SFD_HVACSizing_Load_1story_S_UA_Unvented_NoOverhangs_NoIntShading_ERV.osm</filename>
      <filetype>osm</filetype>
      <usage_type>test</usage_type>
      <checksum>150333EF</checksum>
    </file>
    <file>
      <filename>SFD_HVACSizing_Load_1story_S_UA_Unvented_NoOverhangs_NoIntShading_HRV.osm</filename>
      <filetype>osm</filetype>
      <usage_type>test</usage_type>
      <checksum>39BE60BA</checksum>
    </file>
    <file>
      <filename>SFD_HVACSizing_Load_1story_S_UA_Unvented_NoOverhangs_NoIntShading_NoMechVent.osm</filename>
      <filetype>osm</filetype>
      <usage_type>test</usage_type>
      <checksum>E16CB185</checksum>
    </file>
    <file>
      <filename>SFD_HVACSizing_Load_1story_S_UA_Unvented_NoOverhangs_NoIntShading_SupplyMechVent.osm</filename>
      <filetype>osm</filetype>
      <usage_type>test</usage_type>
      <checksum>9EAE23F3</checksum>
    </file>
    <file>
      <filename>SFD_HVACSizing_Load_1story_S_UA_Vented.osm</filename>
      <filetype>osm</filetype>
      <usage_type>test</usage_type>
      <checksum>37EC8DC9</checksum>
    </file>
    <file>
      <filename>SFD_HVACSizing_Load_1story_S_UA_Vented_Atlanta_ExtFinDark.osm</filename>
      <filetype>osm</filetype>
      <usage_type>test</usage_type>
      <checksum>5EC59A4C</checksum>
    </file>
    <file>
      <filename>SFD_HVACSizing_Load_1story_S_UA_Vented_LosAngeles.osm</filename>
      <filetype>osm</filetype>
      <usage_type>test</usage_type>
      <checksum>9A69821F</checksum>
    </file>
    <file>
      <filename>SFD_HVACSizing_Load_1story_S_UA_Unvented_InsRoof.osm</filename>
      <filetype>osm</filetype>
      <usage_type>test</usage_type>
      <checksum>A321AB81</checksum>
    </file>
    <file>
      <filename>SFD_HVACSizing_Equip_MissingBeds.osm</filename>
      <filetype>osm</filetype>
      <usage_type>test</usage_type>
      <checksum>51B3A348</checksum>
    </file>
    <file>
      <filename>SFD_HVACSizing_Equip_ASHPV_Autosize.osm</filename>
      <filetype>osm</filetype>
      <usage_type>test</usage_type>
      <checksum>7A5A7405</checksum>
    </file>
    <file>
      <filename>SFD_HVACSizing_Equip_EF_AC2_Autosize.osm</filename>
      <filetype>osm</filetype>
      <usage_type>test</usage_type>
      <checksum>372EA838</checksum>
    </file>
    <file>
      <filename>SFD_HVACSizing_Equip_ASHP2_Fixed.osm</filename>
      <filetype>osm</filetype>
      <usage_type>test</usage_type>
      <checksum>E4FE6FF5</checksum>
    </file>
    <file>
      <filename>SFD_HVACSizing_Equip_ASHPV_Fixed.osm</filename>
      <filetype>osm</filetype>
      <usage_type>test</usage_type>
      <checksum>4BA5687D</checksum>
    </file>
    <file>
      <filename>SFD_HVACSizing_Equip_EF_AC2_Fixed.osm</filename>
      <filetype>osm</filetype>
      <usage_type>test</usage_type>
      <checksum>4BA534F0</checksum>
    </file>
    <file>
      <filename>SFD_HVACSizing_Equip_GF_ACV_Autosize.osm</filename>
      <filetype>osm</filetype>
      <usage_type>test</usage_type>
      <checksum>671693D6</checksum>
    </file>
    <file>
      <filename>SFD_HVACSizing_Equip_ASHP2_Autosize.osm</filename>
      <filetype>osm</filetype>
      <usage_type>test</usage_type>
      <checksum>EC7DBF79</checksum>
    </file>
    <file>
      <filename>SFD_2000sqft_2story_FB_UA.osm</filename>
      <filetype>osm</filetype>
      <usage_type>test</usage_type>
      <checksum>5D72AA62</checksum>
    </file>
    <file>
      <filename>SFD_2000sqft_2story_FB_UA_Denver.osm</filename>
      <filetype>osm</filetype>
      <usage_type>test</usage_type>
      <checksum>10EB9C4E</checksum>
    </file>
    <file>
      <filename>SFD_HVACSizing_Equip_ASHP1_Autosize.osm</filename>
      <filetype>osm</filetype>
      <usage_type>test</usage_type>
      <checksum>77B1C0A4</checksum>
    </file>
    <file>
      <filename>SFD_HVACSizing_Equip_ASHP1_AutosizeForMaxLoad_MinTemp.osm</filename>
      <filetype>osm</filetype>
      <usage_type>test</usage_type>
      <checksum>0529FC08</checksum>
    </file>
    <file>
      <filename>SFD_HVACSizing_Equip_GF_ACV_Fixed.osm</filename>
      <filetype>osm</filetype>
      <usage_type>test</usage_type>
      <checksum>B3BD290C</checksum>
    </file>
    <file>
      <filename>geometry.rb</filename>
      <filetype>rb</filetype>
      <usage_type>resource</usage_type>
      <checksum>6A82C5DA</checksum>
    </file>
    <file>
      <filename>schedules.rb</filename>
      <filetype>rb</filetype>
      <usage_type>resource</usage_type>
      <checksum>7576B4B2</checksum>
    </file>
    <file>
      <filename>weather.rb</filename>
      <filetype>rb</filetype>
      <usage_type>resource</usage_type>
      <checksum>03F09690</checksum>
    </file>
    <file>
      <version>
        <software_program>OpenStudio</software_program>
        <identifier>1.11.5</identifier>
        <min_compatible>2.1.2</min_compatible>
      </version>
      <filename>measure.rb</filename>
      <filetype>rb</filetype>
      <usage_type>script</usage_type>
      <checksum>12E1B6D0</checksum>
    </file>
    <file>
      <filename>hvac.rb</filename>
      <filetype>rb</filetype>
      <usage_type>resource</usage_type>
<<<<<<< HEAD
      <checksum>7576B4B2</checksum>
=======
      <checksum>C9C319CF</checksum>
>>>>>>> ee5ac012
    </file>
  </files>
</measure><|MERGE_RESOLUTION|>--- conflicted
+++ resolved
@@ -2,13 +2,8 @@
   <schema_version>3.0</schema_version>
   <name>process_hvac_sizing</name>
   <uid>6cd70740-6ca3-4575-8b1e-663976e254d0</uid>
-<<<<<<< HEAD
-  <version_id>20ce40f1-4ba3-4e4c-a12b-55545088ded9</version_id>
-  <version_modified>20171005T141449Z</version_modified>
-=======
   <version_id>85b1c13c-2a21-4ad0-b16e-cdf5dfbcac8a</version_id>
   <version_modified>20171020T202725Z</version_modified>
->>>>>>> ee5ac012
   <xml_checksum>356BE47F</xml_checksum>
   <class_name>ProcessHVACSizing</class_name>
   <display_name>Set Residential HVAC Sizing</display_name>
@@ -492,11 +487,7 @@
       <filename>hvac.rb</filename>
       <filetype>rb</filetype>
       <usage_type>resource</usage_type>
-<<<<<<< HEAD
-      <checksum>7576B4B2</checksum>
-=======
       <checksum>C9C319CF</checksum>
->>>>>>> ee5ac012
     </file>
   </files>
 </measure>