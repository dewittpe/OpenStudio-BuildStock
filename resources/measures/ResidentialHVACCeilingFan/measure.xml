--- conflicted
+++ resolved
@@ -2,13 +2,8 @@
   <schema_version>3.0</schema_version>
   <name>process_ceiling_fan</name>
   <uid>f65edfd9-ff4f-4f08-a245-ea48b3b3c88e</uid>
-<<<<<<< HEAD
-  <version_id>b297b6ca-4d55-4b77-8984-920f643ee0cb</version_id>
-  <version_modified>20181109T191226Z</version_modified>
-=======
-  <version_id>27415913-cf7c-433a-a715-82a36bd5a48b</version_id>
-  <version_modified>20181112T230643Z</version_modified>
->>>>>>> c4e17be5
+  <version_id>c1132e7b-a31e-4d91-aa2c-be9381f9f7da</version_id>
+  <version_modified>20181113T004009Z</version_modified>
   <xml_checksum>D48F381B</xml_checksum>
   <class_name>ProcessCeilingFan</class_name>
   <display_name>Set Residential Ceiling Fan</display_name>
@@ -173,89 +168,7 @@
       <filename>measure.rb</filename>
       <filetype>rb</filetype>
       <usage_type>script</usage_type>
-<<<<<<< HEAD
-      <checksum>7B56D98E</checksum>
-    </file>
-    <file>
-      <filename>process_ceiling_fan_test.rb</filename>
-      <filetype>rb</filetype>
-      <usage_type>test</usage_type>
-      <checksum>6CEA4DF2</checksum>
-    </file>
-    <file>
-      <filename>materials.rb</filename>
-      <filetype>rb</filetype>
-      <usage_type>resource</usage_type>
-      <checksum>82D32FEE</checksum>
-    </file>
-    <file>
-      <filename>schedules.rb</filename>
-      <filetype>rb</filetype>
-      <usage_type>resource</usage_type>
-      <checksum>4C000237</checksum>
-    </file>
-    <file>
-      <filename>util.rb</filename>
-      <filetype>rb</filetype>
-      <usage_type>resource</usage_type>
-      <checksum>B8804B95</checksum>
-    </file>
-    <file>
-      <filename>unit_conversions.rb</filename>
-      <filetype>rb</filetype>
-      <usage_type>resource</usage_type>
-      <checksum>7161039B</checksum>
-    </file>
-    <file>
-      <filename>SFD_2000sqft_2story_SL_UA_3Beds_2Baths_Denver.osm</filename>
-      <filetype>osm</filetype>
-      <usage_type>test</usage_type>
-      <checksum>98DCC32F</checksum>
-    </file>
-    <file>
-      <filename>SFD_2000sqft_2story_FB_UA_3Beds_2Baths_Denver_Furnace_CentralAC.osm</filename>
-      <filetype>osm</filetype>
-      <usage_type>test</usage_type>
-      <checksum>99A27E95</checksum>
-    </file>
-    <file>
-      <filename>SFD_2000sqft_2story_FB_UA_3Beds_2Baths_Denver_Furnace_CentralAC_VarTstat.osm</filename>
-      <filetype>osm</filetype>
-      <usage_type>test</usage_type>
-      <checksum>C5C30814</checksum>
-    </file>
-    <file>
-      <filename>SFA_4units_1story_SL_UA_3Beds_2Baths_Denver_Furnace_CentralAC.osm</filename>
-      <filetype>osm</filetype>
-      <usage_type>test</usage_type>
-      <checksum>4D0272C4</checksum>
-    </file>
-    <file>
-      <filename>MF_8units_1story_SL_3Beds_2Baths_Denver_Furnace_CentralAC.osm</filename>
-      <filetype>osm</filetype>
-      <usage_type>test</usage_type>
-      <checksum>2CB0DC39</checksum>
-    </file>
-    <file>
-      <filename>geometry.rb</filename>
-      <filetype>rb</filetype>
-      <usage_type>resource</usage_type>
-      <checksum>D1229A56</checksum>
-    </file>
-    <file>
-      <filename>constants.rb</filename>
-      <filetype>rb</filetype>
-      <usage_type>resource</usage_type>
-      <checksum>2C1D920B</checksum>
-    </file>
-    <file>
-      <filename>hvac.rb</filename>
-      <filetype>rb</filetype>
-      <usage_type>resource</usage_type>
-      <checksum>2A1540E8</checksum>
-=======
       <checksum>44C8A3F0</checksum>
->>>>>>> c4e17be5
     </file>
   </files>
 </measure>