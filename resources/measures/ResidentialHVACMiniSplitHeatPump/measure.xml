<measure>
  <schema_version>3.0</schema_version>
  <name>process_mini_split_heat_pump</name>
  <uid>402b168f-ed99-46bb-b367-103937011e91</uid>
<<<<<<< HEAD
  <version_id>ae7069e7-f445-4a5a-816d-082e71c92a46</version_id>
  <version_modified>20190104T195001Z</version_modified>
=======
  <version_id>254af793-4ae0-4715-a71e-e067bf8a1b73</version_id>
  <version_modified>20190103T214702Z</version_modified>
>>>>>>> f3464154
  <xml_checksum>470FC630</xml_checksum>
  <class_name>ProcessMiniSplitHeatPump</class_name>
  <display_name>Set Residential Mini-Split Heat Pump</display_name>
  <description>This measure removes any existing HVAC components from the building and adds a mini-split heat pump. For multifamily buildings, the mini-split heat pump can be set for all units of the building. See https://github.com/NREL/OpenStudio-BEopt#workflows for supported workflows using this measure.</description>
  <modeler_description>Any supply components or baseboard convective electrics/waters are removed from any existing air/plant loops or zones. Any existing air/plant loops are also removed. A heating DX coil, cooling DX coil, and an on/off supply fan are added to a variable refrigerant flow terminal unit.</modeler_description>
  <arguments>
    <argument>
      <name>seer</name>
      <display_name>Rated SEER</display_name>
      <description>Seasonal Energy Efficiency Ratio (SEER) is a measure of equipment energy efficiency over the cooling season.</description>
      <type>Double</type>
      <units>Btu/W-h</units>
      <required>true</required>
      <model_dependent>false</model_dependent>
      <default_value>14.5</default_value>
    </argument>
    <argument>
      <name>hspf</name>
      <display_name>Rated HSPF</display_name>
      <description>The Heating Seasonal Performance Factor (HSPF) is a measure of a heat pump's energy efficiency over one heating season.</description>
      <type>Double</type>
      <units>Btu/W-h</units>
      <required>true</required>
      <model_dependent>false</model_dependent>
      <default_value>8.2</default_value>
    </argument>
    <argument>
      <name>shr</name>
      <display_name>Rated SHR</display_name>
      <description>The sensible heat ratio (ratio of the sensible portion of the load to the total load) at the nominal rated capacity.</description>
      <type>Double</type>
      <required>true</required>
      <model_dependent>false</model_dependent>
      <default_value>0.73</default_value>
    </argument>
    <argument>
      <name>min_cooling_capacity</name>
      <display_name>Minimum Cooling Capacity</display_name>
      <description>Minimum cooling capacity as a fraction of the nominal cooling capacity at rated conditions.</description>
      <type>Double</type>
      <units>frac</units>
      <required>true</required>
      <model_dependent>false</model_dependent>
      <default_value>0.4</default_value>
    </argument>
    <argument>
      <name>max_cooling_capacity</name>
      <display_name>Maximum Cooling Capacity</display_name>
      <description>Maximum cooling capacity as a fraction of the nominal cooling capacity at rated conditions.</description>
      <type>Double</type>
      <units>frac</units>
      <required>true</required>
      <model_dependent>false</model_dependent>
      <default_value>1.2</default_value>
    </argument>
    <argument>
      <name>min_cooling_airflow_rate</name>
      <display_name>Minimum Cooling Airflow</display_name>
      <description>Minimum cooling cfm divided by the nominal rated cooling capacity.</description>
      <type>Double</type>
      <units>cfm/ton</units>
      <required>true</required>
      <model_dependent>false</model_dependent>
      <default_value>200</default_value>
    </argument>
    <argument>
      <name>max_cooling_airflow_rate</name>
      <display_name>Maximum Cooling Airflow</display_name>
      <description>Maximum cooling cfm divided by the nominal rated cooling capacity.</description>
      <type>Double</type>
      <units>cfm/ton</units>
      <required>true</required>
      <model_dependent>false</model_dependent>
      <default_value>425</default_value>
    </argument>
    <argument>
      <name>min_heating_capacity</name>
      <display_name>Minimum Heating Capacity</display_name>
      <description>Minimum heating capacity as a fraction of nominal heating capacity at rated conditions.</description>
      <type>Double</type>
      <units>frac</units>
      <required>true</required>
      <model_dependent>false</model_dependent>
      <default_value>0.3</default_value>
    </argument>
    <argument>
      <name>max_heating_capacity</name>
      <display_name>Maximum Heating Capacity</display_name>
      <description>Maximum heating capacity as a fraction of nominal heating capacity at rated conditions.</description>
      <type>Double</type>
      <units>frac</units>
      <required>true</required>
      <model_dependent>false</model_dependent>
      <default_value>1.2</default_value>
    </argument>
    <argument>
      <name>min_heating_airflow_rate</name>
      <display_name>Minimum Heating Airflow</display_name>
      <description>Minimum heating cfm divided by the nominal rated heating capacity.</description>
      <type>Double</type>
      <units>cfm/ton</units>
      <required>true</required>
      <model_dependent>false</model_dependent>
      <default_value>200</default_value>
    </argument>
    <argument>
      <name>max_heating_airflow_rate</name>
      <display_name>Maximum Heating Airflow</display_name>
      <description>Maximum heating cfm divided by the nominal rated heating capacity.</description>
      <type>Double</type>
      <units>cfm/ton</units>
      <required>true</required>
      <model_dependent>false</model_dependent>
      <default_value>400</default_value>
    </argument>
    <argument>
      <name>heating_capacity_offset</name>
      <display_name>Heating Capacity Offset</display_name>
      <description>The difference between the nominal rated heating capacity and the nominal rated cooling capacity.</description>
      <type>Double</type>
      <units>Btu/hr</units>
      <required>true</required>
      <model_dependent>false</model_dependent>
      <default_value>2300</default_value>
    </argument>
    <argument>
      <name>cap_retention_frac</name>
      <display_name>Heating Capacity Retention Fraction</display_name>
      <description>The maximum heating capacity at X degrees divided by the maximum heating capacity at 47 degrees F.</description>
      <type>Double</type>
      <units>frac</units>
      <required>true</required>
      <model_dependent>false</model_dependent>
      <default_value>0.25</default_value>
    </argument>
    <argument>
      <name>cap_retention_temp</name>
      <display_name>Heating Capacity Retention Temperature</display_name>
      <description>The outdoor drybulb temperature at which the heating capacity retention fraction is defined.</description>
      <type>Double</type>
      <units>degrees F</units>
      <required>true</required>
      <model_dependent>false</model_dependent>
      <default_value>-5</default_value>
    </argument>
    <argument>
      <name>pan_heater_power</name>
      <display_name>Pan Heater</display_name>
      <description>Prevents ice build up from damaging the coil.</description>
      <type>Double</type>
      <units>W/unit</units>
      <required>true</required>
      <model_dependent>false</model_dependent>
      <default_value>0</default_value>
    </argument>
    <argument>
      <name>fan_power</name>
      <display_name>Supply Fan Power</display_name>
      <description>Fan power (in W) per delivered airflow rate (in cfm) of the fan.</description>
      <type>Double</type>
      <units>W/cfm</units>
      <required>true</required>
      <model_dependent>false</model_dependent>
      <default_value>0.07</default_value>
    </argument>
    <argument>
      <name>heat_pump_capacity</name>
      <display_name>Heat Pump Capacity</display_name>
      <description>The output cooling capacity of the heat pump. If using 'autosize', the autosizing algorithm will use ACCA Manual S to set the heat pump capacity based on the cooling load, with up to 1.3x oversizing allowed for variable-speed equipment in colder climates when the heating load exceeds the cooling load. If using 'autosize for max load', the autosizing algorithm will override ACCA Manual S and use the maximum of the heating and cooling loads to set the heat pump capacity, based on the heating/cooling capacities under design conditions.</description>
      <type>String</type>
      <units>tons</units>
      <required>true</required>
      <model_dependent>false</model_dependent>
      <default_value>autosize</default_value>
    </argument>
    <argument>
      <name>supplemental_efficiency</name>
      <display_name>Supplemental Efficiency</display_name>
      <description>The efficiency of the supplemental electric baseboard.</description>
      <type>Double</type>
      <units>Btu/Btu</units>
      <required>true</required>
      <model_dependent>false</model_dependent>
      <default_value>1</default_value>
    </argument>
    <argument>
      <name>supplemental_capacity</name>
      <display_name>Supplemental Heating Capacity</display_name>
      <description>The output heating capacity of the supplemental electric baseboard. If using 'autosize', the autosizing algorithm will use ACCA Manual S to set the supplemental heating capacity.</description>
      <type>String</type>
      <units>kBtu/hr</units>
      <required>true</required>
      <model_dependent>false</model_dependent>
      <default_value>autosize</default_value>
    </argument>
    <argument>
      <name>is_ducted</name>
      <display_name>Is Ducted</display_name>
      <description>Specified whether the mini-split heat pump is ducted or ductless.</description>
      <type>Boolean</type>
      <required>true</required>
      <model_dependent>false</model_dependent>
      <default_value>false</default_value>
      <choices>
        <choice>
          <value>true</value>
          <display_name>true</display_name>
        </choice>
        <choice>
          <value>false</value>
          <display_name>false</display_name>
        </choice>
      </choices>
    </argument>
    <argument>
      <name>dse</name>
      <display_name>Distribution System Efficiency</display_name>
      <description>Defines the energy losses associated with the delivery of energy from the equipment to the source of the load.</description>
      <type>String</type>
      <required>true</required>
      <model_dependent>false</model_dependent>
      <default_value>NA</default_value>
    </argument>
  </arguments>
  <outputs/>
  <provenances/>
  <tags>
    <tag>HVAC.Heating</tag>
  </tags>
  <attributes>
    <attribute>
      <name>Measure Type</name>
      <value>ModelMeasure</value>
      <datatype>string</datatype>
    </attribute>
    <attribute>
      <name>Intended Software Tool</name>
      <value>Apply Measure Now</value>
      <datatype>string</datatype>
    </attribute>
    <attribute>
      <name>Intended Software Tool</name>
      <value>OpenStudio Application</value>
      <datatype>string</datatype>
    </attribute>
    <attribute>
      <name>Intended Software Tool</name>
      <value>Parametric Analysis Tool</value>
      <datatype>string</datatype>
    </attribute>
  </attributes>
  <files>
    <file>
      <filename>process_mini_split_heat_pump_test.rb</filename>
      <filetype>rb</filetype>
      <usage_type>test</usage_type>
      <checksum>54233A11</checksum>
    </file>
    <file>
      <version>
        <software_program>OpenStudio</software_program>
        <identifier>1.12.4</identifier>
        <min_compatible>2.0.4</min_compatible>
      </version>
      <filename>measure.rb</filename>
      <filetype>rb</filetype>
      <usage_type>script</usage_type>
      <checksum>4B02125B</checksum>
<<<<<<< HEAD
    </file>
    <file>
      <filename>process_mini_split_heat_pump_test.rb</filename>
      <filetype>rb</filetype>
      <usage_type>test</usage_type>
      <checksum>A9BE4B88</checksum>
=======
>>>>>>> f3464154
    </file>
  </files>
</measure><|MERGE_RESOLUTION|>--- conflicted
+++ resolved
@@ -2,13 +2,8 @@
   <schema_version>3.0</schema_version>
   <name>process_mini_split_heat_pump</name>
   <uid>402b168f-ed99-46bb-b367-103937011e91</uid>
-<<<<<<< HEAD
-  <version_id>ae7069e7-f445-4a5a-816d-082e71c92a46</version_id>
-  <version_modified>20190104T195001Z</version_modified>
-=======
   <version_id>254af793-4ae0-4715-a71e-e067bf8a1b73</version_id>
   <version_modified>20190103T214702Z</version_modified>
->>>>>>> f3464154
   <xml_checksum>470FC630</xml_checksum>
   <class_name>ProcessMiniSplitHeatPump</class_name>
   <display_name>Set Residential Mini-Split Heat Pump</display_name>
@@ -277,15 +272,6 @@
       <filetype>rb</filetype>
       <usage_type>script</usage_type>
       <checksum>4B02125B</checksum>
-<<<<<<< HEAD
-    </file>
-    <file>
-      <filename>process_mini_split_heat_pump_test.rb</filename>
-      <filetype>rb</filetype>
-      <usage_type>test</usage_type>
-      <checksum>A9BE4B88</checksum>
-=======
->>>>>>> f3464154
     </file>
   </files>
 </measure>