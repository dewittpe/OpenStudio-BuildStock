<measure>
  <schema_version>3.0</schema_version>
  <name>process_heating_setpoints</name>
  <uid>2b167665-f760-462d-8c9d-1d909da7b628</uid>
<<<<<<< HEAD
  <version_id>7f96c444-0511-45ef-a054-9df05892b0d7</version_id>
  <version_modified>20181109T191229Z</version_modified>
=======
  <version_id>fefb94be-24a7-4726-91b7-2db6dfffcec2</version_id>
  <version_modified>20181112T230643Z</version_modified>
>>>>>>> c4e17be5
  <xml_checksum>2C877DEB</xml_checksum>
  <class_name>ProcessHeatingSetpoints</class_name>
  <display_name>Set Residential Heating Setpoints and Schedules</display_name>
  <description>This measure creates the heating season schedules and the heating setpoint schedules. See https://github.com/NREL/OpenStudio-BEopt#workflows for supported workflows using this measure.</description>
  <modeler_description>This measure creates res heating season ruleset objects. Schedule values are either user-defined or populated based on information contained in the EPW file. This measure also creates res heating setpoint ruleset objects. Schedule values are populated based on information input by the user as well as contained in the res heating season. The heating setpoint schedules are added to the living zone's thermostat. The heating setpoint schedules are added to the living zone's thermostat. The heating setpoint schedule is constructed by taking the base setpoint (or 24-hour comma-separated heating schedule) and applying an optional offset, as specified by the offset magnitude and offset schedule. If specified as a 24-hour schedule, the base setpoint can incorporate setpoint schedule changes, but having a separately specified offset magnitude and schedule is convenient for parametric runs.</modeler_description>
  <arguments>
    <argument>
      <name>weekday_setpoint</name>
      <display_name>Weekday Setpoint</display_name>
      <description>Specify a single heating setpoint or a 24-hour comma-separated heating schedule for the weekdays.</description>
      <type>String</type>
      <units>degrees F</units>
      <required>true</required>
      <model_dependent>false</model_dependent>
      <default_value>71</default_value>
    </argument>
    <argument>
      <name>weekend_setpoint</name>
      <display_name>Weekend Setpoint</display_name>
      <description>Specify a single heating setpoint or a 24-hour comma-separated heating schedule for the weekend.</description>
      <type>String</type>
      <units>degrees F</units>
      <required>true</required>
      <model_dependent>false</model_dependent>
      <default_value>71</default_value>
    </argument>
    <argument>
      <name>weekday_offset_magnitude</name>
      <display_name>Weekday Offset Magnitude</display_name>
      <description>Specify the magnitude of the heating setpoint offset for the weekdays, which will be applied during hours specified by the offset schedule. A positive offset increases the setpoint while a negative offset decreases the setpoint.</description>
      <type>Double</type>
      <units>degrees F</units>
      <required>true</required>
      <model_dependent>false</model_dependent>
      <default_value>0</default_value>
    </argument>
    <argument>
      <name>weekend_offset_magnitude</name>
      <display_name>Weekend Offset Magnitude</display_name>
      <description>Specify the magnitude of the heating setpoint offset for the weekdays, which will be applied during hours specified by the offset schedule. A positive offset increases the setpoint while a negative offset decreases the setpoint.</description>
      <type>Double</type>
      <units>degrees F</units>
      <required>true</required>
      <model_dependent>false</model_dependent>
      <default_value>0</default_value>
    </argument>
    <argument>
      <name>weekday_offset_schedule</name>
      <display_name>Weekday offset Schedule</display_name>
      <description>Specify a 24-hour comma-separated schedule of 0s and 1s for applying the offset on weekdays.</description>
      <type>String</type>
      <units>degrees F</units>
      <required>true</required>
      <model_dependent>false</model_dependent>
      <default_value>0,0,0,0,0,0,0,0,0,0,0,0,0,0,0,0,0,0,0,0,0,0,0,0</default_value>
    </argument>
    <argument>
      <name>weekend_offset_schedule</name>
      <display_name>Weekend offset Schedule</display_name>
      <description>Specify a 24-hour comma-separated schedule of 0s and 1s for applying the offset on weekend.</description>
      <type>String</type>
      <units>degrees F</units>
      <required>true</required>
      <model_dependent>false</model_dependent>
      <default_value>0,0,0,0,0,0,0,0,0,0,0,0,0,0,0,0,0,0,0,0,0,0,0,0</default_value>
    </argument>
    <argument>
      <name>use_auto_season</name>
      <display_name>Use Auto Heating Season</display_name>
      <description>Specifies whether to automatically define the heating season based on the weather file. User-defined heating season start/end months will be ignored if this is selected</description>
      <type>Boolean</type>
      <required>true</required>
      <model_dependent>false</model_dependent>
      <default_value>false</default_value>
      <choices>
        <choice>
          <value>true</value>
          <display_name>true</display_name>
        </choice>
        <choice>
          <value>false</value>
          <display_name>false</display_name>
        </choice>
      </choices>
    </argument>
    <argument>
      <name>season_start_month</name>
      <display_name>Heating Season Start Month</display_name>
      <description>Start month of the heating season.</description>
      <type>Choice</type>
      <required>false</required>
      <model_dependent>false</model_dependent>
      <default_value>Jan</default_value>
      <choices>
        <choice>
          <value>Jan</value>
          <display_name>Jan</display_name>
        </choice>
        <choice>
          <value>Feb</value>
          <display_name>Feb</display_name>
        </choice>
        <choice>
          <value>Mar</value>
          <display_name>Mar</display_name>
        </choice>
        <choice>
          <value>Apr</value>
          <display_name>Apr</display_name>
        </choice>
        <choice>
          <value>May</value>
          <display_name>May</display_name>
        </choice>
        <choice>
          <value>Jun</value>
          <display_name>Jun</display_name>
        </choice>
        <choice>
          <value>Jul</value>
          <display_name>Jul</display_name>
        </choice>
        <choice>
          <value>Aug</value>
          <display_name>Aug</display_name>
        </choice>
        <choice>
          <value>Sep</value>
          <display_name>Sep</display_name>
        </choice>
        <choice>
          <value>Oct</value>
          <display_name>Oct</display_name>
        </choice>
        <choice>
          <value>Nov</value>
          <display_name>Nov</display_name>
        </choice>
        <choice>
          <value>Dec</value>
          <display_name>Dec</display_name>
        </choice>
      </choices>
    </argument>
    <argument>
      <name>season_end_month</name>
      <display_name>Heating Season End Month</display_name>
      <description>End month of the heating season.</description>
      <type>Choice</type>
      <required>false</required>
      <model_dependent>false</model_dependent>
      <default_value>Dec</default_value>
      <choices>
        <choice>
          <value>Jan</value>
          <display_name>Jan</display_name>
        </choice>
        <choice>
          <value>Feb</value>
          <display_name>Feb</display_name>
        </choice>
        <choice>
          <value>Mar</value>
          <display_name>Mar</display_name>
        </choice>
        <choice>
          <value>Apr</value>
          <display_name>Apr</display_name>
        </choice>
        <choice>
          <value>May</value>
          <display_name>May</display_name>
        </choice>
        <choice>
          <value>Jun</value>
          <display_name>Jun</display_name>
        </choice>
        <choice>
          <value>Jul</value>
          <display_name>Jul</display_name>
        </choice>
        <choice>
          <value>Aug</value>
          <display_name>Aug</display_name>
        </choice>
        <choice>
          <value>Sep</value>
          <display_name>Sep</display_name>
        </choice>
        <choice>
          <value>Oct</value>
          <display_name>Oct</display_name>
        </choice>
        <choice>
          <value>Nov</value>
          <display_name>Nov</display_name>
        </choice>
        <choice>
          <value>Dec</value>
          <display_name>Dec</display_name>
        </choice>
      </choices>
    </argument>
  </arguments>
  <outputs/>
  <provenances/>
  <tags>
    <tag>HVAC.HVAC Controls</tag>
  </tags>
  <attributes>
    <attribute>
      <name>Measure Type</name>
      <value>ModelMeasure</value>
      <datatype>string</datatype>
    </attribute>
    <attribute>
      <name>Uses SketchUp API</name>
      <value>false</value>
      <datatype>boolean</datatype>
    </attribute>
  </attributes>
  <files>
    <file>
<<<<<<< HEAD
      <filename>USA_CO_Denver_Intl_AP_725650_TMY3.ddy</filename>
      <filetype>ddy</filetype>
      <usage_type>test</usage_type>
      <checksum>FB253570</checksum>
    </file>
    <file>
      <filename>USA_CO_Denver_Intl_AP_725650_TMY3.epw</filename>
      <filetype>epw</filetype>
      <usage_type>test</usage_type>
      <checksum>E23378AA</checksum>
    </file>
    <file>
      <filename>psychrometrics.rb</filename>
      <filetype>rb</filetype>
      <usage_type>resource</usage_type>
      <checksum>208441EA</checksum>
    </file>
    <file>
      <filename>materials.rb</filename>
      <filetype>rb</filetype>
      <usage_type>resource</usage_type>
      <checksum>82D32FEE</checksum>
    </file>
    <file>
      <filename>weather.rb</filename>
      <filetype>rb</filetype>
      <usage_type>resource</usage_type>
      <checksum>454E14D4</checksum>
    </file>
    <file>
      <filename>schedules.rb</filename>
      <filetype>rb</filetype>
      <usage_type>resource</usage_type>
      <checksum>4C000237</checksum>
    </file>
    <file>
      <filename>process_heating_setpoints_test.rb</filename>
      <filetype>rb</filetype>
      <usage_type>test</usage_type>
      <checksum>64183DCD</checksum>
    </file>
    <file>
      <filename>util.rb</filename>
      <filetype>rb</filetype>
      <usage_type>resource</usage_type>
      <checksum>B8804B95</checksum>
    </file>
    <file>
      <filename>unit_conversions.rb</filename>
      <filetype>rb</filetype>
      <usage_type>resource</usage_type>
      <checksum>7161039B</checksum>
    </file>
    <file>
      <filename>SFD_2000sqft_2story_SL_UA_3Beds_2Baths_Denver.osm</filename>
      <filetype>osm</filetype>
      <usage_type>test</usage_type>
      <checksum>98DCC32F</checksum>
    </file>
    <file>
      <filename>SFD_2000sqft_2story_SL_UA_3Beds_2Baths_Denver_ASHP_NoSetpoints.osm</filename>
      <filetype>osm</filetype>
      <usage_type>test</usage_type>
      <checksum>0991E506</checksum>
    </file>
    <file>
      <filename>SFD_2000sqft_2story_SL_UA_3Beds_2Baths_Denver_ElectricBaseboard_NoSetpoints.osm</filename>
      <filetype>osm</filetype>
      <usage_type>test</usage_type>
      <checksum>71FD944D</checksum>
    </file>
    <file>
      <filename>SFD_2000sqft_2story_SL_UA_3Beds_2Baths_Denver_Furnace_CentralAC_NoHtgSetpoint.osm</filename>
      <filetype>osm</filetype>
      <usage_type>test</usage_type>
      <checksum>A0BE82D1</checksum>
    </file>
    <file>
      <filename>SFD_2000sqft_2story_SL_UA_3Beds_2Baths_Denver_Furnace_NoSetpoints.osm</filename>
      <filetype>osm</filetype>
      <usage_type>test</usage_type>
      <checksum>2BD419CD</checksum>
    </file>
    <file>
      <filename>SFD_2000sqft_2story_SL_UA_3Beds_2Baths_Denver_GSHPVertBore_NoSetpoints.osm</filename>
      <filetype>osm</filetype>
      <usage_type>test</usage_type>
      <checksum>4D48FA6F</checksum>
    </file>
    <file>
      <filename>SFD_2000sqft_2story_SL_UA_3Beds_2Baths_Denver_Boiler_NoSetpoints.osm</filename>
      <filetype>osm</filetype>
      <usage_type>test</usage_type>
      <checksum>E99F1968</checksum>
    </file>
    <file>
      <filename>SFD_2000sqft_2story_SL_UA.osm</filename>
      <filetype>osm</filetype>
      <usage_type>test</usage_type>
      <checksum>FCE0DBCB</checksum>
    </file>
    <file>
      <filename>SFD_2000sqft_2story_SL_UA_3Beds_2Baths_Denver_UnitHeater_NoSetpoints.osm</filename>
      <filetype>osm</filetype>
      <usage_type>test</usage_type>
      <checksum>2565DF93</checksum>
    </file>
    <file>
      <filename>SFA_4units_1story_SL_UA_3Beds_2Baths_Denver_Furnace_NoSetpoints.osm</filename>
      <filetype>osm</filetype>
      <usage_type>test</usage_type>
      <checksum>202CCA0C</checksum>
    </file>
    <file>
      <filename>MF_8units_1story_SL_3Beds_2Baths_Denver_Furnace_NoSetpoints.osm</filename>
      <filetype>osm</filetype>
      <usage_type>test</usage_type>
      <checksum>61BBAAC6</checksum>
    </file>
    <file>
      <filename>SFD_2000sqft_2story_SL_UA_3Beds_2Baths_Denver_MSHP_NoSetpoints.osm</filename>
      <filetype>osm</filetype>
      <usage_type>test</usage_type>
      <checksum>FB64D122</checksum>
=======
      <filename>process_heating_setpoints_test.rb</filename>
      <filetype>rb</filetype>
      <usage_type>test</usage_type>
      <checksum>E972956B</checksum>
>>>>>>> c4e17be5
    </file>
    <file>
      <version>
        <software_program>OpenStudio</software_program>
        <identifier>1.4.0</identifier>
        <min_compatible>2.0.4</min_compatible>
      </version>
      <filename>measure.rb</filename>
      <filetype>rb</filetype>
      <usage_type>script</usage_type>
<<<<<<< HEAD
      <checksum>0A96F425</checksum>
    </file>
    <file>
      <filename>geometry.rb</filename>
      <filetype>rb</filetype>
      <usage_type>resource</usage_type>
      <checksum>D1229A56</checksum>
    </file>
    <file>
      <filename>constants.rb</filename>
      <filetype>rb</filetype>
      <usage_type>resource</usage_type>
      <checksum>2C1D920B</checksum>
    </file>
    <file>
      <filename>hvac.rb</filename>
      <filetype>rb</filetype>
      <usage_type>resource</usage_type>
      <checksum>2A1540E8</checksum>
=======
      <checksum>02C004C2</checksum>
>>>>>>> c4e17be5
    </file>
  </files>
</measure><|MERGE_RESOLUTION|>--- conflicted
+++ resolved
@@ -2,13 +2,8 @@
   <schema_version>3.0</schema_version>
   <name>process_heating_setpoints</name>
   <uid>2b167665-f760-462d-8c9d-1d909da7b628</uid>
-<<<<<<< HEAD
-  <version_id>7f96c444-0511-45ef-a054-9df05892b0d7</version_id>
-  <version_modified>20181109T191229Z</version_modified>
-=======
-  <version_id>fefb94be-24a7-4726-91b7-2db6dfffcec2</version_id>
-  <version_modified>20181112T230643Z</version_modified>
->>>>>>> c4e17be5
+  <version_id>b256ec06-1c0b-4833-99a3-003dae416d3d</version_id>
+  <version_modified>20181113T004010Z</version_modified>
   <xml_checksum>2C877DEB</xml_checksum>
   <class_name>ProcessHeatingSetpoints</class_name>
   <display_name>Set Residential Heating Setpoints and Schedules</display_name>
@@ -232,137 +227,10 @@
   </attributes>
   <files>
     <file>
-<<<<<<< HEAD
-      <filename>USA_CO_Denver_Intl_AP_725650_TMY3.ddy</filename>
-      <filetype>ddy</filetype>
-      <usage_type>test</usage_type>
-      <checksum>FB253570</checksum>
-    </file>
-    <file>
-      <filename>USA_CO_Denver_Intl_AP_725650_TMY3.epw</filename>
-      <filetype>epw</filetype>
-      <usage_type>test</usage_type>
-      <checksum>E23378AA</checksum>
-    </file>
-    <file>
-      <filename>psychrometrics.rb</filename>
-      <filetype>rb</filetype>
-      <usage_type>resource</usage_type>
-      <checksum>208441EA</checksum>
-    </file>
-    <file>
-      <filename>materials.rb</filename>
-      <filetype>rb</filetype>
-      <usage_type>resource</usage_type>
-      <checksum>82D32FEE</checksum>
-    </file>
-    <file>
-      <filename>weather.rb</filename>
-      <filetype>rb</filetype>
-      <usage_type>resource</usage_type>
-      <checksum>454E14D4</checksum>
-    </file>
-    <file>
-      <filename>schedules.rb</filename>
-      <filetype>rb</filetype>
-      <usage_type>resource</usage_type>
-      <checksum>4C000237</checksum>
-    </file>
-    <file>
       <filename>process_heating_setpoints_test.rb</filename>
       <filetype>rb</filetype>
       <usage_type>test</usage_type>
       <checksum>64183DCD</checksum>
-    </file>
-    <file>
-      <filename>util.rb</filename>
-      <filetype>rb</filetype>
-      <usage_type>resource</usage_type>
-      <checksum>B8804B95</checksum>
-    </file>
-    <file>
-      <filename>unit_conversions.rb</filename>
-      <filetype>rb</filetype>
-      <usage_type>resource</usage_type>
-      <checksum>7161039B</checksum>
-    </file>
-    <file>
-      <filename>SFD_2000sqft_2story_SL_UA_3Beds_2Baths_Denver.osm</filename>
-      <filetype>osm</filetype>
-      <usage_type>test</usage_type>
-      <checksum>98DCC32F</checksum>
-    </file>
-    <file>
-      <filename>SFD_2000sqft_2story_SL_UA_3Beds_2Baths_Denver_ASHP_NoSetpoints.osm</filename>
-      <filetype>osm</filetype>
-      <usage_type>test</usage_type>
-      <checksum>0991E506</checksum>
-    </file>
-    <file>
-      <filename>SFD_2000sqft_2story_SL_UA_3Beds_2Baths_Denver_ElectricBaseboard_NoSetpoints.osm</filename>
-      <filetype>osm</filetype>
-      <usage_type>test</usage_type>
-      <checksum>71FD944D</checksum>
-    </file>
-    <file>
-      <filename>SFD_2000sqft_2story_SL_UA_3Beds_2Baths_Denver_Furnace_CentralAC_NoHtgSetpoint.osm</filename>
-      <filetype>osm</filetype>
-      <usage_type>test</usage_type>
-      <checksum>A0BE82D1</checksum>
-    </file>
-    <file>
-      <filename>SFD_2000sqft_2story_SL_UA_3Beds_2Baths_Denver_Furnace_NoSetpoints.osm</filename>
-      <filetype>osm</filetype>
-      <usage_type>test</usage_type>
-      <checksum>2BD419CD</checksum>
-    </file>
-    <file>
-      <filename>SFD_2000sqft_2story_SL_UA_3Beds_2Baths_Denver_GSHPVertBore_NoSetpoints.osm</filename>
-      <filetype>osm</filetype>
-      <usage_type>test</usage_type>
-      <checksum>4D48FA6F</checksum>
-    </file>
-    <file>
-      <filename>SFD_2000sqft_2story_SL_UA_3Beds_2Baths_Denver_Boiler_NoSetpoints.osm</filename>
-      <filetype>osm</filetype>
-      <usage_type>test</usage_type>
-      <checksum>E99F1968</checksum>
-    </file>
-    <file>
-      <filename>SFD_2000sqft_2story_SL_UA.osm</filename>
-      <filetype>osm</filetype>
-      <usage_type>test</usage_type>
-      <checksum>FCE0DBCB</checksum>
-    </file>
-    <file>
-      <filename>SFD_2000sqft_2story_SL_UA_3Beds_2Baths_Denver_UnitHeater_NoSetpoints.osm</filename>
-      <filetype>osm</filetype>
-      <usage_type>test</usage_type>
-      <checksum>2565DF93</checksum>
-    </file>
-    <file>
-      <filename>SFA_4units_1story_SL_UA_3Beds_2Baths_Denver_Furnace_NoSetpoints.osm</filename>
-      <filetype>osm</filetype>
-      <usage_type>test</usage_type>
-      <checksum>202CCA0C</checksum>
-    </file>
-    <file>
-      <filename>MF_8units_1story_SL_3Beds_2Baths_Denver_Furnace_NoSetpoints.osm</filename>
-      <filetype>osm</filetype>
-      <usage_type>test</usage_type>
-      <checksum>61BBAAC6</checksum>
-    </file>
-    <file>
-      <filename>SFD_2000sqft_2story_SL_UA_3Beds_2Baths_Denver_MSHP_NoSetpoints.osm</filename>
-      <filetype>osm</filetype>
-      <usage_type>test</usage_type>
-      <checksum>FB64D122</checksum>
-=======
-      <filename>process_heating_setpoints_test.rb</filename>
-      <filetype>rb</filetype>
-      <usage_type>test</usage_type>
-      <checksum>E972956B</checksum>
->>>>>>> c4e17be5
     </file>
     <file>
       <version>
@@ -373,29 +241,7 @@
       <filename>measure.rb</filename>
       <filetype>rb</filetype>
       <usage_type>script</usage_type>
-<<<<<<< HEAD
-      <checksum>0A96F425</checksum>
-    </file>
-    <file>
-      <filename>geometry.rb</filename>
-      <filetype>rb</filetype>
-      <usage_type>resource</usage_type>
-      <checksum>D1229A56</checksum>
-    </file>
-    <file>
-      <filename>constants.rb</filename>
-      <filetype>rb</filetype>
-      <usage_type>resource</usage_type>
-      <checksum>2C1D920B</checksum>
-    </file>
-    <file>
-      <filename>hvac.rb</filename>
-      <filetype>rb</filetype>
-      <usage_type>resource</usage_type>
-      <checksum>2A1540E8</checksum>
-=======
       <checksum>02C004C2</checksum>
->>>>>>> c4e17be5
     </file>
   </files>
 </measure>