--- conflicted
+++ resolved
@@ -2,13 +2,8 @@
   <schema_version>3.0</schema_version>
   <name>create_residential_single_family_detached_geometry</name>
   <uid>a1248ef4-c1ef-46ed-a9ea-4d8fbf719b6f</uid>
-<<<<<<< HEAD
-  <version_id>a6cb7ecd-7ca6-4e7b-9891-445fdc4fea21</version_id>
-  <version_modified>20180602T030339Z</version_modified>
-=======
   <version_id>1820edcf-93c3-460d-851a-f4d496cf03ff</version_id>
   <version_modified>20180601T165915Z</version_modified>
->>>>>>> 165241bf
   <xml_checksum>2AF3A68E</xml_checksum>
   <class_name>CreateResidentialSingleFamilyDetachedGeometry</class_name>
   <display_name>Create Residential Single-Family Detached Geometry</display_name>
@@ -432,47 +427,21 @@
       <checksum>273F21F2</checksum>
     </file>
     <file>
-<<<<<<< HEAD
-      <filename>create_residential_single_family_detached_geometry_test.rb</filename>
-      <filetype>rb</filetype>
-      <usage_type>test</usage_type>
-      <checksum>1BCA0E6D</checksum>
-    </file>
-    <file>
-      <filename>schedules.rb</filename>
-      <filetype>rb</filetype>
-      <usage_type>resource</usage_type>
-      <checksum>9AD5E2A5</checksum>
-=======
       <filename>schedules.rb</filename>
       <filetype>rb</filetype>
       <usage_type>resource</usage_type>
       <checksum>1C22DD2A</checksum>
->>>>>>> 165241bf
     </file>
     <file>
       <filename>constants.rb</filename>
       <filetype>rb</filetype>
       <usage_type>resource</usage_type>
-<<<<<<< HEAD
-      <checksum>A2FB817B</checksum>
-    </file>
-    <file>
-      <filename>geometry.rb</filename>
-      <filetype>rb</filetype>
-      <usage_type>resource</usage_type>
-      <checksum>6CA0FF8C</checksum>
-=======
       <checksum>C7B12E42</checksum>
->>>>>>> 165241bf
     </file>
     <file>
       <filename>SFD_2000sqft_2story_SL_UA.osm</filename>
       <filetype>osm</filetype>
       <usage_type>test</usage_type>
-<<<<<<< HEAD
-      <checksum>B47AD78A</checksum>
-=======
       <checksum>AA929B61</checksum>
     </file>
     <file>
@@ -486,7 +455,6 @@
       <filetype>rb</filetype>
       <usage_type>resource</usage_type>
       <checksum>7D6EC9CC</checksum>
->>>>>>> 165241bf
     </file>
   </files>
 </measure>