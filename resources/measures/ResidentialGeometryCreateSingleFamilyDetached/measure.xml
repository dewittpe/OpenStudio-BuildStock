<measure>
  <schema_version>3.0</schema_version>
  <name>create_residential_single_family_detached_geometry</name>
  <uid>a1248ef4-c1ef-46ed-a9ea-4d8fbf719b6f</uid>
<<<<<<< HEAD
  <version_id>7c146d73-a4a9-4939-9b45-56c03135b360</version_id>
  <version_modified>20181011T211621Z</version_modified>
=======
  <version_id>f021aed1-6857-43ad-9642-6f6fccdd7e04</version_id>
  <version_modified>20181015T212943Z</version_modified>
>>>>>>> ed3e9d71
  <xml_checksum>2AF3A68E</xml_checksum>
  <class_name>CreateResidentialSingleFamilyDetachedGeometry</class_name>
  <display_name>Create Residential Single-Family Detached Geometry</display_name>
  <description>Sets the basic geometry for the single-family detached building. Building is limited to one foundation type. Garage is tucked within the building, on the front left or front right corners of the building. Sets the number of bedrooms, bathrooms, and occupants in the building. Sets the neighbors (front, back, left, and/or right) of the building for shading purposes. Neighboring buildings will have the same geometry as the model building. See https://github.com/NREL/OpenStudio-BEopt#workflows for supported workflows using this measure.</description>
  <modeler_description>Gathers living space area, wall height per floor, number of floors, aspect ratio, garage width and depth, garage position, foundation type and wall height, attic and roof type, and roof pitch. Constructs building by calculating footprint and performing a series of affine transformations into living, foundation, and attic spaces. Also, sets (or replaces) BuildingUnit objects that store the number of bedrooms and bathrooms associated with the model. Sets (or replaces) the People object for each finished space in the model. Creates shading surfaces by shifting the building's exterior surfaces in the specified directions (front, back, left, and/or right).</modeler_description>
  <arguments>
    <argument>
      <name>total_ffa</name>
      <display_name>Total Finished Floor Area</display_name>
      <description>The total floor area of the finished space (including any finished basement floor area).</description>
      <type>Double</type>
      <units>ft^2</units>
      <required>true</required>
      <model_dependent>false</model_dependent>
      <default_value>2000</default_value>
    </argument>
    <argument>
      <name>wall_height</name>
      <display_name>Wall Height (Per Floor)</display_name>
      <description>The height of the living space (and garage) walls.</description>
      <type>Double</type>
      <units>ft</units>
      <required>true</required>
      <model_dependent>false</model_dependent>
      <default_value>8</default_value>
    </argument>
    <argument>
      <name>num_floors</name>
      <display_name>Number of Floors</display_name>
      <description>The number of floors above grade.</description>
      <type>Integer</type>
      <units>#</units>
      <required>true</required>
      <model_dependent>false</model_dependent>
      <default_value>2</default_value>
    </argument>
    <argument>
      <name>aspect_ratio</name>
      <display_name>Aspect Ratio</display_name>
      <description>The ratio of the front/back wall length to the left/right wall length, excluding any protruding garage wall area.</description>
      <type>Double</type>
      <units>FB/LR</units>
      <required>true</required>
      <model_dependent>false</model_dependent>
      <default_value>2</default_value>
    </argument>
    <argument>
      <name>garage_width</name>
      <display_name>Garage Width</display_name>
      <description>The width of the garage.</description>
      <type>Double</type>
      <units>ft</units>
      <required>true</required>
      <model_dependent>false</model_dependent>
      <default_value>0</default_value>
    </argument>
    <argument>
      <name>garage_depth</name>
      <display_name>Garage Depth</display_name>
      <description>The depth of the garage.</description>
      <type>Double</type>
      <units>ft</units>
      <required>true</required>
      <model_dependent>false</model_dependent>
      <default_value>20</default_value>
    </argument>
    <argument>
      <name>garage_protrusion</name>
      <display_name>Garage Protrusion</display_name>
      <description>The fraction of the garage that is protruding from the living space.</description>
      <type>Double</type>
      <units>frac</units>
      <required>true</required>
      <model_dependent>false</model_dependent>
      <default_value>0</default_value>
    </argument>
    <argument>
      <name>garage_position</name>
      <display_name>Garage Position</display_name>
      <description>The position of the garage.</description>
      <type>Choice</type>
      <required>true</required>
      <model_dependent>false</model_dependent>
      <default_value>Right</default_value>
      <choices>
        <choice>
          <value>Right</value>
          <display_name>Right</display_name>
        </choice>
        <choice>
          <value>Left</value>
          <display_name>Left</display_name>
        </choice>
      </choices>
    </argument>
    <argument>
      <name>foundation_type</name>
      <display_name>Foundation Type</display_name>
      <description>The foundation type of the building.</description>
      <type>Choice</type>
      <required>true</required>
      <model_dependent>false</model_dependent>
      <default_value>slab</default_value>
      <choices>
        <choice>
          <value>slab</value>
          <display_name>slab</display_name>
        </choice>
        <choice>
          <value>crawlspace</value>
          <display_name>crawlspace</display_name>
        </choice>
        <choice>
          <value>unfinished basement</value>
          <display_name>unfinished basement</display_name>
        </choice>
        <choice>
          <value>finished basement</value>
          <display_name>finished basement</display_name>
        </choice>
        <choice>
          <value>pier and beam</value>
          <display_name>pier and beam</display_name>
        </choice>
      </choices>
    </argument>
    <argument>
      <name>foundation_height</name>
      <display_name>Foundation Height</display_name>
      <description>The height of the foundation (e.g., 3ft for crawlspace, 8ft for basement).</description>
      <type>Double</type>
      <units>ft</units>
      <required>true</required>
      <model_dependent>false</model_dependent>
      <default_value>3</default_value>
    </argument>
    <argument>
      <name>attic_type</name>
      <display_name>Attic Type</display_name>
      <description>The attic type of the building. Ignored if the building has a flat roof.</description>
      <type>Choice</type>
      <required>true</required>
      <model_dependent>false</model_dependent>
      <default_value>unfinished attic</default_value>
      <choices>
        <choice>
          <value>unfinished attic</value>
          <display_name>unfinished attic</display_name>
        </choice>
        <choice>
          <value>finished attic</value>
          <display_name>finished attic</display_name>
        </choice>
      </choices>
    </argument>
    <argument>
      <name>roof_type</name>
      <display_name>Roof Type</display_name>
      <description>The roof type of the building.</description>
      <type>Choice</type>
      <required>true</required>
      <model_dependent>false</model_dependent>
      <default_value>gable</default_value>
      <choices>
        <choice>
          <value>gable</value>
          <display_name>gable</display_name>
        </choice>
        <choice>
          <value>hip</value>
          <display_name>hip</display_name>
        </choice>
        <choice>
          <value>flat</value>
          <display_name>flat</display_name>
        </choice>
      </choices>
    </argument>
    <argument>
      <name>roof_pitch</name>
      <display_name>Roof Pitch</display_name>
      <description>The roof pitch of the attic. Ignored if the building has a flat roof.</description>
      <type>Choice</type>
      <required>true</required>
      <model_dependent>false</model_dependent>
      <default_value>6:12</default_value>
      <choices>
        <choice>
          <value>1:12</value>
          <display_name>1:12</display_name>
        </choice>
        <choice>
          <value>2:12</value>
          <display_name>2:12</display_name>
        </choice>
        <choice>
          <value>3:12</value>
          <display_name>3:12</display_name>
        </choice>
        <choice>
          <value>4:12</value>
          <display_name>4:12</display_name>
        </choice>
        <choice>
          <value>5:12</value>
          <display_name>5:12</display_name>
        </choice>
        <choice>
          <value>6:12</value>
          <display_name>6:12</display_name>
        </choice>
        <choice>
          <value>7:12</value>
          <display_name>7:12</display_name>
        </choice>
        <choice>
          <value>8:12</value>
          <display_name>8:12</display_name>
        </choice>
        <choice>
          <value>9:12</value>
          <display_name>9:12</display_name>
        </choice>
        <choice>
          <value>10:12</value>
          <display_name>10:12</display_name>
        </choice>
        <choice>
          <value>11:12</value>
          <display_name>11:12</display_name>
        </choice>
        <choice>
          <value>12:12</value>
          <display_name>12:12</display_name>
        </choice>
      </choices>
    </argument>
    <argument>
      <name>roof_structure</name>
      <display_name>Roof Structure</display_name>
      <description>The roof structure of the building.</description>
      <type>Choice</type>
      <required>true</required>
      <model_dependent>false</model_dependent>
      <default_value>truss, cantilever</default_value>
      <choices>
        <choice>
          <value>truss, cantilever</value>
          <display_name>truss, cantilever</display_name>
        </choice>
        <choice>
          <value>rafter</value>
          <display_name>rafter</display_name>
        </choice>
      </choices>
    </argument>
    <argument>
      <name>eaves_depth</name>
      <display_name>Eaves Depth</display_name>
      <description>The eaves depth of the roof.</description>
      <type>Double</type>
      <units>ft</units>
      <required>true</required>
      <model_dependent>false</model_dependent>
      <default_value>2</default_value>
    </argument>
    <argument>
      <name>num_bedrooms</name>
      <display_name>Number of Bedrooms</display_name>
      <description>Specify the number of bedrooms. Used to determine the energy usage of appliances and plug loads, hot water usage, mechanical ventilation rate, etc.</description>
      <type>String</type>
      <required>false</required>
      <model_dependent>false</model_dependent>
      <default_value>3</default_value>
    </argument>
    <argument>
      <name>num_bathrooms</name>
      <display_name>Number of Bathrooms</display_name>
      <description>Specify the number of bathrooms. Used to determine the hot water usage, etc.</description>
      <type>String</type>
      <required>false</required>
      <model_dependent>false</model_dependent>
      <default_value>2</default_value>
    </argument>
    <argument>
      <name>num_occupants</name>
      <display_name>Number of Occupants</display_name>
      <description>Specify the number of occupants. A value of 'auto' will calculate the average number of occupants from the number of bedrooms. Used to specify the internal gains from people only.</description>
      <type>String</type>
      <required>true</required>
      <model_dependent>false</model_dependent>
      <default_value>auto</default_value>
    </argument>
    <argument>
      <name>occupants_weekday_sch</name>
      <display_name>Occupants Weekday schedule</display_name>
      <description>Specify the 24-hour weekday schedule.</description>
      <type>String</type>
      <required>true</required>
      <model_dependent>false</model_dependent>
      <default_value>1.00, 1.00, 1.00, 1.00, 1.00, 1.00, 1.00, 0.88, 0.41, 0.24, 0.24, 0.24, 0.24, 0.24, 0.24, 0.24, 0.29, 0.55, 0.90, 0.90, 0.90, 1.00, 1.00, 1.00</default_value>
    </argument>
    <argument>
      <name>occupants_weekend_sch</name>
      <display_name>Occupants Weekend schedule</display_name>
      <description>Specify the 24-hour weekend schedule.</description>
      <type>String</type>
      <required>true</required>
      <model_dependent>false</model_dependent>
      <default_value>1.00, 1.00, 1.00, 1.00, 1.00, 1.00, 1.00, 0.88, 0.41, 0.24, 0.24, 0.24, 0.24, 0.24, 0.24, 0.24, 0.29, 0.55, 0.90, 0.90, 0.90, 1.00, 1.00, 1.00</default_value>
    </argument>
    <argument>
      <name>occupants_monthly_sch</name>
      <display_name>Occupants Month schedule</display_name>
      <description>Specify the 12-month schedule.</description>
      <type>String</type>
      <required>true</required>
      <model_dependent>false</model_dependent>
      <default_value>1.0, 1.0, 1.0, 1.0, 1.0, 1.0, 1.0, 1.0, 1.0, 1.0, 1.0, 1.0</default_value>
    </argument>
    <argument>
      <name>neighbor_left_offset</name>
      <display_name>Neighbor Left Offset</display_name>
      <description>The minimum distance between the simulated house and the neighboring house to the left (not including eaves). A value of zero indicates no neighbors.</description>
      <type>Double</type>
      <units>ft</units>
      <required>false</required>
      <model_dependent>false</model_dependent>
      <default_value>10</default_value>
    </argument>
    <argument>
      <name>neighbor_right_offset</name>
      <display_name>Neighbor Right Offset</display_name>
      <description>The minimum distance between the simulated house and the neighboring house to the right (not including eaves). A value of zero indicates no neighbors.</description>
      <type>Double</type>
      <units>ft</units>
      <required>false</required>
      <model_dependent>false</model_dependent>
      <default_value>10</default_value>
    </argument>
    <argument>
      <name>neighbor_back_offset</name>
      <display_name>Neighbor Back Offset</display_name>
      <description>The minimum distance between the simulated house and the neighboring house to the back (not including eaves). A value of zero indicates no neighbors.</description>
      <type>Double</type>
      <units>ft</units>
      <required>false</required>
      <model_dependent>false</model_dependent>
      <default_value>0</default_value>
    </argument>
    <argument>
      <name>neighbor_front_offset</name>
      <display_name>Neighbor Front Offset</display_name>
      <description>The minimum distance between the simulated house and the neighboring house to the front (not including eaves). A value of zero indicates no neighbors.</description>
      <type>Double</type>
      <units>ft</units>
      <required>false</required>
      <model_dependent>false</model_dependent>
      <default_value>0</default_value>
    </argument>
    <argument>
      <name>orientation</name>
      <display_name>Azimuth</display_name>
      <description>The house's azimuth is measured clockwise from due south when viewed from above (e.g., South=0, West=90, North=180, East=270).</description>
      <type>Double</type>
      <units>degrees</units>
      <required>true</required>
      <model_dependent>false</model_dependent>
      <default_value>180</default_value>
    </argument>
  </arguments>
  <outputs/>
  <provenances/>
  <tags>
    <tag>Envelope.Form</tag>
  </tags>
  <attributes>
    <attribute>
      <name>Measure Type</name>
      <value>ModelMeasure</value>
      <datatype>string</datatype>
    </attribute>
    <attribute>
      <name>Intended Software Tool</name>
      <value>Apply Measure Now</value>
      <datatype>string</datatype>
    </attribute>
    <attribute>
      <name>Intended Software Tool</name>
      <value>OpenStudio Application</value>
      <datatype>string</datatype>
    </attribute>
    <attribute>
      <name>Intended Software Tool</name>
      <value>Parametric Analysis Tool</value>
      <datatype>string</datatype>
    </attribute>
  </attributes>
  <files>
    <file>
      <version>
        <software_program>OpenStudio</software_program>
        <identifier>1.12.4</identifier>
        <min_compatible>2.0.4</min_compatible>
      </version>
      <filename>measure.rb</filename>
      <filetype>rb</filetype>
      <usage_type>script</usage_type>
      <checksum>273F21F2</checksum>
    </file>
    <file>
      <filename>create_residential_single_family_detached_geometry_test.rb</filename>
      <filetype>rb</filetype>
      <usage_type>test</usage_type>
      <checksum>1BCA0E6D</checksum>
    </file>
    <file>
      <filename>util.rb</filename>
      <filetype>rb</filetype>
      <usage_type>resource</usage_type>
      <checksum>4516079E</checksum>
    </file>
    <file>
      <filename>unit_conversions.rb</filename>
<<<<<<< HEAD
      <filetype>rb</filetype>
      <usage_type>resource</usage_type>
      <checksum>81550F14</checksum>
    </file>
    <file>
      <filename>schedules.rb</filename>
      <filetype>rb</filetype>
      <usage_type>resource</usage_type>
      <checksum>F7EEE7C4</checksum>
=======
      <filetype>rb</filetype>
      <usage_type>resource</usage_type>
      <checksum>81550F14</checksum>
    </file>
    <file>
      <filename>schedules.rb</filename>
      <filetype>rb</filetype>
      <usage_type>resource</usage_type>
      <checksum>4C000237</checksum>
    </file>
    <file>
      <filename>geometry.rb</filename>
      <filetype>rb</filetype>
      <usage_type>resource</usage_type>
      <checksum>62B9E41C</checksum>
>>>>>>> ed3e9d71
    </file>
    <file>
      <filename>constants.rb</filename>
      <filetype>rb</filetype>
      <usage_type>resource</usage_type>
<<<<<<< HEAD
      <checksum>9773CEB0</checksum>
    </file>
    <file>
      <filename>geometry.rb</filename>
      <filetype>rb</filetype>
      <usage_type>resource</usage_type>
      <checksum>10A095BE</checksum>
=======
      <checksum>623A924C</checksum>
>>>>>>> ed3e9d71
    </file>
    <file>
      <filename>SFD_2000sqft_2story_SL_UA.osm</filename>
      <filetype>osm</filetype>
      <usage_type>test</usage_type>
<<<<<<< HEAD
      <checksum>44BCF07B</checksum>
=======
      <checksum>ED3AA2CC</checksum>
>>>>>>> ed3e9d71
    </file>
  </files>
</measure><|MERGE_RESOLUTION|>--- conflicted
+++ resolved
@@ -2,13 +2,8 @@
   <schema_version>3.0</schema_version>
   <name>create_residential_single_family_detached_geometry</name>
   <uid>a1248ef4-c1ef-46ed-a9ea-4d8fbf719b6f</uid>
-<<<<<<< HEAD
-  <version_id>7c146d73-a4a9-4939-9b45-56c03135b360</version_id>
-  <version_modified>20181011T211621Z</version_modified>
-=======
   <version_id>f021aed1-6857-43ad-9642-6f6fccdd7e04</version_id>
   <version_modified>20181015T212943Z</version_modified>
->>>>>>> ed3e9d71
   <xml_checksum>2AF3A68E</xml_checksum>
   <class_name>CreateResidentialSingleFamilyDetachedGeometry</class_name>
   <display_name>Create Residential Single-Family Detached Geometry</display_name>
@@ -433,7 +428,6 @@
     </file>
     <file>
       <filename>unit_conversions.rb</filename>
-<<<<<<< HEAD
       <filetype>rb</filetype>
       <usage_type>resource</usage_type>
       <checksum>81550F14</checksum>
@@ -442,16 +436,6 @@
       <filename>schedules.rb</filename>
       <filetype>rb</filetype>
       <usage_type>resource</usage_type>
-      <checksum>F7EEE7C4</checksum>
-=======
-      <filetype>rb</filetype>
-      <usage_type>resource</usage_type>
-      <checksum>81550F14</checksum>
-    </file>
-    <file>
-      <filename>schedules.rb</filename>
-      <filetype>rb</filetype>
-      <usage_type>resource</usage_type>
       <checksum>4C000237</checksum>
     </file>
     <file>
@@ -459,33 +443,18 @@
       <filetype>rb</filetype>
       <usage_type>resource</usage_type>
       <checksum>62B9E41C</checksum>
->>>>>>> ed3e9d71
     </file>
     <file>
       <filename>constants.rb</filename>
       <filetype>rb</filetype>
       <usage_type>resource</usage_type>
-<<<<<<< HEAD
-      <checksum>9773CEB0</checksum>
-    </file>
-    <file>
-      <filename>geometry.rb</filename>
-      <filetype>rb</filetype>
-      <usage_type>resource</usage_type>
-      <checksum>10A095BE</checksum>
-=======
       <checksum>623A924C</checksum>
->>>>>>> ed3e9d71
     </file>
     <file>
       <filename>SFD_2000sqft_2story_SL_UA.osm</filename>
       <filetype>osm</filetype>
       <usage_type>test</usage_type>
-<<<<<<< HEAD
-      <checksum>44BCF07B</checksum>
-=======
       <checksum>ED3AA2CC</checksum>
->>>>>>> ed3e9d71
     </file>
   </files>
 </measure>