<measure>
  <schema_version>3.0</schema_version>
  <name>residential_misc_electric_loads</name>
  <uid>3ac41688-ef52-4679-b79c-8cbdf7cbd0e7</uid>
<<<<<<< HEAD
  <version_id>f9b872b9-61c6-48d3-bf5d-a8d5973e3304</version_id>
  <version_modified>20180807T231816Z</version_modified>
=======
  <version_id>860c01d5-73de-447d-accf-72a832cfd84f</version_id>
  <version_modified>20180912T200243Z</version_modified>
>>>>>>> 12b24f9d
  <xml_checksum>126F1C43</xml_checksum>
  <class_name>ResidentialMiscElectricLoads</class_name>
  <display_name>Set Residential Plug Loads</display_name>
  <description>Adds (or replaces) residential plug loads with the specified efficiency and schedule in all finished spaces. For multifamily buildings, the plug loads can be set for all units of the building. See https://github.com/NREL/OpenStudio-BEopt#workflows for supported workflows using this measure.</description>
  <modeler_description>Since there is no Plug Loads object in OpenStudio/EnergyPlus, we look for an ElectricEquipment object with the name that denotes it is residential plug loads. If one is found, it is replaced with the specified properties. Otherwise, a new such object is added to the model. Note: This measure requires the number of bedrooms/bathrooms to have already been assigned.</modeler_description>
  <arguments>
    <argument>
      <name>option_type</name>
      <display_name>Option Type</display_name>
      <description>Inputs are used/ignored below based on the option type specified.</description>
      <type>Choice</type>
      <required>true</required>
      <model_dependent>false</model_dependent>
      <default_value>Multiplier</default_value>
      <choices>
        <choice>
          <value>Multiplier</value>
          <display_name>Multiplier</display_name>
        </choice>
        <choice>
          <value>Annual Energy Use</value>
          <display_name>Annual Energy Use</display_name>
        </choice>
      </choices>
    </argument>
    <argument>
      <name>mult</name>
      <display_name>Multiplier</display_name>
      <description>A multiplier on the national average energy use, which is calculated as: (1108.1 + 180.2 * Nbeds + 0.2785 * FFA), where Nbeds is the number of bedrooms and FFA is the finished floor area in sqft.</description>
      <type>Double</type>
      <required>true</required>
      <model_dependent>false</model_dependent>
      <default_value>1</default_value>
    </argument>
    <argument>
      <name>energy_use</name>
      <display_name>Annual Energy Use</display_name>
      <description>Annual energy use of the plug loads.</description>
      <type>Double</type>
      <units>kWh/year</units>
      <required>true</required>
      <model_dependent>false</model_dependent>
      <default_value>2000</default_value>
    </argument>
    <argument>
      <name>sens_frac</name>
      <display_name>Sensible Fraction</display_name>
      <description>Fraction of internal gains that are sensible.</description>
      <type>Double</type>
      <required>true</required>
      <model_dependent>false</model_dependent>
      <default_value>0.93</default_value>
    </argument>
    <argument>
      <name>lat_frac</name>
      <display_name>Latent Fraction</display_name>
      <description>Fraction of internal gains that are latent.</description>
      <type>Double</type>
      <required>true</required>
      <model_dependent>false</model_dependent>
      <default_value>0.021</default_value>
    </argument>
    <argument>
      <name>weekday_sch</name>
      <display_name>Weekday schedule</display_name>
      <description>Specify the 24-hour weekday schedule.</description>
      <type>String</type>
      <required>true</required>
      <model_dependent>false</model_dependent>
      <default_value>0.035, 0.033, 0.032, 0.031, 0.032, 0.033, 0.037, 0.042, 0.043, 0.043, 0.043, 0.044, 0.045, 0.045, 0.044, 0.046, 0.048, 0.052, 0.053, 0.05, 0.047, 0.045, 0.04, 0.036</default_value>
    </argument>
    <argument>
      <name>weekend_sch</name>
      <display_name>Weekend schedule</display_name>
      <description>Specify the 24-hour weekend schedule.</description>
      <type>String</type>
      <required>true</required>
      <model_dependent>false</model_dependent>
      <default_value>0.035, 0.033, 0.032, 0.031, 0.032, 0.033, 0.037, 0.042, 0.043, 0.043, 0.043, 0.044, 0.045, 0.045, 0.044, 0.046, 0.048, 0.052, 0.053, 0.05, 0.047, 0.045, 0.04, 0.036</default_value>
    </argument>
    <argument>
      <name>monthly_sch</name>
      <display_name>Month schedule</display_name>
      <description>Specify the 12-month schedule.</description>
      <type>String</type>
      <required>true</required>
      <model_dependent>false</model_dependent>
      <default_value>1.248, 1.257, 0.993, 0.989, 0.993, 0.827, 0.821, 0.821, 0.827, 0.99, 0.987, 1.248</default_value>
    </argument>
  </arguments>
  <outputs/>
  <provenances/>
  <tags>
    <tag>Equipment.Electric Equipment</tag>
  </tags>
  <attributes>
    <attribute>
      <name>Measure Type</name>
      <value>ModelMeasure</value>
      <datatype>string</datatype>
    </attribute>
    <attribute>
      <name>Uses SketchUp API</name>
      <value>false</value>
      <datatype>boolean</datatype>
    </attribute>
  </attributes>
  <files>
    <file>
<<<<<<< HEAD
      <filename>ResidentialMiscellaneousElectricLoads_Test.rb</filename>
      <filetype>rb</filetype>
      <usage_type>test</usage_type>
      <checksum>51F48DCD</checksum>
    </file>
    <file>
      <filename>util.rb</filename>
      <filetype>rb</filetype>
      <usage_type>resource</usage_type>
      <checksum>4516079E</checksum>
    </file>
    <file>
      <filename>unit_conversions.rb</filename>
      <filetype>rb</filetype>
      <usage_type>resource</usage_type>
      <checksum>6CB6B3D8</checksum>
    </file>
    <file>
=======
>>>>>>> 12b24f9d
      <version>
        <software_program>OpenStudio</software_program>
        <identifier>1.4.0</identifier>
        <min_compatible>2.0.4</min_compatible>
      </version>
      <filename>measure.rb</filename>
      <filetype>rb</filetype>
      <usage_type>script</usage_type>
      <checksum>F444A507</checksum>
    </file>
    <file>
      <filename>schedules.rb</filename>
<<<<<<< HEAD
      <filetype>rb</filetype>
      <usage_type>resource</usage_type>
      <checksum>9AD5E2A5</checksum>
    </file>
    <file>
      <filename>misc_loads.rb</filename>
=======
>>>>>>> 12b24f9d
      <filetype>rb</filetype>
      <usage_type>resource</usage_type>
      <checksum>A88AC52A</checksum>
    </file>
    <file>
      <filename>constants.rb</filename>
      <filetype>rb</filetype>
      <usage_type>resource</usage_type>
      <checksum>88F17E44</checksum>
    </file>
    <file>
<<<<<<< HEAD
      <filename>geometry.rb</filename>
      <filetype>rb</filetype>
      <usage_type>resource</usage_type>
      <checksum>5975832C</checksum>
=======
      <filename>util.rb</filename>
      <filetype>rb</filetype>
      <usage_type>resource</usage_type>
      <checksum>4516079E</checksum>
    </file>
    <file>
      <filename>geometry.rb</filename>
      <filetype>rb</filetype>
      <usage_type>resource</usage_type>
      <checksum>3A649817</checksum>
    </file>
    <file>
      <filename>unit_conversions.rb</filename>
      <filetype>rb</filetype>
      <usage_type>resource</usage_type>
      <checksum>81550F14</checksum>
    </file>
    <file>
      <filename>constants.rb</filename>
      <filetype>rb</filetype>
      <usage_type>resource</usage_type>
      <checksum>374E311F</checksum>
>>>>>>> 12b24f9d
    </file>
    <file>
      <filename>SFD_2000sqft_2story_FB_GRG_UA_3Beds_2Baths.osm</filename>
      <filetype>osm</filetype>
      <usage_type>test</usage_type>
<<<<<<< HEAD
      <checksum>1E43F18F</checksum>
=======
      <checksum>1C6529C5</checksum>
>>>>>>> 12b24f9d
    </file>
    <file>
      <filename>SFA_4units_1story_FB_UA_3Beds_2Baths_Denver.osm</filename>
      <filetype>osm</filetype>
      <usage_type>test</usage_type>
<<<<<<< HEAD
      <checksum>FBC8F811</checksum>
=======
      <checksum>23D8D744</checksum>
>>>>>>> 12b24f9d
    </file>
    <file>
      <filename>MF_8units_1story_SL_3Beds_2Baths_Denver.osm</filename>
      <filetype>osm</filetype>
      <usage_type>test</usage_type>
<<<<<<< HEAD
      <checksum>15F15A84</checksum>
=======
      <checksum>831EF5E0</checksum>
>>>>>>> 12b24f9d
    </file>
  </files>
</measure><|MERGE_RESOLUTION|>--- conflicted
+++ resolved
@@ -2,13 +2,8 @@
   <schema_version>3.0</schema_version>
   <name>residential_misc_electric_loads</name>
   <uid>3ac41688-ef52-4679-b79c-8cbdf7cbd0e7</uid>
-<<<<<<< HEAD
-  <version_id>f9b872b9-61c6-48d3-bf5d-a8d5973e3304</version_id>
-  <version_modified>20180807T231816Z</version_modified>
-=======
   <version_id>860c01d5-73de-447d-accf-72a832cfd84f</version_id>
   <version_modified>20180912T200243Z</version_modified>
->>>>>>> 12b24f9d
   <xml_checksum>126F1C43</xml_checksum>
   <class_name>ResidentialMiscElectricLoads</class_name>
   <display_name>Set Residential Plug Loads</display_name>
@@ -118,27 +113,6 @@
   </attributes>
   <files>
     <file>
-<<<<<<< HEAD
-      <filename>ResidentialMiscellaneousElectricLoads_Test.rb</filename>
-      <filetype>rb</filetype>
-      <usage_type>test</usage_type>
-      <checksum>51F48DCD</checksum>
-    </file>
-    <file>
-      <filename>util.rb</filename>
-      <filetype>rb</filetype>
-      <usage_type>resource</usage_type>
-      <checksum>4516079E</checksum>
-    </file>
-    <file>
-      <filename>unit_conversions.rb</filename>
-      <filetype>rb</filetype>
-      <usage_type>resource</usage_type>
-      <checksum>6CB6B3D8</checksum>
-    </file>
-    <file>
-=======
->>>>>>> 12b24f9d
       <version>
         <software_program>OpenStudio</software_program>
         <identifier>1.4.0</identifier>
@@ -147,36 +121,27 @@
       <filename>measure.rb</filename>
       <filetype>rb</filetype>
       <usage_type>script</usage_type>
-      <checksum>F444A507</checksum>
+      <checksum>950D12E8</checksum>
+    </file>
+    <file>
+      <filename>ResidentialMiscellaneousElectricLoads_Test.rb</filename>
+      <filetype>rb</filetype>
+      <usage_type>test</usage_type>
+      <checksum>51F48DCD</checksum>
     </file>
     <file>
       <filename>schedules.rb</filename>
-<<<<<<< HEAD
       <filetype>rb</filetype>
       <usage_type>resource</usage_type>
-      <checksum>9AD5E2A5</checksum>
+      <checksum>1C22DD2A</checksum>
     </file>
     <file>
       <filename>misc_loads.rb</filename>
-=======
->>>>>>> 12b24f9d
       <filetype>rb</filetype>
       <usage_type>resource</usage_type>
-      <checksum>A88AC52A</checksum>
+      <checksum>A0AF3447</checksum>
     </file>
     <file>
-      <filename>constants.rb</filename>
-      <filetype>rb</filetype>
-      <usage_type>resource</usage_type>
-      <checksum>88F17E44</checksum>
-    </file>
-    <file>
-<<<<<<< HEAD
-      <filename>geometry.rb</filename>
-      <filetype>rb</filetype>
-      <usage_type>resource</usage_type>
-      <checksum>5975832C</checksum>
-=======
       <filename>util.rb</filename>
       <filetype>rb</filetype>
       <usage_type>resource</usage_type>
@@ -199,37 +164,24 @@
       <filetype>rb</filetype>
       <usage_type>resource</usage_type>
       <checksum>374E311F</checksum>
->>>>>>> 12b24f9d
     </file>
     <file>
       <filename>SFD_2000sqft_2story_FB_GRG_UA_3Beds_2Baths.osm</filename>
       <filetype>osm</filetype>
       <usage_type>test</usage_type>
-<<<<<<< HEAD
-      <checksum>1E43F18F</checksum>
-=======
       <checksum>1C6529C5</checksum>
->>>>>>> 12b24f9d
     </file>
     <file>
       <filename>SFA_4units_1story_FB_UA_3Beds_2Baths_Denver.osm</filename>
       <filetype>osm</filetype>
       <usage_type>test</usage_type>
-<<<<<<< HEAD
-      <checksum>FBC8F811</checksum>
-=======
       <checksum>23D8D744</checksum>
->>>>>>> 12b24f9d
     </file>
     <file>
       <filename>MF_8units_1story_SL_3Beds_2Baths_Denver.osm</filename>
       <filetype>osm</filetype>
       <usage_type>test</usage_type>
-<<<<<<< HEAD
-      <checksum>15F15A84</checksum>
-=======
       <checksum>831EF5E0</checksum>
->>>>>>> 12b24f9d
     </file>
   </files>
 </measure>