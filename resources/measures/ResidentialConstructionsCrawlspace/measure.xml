<measure>
  <schema_version>3.0</schema_version>
  <name>process_constructions_crawlspace</name>
  <uid>c30a490e-4ff6-4fe9-88ae-a949421a287d</uid>
<<<<<<< HEAD
  <version_id>30b3c974-cae6-4644-9835-f62592ee1c2f</version_id>
  <version_modified>20181109T193245Z</version_modified>
=======
  <version_id>b7aeabd3-c0df-4210-bc70-b869b2eeb8f6</version_id>
  <version_modified>20181112T230640Z</version_modified>
>>>>>>> 56a240aa
  <xml_checksum>1E963D9C</xml_checksum>
  <class_name>ProcessConstructionsCrawlspace</class_name>
  <display_name>Set Residential Crawlspace Constructions</display_name>
  <description>This measure assigns constructions to the crawlspace ceilings, walls, and floors. See https://github.com/NREL/OpenStudio-BEopt#workflows for supported workflows using this measure.</description>
  <modeler_description>Calculates and assigns material layer properties of constructions for crawlspace: 1) ceilings, 2) walls, and 3) floors. Any existing constructions for these surfaces will be removed.</modeler_description>
  <arguments>
    <argument>
      <name>wall_rigid_r</name>
      <display_name>Wall Continuous Insulation Nominal R-value</display_name>
      <description>The R-value of the continuous insulation.</description>
      <type>Double</type>
      <units>hr-ft^2-R/Btu</units>
      <required>true</required>
      <model_dependent>false</model_dependent>
      <default_value>10</default_value>
    </argument>
    <argument>
      <name>ceiling_cavity_r</name>
      <display_name>Ceiling Cavity Insulation Nominal R-value</display_name>
      <description>Refers to the R-value of the cavity insulation and not the overall R-value of the assembly.</description>
      <type>Double</type>
      <units>h-ft^2-R/Btu</units>
      <required>true</required>
      <model_dependent>false</model_dependent>
      <default_value>0</default_value>
    </argument>
    <argument>
      <name>ceiling_install_grade</name>
      <display_name>Ceiling Cavity Install Grade</display_name>
      <description>Installation grade as defined by RESNET standard. 5% of the cavity is considered missing insulation for Grade 3, 2% for Grade 2, and 0% for Grade 1.</description>
      <type>Choice</type>
      <required>true</required>
      <model_dependent>false</model_dependent>
      <default_value>1</default_value>
      <choices>
        <choice>
          <value>1</value>
          <display_name>1</display_name>
        </choice>
        <choice>
          <value>2</value>
          <display_name>2</display_name>
        </choice>
        <choice>
          <value>3</value>
          <display_name>3</display_name>
        </choice>
      </choices>
    </argument>
    <argument>
      <name>ceiling_framing_factor</name>
      <display_name>Ceiling Framing Factor</display_name>
      <description>Fraction of ceiling that is framing.</description>
      <type>Double</type>
      <units>frac</units>
      <required>true</required>
      <model_dependent>false</model_dependent>
      <default_value>0.13</default_value>
    </argument>
    <argument>
      <name>ceiling_joist_height_in</name>
      <display_name>Ceiling Joist Height</display_name>
      <description>Height of the joist member.</description>
      <type>Double</type>
      <units>in</units>
      <required>true</required>
      <model_dependent>false</model_dependent>
      <default_value>9.25</default_value>
    </argument>
    <argument>
      <name>slab_whole_r</name>
      <display_name>Whole Slab Insulation Nominal R-value</display_name>
      <description>The R-value of the continuous insulation.</description>
      <type>Double</type>
      <units>h-ft^2-R/Btu</units>
      <required>true</required>
      <model_dependent>false</model_dependent>
      <default_value>0</default_value>
    </argument>
  </arguments>
  <outputs/>
  <provenances/>
  <tags>
    <tag>Envelope.Opaque</tag>
  </tags>
  <attributes>
    <attribute>
      <name>Measure Type</name>
      <value>ModelMeasure</value>
      <datatype>string</datatype>
    </attribute>
    <attribute>
      <name>Uses SketchUp API</name>
      <value>false</value>
      <datatype>boolean</datatype>
    </attribute>
  </attributes>
  <files>
    <file>
<<<<<<< HEAD
      <filename>materials.rb</filename>
      <filetype>rb</filetype>
      <usage_type>resource</usage_type>
      <checksum>82D32FEE</checksum>
=======
      <filename>Crawlspace_Test.rb</filename>
      <filetype>rb</filetype>
      <usage_type>test</usage_type>
      <checksum>8D69EEE4</checksum>
>>>>>>> 56a240aa
    </file>
    <file>
      <version>
        <software_program>OpenStudio</software_program>
        <identifier>1.3.0</identifier>
        <min_compatible>2.0.4</min_compatible>
      </version>
      <filename>measure.rb</filename>
      <filetype>rb</filetype>
      <usage_type>script</usage_type>
<<<<<<< HEAD
      <checksum>8388B83D</checksum>
    </file>
    <file>
      <filename>util.rb</filename>
      <filetype>rb</filetype>
      <usage_type>resource</usage_type>
      <checksum>B8804B95</checksum>
    </file>
    <file>
      <filename>unit_conversions.rb</filename>
      <filetype>rb</filetype>
      <usage_type>resource</usage_type>
      <checksum>7161039B</checksum>
    </file>
    <file>
      <filename>Crawlspace_Test.rb</filename>
      <filetype>rb</filetype>
      <usage_type>test</usage_type>
      <checksum>CA474B6A</checksum>
    </file>
    <file>
      <filename>SFD_2000sqft_2story_CS_UA.osm</filename>
      <filetype>osm</filetype>
      <usage_type>test</usage_type>
      <checksum>0A3DE2E2</checksum>
    </file>
    <file>
      <filename>SFD_2000sqft_2story_CS_GRG_UA.osm</filename>
      <filetype>osm</filetype>
      <usage_type>test</usage_type>
      <checksum>3663A9A4</checksum>
    </file>
    <file>
      <filename>constructions.rb</filename>
      <filetype>rb</filetype>
      <usage_type>resource</usage_type>
      <checksum>B22DA079</checksum>
    </file>
    <file>
      <filename>geometry.rb</filename>
      <filetype>rb</filetype>
      <usage_type>resource</usage_type>
      <checksum>E5BD3794</checksum>
    </file>
    <file>
      <filename>constants.rb</filename>
      <filetype>rb</filetype>
      <usage_type>resource</usage_type>
      <checksum>F1D15EBA</checksum>
    </file>
    <file>
      <filename>MF_8units_1story_CS_3Beds_2Baths_Denver.osm</filename>
      <filetype>osm</filetype>
      <usage_type>test</usage_type>
      <checksum>DD807B45</checksum>
    </file>
    <file>
      <filename>SFA_4units_1story_CS_UA_3Beds_2Baths_Denver.osm</filename>
      <filetype>osm</filetype>
      <usage_type>test</usage_type>
      <checksum>413679CB</checksum>
    </file>
    <file>
      <filename>MF_40units_4story_CS_3Beds_2Baths_Denver.osm</filename>
      <filetype>osm</filetype>
      <usage_type>test</usage_type>
      <checksum>B17E0395</checksum>
    </file>
    <file>
      <filename>SFA_10units_2story_CS_UA_3Beds_2Baths_Denver.osm</filename>
      <filetype>osm</filetype>
      <usage_type>test</usage_type>
      <checksum>63BF0C3D</checksum>
=======
      <checksum>F2E739A6</checksum>
>>>>>>> 56a240aa
    </file>
  </files>
</measure><|MERGE_RESOLUTION|>--- conflicted
+++ resolved
@@ -2,13 +2,8 @@
   <schema_version>3.0</schema_version>
   <name>process_constructions_crawlspace</name>
   <uid>c30a490e-4ff6-4fe9-88ae-a949421a287d</uid>
-<<<<<<< HEAD
-  <version_id>30b3c974-cae6-4644-9835-f62592ee1c2f</version_id>
-  <version_modified>20181109T193245Z</version_modified>
-=======
-  <version_id>b7aeabd3-c0df-4210-bc70-b869b2eeb8f6</version_id>
-  <version_modified>20181112T230640Z</version_modified>
->>>>>>> 56a240aa
+  <version_id>a9e45039-a4f1-4f0f-adfb-e43b7b0edfcc</version_id>
+  <version_modified>20181113T200450Z</version_modified>
   <xml_checksum>1E963D9C</xml_checksum>
   <class_name>ProcessConstructionsCrawlspace</class_name>
   <display_name>Set Residential Crawlspace Constructions</display_name>
@@ -108,17 +103,10 @@
   </attributes>
   <files>
     <file>
-<<<<<<< HEAD
-      <filename>materials.rb</filename>
-      <filetype>rb</filetype>
-      <usage_type>resource</usage_type>
-      <checksum>82D32FEE</checksum>
-=======
       <filename>Crawlspace_Test.rb</filename>
       <filetype>rb</filetype>
       <usage_type>test</usage_type>
-      <checksum>8D69EEE4</checksum>
->>>>>>> 56a240aa
+      <checksum>CA474B6A</checksum>
     </file>
     <file>
       <version>
@@ -129,83 +117,7 @@
       <filename>measure.rb</filename>
       <filetype>rb</filetype>
       <usage_type>script</usage_type>
-<<<<<<< HEAD
-      <checksum>8388B83D</checksum>
-    </file>
-    <file>
-      <filename>util.rb</filename>
-      <filetype>rb</filetype>
-      <usage_type>resource</usage_type>
-      <checksum>B8804B95</checksum>
-    </file>
-    <file>
-      <filename>unit_conversions.rb</filename>
-      <filetype>rb</filetype>
-      <usage_type>resource</usage_type>
-      <checksum>7161039B</checksum>
-    </file>
-    <file>
-      <filename>Crawlspace_Test.rb</filename>
-      <filetype>rb</filetype>
-      <usage_type>test</usage_type>
-      <checksum>CA474B6A</checksum>
-    </file>
-    <file>
-      <filename>SFD_2000sqft_2story_CS_UA.osm</filename>
-      <filetype>osm</filetype>
-      <usage_type>test</usage_type>
-      <checksum>0A3DE2E2</checksum>
-    </file>
-    <file>
-      <filename>SFD_2000sqft_2story_CS_GRG_UA.osm</filename>
-      <filetype>osm</filetype>
-      <usage_type>test</usage_type>
-      <checksum>3663A9A4</checksum>
-    </file>
-    <file>
-      <filename>constructions.rb</filename>
-      <filetype>rb</filetype>
-      <usage_type>resource</usage_type>
-      <checksum>B22DA079</checksum>
-    </file>
-    <file>
-      <filename>geometry.rb</filename>
-      <filetype>rb</filetype>
-      <usage_type>resource</usage_type>
-      <checksum>E5BD3794</checksum>
-    </file>
-    <file>
-      <filename>constants.rb</filename>
-      <filetype>rb</filetype>
-      <usage_type>resource</usage_type>
-      <checksum>F1D15EBA</checksum>
-    </file>
-    <file>
-      <filename>MF_8units_1story_CS_3Beds_2Baths_Denver.osm</filename>
-      <filetype>osm</filetype>
-      <usage_type>test</usage_type>
-      <checksum>DD807B45</checksum>
-    </file>
-    <file>
-      <filename>SFA_4units_1story_CS_UA_3Beds_2Baths_Denver.osm</filename>
-      <filetype>osm</filetype>
-      <usage_type>test</usage_type>
-      <checksum>413679CB</checksum>
-    </file>
-    <file>
-      <filename>MF_40units_4story_CS_3Beds_2Baths_Denver.osm</filename>
-      <filetype>osm</filetype>
-      <usage_type>test</usage_type>
-      <checksum>B17E0395</checksum>
-    </file>
-    <file>
-      <filename>SFA_10units_2story_CS_UA_3Beds_2Baths_Denver.osm</filename>
-      <filetype>osm</filetype>
-      <usage_type>test</usage_type>
-      <checksum>63BF0C3D</checksum>
-=======
       <checksum>F2E739A6</checksum>
->>>>>>> 56a240aa
     </file>
   </files>
 </measure>