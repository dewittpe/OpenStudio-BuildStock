<measure>
  <schema_version>3.0</schema_version>
  <name>process_boiler_fuel</name>
  <uid>42909b35-edc9-41b3-ba59-de138eac3c85</uid>
<<<<<<< HEAD
  <version_id>743042d7-9451-4a25-bf76-ce1d2f813088</version_id>
  <version_modified>20171004T222539Z</version_modified>
=======
  <version_id>5f7d2fd4-5a97-429b-a3c9-346a4ab4f3c4</version_id>
  <version_modified>20171020T210352Z</version_modified>
>>>>>>> ee5ac012
  <xml_checksum>470FC630</xml_checksum>
  <class_name>ProcessBoilerFuel</class_name>
  <display_name>Set Residential Boiler Fuel</display_name>
  <description>This measure removes any existing HVAC heating components from the building and adds a boiler along with constant speed pump and water baseboard coils to a hot water plant loop. For multifamily buildings, the supply components on the plant loop can be set for all units of the building. See https://github.com/NREL/OpenStudio-BEopt#workflows for supported workflows using this measure.</description>
  <modeler_description>Any heating components or baseboard convective electrics/waters are removed from any existing air/plant loops or zones. A boiler along with constant speed pump and water baseboard coils are added to a hot water plant loop.</modeler_description>
  <arguments>
    <argument>
      <name>fuel_type</name>
      <display_name>Fuel Type</display_name>
      <description>Type of fuel used for heating.</description>
      <type>Choice</type>
      <required>true</required>
      <model_dependent>false</model_dependent>
      <default_value>gas</default_value>
      <choices>
        <choice>
          <value>gas</value>
          <display_name>gas</display_name>
        </choice>
        <choice>
          <value>oil</value>
          <display_name>oil</display_name>
        </choice>
        <choice>
          <value>propane</value>
          <display_name>propane</display_name>
        </choice>
      </choices>
    </argument>
    <argument>
      <name>system_type</name>
      <display_name>System Type</display_name>
      <description>The system type of the boiler.</description>
      <type>Choice</type>
      <required>true</required>
      <model_dependent>false</model_dependent>
      <default_value>hot water, forced draft</default_value>
      <choices>
        <choice>
          <value>hot water, forced draft</value>
          <display_name>hot water, forced draft</display_name>
        </choice>
        <choice>
          <value>hot water, condensing</value>
          <display_name>hot water, condensing</display_name>
        </choice>
        <choice>
          <value>hot water, natural draft</value>
          <display_name>hot water, natural draft</display_name>
        </choice>
      </choices>
    </argument>
    <argument>
      <name>afue</name>
      <display_name>Installed AFUE</display_name>
      <description>The installed Annual Fuel Utilization Efficiency (AFUE) of the boiler, which can be used to account for performance derating or degradation relative to the rated value.</description>
      <type>Double</type>
      <units>Btu/Btu</units>
      <required>true</required>
      <model_dependent>false</model_dependent>
      <default_value>0.8</default_value>
    </argument>
    <argument>
      <name>oat_reset_enabled</name>
      <display_name>Outside Air Reset Enabled</display_name>
      <description>Outside Air Reset Enabled on Hot Water Supply Temperature.</description>
      <type>Boolean</type>
      <required>true</required>
      <model_dependent>false</model_dependent>
      <default_value>false</default_value>
      <choices>
        <choice>
          <value>true</value>
          <display_name>true</display_name>
        </choice>
        <choice>
          <value>false</value>
          <display_name>false</display_name>
        </choice>
      </choices>
    </argument>
    <argument>
      <name>oat_high</name>
      <display_name>High Outside Air Temp</display_name>
      <description>High Outside Air Temperature.</description>
      <type>Double</type>
      <units>degrees F</units>
      <required>false</required>
      <model_dependent>false</model_dependent>
    </argument>
    <argument>
      <name>oat_low</name>
      <display_name>Low Outside Air Temp</display_name>
      <description>Low Outside Air Temperature.</description>
      <type>Double</type>
      <units>degrees F</units>
      <required>false</required>
      <model_dependent>false</model_dependent>
    </argument>
    <argument>
      <name>oat_hwst_high</name>
      <display_name>Hot Water Supply Temp High Outside Air</display_name>
      <description>Hot Water Supply Temperature corresponding to High Outside Air Temperature.</description>
      <type>Double</type>
      <units>degrees F</units>
      <required>false</required>
      <model_dependent>false</model_dependent>
    </argument>
    <argument>
      <name>oat_hwst_low</name>
      <display_name>Hot Water Supply Temp Low Outside Air</display_name>
      <description>Hot Water Supply Temperature corresponding to Low Outside Air Temperature.</description>
      <type>Double</type>
      <units>degrees F</units>
      <required>false</required>
      <model_dependent>false</model_dependent>
    </argument>
    <argument>
      <name>design_temp</name>
      <display_name>Design Temperature</display_name>
      <description>Temperature of the outlet water.</description>
      <type>Double</type>
      <units>degrees F</units>
      <required>true</required>
      <model_dependent>false</model_dependent>
      <default_value>180</default_value>
    </argument>
    <argument>
      <name>modulation</name>
      <display_name>Modulating Boiler</display_name>
      <description>Whether the burner on the boiler can fully modulate or not. Typically modulating boilers are higher efficiency units (such as condensing boilers).</description>
      <type>Boolean</type>
      <required>true</required>
      <model_dependent>false</model_dependent>
      <default_value>false</default_value>
      <choices>
        <choice>
          <value>true</value>
          <display_name>true</display_name>
        </choice>
        <choice>
          <value>false</value>
          <display_name>false</display_name>
        </choice>
      </choices>
    </argument>
    <argument>
      <name>capacity</name>
      <display_name>Heating Capacity</display_name>
      <description>The output heating capacity of the boiler. If using 'autosize', the autosizing algorithm will use ACCA Manual S to set the capacity.</description>
      <type>String</type>
      <units>kBtu/hr</units>
      <required>true</required>
      <model_dependent>false</model_dependent>
      <default_value>autosize</default_value>
    </argument>
  </arguments>
  <outputs/>
  <provenances/>
  <tags>
    <tag>HVAC.Heating</tag>
  </tags>
  <attributes>
    <attribute>
      <name>Measure Type</name>
      <value>ModelMeasure</value>
      <datatype>string</datatype>
    </attribute>
    <attribute>
      <name>Intended Software Tool</name>
      <value>Apply Measure Now</value>
      <datatype>string</datatype>
    </attribute>
    <attribute>
      <name>Intended Software Tool</name>
      <value>OpenStudio Application</value>
      <datatype>string</datatype>
    </attribute>
    <attribute>
      <name>Intended Software Tool</name>
      <value>Parametric Analysis Tool</value>
      <datatype>string</datatype>
    </attribute>
  </attributes>
  <files>
    <file>
      <filename>USA_CO_Denver_Intl_AP_725650_TMY3.ddy</filename>
      <filetype>ddy</filetype>
      <usage_type>test</usage_type>
      <checksum>FB253570</checksum>
    </file>
    <file>
      <filename>USA_CO_Denver_Intl_AP_725650_TMY3.epw</filename>
      <filetype>epw</filetype>
      <usage_type>test</usage_type>
      <checksum>E23378AA</checksum>
    </file>
    <file>
      <filename>util.rb</filename>
      <filetype>rb</filetype>
      <usage_type>resource</usage_type>
      <checksum>64BC6389</checksum>
    </file>
    <file>
      <filename>constants.rb</filename>
      <filetype>rb</filetype>
      <usage_type>resource</usage_type>
      <checksum>B34275B6</checksum>
    </file>
    <file>
      <filename>SFD_2000sqft_2story_FB_UA_Denver_ASHP.osm</filename>
      <filetype>osm</filetype>
      <usage_type>test</usage_type>
      <checksum>89A6F6DE</checksum>
    </file>
    <file>
      <filename>SFD_2000sqft_2story_FB_UA_Denver_CentralAC.osm</filename>
      <filetype>osm</filetype>
      <usage_type>test</usage_type>
      <checksum>78B758D9</checksum>
    </file>
    <file>
      <filename>SFD_2000sqft_2story_FB_UA_Denver_ElectricBaseboard.osm</filename>
      <filetype>osm</filetype>
      <usage_type>test</usage_type>
      <checksum>D70255DD</checksum>
    </file>
    <file>
      <filename>SFD_2000sqft_2story_FB_UA_Denver_ElectricBaseboard_CentralAC.osm</filename>
      <filetype>osm</filetype>
      <usage_type>test</usage_type>
      <checksum>E39A4018</checksum>
    </file>
    <file>
      <filename>SFD_2000sqft_2story_FB_UA_Denver_ElectricBaseboard_RoomAC.osm</filename>
      <filetype>osm</filetype>
      <usage_type>test</usage_type>
      <checksum>CDE07A35</checksum>
    </file>
    <file>
      <filename>SFD_2000sqft_2story_FB_UA_Denver_Furnace_CentralAC.osm</filename>
      <filetype>osm</filetype>
      <usage_type>test</usage_type>
      <checksum>B7FDE5FD</checksum>
    </file>
    <file>
      <filename>SFD_2000sqft_2story_FB_UA_Denver_Furnace_RoomAC.osm</filename>
      <filetype>osm</filetype>
      <usage_type>test</usage_type>
      <checksum>27C47AED</checksum>
    </file>
    <file>
      <filename>SFD_2000sqft_2story_FB_UA_Denver_GSHPVertBore.osm</filename>
      <filetype>osm</filetype>
      <usage_type>test</usage_type>
      <checksum>B30B7452</checksum>
    </file>
    <file>
      <filename>SFD_2000sqft_2story_FB_UA_Denver_RoomAC.osm</filename>
      <filetype>osm</filetype>
      <usage_type>test</usage_type>
      <checksum>2F9B00F1</checksum>
    </file>
    <file>
      <filename>MF_8units_1story_SL_Denver.osm</filename>
      <filetype>osm</filetype>
      <usage_type>test</usage_type>
      <checksum>D257FE0C</checksum>
    </file>
    <file>
      <filename>SFA_4units_1story_FB_UA_Denver.osm</filename>
      <filetype>osm</filetype>
      <usage_type>test</usage_type>
      <checksum>3CF3D175</checksum>
    </file>
    <file>
      <filename>SFD_2000sqft_2story_FB_UA_Denver_Boiler.osm</filename>
      <filetype>osm</filetype>
      <usage_type>test</usage_type>
      <checksum>E8CD965F</checksum>
    </file>
    <file>
      <filename>SFD_2000sqft_2story_FB_UA_Denver_Boiler_CentralAC.osm</filename>
      <filetype>osm</filetype>
      <usage_type>test</usage_type>
      <checksum>6265F0AD</checksum>
    </file>
    <file>
      <filename>SFD_2000sqft_2story_FB_UA_Denver_Boiler_RoomAC.osm</filename>
      <filetype>osm</filetype>
      <usage_type>test</usage_type>
      <checksum>B1A92CA9</checksum>
    </file>
    <file>
      <filename>SFD_2000sqft_2story_FB_UA_Denver.osm</filename>
      <filetype>osm</filetype>
      <usage_type>test</usage_type>
      <checksum>10EB9C4E</checksum>
    </file>
    <file>
      <filename>SFD_2000sqft_2story_FB_UA_Denver_CentralAC2.osm</filename>
      <filetype>osm</filetype>
      <usage_type>test</usage_type>
      <checksum>2F66AB31</checksum>
    </file>
    <file>
      <filename>SFD_2000sqft_2story_FB_UA_Denver_ASHP2.osm</filename>
      <filetype>osm</filetype>
      <usage_type>test</usage_type>
      <checksum>F480CF7B</checksum>
    </file>
    <file>
      <filename>SFD_2000sqft_2story_FB_UA_Denver_Furnace_CentralAC2.osm</filename>
      <filetype>osm</filetype>
      <usage_type>test</usage_type>
      <checksum>AB27EEFB</checksum>
    </file>
    <file>
      <filename>hvac.rb</filename>
      <filetype>rb</filetype>
      <usage_type>resource</usage_type>
      <checksum>C9C319CF</checksum>
    </file>
    <file>
      <filename>geometry.rb</filename>
      <filetype>rb</filetype>
      <usage_type>resource</usage_type>
      <checksum>6A82C5DA</checksum>
    </file>
    <file>
      <version>
        <software_program>OpenStudio</software_program>
        <identifier>1.13.2</identifier>
        <min_compatible>2.0.4</min_compatible>
      </version>
      <filename>measure.rb</filename>
      <filetype>rb</filetype>
      <usage_type>script</usage_type>
      <checksum>A40F763E</checksum>
    </file>
    <file>
      <filename>SFD_2000sqft_2story_FB_UA_Denver_Furnace.osm</filename>
      <filetype>osm</filetype>
      <usage_type>test</usage_type>
      <checksum>CC349A6D</checksum>
    </file>
    <file>
<<<<<<< HEAD
      <filename>geometry.rb</filename>
      <filetype>rb</filetype>
      <usage_type>resource</usage_type>
      <checksum>6A82C5DA</checksum>
=======
      <filename>process_boiler_fuel_test.rb</filename>
      <filetype>rb</filetype>
      <usage_type>test</usage_type>
      <checksum>CFCD4718</checksum>
    </file>
    <file>
      <filename>SFD_2000sqft_2story_FB_UA_Denver_MSHP.osm</filename>
      <filetype>osm</filetype>
      <usage_type>test</usage_type>
      <checksum>0A6D3E8F</checksum>
>>>>>>> ee5ac012
    </file>
  </files>
</measure><|MERGE_RESOLUTION|>--- conflicted
+++ resolved
@@ -2,13 +2,8 @@
   <schema_version>3.0</schema_version>
   <name>process_boiler_fuel</name>
   <uid>42909b35-edc9-41b3-ba59-de138eac3c85</uid>
-<<<<<<< HEAD
-  <version_id>743042d7-9451-4a25-bf76-ce1d2f813088</version_id>
-  <version_modified>20171004T222539Z</version_modified>
-=======
   <version_id>5f7d2fd4-5a97-429b-a3c9-346a4ab4f3c4</version_id>
   <version_modified>20171020T210352Z</version_modified>
->>>>>>> ee5ac012
   <xml_checksum>470FC630</xml_checksum>
   <class_name>ProcessBoilerFuel</class_name>
   <display_name>Set Residential Boiler Fuel</display_name>
@@ -356,12 +351,6 @@
       <checksum>CC349A6D</checksum>
     </file>
     <file>
-<<<<<<< HEAD
-      <filename>geometry.rb</filename>
-      <filetype>rb</filetype>
-      <usage_type>resource</usage_type>
-      <checksum>6A82C5DA</checksum>
-=======
       <filename>process_boiler_fuel_test.rb</filename>
       <filetype>rb</filetype>
       <usage_type>test</usage_type>
@@ -372,7 +361,6 @@
       <filetype>osm</filetype>
       <usage_type>test</usage_type>
       <checksum>0A6D3E8F</checksum>
->>>>>>> ee5ac012
     </file>
   </files>
 </measure>