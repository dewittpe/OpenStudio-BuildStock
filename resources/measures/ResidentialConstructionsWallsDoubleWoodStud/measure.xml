<measure>
  <schema_version>3.0</schema_version>
  <name>process_constructions_walls_double_wood_stud</name>
  <uid>d3ae8875-36bc-4e4f-a5a9-c9d0dcd46651</uid>
<<<<<<< HEAD
  <version_id>ee787175-f343-4722-97ad-0dabc74903a6</version_id>
  <version_modified>20181109T193247Z</version_modified>
=======
  <version_id>967aa530-3cc9-4ff2-baad-4efee8f2663b</version_id>
  <version_modified>20181112T230641Z</version_modified>
>>>>>>> 56a240aa
  <xml_checksum>1E963D9C</xml_checksum>
  <class_name>ProcessConstructionsWallsDoubleWoodStud</class_name>
  <display_name>Set Residential Walls - Double Wood Stud Construction</display_name>
  <description>This measure assigns a double wood stud construction to above-grade walls. See https://github.com/NREL/OpenStudio-BEopt#workflows for supported workflows using this measure.</description>
  <modeler_description>Calculates and assigns material layer properties of double wood stud constructions for 1) exterior walls of finished spaces, 2) exterior walls (e.g. gable walls) of unfinished attics under roof insulation, and 3) interior walls (e.g., attic knee walls) between finished and unfinished spaces. Adds furniture &amp; partition wall mass. Uninsulated constructions will also be assigned to 1) exterior walls of unfinished spaces, 2) interior walls between finished spaces, and 3) interior walls between unfinished spaces. Any existing constructions for these surfaces will be removed.</modeler_description>
  <arguments>
    <argument>
      <name>cavity_r</name>
      <display_name>Cavity Insulation Nominal R-value</display_name>
      <description>Refers to the R-value of the cavity insulation and not the overall R-value of the assembly.</description>
      <type>Double</type>
      <units>hr-ft^2-R/Btu</units>
      <required>true</required>
      <model_dependent>false</model_dependent>
      <default_value>33</default_value>
    </argument>
    <argument>
      <name>install_grade</name>
      <display_name>Cavity Install Grade</display_name>
      <description>Installation grade as defined by RESNET standard. 5% of the cavity is considered missing insulation for Grade 3, 2% for Grade 2, and 0% for Grade 1.</description>
      <type>Choice</type>
      <required>true</required>
      <model_dependent>false</model_dependent>
      <default_value>1</default_value>
      <choices>
        <choice>
          <value>1</value>
          <display_name>1</display_name>
        </choice>
        <choice>
          <value>2</value>
          <display_name>2</display_name>
        </choice>
        <choice>
          <value>3</value>
          <display_name>3</display_name>
        </choice>
      </choices>
    </argument>
    <argument>
      <name>stud_depth_in</name>
      <display_name>Stud Depth</display_name>
      <description>Depth of the studs. 3.5" for 2x4s, 5.5" for 2x6s, etc. The total cavity depth of the double stud wall = (2 x stud depth) + gap depth.</description>
      <type>Double</type>
      <units>in</units>
      <required>true</required>
      <model_dependent>false</model_dependent>
      <default_value>3.5</default_value>
    </argument>
    <argument>
      <name>gap_depth_in</name>
      <display_name>Gap Depth</display_name>
      <description>Depth of the gap between walls.</description>
      <type>Double</type>
      <units>in</units>
      <required>true</required>
      <model_dependent>false</model_dependent>
      <default_value>3.5</default_value>
    </argument>
    <argument>
      <name>framing_factor</name>
      <display_name>Framing Factor</display_name>
      <description>The fraction of a wall assembly that is comprised of structural framing for the individual (inner and outer) stud walls.</description>
      <type>Double</type>
      <units>frac</units>
      <required>true</required>
      <model_dependent>false</model_dependent>
      <default_value>0.22</default_value>
    </argument>
    <argument>
      <name>framing_spacing</name>
      <display_name>Framing Spacing</display_name>
      <description>The on-center spacing between framing in a wall assembly.</description>
      <type>Double</type>
      <units>in</units>
      <required>true</required>
      <model_dependent>false</model_dependent>
      <default_value>24</default_value>
    </argument>
    <argument>
      <name>is_staggered</name>
      <display_name>Staggered Studs</display_name>
      <description>Indicates that the double studs are aligned in a staggered fashion (as opposed to being center).</description>
      <type>Boolean</type>
      <required>true</required>
      <model_dependent>false</model_dependent>
      <default_value>false</default_value>
      <choices>
        <choice>
          <value>true</value>
          <display_name>true</display_name>
        </choice>
        <choice>
          <value>false</value>
          <display_name>false</display_name>
        </choice>
      </choices>
    </argument>
    <argument>
      <name>drywall_thick_in</name>
      <display_name>Drywall Thickness</display_name>
      <description>Thickness of the drywall material.</description>
      <type>Double</type>
      <units>in</units>
      <required>true</required>
      <model_dependent>false</model_dependent>
      <default_value>0.5</default_value>
    </argument>
    <argument>
      <name>osb_thick_in</name>
      <display_name>OSB/Plywood Thickness</display_name>
      <description>Specifies the thickness of the walls' OSB/plywood sheathing. Enter 0 for no sheathing (if the wall has other means to handle the shear load on the wall such as cross-bracing).</description>
      <type>Double</type>
      <units>in</units>
      <required>true</required>
      <model_dependent>false</model_dependent>
      <default_value>0.5</default_value>
    </argument>
    <argument>
      <name>rigid_r</name>
      <display_name>Continuous Insulation Nominal R-value</display_name>
      <description>The R-value of the continuous insulation.</description>
      <type>Double</type>
      <units>h-ft^2-R/Btu</units>
      <required>true</required>
      <model_dependent>false</model_dependent>
      <default_value>0</default_value>
    </argument>
    <argument>
      <name>exterior_finish</name>
      <display_name>Exterior Finish</display_name>
      <description>The exterior finish material.</description>
      <type>Choice</type>
      <required>true</required>
      <model_dependent>false</model_dependent>
      <default_value>Vinyl, Light</default_value>
      <choices>
        <choice>
          <value>Stucco, Medium/Dark</value>
          <display_name>Stucco, Medium/Dark</display_name>
        </choice>
        <choice>
          <value>Brick, Light</value>
          <display_name>Brick, Light</display_name>
        </choice>
        <choice>
          <value>Brick, Medium/Dark</value>
          <display_name>Brick, Medium/Dark</display_name>
        </choice>
        <choice>
          <value>Wood, Light</value>
          <display_name>Wood, Light</display_name>
        </choice>
        <choice>
          <value>Wood, Medium/Dark</value>
          <display_name>Wood, Medium/Dark</display_name>
        </choice>
        <choice>
          <value>Aluminum, Light</value>
          <display_name>Aluminum, Light</display_name>
        </choice>
        <choice>
          <value>Aluminum, Medium/Dark</value>
          <display_name>Aluminum, Medium/Dark</display_name>
        </choice>
        <choice>
          <value>Vinyl, Light</value>
          <display_name>Vinyl, Light</display_name>
        </choice>
        <choice>
          <value>Vinyl, Medium/Dark</value>
          <display_name>Vinyl, Medium/Dark</display_name>
        </choice>
        <choice>
          <value>Fiber-Cement, Light</value>
          <display_name>Fiber-Cement, Light</display_name>
        </choice>
        <choice>
          <value>Fiber-Cement, Medium/Dark</value>
          <display_name>Fiber-Cement, Medium/Dark</display_name>
        </choice>
      </choices>
    </argument>
  </arguments>
  <outputs/>
  <provenances/>
  <tags>
    <tag>Envelope.Opaque</tag>
  </tags>
  <attributes>
    <attribute>
      <name>Measure Type</name>
      <value>ModelMeasure</value>
      <datatype>string</datatype>
    </attribute>
    <attribute>
      <name>Uses SketchUp API</name>
      <value>false</value>
      <datatype>boolean</datatype>
    </attribute>
  </attributes>
  <files>
    <file>
      <version>
        <software_program>OpenStudio</software_program>
        <identifier>1.3.0</identifier>
        <min_compatible>2.0.4</min_compatible>
      </version>
      <filename>measure.rb</filename>
      <filetype>rb</filetype>
      <usage_type>script</usage_type>
<<<<<<< HEAD
      <checksum>CFE032EB</checksum>
    </file>
    <file>
      <filename>materials.rb</filename>
      <filetype>rb</filetype>
      <usage_type>resource</usage_type>
      <checksum>82D32FEE</checksum>
    </file>
    <file>
      <filename>util.rb</filename>
      <filetype>rb</filetype>
      <usage_type>resource</usage_type>
      <checksum>B8804B95</checksum>
    </file>
    <file>
      <filename>unit_conversions.rb</filename>
      <filetype>rb</filetype>
      <usage_type>resource</usage_type>
      <checksum>7161039B</checksum>
    </file>
    <file>
      <filename>DoubleWoodStud_Test.rb</filename>
      <filetype>rb</filetype>
      <usage_type>test</usage_type>
      <checksum>A87B9E04</checksum>
    </file>
    <file>
      <filename>SFD_2000sqft_2story_SL_UA_CeilingIns.osm</filename>
      <filetype>osm</filetype>
      <usage_type>test</usage_type>
      <checksum>854F4F66</checksum>
    </file>
    <file>
      <filename>constructions.rb</filename>
      <filetype>rb</filetype>
      <usage_type>resource</usage_type>
      <checksum>B22DA079</checksum>
    </file>
    <file>
      <filename>geometry.rb</filename>
      <filetype>rb</filetype>
      <usage_type>resource</usage_type>
      <checksum>E5BD3794</checksum>
    </file>
    <file>
      <filename>constants.rb</filename>
      <filetype>rb</filetype>
      <usage_type>resource</usage_type>
      <checksum>F1D15EBA</checksum>
=======
      <checksum>C5ED1567</checksum>
>>>>>>> 56a240aa
    </file>
  </files>
</measure><|MERGE_RESOLUTION|>--- conflicted
+++ resolved
@@ -2,13 +2,8 @@
   <schema_version>3.0</schema_version>
   <name>process_constructions_walls_double_wood_stud</name>
   <uid>d3ae8875-36bc-4e4f-a5a9-c9d0dcd46651</uid>
-<<<<<<< HEAD
-  <version_id>ee787175-f343-4722-97ad-0dabc74903a6</version_id>
-  <version_modified>20181109T193247Z</version_modified>
-=======
-  <version_id>967aa530-3cc9-4ff2-baad-4efee8f2663b</version_id>
-  <version_modified>20181112T230641Z</version_modified>
->>>>>>> 56a240aa
+  <version_id>e889ebfc-0936-4824-bf1f-ef76a96da71a</version_id>
+  <version_modified>20181113T054750Z</version_modified>
   <xml_checksum>1E963D9C</xml_checksum>
   <class_name>ProcessConstructionsWallsDoubleWoodStud</class_name>
   <display_name>Set Residential Walls - Double Wood Stud Construction</display_name>
@@ -212,6 +207,12 @@
   </attributes>
   <files>
     <file>
+      <filename>DoubleWoodStud_Test.rb</filename>
+      <filetype>rb</filetype>
+      <usage_type>test</usage_type>
+      <checksum>A87B9E04</checksum>
+    </file>
+    <file>
       <version>
         <software_program>OpenStudio</software_program>
         <identifier>1.3.0</identifier>
@@ -220,59 +221,7 @@
       <filename>measure.rb</filename>
       <filetype>rb</filetype>
       <usage_type>script</usage_type>
-<<<<<<< HEAD
-      <checksum>CFE032EB</checksum>
-    </file>
-    <file>
-      <filename>materials.rb</filename>
-      <filetype>rb</filetype>
-      <usage_type>resource</usage_type>
-      <checksum>82D32FEE</checksum>
-    </file>
-    <file>
-      <filename>util.rb</filename>
-      <filetype>rb</filetype>
-      <usage_type>resource</usage_type>
-      <checksum>B8804B95</checksum>
-    </file>
-    <file>
-      <filename>unit_conversions.rb</filename>
-      <filetype>rb</filetype>
-      <usage_type>resource</usage_type>
-      <checksum>7161039B</checksum>
-    </file>
-    <file>
-      <filename>DoubleWoodStud_Test.rb</filename>
-      <filetype>rb</filetype>
-      <usage_type>test</usage_type>
-      <checksum>A87B9E04</checksum>
-    </file>
-    <file>
-      <filename>SFD_2000sqft_2story_SL_UA_CeilingIns.osm</filename>
-      <filetype>osm</filetype>
-      <usage_type>test</usage_type>
-      <checksum>854F4F66</checksum>
-    </file>
-    <file>
-      <filename>constructions.rb</filename>
-      <filetype>rb</filetype>
-      <usage_type>resource</usage_type>
-      <checksum>B22DA079</checksum>
-    </file>
-    <file>
-      <filename>geometry.rb</filename>
-      <filetype>rb</filetype>
-      <usage_type>resource</usage_type>
-      <checksum>E5BD3794</checksum>
-    </file>
-    <file>
-      <filename>constants.rb</filename>
-      <filetype>rb</filetype>
-      <usage_type>resource</usage_type>
-      <checksum>F1D15EBA</checksum>
-=======
       <checksum>C5ED1567</checksum>
->>>>>>> 56a240aa
     </file>
   </files>
 </measure>