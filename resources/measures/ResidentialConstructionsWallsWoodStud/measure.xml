--- conflicted
+++ resolved
@@ -2,13 +2,8 @@
   <schema_version>3.0</schema_version>
   <name>process_constructions_walls_wood_stud</name>
   <uid>76193c5c-d1a6-4a57-864a-c8a32e67adcb</uid>
-<<<<<<< HEAD
-  <version_id>fff1bf3b-6359-4868-979e-70cf5f3b3c7a</version_id>
-  <version_modified>20180807T231807Z</version_modified>
-=======
   <version_id>5f8e3bfc-d2f1-477d-8331-f80beac433a7</version_id>
   <version_modified>20180912T200237Z</version_modified>
->>>>>>> 12b24f9d
   <xml_checksum>1E963D9C</xml_checksum>
   <class_name>ProcessConstructionsWallsWoodStud</class_name>
   <display_name>Set Residential Walls - Wood Stud Construction</display_name>
@@ -192,33 +187,12 @@
   </attributes>
   <files>
     <file>
-      <filename>util.rb</filename>
-      <filetype>rb</filetype>
-      <usage_type>resource</usage_type>
-      <checksum>4516079E</checksum>
-    </file>
-    <file>
-<<<<<<< HEAD
-      <filename>materials.rb</filename>
-      <filetype>rb</filetype>
-      <usage_type>resource</usage_type>
-      <checksum>82D32FEE</checksum>
-    </file>
-    <file>
-      <filename>unit_conversions.rb</filename>
-      <filetype>rb</filetype>
-      <usage_type>resource</usage_type>
-      <checksum>6CB6B3D8</checksum>
-    </file>
-    <file>
       <filename>WoodStud_Test.rb</filename>
       <filetype>rb</filetype>
       <usage_type>test</usage_type>
-      <checksum>D9A01092</checksum>
-    </file>
-    <file>
-=======
->>>>>>> 12b24f9d
+      <checksum>FC090D56</checksum>
+    </file>
+    <file>
       <version>
         <software_program>OpenStudio</software_program>
         <identifier>1.3.0</identifier>
@@ -227,56 +201,36 @@
       <filename>measure.rb</filename>
       <filetype>rb</filetype>
       <usage_type>script</usage_type>
-      <checksum>8B494B6B</checksum>
-    </file>
-    <file>
-<<<<<<< HEAD
+      <checksum>DE62CEAB</checksum>
+    </file>
+    <file>
+      <filename>util.rb</filename>
+      <filetype>rb</filetype>
+      <usage_type>resource</usage_type>
+      <checksum>4516079E</checksum>
+    </file>
+    <file>
+      <filename>materials.rb</filename>
+      <filetype>rb</filetype>
+      <usage_type>resource</usage_type>
+      <checksum>82D32FEE</checksum>
+    </file>
+    <file>
+      <filename>geometry.rb</filename>
+      <filetype>rb</filetype>
+      <usage_type>resource</usage_type>
+      <checksum>3A649817</checksum>
+    </file>
+    <file>
+      <filename>unit_conversions.rb</filename>
+      <filetype>rb</filetype>
+      <usage_type>resource</usage_type>
+      <checksum>81550F14</checksum>
+    </file>
+    <file>
       <filename>constants.rb</filename>
       <filetype>rb</filetype>
       <usage_type>resource</usage_type>
-      <checksum>88F17E44</checksum>
-=======
-      <filename>util.rb</filename>
-      <filetype>rb</filetype>
-      <usage_type>resource</usage_type>
-      <checksum>4516079E</checksum>
-    </file>
-    <file>
-      <filename>materials.rb</filename>
-      <filetype>rb</filetype>
-      <usage_type>resource</usage_type>
-      <checksum>82D32FEE</checksum>
->>>>>>> 12b24f9d
-    </file>
-    <file>
-      <filename>geometry.rb</filename>
-      <filetype>rb</filetype>
-      <usage_type>resource</usage_type>
-<<<<<<< HEAD
-      <checksum>5975832C</checksum>
-=======
-      <checksum>3A649817</checksum>
-    </file>
-    <file>
-      <filename>unit_conversions.rb</filename>
-      <filetype>rb</filetype>
-      <usage_type>resource</usage_type>
-      <checksum>81550F14</checksum>
->>>>>>> 12b24f9d
-    </file>
-    <file>
-      <filename>constants.rb</filename>
-      <filetype>rb</filetype>
-      <usage_type>resource</usage_type>
-<<<<<<< HEAD
-      <checksum>683E583E</checksum>
-    </file>
-    <file>
-      <filename>SFD_2000sqft_2story_SL_UA_CeilingIns.osm</filename>
-      <filetype>osm</filetype>
-      <usage_type>test</usage_type>
-      <checksum>FF82E59E</checksum>
-=======
       <checksum>374E311F</checksum>
     </file>
     <file>
@@ -290,7 +244,6 @@
       <filetype>osm</filetype>
       <usage_type>test</usage_type>
       <checksum>49824E5F</checksum>
->>>>>>> 12b24f9d
     </file>
   </files>
 </measure>