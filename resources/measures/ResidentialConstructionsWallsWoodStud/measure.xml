<measure>
  <schema_version>3.0</schema_version>
  <name>process_constructions_walls_wood_stud</name>
  <uid>76193c5c-d1a6-4a57-864a-c8a32e67adcb</uid>
<<<<<<< HEAD
  <version_id>fc638590-1071-413a-84ca-fb6a509f19a8</version_id>
  <version_modified>20181113T054750Z</version_modified>
=======
  <version_id>57db388e-5f6a-4be2-9194-0886bf0a0b0a</version_id>
  <version_modified>20181115T220706Z</version_modified>
>>>>>>> 71d19372
  <xml_checksum>1E963D9C</xml_checksum>
  <class_name>ProcessConstructionsWallsWoodStud</class_name>
  <display_name>Set Residential Walls - Wood Stud Construction</display_name>
  <description>This measure assigns a wood stud construction to above-grade walls. See https://github.com/NREL/OpenStudio-BEopt#workflows for supported workflows using this measure.</description>
  <modeler_description>Calculates and assigns material layer properties of wood stud constructions for 1) exterior walls of finished spaces, 2) exterior walls (e.g. gable walls) of unfinished attics under roof insulation, and 3) interior walls (e.g., attic knee walls) between finished and unfinished spaces. Adds furniture &amp; partition wall mass. Uninsulated constructions will also be assigned to 1) exterior walls of unfinished spaces, 2) interior walls between finished spaces, and 3) interior walls between unfinished spaces. Any existing constructions for these surfaces will be removed.</modeler_description>
  <arguments>
    <argument>
      <name>cavity_r</name>
      <display_name>Cavity Insulation Installed R-value</display_name>
      <description>Refers to the R-value of the cavity insulation and not the overall R-value of the assembly. If batt insulation must be compressed to fit within the cavity (e.g., R19 in a 5.5" 2x6 cavity), use an R-value that accounts for this effect (see HUD Mobile Home Construction and Safety Standards 3280.509 for reference).</description>
      <type>Double</type>
      <units>hr-ft^2-R/Btu</units>
      <required>true</required>
      <model_dependent>false</model_dependent>
      <default_value>13</default_value>
    </argument>
    <argument>
      <name>install_grade</name>
      <display_name>Cavity Install Grade</display_name>
      <description>Installation grade as defined by RESNET standard. 5% of the cavity is considered missing insulation for Grade 3, 2% for Grade 2, and 0% for Grade 1.</description>
      <type>Choice</type>
      <required>true</required>
      <model_dependent>false</model_dependent>
      <default_value>1</default_value>
      <choices>
        <choice>
          <value>1</value>
          <display_name>1</display_name>
        </choice>
        <choice>
          <value>2</value>
          <display_name>2</display_name>
        </choice>
        <choice>
          <value>3</value>
          <display_name>3</display_name>
        </choice>
      </choices>
    </argument>
    <argument>
      <name>cavity_depth_in</name>
      <display_name>Cavity Depth</display_name>
      <description>Depth of the stud cavity. 3.5" for 2x4s, 5.5" for 2x6s, etc.</description>
      <type>Double</type>
      <units>in</units>
      <required>true</required>
      <model_dependent>false</model_dependent>
      <default_value>3.5</default_value>
    </argument>
    <argument>
      <name>cavity_filled</name>
      <display_name>Insulation Fills Cavity</display_name>
      <description>When the insulation does not completely fill the depth of the cavity, air film resistances are added to the insulation R-value.</description>
      <type>Boolean</type>
      <required>true</required>
      <model_dependent>false</model_dependent>
      <default_value>true</default_value>
      <choices>
        <choice>
          <value>true</value>
          <display_name>true</display_name>
        </choice>
        <choice>
          <value>false</value>
          <display_name>false</display_name>
        </choice>
      </choices>
    </argument>
    <argument>
      <name>framing_factor</name>
      <display_name>Framing Factor</display_name>
      <description>The fraction of a wall assembly that is comprised of structural framing.</description>
      <type>Double</type>
      <units>frac</units>
      <required>true</required>
      <model_dependent>false</model_dependent>
      <default_value>0.25</default_value>
    </argument>
    <argument>
      <name>drywall_thick_in</name>
      <display_name>Drywall Thickness</display_name>
      <description>Thickness of the drywall material.</description>
      <type>Double</type>
      <units>in</units>
      <required>true</required>
      <model_dependent>false</model_dependent>
      <default_value>0.5</default_value>
    </argument>
    <argument>
      <name>osb_thick_in</name>
      <display_name>OSB/Plywood Thickness</display_name>
      <description>Specifies the thickness of the walls' OSB/plywood sheathing. Enter 0 for no sheathing (if the wall has other means to handle the shear load on the wall such as cross-bracing).</description>
      <type>Double</type>
      <units>in</units>
      <required>true</required>
      <model_dependent>false</model_dependent>
      <default_value>0.5</default_value>
    </argument>
    <argument>
      <name>rigid_r</name>
      <display_name>Continuous Insulation Nominal R-value</display_name>
      <description>The R-value of the continuous insulation.</description>
      <type>Double</type>
      <units>h-ft^2-R/Btu</units>
      <required>true</required>
      <model_dependent>false</model_dependent>
      <default_value>0</default_value>
    </argument>
    <argument>
      <name>exterior_finish</name>
      <display_name>Exterior Finish</display_name>
      <description>The exterior finish material.</description>
      <type>Choice</type>
      <required>true</required>
      <model_dependent>false</model_dependent>
      <default_value>Vinyl, Light</default_value>
      <choices>
        <choice>
          <value>Stucco, Medium/Dark</value>
          <display_name>Stucco, Medium/Dark</display_name>
        </choice>
        <choice>
          <value>Brick, Light</value>
          <display_name>Brick, Light</display_name>
        </choice>
        <choice>
          <value>Brick, Medium/Dark</value>
          <display_name>Brick, Medium/Dark</display_name>
        </choice>
        <choice>
          <value>Wood, Light</value>
          <display_name>Wood, Light</display_name>
        </choice>
        <choice>
          <value>Wood, Medium/Dark</value>
          <display_name>Wood, Medium/Dark</display_name>
        </choice>
        <choice>
          <value>Aluminum, Light</value>
          <display_name>Aluminum, Light</display_name>
        </choice>
        <choice>
          <value>Aluminum, Medium/Dark</value>
          <display_name>Aluminum, Medium/Dark</display_name>
        </choice>
        <choice>
          <value>Vinyl, Light</value>
          <display_name>Vinyl, Light</display_name>
        </choice>
        <choice>
          <value>Vinyl, Medium/Dark</value>
          <display_name>Vinyl, Medium/Dark</display_name>
        </choice>
        <choice>
          <value>Fiber-Cement, Light</value>
          <display_name>Fiber-Cement, Light</display_name>
        </choice>
        <choice>
          <value>Fiber-Cement, Medium/Dark</value>
          <display_name>Fiber-Cement, Medium/Dark</display_name>
        </choice>
      </choices>
    </argument>
  </arguments>
  <outputs/>
  <provenances/>
  <tags>
    <tag>Envelope.Opaque</tag>
  </tags>
  <attributes>
    <attribute>
      <name>Measure Type</name>
      <value>ModelMeasure</value>
      <datatype>string</datatype>
    </attribute>
    <attribute>
      <name>Uses SketchUp API</name>
      <value>false</value>
      <datatype>boolean</datatype>
    </attribute>
  </attributes>
  <files>
    <file>
      <filename>WoodStud_Test.rb</filename>
      <filetype>rb</filetype>
      <usage_type>test</usage_type>
<<<<<<< HEAD
      <checksum>D9A01092</checksum>
=======
      <checksum>B5321971</checksum>
>>>>>>> 71d19372
    </file>
    <file>
      <version>
        <software_program>OpenStudio</software_program>
        <identifier>1.3.0</identifier>
        <min_compatible>2.0.4</min_compatible>
      </version>
      <filename>measure.rb</filename>
      <filetype>rb</filetype>
      <usage_type>script</usage_type>
<<<<<<< HEAD
      <checksum>8C6AB36B</checksum>
=======
      <checksum>F6329F9C</checksum>
>>>>>>> 71d19372
    </file>
  </files>
</measure><|MERGE_RESOLUTION|>--- conflicted
+++ resolved
@@ -2,13 +2,8 @@
   <schema_version>3.0</schema_version>
   <name>process_constructions_walls_wood_stud</name>
   <uid>76193c5c-d1a6-4a57-864a-c8a32e67adcb</uid>
-<<<<<<< HEAD
-  <version_id>fc638590-1071-413a-84ca-fb6a509f19a8</version_id>
-  <version_modified>20181113T054750Z</version_modified>
-=======
   <version_id>57db388e-5f6a-4be2-9194-0886bf0a0b0a</version_id>
   <version_modified>20181115T220706Z</version_modified>
->>>>>>> 71d19372
   <xml_checksum>1E963D9C</xml_checksum>
   <class_name>ProcessConstructionsWallsWoodStud</class_name>
   <display_name>Set Residential Walls - Wood Stud Construction</display_name>
@@ -195,11 +190,7 @@
       <filename>WoodStud_Test.rb</filename>
       <filetype>rb</filetype>
       <usage_type>test</usage_type>
-<<<<<<< HEAD
-      <checksum>D9A01092</checksum>
-=======
       <checksum>B5321971</checksum>
->>>>>>> 71d19372
     </file>
     <file>
       <version>
@@ -210,11 +201,7 @@
       <filename>measure.rb</filename>
       <filetype>rb</filetype>
       <usage_type>script</usage_type>
-<<<<<<< HEAD
-      <checksum>8C6AB36B</checksum>
-=======
       <checksum>F6329F9C</checksum>
->>>>>>> 71d19372
     </file>
   </files>
 </measure>