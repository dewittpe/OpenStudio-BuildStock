--- conflicted
+++ resolved
@@ -2,13 +2,8 @@
   <schema_version>3.0</schema_version>
   <name>process_single_speed_central_air_conditioner</name>
   <uid>62ef17da-be70-43a1-99ec-b000e016ba4a</uid>
-<<<<<<< HEAD
-  <version_id>fa68ec1d-601f-4e38-b484-b8f3fb9cd759</version_id>
-  <version_modified>20190415T145414Z</version_modified>
-=======
   <version_id>8b492581-ccde-4f83-a281-c8cd0a425635</version_id>
   <version_modified>20190701T173019Z</version_modified>
->>>>>>> 17b3a688
   <xml_checksum>9E2537CD</xml_checksum>
   <class_name>ProcessSingleSpeedCentralAirConditioner</class_name>
   <display_name>Set Residential Single-Speed Central Air Conditioner</display_name>
@@ -148,35 +143,6 @@
       <model_dependent>false</model_dependent>
       <default_value>NA</default_value>
     </argument>
-    <argument>
-      <name>rated_cfm_per_ton</name>
-      <display_name>Rated CFM Per Ton</display_name>
-      <description>TODO.</description>
-      <type>Double</type>
-      <units>cfm/ton</units>
-      <required>true</required>
-      <model_dependent>false</model_dependent>
-      <default_value>400</default_value>
-    </argument>
-    <argument>
-      <name>actual_cfm_per_ton</name>
-      <display_name>Actual CFM Per Ton</display_name>
-      <description>TODO.</description>
-      <type>Double</type>
-      <units>cfm/ton</units>
-      <required>true</required>
-      <model_dependent>false</model_dependent>
-      <default_value>400</default_value>
-    </argument>
-    <argument>
-      <name>frac_manufacturer_charge</name>
-      <display_name>Fraction of Manufacturer Recommended Charge</display_name>
-      <description>TODO.</description>
-      <type>Double</type>
-      <required>true</required>
-      <model_dependent>false</model_dependent>
-      <default_value>1</default_value>
-    </argument>
   </arguments>
   <outputs/>
   <provenances/>
@@ -205,17 +171,13 @@
       <filename>measure.rb</filename>
       <filetype>rb</filetype>
       <usage_type>script</usage_type>
-      <checksum>2E84D40E</checksum>
+      <checksum>6741C890</checksum>
     </file>
     <file>
       <filename>process_single_speed_central_air_conditioner_test.rb</filename>
       <filetype>rb</filetype>
       <usage_type>test</usage_type>
-<<<<<<< HEAD
-      <checksum>2A16C2BD</checksum>
-=======
       <checksum>B6EDBD2B</checksum>
->>>>>>> 17b3a688
     </file>
   </files>
 </measure>