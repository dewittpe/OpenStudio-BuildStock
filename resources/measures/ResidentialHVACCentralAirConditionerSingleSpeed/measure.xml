<measure>
  <schema_version>3.0</schema_version>
  <name>process_single_speed_central_air_conditioner</name>
  <uid>62ef17da-be70-43a1-99ec-b000e016ba4a</uid>
<<<<<<< HEAD
  <version_id>49615d48-613b-45b7-aebd-dfd8dcbf3ad1</version_id>
  <version_modified>20190104T195000Z</version_modified>
=======
  <version_id>b50409af-a04d-48e5-8964-d6d4b1e4f2d3</version_id>
  <version_modified>20190103T214702Z</version_modified>
>>>>>>> f3464154
  <xml_checksum>9E2537CD</xml_checksum>
  <class_name>ProcessSingleSpeedCentralAirConditioner</class_name>
  <display_name>Set Residential Single-Speed Central Air Conditioner</display_name>
  <description>This measure removes any existing HVAC cooling components from the building and adds a single-speed central air conditioner along with an on/off supply fan to a unitary air loop. For multifamily buildings, the single-speed central air conditioner can be set for all units of the building. See https://github.com/NREL/OpenStudio-BEopt#workflows for supported workflows using this measure.</description>
  <modeler_description>Any cooling components are removed from any existing air loops or zones. Any existing air loops are also removed. A cooling DX coil and an on/off supply fan are added to a unitary air loop. The unitary air loop is added to the supply inlet node of the air loop. This air loop is added to a branch for the living zone. A diffuser is added to the branch for the living zone as well as for the finished basement if it exists.</modeler_description>
  <arguments>
    <argument>
      <name>seer</name>
      <display_name>Rated SEER</display_name>
      <description>Seasonal Energy Efficiency Ratio (SEER) is a measure of equipment energy efficiency over the cooling season.</description>
      <type>Double</type>
      <units>Btu/W-h</units>
      <required>true</required>
      <model_dependent>false</model_dependent>
      <default_value>13</default_value>
    </argument>
    <argument>
      <name>eer</name>
      <display_name>EER</display_name>
      <description>EER (net) from the A test (95 ODB/80 EDB/67 EWB).</description>
      <type>Double</type>
      <units>kBtu/kWh</units>
      <required>true</required>
      <model_dependent>false</model_dependent>
      <default_value>11.1</default_value>
    </argument>
    <argument>
      <name>shr</name>
      <display_name>Rated SHR</display_name>
      <description>The sensible heat ratio (ratio of the sensible portion of the load to the total load) at the nominal rated capacity.</description>
      <type>Double</type>
      <required>true</required>
      <model_dependent>false</model_dependent>
      <default_value>0.73</default_value>
    </argument>
    <argument>
      <name>fan_power_rated</name>
      <display_name>Rated Supply Fan Power</display_name>
      <description>Fan power (in W) per delivered airflow rate (in cfm) of the outdoor fan under conditions prescribed by AHRI Standard 210/240 for SEER testing.</description>
      <type>Double</type>
      <units>W/cfm</units>
      <required>true</required>
      <model_dependent>false</model_dependent>
      <default_value>0.365</default_value>
    </argument>
    <argument>
      <name>fan_power_installed</name>
      <display_name>Installed Supply Fan Power</display_name>
      <description>Fan power (in W) per delivered airflow rate (in cfm) of the outdoor fan for the maximum fan speed under actual operating conditions.</description>
      <type>Double</type>
      <units>W/cfm</units>
      <required>true</required>
      <model_dependent>false</model_dependent>
      <default_value>0.5</default_value>
    </argument>
    <argument>
      <name>crankcase_capacity</name>
      <display_name>Crankcase</display_name>
      <description>Capacity of the crankcase heater for the compressor.</description>
      <type>Double</type>
      <units>kW</units>
      <required>true</required>
      <model_dependent>false</model_dependent>
      <default_value>0</default_value>
    </argument>
    <argument>
      <name>crankcase_temp</name>
      <display_name>Crankcase Max Temp</display_name>
      <description>Outdoor dry-bulb temperature above which compressor crankcase heating is disabled.</description>
      <type>Double</type>
      <units>degrees F</units>
      <required>true</required>
      <model_dependent>false</model_dependent>
      <default_value>55</default_value>
    </argument>
    <argument>
      <name>eer_capacity_derate_1ton</name>
      <display_name>1.5 Ton EER Capacity Derate</display_name>
      <description>EER multiplier for 1.5 ton air-conditioners.</description>
      <type>Double</type>
      <required>true</required>
      <model_dependent>false</model_dependent>
      <default_value>1</default_value>
    </argument>
    <argument>
      <name>eer_capacity_derate_2ton</name>
      <display_name>2 Ton EER Capacity Derate</display_name>
      <description>EER multiplier for 2 ton air-conditioners.</description>
      <type>Double</type>
      <required>true</required>
      <model_dependent>false</model_dependent>
      <default_value>1</default_value>
    </argument>
    <argument>
      <name>eer_capacity_derate_3ton</name>
      <display_name>3 Ton EER Capacity Derate</display_name>
      <description>EER multiplier for 3 ton air-conditioners.</description>
      <type>Double</type>
      <required>true</required>
      <model_dependent>false</model_dependent>
      <default_value>1</default_value>
    </argument>
    <argument>
      <name>eer_capacity_derate_4ton</name>
      <display_name>4 Ton EER Capacity Derate</display_name>
      <description>EER multiplier for 4 ton air-conditioners.</description>
      <type>Double</type>
      <required>true</required>
      <model_dependent>false</model_dependent>
      <default_value>1</default_value>
    </argument>
    <argument>
      <name>eer_capacity_derate_5ton</name>
      <display_name>5 Ton EER Capacity Derate</display_name>
      <description>EER multiplier for 5 ton air-conditioners.</description>
      <type>Double</type>
      <required>true</required>
      <model_dependent>false</model_dependent>
      <default_value>1</default_value>
    </argument>
    <argument>
      <name>capacity</name>
      <display_name>Cooling Capacity</display_name>
      <description>The output cooling capacity of the air conditioner. If using 'autosize', the autosizing algorithm will use ACCA Manual S to set the capacity.</description>
      <type>String</type>
      <units>tons</units>
      <required>true</required>
      <model_dependent>false</model_dependent>
      <default_value>autosize</default_value>
    </argument>
    <argument>
      <name>dse</name>
      <display_name>Distribution System Efficiency</display_name>
      <description>Defines the energy losses associated with the delivery of energy from the equipment to the source of the load.</description>
      <type>String</type>
      <required>true</required>
      <model_dependent>false</model_dependent>
      <default_value>NA</default_value>
    </argument>
  </arguments>
  <outputs/>
  <provenances/>
  <tags>
    <tag>HVAC.Cooling</tag>
  </tags>
  <attributes>
    <attribute>
      <name>Measure Type</name>
      <value>ModelMeasure</value>
      <datatype>string</datatype>
    </attribute>
    <attribute>
      <name>Uses SketchUp API</name>
      <value>false</value>
      <datatype>boolean</datatype>
    </attribute>
  </attributes>
  <files>
    <file>
      <filename>process_single_speed_central_air_conditioner_test.rb</filename>
      <filetype>rb</filetype>
      <usage_type>test</usage_type>
      <checksum>F33B571E</checksum>
    </file>
    <file>
      <version>
        <software_program>OpenStudio</software_program>
        <identifier>1.4.0</identifier>
        <min_compatible>2.0.4</min_compatible>
      </version>
      <filename>measure.rb</filename>
      <filetype>rb</filetype>
      <usage_type>script</usage_type>
      <checksum>6741C890</checksum>
<<<<<<< HEAD
    </file>
    <file>
      <filename>process_single_speed_central_air_conditioner_test.rb</filename>
      <filetype>rb</filetype>
      <usage_type>test</usage_type>
      <checksum>9874149C</checksum>
=======
>>>>>>> f3464154
    </file>
  </files>
</measure><|MERGE_RESOLUTION|>--- conflicted
+++ resolved
@@ -2,13 +2,8 @@
   <schema_version>3.0</schema_version>
   <name>process_single_speed_central_air_conditioner</name>
   <uid>62ef17da-be70-43a1-99ec-b000e016ba4a</uid>
-<<<<<<< HEAD
-  <version_id>49615d48-613b-45b7-aebd-dfd8dcbf3ad1</version_id>
-  <version_modified>20190104T195000Z</version_modified>
-=======
   <version_id>b50409af-a04d-48e5-8964-d6d4b1e4f2d3</version_id>
   <version_modified>20190103T214702Z</version_modified>
->>>>>>> f3464154
   <xml_checksum>9E2537CD</xml_checksum>
   <class_name>ProcessSingleSpeedCentralAirConditioner</class_name>
   <display_name>Set Residential Single-Speed Central Air Conditioner</display_name>
@@ -183,15 +178,6 @@
       <filetype>rb</filetype>
       <usage_type>script</usage_type>
       <checksum>6741C890</checksum>
-<<<<<<< HEAD
-    </file>
-    <file>
-      <filename>process_single_speed_central_air_conditioner_test.rb</filename>
-      <filetype>rb</filetype>
-      <usage_type>test</usage_type>
-      <checksum>9874149C</checksum>
-=======
->>>>>>> f3464154
     </file>
   </files>
 </measure>