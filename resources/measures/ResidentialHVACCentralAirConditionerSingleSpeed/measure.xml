<measure>
  <schema_version>3.0</schema_version>
  <name>process_single_speed_central_air_conditioner</name>
  <uid>62ef17da-be70-43a1-99ec-b000e016ba4a</uid>
<<<<<<< HEAD
  <version_id>d15ea51c-6dad-47ce-8058-9d10a93ceadf</version_id>
  <version_modified>20181113T200451Z</version_modified>
=======
  <version_id>767d57c1-feca-4656-82fe-646535717866</version_id>
  <version_modified>20181218T225844Z</version_modified>
>>>>>>> 71d19372
  <xml_checksum>9E2537CD</xml_checksum>
  <class_name>ProcessSingleSpeedCentralAirConditioner</class_name>
  <display_name>Set Residential Single-Speed Central Air Conditioner</display_name>
  <description>This measure removes any existing HVAC cooling components from the building and adds a single-speed central air conditioner along with an on/off supply fan to a unitary air loop. For multifamily buildings, the single-speed central air conditioner can be set for all units of the building. See https://github.com/NREL/OpenStudio-BEopt#workflows for supported workflows using this measure.</description>
  <modeler_description>Any cooling components are removed from any existing air loops or zones. Any existing air loops are also removed. A cooling DX coil and an on/off supply fan are added to a unitary air loop. The unitary air loop is added to the supply inlet node of the air loop. This air loop is added to a branch for the living zone. A diffuser is added to the branch for the living zone as well as for the finished basement if it exists.</modeler_description>
  <arguments>
    <argument>
      <name>seer</name>
      <display_name>Rated SEER</display_name>
      <description>Seasonal Energy Efficiency Ratio (SEER) is a measure of equipment energy efficiency over the cooling season.</description>
      <type>Double</type>
      <units>Btu/W-h</units>
      <required>true</required>
      <model_dependent>false</model_dependent>
      <default_value>13</default_value>
    </argument>
    <argument>
      <name>eer</name>
      <display_name>EER</display_name>
      <description>EER (net) from the A test (95 ODB/80 EDB/67 EWB).</description>
      <type>Double</type>
      <units>kBtu/kWh</units>
      <required>true</required>
      <model_dependent>false</model_dependent>
      <default_value>11.1</default_value>
    </argument>
    <argument>
      <name>shr</name>
      <display_name>Rated SHR</display_name>
      <description>The sensible heat ratio (ratio of the sensible portion of the load to the total load) at the nominal rated capacity.</description>
      <type>Double</type>
      <required>true</required>
      <model_dependent>false</model_dependent>
      <default_value>0.73</default_value>
    </argument>
    <argument>
      <name>fan_power_rated</name>
      <display_name>Rated Supply Fan Power</display_name>
      <description>Fan power (in W) per delivered airflow rate (in cfm) of the outdoor fan under conditions prescribed by AHRI Standard 210/240 for SEER testing.</description>
      <type>Double</type>
      <units>W/cfm</units>
      <required>true</required>
      <model_dependent>false</model_dependent>
      <default_value>0.365</default_value>
    </argument>
    <argument>
      <name>fan_power_installed</name>
      <display_name>Installed Supply Fan Power</display_name>
      <description>Fan power (in W) per delivered airflow rate (in cfm) of the outdoor fan for the maximum fan speed under actual operating conditions.</description>
      <type>Double</type>
      <units>W/cfm</units>
      <required>true</required>
      <model_dependent>false</model_dependent>
      <default_value>0.5</default_value>
    </argument>
    <argument>
      <name>crankcase_capacity</name>
      <display_name>Crankcase</display_name>
      <description>Capacity of the crankcase heater for the compressor.</description>
      <type>Double</type>
      <units>kW</units>
      <required>true</required>
      <model_dependent>false</model_dependent>
      <default_value>0</default_value>
    </argument>
    <argument>
      <name>crankcase_temp</name>
      <display_name>Crankcase Max Temp</display_name>
      <description>Outdoor dry-bulb temperature above which compressor crankcase heating is disabled.</description>
      <type>Double</type>
      <units>degrees F</units>
      <required>true</required>
      <model_dependent>false</model_dependent>
      <default_value>55</default_value>
    </argument>
    <argument>
      <name>eer_capacity_derate_1ton</name>
      <display_name>1.5 Ton EER Capacity Derate</display_name>
      <description>EER multiplier for 1.5 ton air-conditioners.</description>
      <type>Double</type>
      <required>true</required>
      <model_dependent>false</model_dependent>
      <default_value>1</default_value>
    </argument>
    <argument>
      <name>eer_capacity_derate_2ton</name>
      <display_name>2 Ton EER Capacity Derate</display_name>
      <description>EER multiplier for 2 ton air-conditioners.</description>
      <type>Double</type>
      <required>true</required>
      <model_dependent>false</model_dependent>
      <default_value>1</default_value>
    </argument>
    <argument>
      <name>eer_capacity_derate_3ton</name>
      <display_name>3 Ton EER Capacity Derate</display_name>
      <description>EER multiplier for 3 ton air-conditioners.</description>
      <type>Double</type>
      <required>true</required>
      <model_dependent>false</model_dependent>
      <default_value>1</default_value>
    </argument>
    <argument>
      <name>eer_capacity_derate_4ton</name>
      <display_name>4 Ton EER Capacity Derate</display_name>
      <description>EER multiplier for 4 ton air-conditioners.</description>
      <type>Double</type>
      <required>true</required>
      <model_dependent>false</model_dependent>
      <default_value>1</default_value>
    </argument>
    <argument>
      <name>eer_capacity_derate_5ton</name>
      <display_name>5 Ton EER Capacity Derate</display_name>
      <description>EER multiplier for 5 ton air-conditioners.</description>
      <type>Double</type>
      <required>true</required>
      <model_dependent>false</model_dependent>
      <default_value>1</default_value>
    </argument>
    <argument>
      <name>capacity</name>
      <display_name>Cooling Capacity</display_name>
      <description>The output cooling capacity of the air conditioner. If using 'autosize', the autosizing algorithm will use ACCA Manual S to set the capacity.</description>
      <type>String</type>
      <units>tons</units>
      <required>true</required>
      <model_dependent>false</model_dependent>
      <default_value>autosize</default_value>
    </argument>
    <argument>
      <name>dse</name>
      <display_name>Distribution System Efficiency</display_name>
      <description>Defines the energy losses associated with the delivery of energy from the equipment to the source of the load.</description>
      <type>String</type>
      <required>true</required>
      <model_dependent>false</model_dependent>
      <default_value>NA</default_value>
    </argument>
  </arguments>
  <outputs/>
  <provenances/>
  <tags>
    <tag>HVAC.Cooling</tag>
  </tags>
  <attributes>
    <attribute>
      <name>Measure Type</name>
      <value>ModelMeasure</value>
      <datatype>string</datatype>
    </attribute>
    <attribute>
      <name>Uses SketchUp API</name>
      <value>false</value>
      <datatype>boolean</datatype>
    </attribute>
  </attributes>
  <files>
    <file>
<<<<<<< HEAD
      <filename>process_single_speed_central_air_conditioner_test.rb</filename>
      <filetype>rb</filetype>
      <usage_type>test</usage_type>
      <checksum>77FF21B4</checksum>
    </file>
    <file>
=======
>>>>>>> 71d19372
      <version>
        <software_program>OpenStudio</software_program>
        <identifier>1.4.0</identifier>
        <min_compatible>2.0.4</min_compatible>
      </version>
      <filename>measure.rb</filename>
      <filetype>rb</filetype>
      <usage_type>script</usage_type>
      <checksum>9D8389DF</checksum>
    </file>
    <file>
      <filename>process_single_speed_central_air_conditioner_test.rb</filename>
      <filetype>rb</filetype>
      <usage_type>test</usage_type>
      <checksum>F33B571E</checksum>
    </file>
    <file>
      <filename>process_single_speed_central_air_conditioner_test.rb.bak</filename>
      <filetype>bak</filetype>
      <usage_type>test</usage_type>
      <checksum>3D2B1A96</checksum>
    </file>
  </files>
</measure><|MERGE_RESOLUTION|>--- conflicted
+++ resolved
@@ -2,13 +2,8 @@
   <schema_version>3.0</schema_version>
   <name>process_single_speed_central_air_conditioner</name>
   <uid>62ef17da-be70-43a1-99ec-b000e016ba4a</uid>
-<<<<<<< HEAD
-  <version_id>d15ea51c-6dad-47ce-8058-9d10a93ceadf</version_id>
-  <version_modified>20181113T200451Z</version_modified>
-=======
   <version_id>767d57c1-feca-4656-82fe-646535717866</version_id>
   <version_modified>20181218T225844Z</version_modified>
->>>>>>> 71d19372
   <xml_checksum>9E2537CD</xml_checksum>
   <class_name>ProcessSingleSpeedCentralAirConditioner</class_name>
   <display_name>Set Residential Single-Speed Central Air Conditioner</display_name>
@@ -168,15 +163,6 @@
   </attributes>
   <files>
     <file>
-<<<<<<< HEAD
-      <filename>process_single_speed_central_air_conditioner_test.rb</filename>
-      <filetype>rb</filetype>
-      <usage_type>test</usage_type>
-      <checksum>77FF21B4</checksum>
-    </file>
-    <file>
-=======
->>>>>>> 71d19372
       <version>
         <software_program>OpenStudio</software_program>
         <identifier>1.4.0</identifier>
