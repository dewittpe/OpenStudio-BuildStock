<measure>
  <schema_version>3.0</schema_version>
  <name>process_constructions_walls_icf</name>
  <uid>41d87ab7-8f06-4b12-b0b6-61ccbe8887e3</uid>
<<<<<<< HEAD
  <version_id>6f387874-b2c0-43c0-9c8e-1f5443951edf</version_id>
  <version_modified>20180602T030339Z</version_modified>
=======
  <version_id>cbc8e6b3-43f9-41a9-b4a6-1310c544cde8</version_id>
  <version_modified>20180601T165914Z</version_modified>
>>>>>>> 165241bf
  <xml_checksum>2609226D</xml_checksum>
  <class_name>ProcessConstructionsWallsICF</class_name>
  <display_name>Set Residential Walls - ICF Construction</display_name>
  <description>This measure assigns an ICF construction to above-grade walls. See https://github.com/NREL/OpenStudio-BEopt#workflows for supported workflows using this measure.</description>
  <modeler_description>Calculates and assigns material layer properties of ICF constructions for 1) exterior walls of finished spaces, 2) exterior walls (e.g. gable walls) of unfinished attics under roof insulation, and 3) interior walls (e.g., attic knee walls) between finished and unfinished spaces. Adds furniture &amp; partition wall mass. Uninsulated constructions will also be assigned to 1) exterior walls of unfinished spaces, 2) interior walls between finished spaces, and 3) interior walls between unfinished spaces. Any existing constructions for these surfaces will be removed.</modeler_description>
  <arguments>
    <argument>
      <name>icf_r</name>
      <display_name>Nominal Insulation R-value</display_name>
      <description>R-value of each insulating layer of the form.</description>
      <type>Double</type>
      <units>hr-ft^2-R/Btu</units>
      <required>true</required>
      <model_dependent>false</model_dependent>
      <default_value>10</default_value>
    </argument>
    <argument>
      <name>ins_thick_in</name>
      <display_name>Insulation Thickness</display_name>
      <description>Thickness of each insulating layer of the form.</description>
      <type>Double</type>
      <units>in</units>
      <required>true</required>
      <model_dependent>false</model_dependent>
      <default_value>2</default_value>
    </argument>
    <argument>
      <name>concrete_thick_in</name>
      <display_name>Concrete Thickness</display_name>
      <description>The thickness of the concrete core of the ICF.</description>
      <type>Double</type>
      <units>in</units>
      <required>true</required>
      <model_dependent>false</model_dependent>
      <default_value>4</default_value>
    </argument>
    <argument>
      <name>framing_factor</name>
      <display_name>Framing Factor</display_name>
      <description>Total fraction of the wall that is framing for windows or doors.</description>
      <type>Double</type>
      <units>frac</units>
      <required>true</required>
      <model_dependent>false</model_dependent>
      <default_value>0.076</default_value>
    </argument>
    <argument>
      <name>drywall_thick_in</name>
      <display_name>Drywall Thickness</display_name>
      <description>Thickness of the drywall material.</description>
      <type>Double</type>
      <units>in</units>
      <required>true</required>
      <model_dependent>false</model_dependent>
      <default_value>0.5</default_value>
    </argument>
    <argument>
      <name>osb_thick_in</name>
      <display_name>OSB/Plywood Thickness</display_name>
      <description>Specifies the thickness of the walls' OSB/plywood sheathing. Enter 0 for no sheathing (if the wall has other means to handle the shear load on the wall such as cross-bracing).</description>
      <type>Double</type>
      <units>in</units>
      <required>true</required>
      <model_dependent>false</model_dependent>
      <default_value>0.5</default_value>
    </argument>
    <argument>
      <name>rigid_r</name>
      <display_name>Continuous Insulation Nominal R-value</display_name>
      <description>The R-value of the continuous insulation.</description>
      <type>Double</type>
      <units>h-ft^2-R/Btu</units>
      <required>true</required>
      <model_dependent>false</model_dependent>
      <default_value>0</default_value>
    </argument>
    <argument>
      <name>exterior_finish</name>
      <display_name>Exterior Finish</display_name>
      <description>The exterior finish material.</description>
      <type>Choice</type>
      <required>true</required>
      <model_dependent>false</model_dependent>
      <default_value>Vinyl, Light</default_value>
      <choices>
        <choice>
          <value>Stucco, Medium/Dark</value>
          <display_name>Stucco, Medium/Dark</display_name>
        </choice>
        <choice>
          <value>Brick, Light</value>
          <display_name>Brick, Light</display_name>
        </choice>
        <choice>
          <value>Brick, Medium/Dark</value>
          <display_name>Brick, Medium/Dark</display_name>
        </choice>
        <choice>
          <value>Wood, Light</value>
          <display_name>Wood, Light</display_name>
        </choice>
        <choice>
          <value>Wood, Medium/Dark</value>
          <display_name>Wood, Medium/Dark</display_name>
        </choice>
        <choice>
          <value>Aluminum, Light</value>
          <display_name>Aluminum, Light</display_name>
        </choice>
        <choice>
          <value>Aluminum, Medium/Dark</value>
          <display_name>Aluminum, Medium/Dark</display_name>
        </choice>
        <choice>
          <value>Vinyl, Light</value>
          <display_name>Vinyl, Light</display_name>
        </choice>
        <choice>
          <value>Vinyl, Medium/Dark</value>
          <display_name>Vinyl, Medium/Dark</display_name>
        </choice>
        <choice>
          <value>Fiber-Cement, Light</value>
          <display_name>Fiber-Cement, Light</display_name>
        </choice>
        <choice>
          <value>Fiber-Cement, Medium/Dark</value>
          <display_name>Fiber-Cement, Medium/Dark</display_name>
        </choice>
      </choices>
    </argument>
  </arguments>
  <outputs/>
  <provenances/>
  <tags>
    <tag>Envelope.Opaque</tag>
  </tags>
  <attributes>
    <attribute>
      <name>Measure Type</name>
      <value>ModelMeasure</value>
      <datatype>string</datatype>
    </attribute>
    <attribute>
      <name>Intended Software Tool</name>
      <value>Apply Measure Now</value>
      <datatype>string</datatype>
    </attribute>
    <attribute>
      <name>Intended Software Tool</name>
      <value>OpenStudio Application</value>
      <datatype>string</datatype>
    </attribute>
    <attribute>
      <name>Intended Software Tool</name>
      <value>Parametric Analysis Tool</value>
      <datatype>string</datatype>
    </attribute>
  </attributes>
  <files>
    <file>
      <filename>ICF_Test.rb</filename>
      <filetype>rb</filetype>
      <usage_type>test</usage_type>
      <checksum>E78B2578</checksum>
    </file>
    <file>
      <filename>util.rb</filename>
      <filetype>rb</filetype>
      <usage_type>resource</usage_type>
      <checksum>A001EED9</checksum>
    </file>
    <file>
      <filename>unit_conversions.rb</filename>
      <filetype>rb</filetype>
      <usage_type>resource</usage_type>
      <checksum>91D17463</checksum>
    </file>
    <file>
      <version>
        <software_program>OpenStudio</software_program>
        <identifier>1.9.0</identifier>
        <min_compatible>2.0.4</min_compatible>
      </version>
      <filename>measure.rb</filename>
      <filetype>rb</filetype>
      <usage_type>script</usage_type>
      <checksum>8EB137C8</checksum>
    </file>
    <file>
      <filename>materials.rb</filename>
      <filetype>rb</filetype>
      <usage_type>resource</usage_type>
      <checksum>3AF0D408</checksum>
    </file>
    <file>
      <filename>constructions.rb</filename>
      <filetype>rb</filetype>
      <usage_type>resource</usage_type>
<<<<<<< HEAD
      <checksum>1EABA7E9</checksum>
    </file>
    <file>
      <filename>constants.rb</filename>
      <filetype>rb</filetype>
      <usage_type>resource</usage_type>
      <checksum>A2FB817B</checksum>
=======
      <checksum>C7B12E42</checksum>
    </file>
    <file>
      <filename>SFD_2000sqft_2story_SL_UA_CeilingIns.osm</filename>
      <filetype>osm</filetype>
      <usage_type>test</usage_type>
      <checksum>7C066110</checksum>
>>>>>>> 165241bf
    </file>
    <file>
      <filename>geometry.rb</filename>
      <filetype>rb</filetype>
      <usage_type>resource</usage_type>
<<<<<<< HEAD
      <checksum>6CA0FF8C</checksum>
    </file>
    <file>
      <filename>SFD_2000sqft_2story_SL_UA_CeilingIns.osm</filename>
      <filetype>osm</filetype>
      <usage_type>test</usage_type>
      <checksum>D487A3B3</checksum>
=======
      <checksum>1EABA7E9</checksum>
    </file>
    <file>
      <filename>geometry.rb</filename>
      <filetype>rb</filetype>
      <usage_type>resource</usage_type>
      <checksum>7D6EC9CC</checksum>
>>>>>>> 165241bf
    </file>
  </files>
</measure><|MERGE_RESOLUTION|>--- conflicted
+++ resolved
@@ -2,13 +2,8 @@
   <schema_version>3.0</schema_version>
   <name>process_constructions_walls_icf</name>
   <uid>41d87ab7-8f06-4b12-b0b6-61ccbe8887e3</uid>
-<<<<<<< HEAD
-  <version_id>6f387874-b2c0-43c0-9c8e-1f5443951edf</version_id>
-  <version_modified>20180602T030339Z</version_modified>
-=======
   <version_id>cbc8e6b3-43f9-41a9-b4a6-1310c544cde8</version_id>
   <version_modified>20180601T165914Z</version_modified>
->>>>>>> 165241bf
   <xml_checksum>2609226D</xml_checksum>
   <class_name>ProcessConstructionsWallsICF</class_name>
   <display_name>Set Residential Walls - ICF Construction</display_name>
@@ -205,18 +200,9 @@
       <checksum>3AF0D408</checksum>
     </file>
     <file>
-      <filename>constructions.rb</filename>
-      <filetype>rb</filetype>
-      <usage_type>resource</usage_type>
-<<<<<<< HEAD
-      <checksum>1EABA7E9</checksum>
-    </file>
-    <file>
       <filename>constants.rb</filename>
       <filetype>rb</filetype>
       <usage_type>resource</usage_type>
-      <checksum>A2FB817B</checksum>
-=======
       <checksum>C7B12E42</checksum>
     </file>
     <file>
@@ -224,29 +210,18 @@
       <filetype>osm</filetype>
       <usage_type>test</usage_type>
       <checksum>7C066110</checksum>
->>>>>>> 165241bf
+    </file>
+    <file>
+      <filename>constructions.rb</filename>
+      <filetype>rb</filetype>
+      <usage_type>resource</usage_type>
+      <checksum>1EABA7E9</checksum>
     </file>
     <file>
       <filename>geometry.rb</filename>
       <filetype>rb</filetype>
       <usage_type>resource</usage_type>
-<<<<<<< HEAD
-      <checksum>6CA0FF8C</checksum>
-    </file>
-    <file>
-      <filename>SFD_2000sqft_2story_SL_UA_CeilingIns.osm</filename>
-      <filetype>osm</filetype>
-      <usage_type>test</usage_type>
-      <checksum>D487A3B3</checksum>
-=======
-      <checksum>1EABA7E9</checksum>
-    </file>
-    <file>
-      <filename>geometry.rb</filename>
-      <filetype>rb</filetype>
-      <usage_type>resource</usage_type>
       <checksum>7D6EC9CC</checksum>
->>>>>>> 165241bf
     </file>
   </files>
 </measure>