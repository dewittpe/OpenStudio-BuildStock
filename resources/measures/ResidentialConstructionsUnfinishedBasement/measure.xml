<measure>
  <schema_version>3.0</schema_version>
  <name>process_constructions_unfinished_basement</name>
  <uid>ebc21070-2d4b-4a2a-bd15-f18bf3e77b49</uid>
<<<<<<< HEAD
  <version_id>b21343b9-6800-4a37-83c2-a10ab0d77e09</version_id>
  <version_modified>20181109T193247Z</version_modified>
=======
  <version_id>f125e0eb-c38a-425e-8183-62656233ee4f</version_id>
  <version_modified>20181112T230641Z</version_modified>
>>>>>>> 56a240aa
  <xml_checksum>1E963D9C</xml_checksum>
  <class_name>ProcessConstructionsUnfinishedBasement</class_name>
  <display_name>Set Residential Unfinished Basement Constructions</display_name>
  <description>This measure assigns constructions to the unfinished basement ceilings, walls, and floors. See https://github.com/NREL/OpenStudio-BEopt#workflows for supported workflows using this measure.</description>
  <modeler_description>Calculates and assigns material layer properties of constructions for unfinished basement: 1) ceilings, 2) walls, and 3) floors. Any existing constructions for these surfaces will be removed.</modeler_description>
  <arguments>
    <argument>
      <name>wall_ins_height</name>
      <display_name>Wall Insulation Height</display_name>
      <description>Height of the insulation on the basement wall.</description>
      <type>Double</type>
      <units>ft</units>
      <required>true</required>
      <model_dependent>false</model_dependent>
      <default_value>8</default_value>
    </argument>
    <argument>
      <name>wall_cavity_r</name>
      <display_name>Wall Cavity Insulation Installed R-value</display_name>
      <description>Refers to the R-value of the cavity insulation as installed and not the overall R-value of the assembly. If batt insulation must be compressed to fit within the cavity (e.g. R19 in a 5.5" 2x6 cavity), use an R-value that accounts for this effect (see HUD Mobile Home Construction and Safety Standards 3280.509 for reference).</description>
      <type>Double</type>
      <units>h-ft^2-R/Btu</units>
      <required>true</required>
      <model_dependent>false</model_dependent>
      <default_value>0</default_value>
    </argument>
    <argument>
      <name>wall_install_grade</name>
      <display_name>Wall Cavity Install Grade</display_name>
      <description>Installation grade as defined by RESNET standard. 5% of the cavity is considered missing insulation for Grade 3, 2% for Grade 2, and 0% for Grade 1.</description>
      <type>Choice</type>
      <required>true</required>
      <model_dependent>false</model_dependent>
      <default_value>1</default_value>
      <choices>
        <choice>
          <value>1</value>
          <display_name>1</display_name>
        </choice>
        <choice>
          <value>2</value>
          <display_name>2</display_name>
        </choice>
        <choice>
          <value>3</value>
          <display_name>3</display_name>
        </choice>
      </choices>
    </argument>
    <argument>
      <name>wall_cavity_depth_in</name>
      <display_name>Wall Cavity Depth</display_name>
      <description>Depth of the stud cavity. 3.5" for 2x4s, 5.5" for 2x6s, etc.</description>
      <type>Double</type>
      <units>in</units>
      <required>true</required>
      <model_dependent>false</model_dependent>
      <default_value>0</default_value>
    </argument>
    <argument>
      <name>wall_filled_cavity</name>
      <display_name>Wall Insulation Fills Cavity</display_name>
      <description>When the insulation does not completely fill the depth of the cavity, air film resistances are added to the insulation R-value.</description>
      <type>Boolean</type>
      <required>true</required>
      <model_dependent>false</model_dependent>
      <default_value>false</default_value>
      <choices>
        <choice>
          <value>true</value>
          <display_name>true</display_name>
        </choice>
        <choice>
          <value>false</value>
          <display_name>false</display_name>
        </choice>
      </choices>
    </argument>
    <argument>
      <name>wall_framing_factor</name>
      <display_name>Wall Framing Factor</display_name>
      <description>The fraction of a basement wall assembly that is comprised of structural framing.</description>
      <type>Double</type>
      <units>frac</units>
      <required>true</required>
      <model_dependent>false</model_dependent>
      <default_value>0</default_value>
    </argument>
    <argument>
      <name>wall_rigid_r</name>
      <display_name>Wall Continuous Insulation Nominal R-value</display_name>
      <description>The R-value of the continuous insulation.</description>
      <type>Double</type>
      <units>hr-ft^2-R/Btu</units>
      <required>true</required>
      <model_dependent>false</model_dependent>
      <default_value>10</default_value>
    </argument>
    <argument>
      <name>wall_drywall_thick_in</name>
      <display_name>Wall Drywall Thickness</display_name>
      <description>Thickness of the wall drywall material.</description>
      <type>Double</type>
      <units>in</units>
      <required>true</required>
      <model_dependent>false</model_dependent>
      <default_value>0</default_value>
    </argument>
    <argument>
      <name>ceiling_cavity_r</name>
      <display_name>Ceiling Cavity Insulation Nominal R-value</display_name>
      <description>Refers to the R-value of the cavity insulation and not the overall R-value of the assembly.</description>
      <type>Double</type>
      <units>h-ft^2-R/Btu</units>
      <required>true</required>
      <model_dependent>false</model_dependent>
      <default_value>0</default_value>
    </argument>
    <argument>
      <name>ceiling_install_grade</name>
      <display_name>Ceiling Cavity Install Grade</display_name>
      <description>Installation grade as defined by RESNET standard. 5% of the cavity is considered missing insulation for Grade 3, 2% for Grade 2, and 0% for Grade 1.</description>
      <type>Choice</type>
      <required>true</required>
      <model_dependent>false</model_dependent>
      <default_value>1</default_value>
      <choices>
        <choice>
          <value>1</value>
          <display_name>1</display_name>
        </choice>
        <choice>
          <value>2</value>
          <display_name>2</display_name>
        </choice>
        <choice>
          <value>3</value>
          <display_name>3</display_name>
        </choice>
      </choices>
    </argument>
    <argument>
      <name>ceiling_framing_factor</name>
      <display_name>Ceiling Framing Factor</display_name>
      <description>Fraction of ceiling that is framing.</description>
      <type>Double</type>
      <units>frac</units>
      <required>true</required>
      <model_dependent>false</model_dependent>
      <default_value>0.13</default_value>
    </argument>
    <argument>
      <name>ceiling_joist_height_in</name>
      <display_name>Ceiling Joist Height</display_name>
      <description>Height of the joist member.</description>
      <type>Double</type>
      <units>in</units>
      <required>true</required>
      <model_dependent>false</model_dependent>
      <default_value>9.25</default_value>
    </argument>
    <argument>
      <name>slab_whole_r</name>
      <display_name>Whole Slab Insulation Nominal R-value</display_name>
      <description>The R-value of the continuous insulation.</description>
      <type>Double</type>
      <units>h-ft^2-R/Btu</units>
      <required>true</required>
      <model_dependent>false</model_dependent>
      <default_value>0</default_value>
    </argument>
  </arguments>
  <outputs/>
  <provenances/>
  <tags>
    <tag>Envelope.Opaque</tag>
  </tags>
  <attributes>
    <attribute>
      <name>Measure Type</name>
      <value>ModelMeasure</value>
      <datatype>string</datatype>
    </attribute>
    <attribute>
      <name>Uses SketchUp API</name>
      <value>false</value>
      <datatype>boolean</datatype>
    </attribute>
  </attributes>
  <files>
    <file>
<<<<<<< HEAD
      <filename>materials.rb</filename>
=======
      <filename>UnfinishedBasement_Test.rb</filename>
>>>>>>> 56a240aa
      <filetype>rb</filetype>
      <usage_type>test</usage_type>
      <checksum>1C30ECE1</checksum>
    </file>
    <file>
      <version>
        <software_program>OpenStudio</software_program>
        <identifier>1.3.0</identifier>
        <min_compatible>2.0.4</min_compatible>
      </version>
      <filename>measure.rb</filename>
      <filetype>rb</filetype>
      <usage_type>script</usage_type>
<<<<<<< HEAD
      <checksum>D81CF37E</checksum>
    </file>
    <file>
      <filename>util.rb</filename>
      <filetype>rb</filetype>
      <usage_type>resource</usage_type>
      <checksum>B8804B95</checksum>
    </file>
    <file>
      <filename>unit_conversions.rb</filename>
      <filetype>rb</filetype>
      <usage_type>resource</usage_type>
      <checksum>7161039B</checksum>
    </file>
    <file>
      <filename>UnfinishedBasement_Test.rb</filename>
      <filetype>rb</filetype>
      <usage_type>test</usage_type>
      <checksum>3FE9D8F8</checksum>
    </file>
    <file>
      <filename>SFD_2000sqft_2story_UB_UA.osm</filename>
      <filetype>osm</filetype>
      <usage_type>test</usage_type>
      <checksum>455A2F86</checksum>
    </file>
    <file>
      <filename>SFA_4units_1story_UB_UA_3Beds_2Baths_Denver.osm</filename>
      <filetype>osm</filetype>
      <usage_type>test</usage_type>
      <checksum>7C2A4996</checksum>
    </file>
    <file>
      <filename>SFD_2000sqft_2story_UB_GRG_UA.osm</filename>
      <filetype>osm</filetype>
      <usage_type>test</usage_type>
      <checksum>14BDB747</checksum>
    </file>
    <file>
      <filename>constructions.rb</filename>
      <filetype>rb</filetype>
      <usage_type>resource</usage_type>
      <checksum>B22DA079</checksum>
    </file>
    <file>
      <filename>geometry.rb</filename>
      <filetype>rb</filetype>
      <usage_type>resource</usage_type>
      <checksum>E5BD3794</checksum>
    </file>
    <file>
      <filename>constants.rb</filename>
      <filetype>rb</filetype>
      <usage_type>resource</usage_type>
      <checksum>F1D15EBA</checksum>
    </file>
    <file>
      <filename>MF_8units_1story_UB_3Beds_2Baths_Denver.osm</filename>
      <filetype>osm</filetype>
      <usage_type>test</usage_type>
      <checksum>DBC2C14F</checksum>
    </file>
    <file>
      <filename>MF_40units_4story_UB_3Beds_2Baths_Denver.osm</filename>
      <filetype>osm</filetype>
      <usage_type>test</usage_type>
      <checksum>636523A9</checksum>
    </file>
    <file>
      <filename>SFA_10units_2story_UB_UA_3Beds_2Baths_Denver.osm</filename>
      <filetype>osm</filetype>
      <usage_type>test</usage_type>
      <checksum>7DC78F2C</checksum>
=======
      <checksum>E766732E</checksum>
>>>>>>> 56a240aa
    </file>
  </files>
</measure><|MERGE_RESOLUTION|>--- conflicted
+++ resolved
@@ -2,13 +2,8 @@
   <schema_version>3.0</schema_version>
   <name>process_constructions_unfinished_basement</name>
   <uid>ebc21070-2d4b-4a2a-bd15-f18bf3e77b49</uid>
-<<<<<<< HEAD
-  <version_id>b21343b9-6800-4a37-83c2-a10ab0d77e09</version_id>
-  <version_modified>20181109T193247Z</version_modified>
-=======
-  <version_id>f125e0eb-c38a-425e-8183-62656233ee4f</version_id>
-  <version_modified>20181112T230641Z</version_modified>
->>>>>>> 56a240aa
+  <version_id>24dec2df-5927-4e28-950d-4d41a2f7c889</version_id>
+  <version_modified>20181113T200450Z</version_modified>
   <xml_checksum>1E963D9C</xml_checksum>
   <class_name>ProcessConstructionsUnfinishedBasement</class_name>
   <display_name>Set Residential Unfinished Basement Constructions</display_name>
@@ -200,14 +195,10 @@
   </attributes>
   <files>
     <file>
-<<<<<<< HEAD
-      <filename>materials.rb</filename>
-=======
       <filename>UnfinishedBasement_Test.rb</filename>
->>>>>>> 56a240aa
       <filetype>rb</filetype>
       <usage_type>test</usage_type>
-      <checksum>1C30ECE1</checksum>
+      <checksum>3FE9D8F8</checksum>
     </file>
     <file>
       <version>
@@ -218,83 +209,7 @@
       <filename>measure.rb</filename>
       <filetype>rb</filetype>
       <usage_type>script</usage_type>
-<<<<<<< HEAD
-      <checksum>D81CF37E</checksum>
-    </file>
-    <file>
-      <filename>util.rb</filename>
-      <filetype>rb</filetype>
-      <usage_type>resource</usage_type>
-      <checksum>B8804B95</checksum>
-    </file>
-    <file>
-      <filename>unit_conversions.rb</filename>
-      <filetype>rb</filetype>
-      <usage_type>resource</usage_type>
-      <checksum>7161039B</checksum>
-    </file>
-    <file>
-      <filename>UnfinishedBasement_Test.rb</filename>
-      <filetype>rb</filetype>
-      <usage_type>test</usage_type>
-      <checksum>3FE9D8F8</checksum>
-    </file>
-    <file>
-      <filename>SFD_2000sqft_2story_UB_UA.osm</filename>
-      <filetype>osm</filetype>
-      <usage_type>test</usage_type>
-      <checksum>455A2F86</checksum>
-    </file>
-    <file>
-      <filename>SFA_4units_1story_UB_UA_3Beds_2Baths_Denver.osm</filename>
-      <filetype>osm</filetype>
-      <usage_type>test</usage_type>
-      <checksum>7C2A4996</checksum>
-    </file>
-    <file>
-      <filename>SFD_2000sqft_2story_UB_GRG_UA.osm</filename>
-      <filetype>osm</filetype>
-      <usage_type>test</usage_type>
-      <checksum>14BDB747</checksum>
-    </file>
-    <file>
-      <filename>constructions.rb</filename>
-      <filetype>rb</filetype>
-      <usage_type>resource</usage_type>
-      <checksum>B22DA079</checksum>
-    </file>
-    <file>
-      <filename>geometry.rb</filename>
-      <filetype>rb</filetype>
-      <usage_type>resource</usage_type>
-      <checksum>E5BD3794</checksum>
-    </file>
-    <file>
-      <filename>constants.rb</filename>
-      <filetype>rb</filetype>
-      <usage_type>resource</usage_type>
-      <checksum>F1D15EBA</checksum>
-    </file>
-    <file>
-      <filename>MF_8units_1story_UB_3Beds_2Baths_Denver.osm</filename>
-      <filetype>osm</filetype>
-      <usage_type>test</usage_type>
-      <checksum>DBC2C14F</checksum>
-    </file>
-    <file>
-      <filename>MF_40units_4story_UB_3Beds_2Baths_Denver.osm</filename>
-      <filetype>osm</filetype>
-      <usage_type>test</usage_type>
-      <checksum>636523A9</checksum>
-    </file>
-    <file>
-      <filename>SFA_10units_2story_UB_UA_3Beds_2Baths_Denver.osm</filename>
-      <filetype>osm</filetype>
-      <usage_type>test</usage_type>
-      <checksum>7DC78F2C</checksum>
-=======
       <checksum>E766732E</checksum>
->>>>>>> 56a240aa
     </file>
   </files>
 </measure>