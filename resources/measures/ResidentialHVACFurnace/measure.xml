--- conflicted
+++ resolved
@@ -2,13 +2,8 @@
   <schema_version>3.0</schema_version>
   <name>process_furnace</name>
   <uid>1a71ae9e-5485-4cca-a369-16c6b8a9c1d8</uid>
-<<<<<<< HEAD
-  <version_id>8c23bbb4-6604-469d-a279-7576628ec7f3</version_id>
-  <version_modified>20180602T030343Z</version_modified>
-=======
   <version_id>0a84b19d-b166-461e-89dc-84d8984ea08c</version_id>
   <version_modified>20180601T165919Z</version_modified>
->>>>>>> 165241bf
   <xml_checksum>470FC630</xml_checksum>
   <class_name>ProcessFurnace</class_name>
   <display_name>Set Residential Furnace</display_name>
@@ -152,311 +147,178 @@
       <checksum>91D17463</checksum>
     </file>
     <file>
-<<<<<<< HEAD
+      <filename>schedules.rb</filename>
+      <filetype>rb</filetype>
+      <usage_type>resource</usage_type>
+      <checksum>1C22DD2A</checksum>
+    </file>
+    <file>
+      <filename>process_furnace_test.rb</filename>
+      <filetype>rb</filetype>
+      <usage_type>test</usage_type>
+      <checksum>ABC2BA80</checksum>
+    </file>
+    <file>
       <filename>materials.rb</filename>
       <filetype>rb</filetype>
       <usage_type>resource</usage_type>
       <checksum>3AF0D408</checksum>
     </file>
     <file>
-      <filename>schedules.rb</filename>
-      <filetype>rb</filetype>
-      <usage_type>resource</usage_type>
-      <checksum>9AD5E2A5</checksum>
-    </file>
-    <file>
-      <filename>process_furnace_test.rb</filename>
-      <filetype>rb</filetype>
-      <usage_type>test</usage_type>
-      <checksum>0883A7AE</checksum>
-    </file>
-    <file>
       <filename>hvac.rb</filename>
       <filetype>rb</filetype>
       <usage_type>resource</usage_type>
-      <checksum>30E5B83C</checksum>
-=======
-      <filename>schedules.rb</filename>
-      <filetype>rb</filetype>
-      <usage_type>resource</usage_type>
-      <checksum>1C22DD2A</checksum>
-    </file>
-    <file>
-      <filename>process_furnace_test.rb</filename>
-      <filetype>rb</filetype>
-      <usage_type>test</usage_type>
-      <checksum>ABC2BA80</checksum>
-    </file>
-    <file>
-      <filename>materials.rb</filename>
-      <filetype>rb</filetype>
-      <usage_type>resource</usage_type>
-      <checksum>3AF0D408</checksum>
-    </file>
-    <file>
-      <filename>hvac.rb</filename>
-      <filetype>rb</filetype>
-      <usage_type>resource</usage_type>
       <checksum>CFB915F6</checksum>
->>>>>>> 165241bf
     </file>
     <file>
       <filename>constants.rb</filename>
       <filetype>rb</filetype>
       <usage_type>resource</usage_type>
-<<<<<<< HEAD
-      <checksum>A2FB817B</checksum>
+      <checksum>C7B12E42</checksum>
+    </file>
+    <file>
+      <filename>SFD_2000sqft_2story_SL_UA_Denver.osm</filename>
+      <filetype>osm</filetype>
+      <usage_type>test</usage_type>
+      <checksum>4F175BAA</checksum>
+    </file>
+    <file>
+      <filename>SFD_2000sqft_2story_FB_UA_Denver_RoomAC.osm</filename>
+      <filetype>osm</filetype>
+      <usage_type>test</usage_type>
+      <checksum>3A4E748B</checksum>
+    </file>
+    <file>
+      <filename>SFD_2000sqft_2story_FB_UA_Denver_MSHP.osm</filename>
+      <filetype>osm</filetype>
+      <usage_type>test</usage_type>
+      <checksum>BB438661</checksum>
+    </file>
+    <file>
+      <filename>SFD_2000sqft_2story_FB_UA_Denver_UnitHeater.osm</filename>
+      <filetype>osm</filetype>
+      <usage_type>test</usage_type>
+      <checksum>95B45A4F</checksum>
+    </file>
+    <file>
+      <filename>SFD_2000sqft_2story_FB_UA_Denver_UnitHeater_CentralAC.osm</filename>
+      <filetype>osm</filetype>
+      <usage_type>test</usage_type>
+      <checksum>5D03D75E</checksum>
+    </file>
+    <file>
+      <filename>SFD_2000sqft_2story_FB_UA_Denver_UnitHeater_RoomAC.osm</filename>
+      <filetype>osm</filetype>
+      <usage_type>test</usage_type>
+      <checksum>8A91AD10</checksum>
+    </file>
+    <file>
+      <filename>SFD_2000sqft_2story_FB_UA_Denver_ElectricBaseboard_RoomAC.osm</filename>
+      <filetype>osm</filetype>
+      <usage_type>test</usage_type>
+      <checksum>1EB4B7BD</checksum>
+    </file>
+    <file>
+      <filename>SFD_2000sqft_2story_FB_UA_Denver_Furnace_CentralAC.osm</filename>
+      <filetype>osm</filetype>
+      <usage_type>test</usage_type>
+      <checksum>72691A9F</checksum>
+    </file>
+    <file>
+      <filename>SFD_2000sqft_2story_FB_UA_Denver_Furnace_RoomAC.osm</filename>
+      <filetype>osm</filetype>
+      <usage_type>test</usage_type>
+      <checksum>8A02E306</checksum>
+    </file>
+    <file>
+      <filename>SFD_2000sqft_2story_FB_UA_Denver_GSHPVertBore.osm</filename>
+      <filetype>osm</filetype>
+      <usage_type>test</usage_type>
+      <checksum>6C74BFCB</checksum>
+    </file>
+    <file>
+      <filename>SFD_2000sqft_2story_FB_UA_Denver_Furnace_CentralAC2.osm</filename>
+      <filetype>osm</filetype>
+      <usage_type>test</usage_type>
+      <checksum>B811BE38</checksum>
+    </file>
+    <file>
+      <filename>SFD_2000sqft_2story_FB_UA_Denver_CentralAC.osm</filename>
+      <filetype>osm</filetype>
+      <usage_type>test</usage_type>
+      <checksum>46043F77</checksum>
+    </file>
+    <file>
+      <filename>SFD_2000sqft_2story_FB_UA_Denver_ElectricBaseboard.osm</filename>
+      <filetype>osm</filetype>
+      <usage_type>test</usage_type>
+      <checksum>D8D049D0</checksum>
+    </file>
+    <file>
+      <filename>SFD_2000sqft_2story_FB_UA_Denver_ElectricBaseboard_CentralAC.osm</filename>
+      <filetype>osm</filetype>
+      <usage_type>test</usage_type>
+      <checksum>CAD6873C</checksum>
+    </file>
+    <file>
+      <filename>SFD_2000sqft_2story_FB_UA_Denver_CentralAC2.osm</filename>
+      <filetype>osm</filetype>
+      <usage_type>test</usage_type>
+      <checksum>BB9E9F0D</checksum>
+    </file>
+    <file>
+      <filename>SFD_2000sqft_2story_FB_UA_Denver_Boiler_CentralAC.osm</filename>
+      <filetype>osm</filetype>
+      <usage_type>test</usage_type>
+      <checksum>42DBD18A</checksum>
+    </file>
+    <file>
+      <filename>SFD_2000sqft_2story_FB_UA_Denver_Boiler_RoomAC.osm</filename>
+      <filetype>osm</filetype>
+      <usage_type>test</usage_type>
+      <checksum>65F41CEC</checksum>
+    </file>
+    <file>
+      <filename>SFD_2000sqft_2story_FB_UA_Denver_ASHP.osm</filename>
+      <filetype>osm</filetype>
+      <usage_type>test</usage_type>
+      <checksum>68E4C4BE</checksum>
+    </file>
+    <file>
+      <filename>SFD_2000sqft_2story_FB_UA_Denver_Boiler.osm</filename>
+      <filetype>osm</filetype>
+      <usage_type>test</usage_type>
+      <checksum>89FEE823</checksum>
+    </file>
+    <file>
+      <filename>SFD_2000sqft_2story_FB_UA_Denver.osm</filename>
+      <filetype>osm</filetype>
+      <usage_type>test</usage_type>
+      <checksum>A498683B</checksum>
+    </file>
+    <file>
+      <filename>SFD_2000sqft_2story_FB_UA_Denver_ASHP2.osm</filename>
+      <filetype>osm</filetype>
+      <usage_type>test</usage_type>
+      <checksum>13FFD2F3</checksum>
+    </file>
+    <file>
+      <filename>SFA_4units_1story_FB_UA_Denver.osm</filename>
+      <filetype>osm</filetype>
+      <usage_type>test</usage_type>
+      <checksum>77E11A4F</checksum>
+    </file>
+    <file>
+      <filename>MF_8units_1story_SL_Denver.osm</filename>
+      <filetype>osm</filetype>
+      <usage_type>test</usage_type>
+      <checksum>1A91AED8</checksum>
     </file>
     <file>
       <filename>geometry.rb</filename>
       <filetype>rb</filetype>
       <usage_type>resource</usage_type>
-      <checksum>6CA0FF8C</checksum>
-=======
-      <checksum>C7B12E42</checksum>
->>>>>>> 165241bf
-    </file>
-    <file>
-      <filename>SFD_2000sqft_2story_SL_UA_Denver.osm</filename>
-      <filetype>osm</filetype>
-      <usage_type>test</usage_type>
-<<<<<<< HEAD
-      <checksum>0B8529DE</checksum>
-=======
-      <checksum>4F175BAA</checksum>
->>>>>>> 165241bf
-    </file>
-    <file>
-      <filename>SFD_2000sqft_2story_FB_UA_Denver_RoomAC.osm</filename>
-      <filetype>osm</filetype>
-      <usage_type>test</usage_type>
-<<<<<<< HEAD
-      <checksum>9EF3BDB1</checksum>
-=======
-      <checksum>3A4E748B</checksum>
->>>>>>> 165241bf
-    </file>
-    <file>
-      <filename>SFD_2000sqft_2story_FB_UA_Denver_MSHP.osm</filename>
-      <filetype>osm</filetype>
-      <usage_type>test</usage_type>
-<<<<<<< HEAD
-      <checksum>E12F9317</checksum>
-=======
-      <checksum>BB438661</checksum>
->>>>>>> 165241bf
-    </file>
-    <file>
-      <filename>SFD_2000sqft_2story_FB_UA_Denver_UnitHeater.osm</filename>
-      <filetype>osm</filetype>
-      <usage_type>test</usage_type>
-<<<<<<< HEAD
-      <checksum>D892748E</checksum>
-=======
-      <checksum>95B45A4F</checksum>
->>>>>>> 165241bf
-    </file>
-    <file>
-      <filename>SFD_2000sqft_2story_FB_UA_Denver_UnitHeater_CentralAC.osm</filename>
-      <filetype>osm</filetype>
-      <usage_type>test</usage_type>
-<<<<<<< HEAD
-      <checksum>5700F53B</checksum>
-=======
-      <checksum>5D03D75E</checksum>
->>>>>>> 165241bf
-    </file>
-    <file>
-      <filename>SFD_2000sqft_2story_FB_UA_Denver_UnitHeater_RoomAC.osm</filename>
-      <filetype>osm</filetype>
-      <usage_type>test</usage_type>
-<<<<<<< HEAD
-      <checksum>840E92F3</checksum>
-=======
-      <checksum>8A91AD10</checksum>
->>>>>>> 165241bf
-    </file>
-    <file>
-      <filename>SFD_2000sqft_2story_FB_UA_Denver_ElectricBaseboard_RoomAC.osm</filename>
-      <filetype>osm</filetype>
-      <usage_type>test</usage_type>
-<<<<<<< HEAD
-      <checksum>0C98A2F2</checksum>
-=======
-      <checksum>1EB4B7BD</checksum>
->>>>>>> 165241bf
-    </file>
-    <file>
-      <filename>SFD_2000sqft_2story_FB_UA_Denver_Furnace_CentralAC.osm</filename>
-      <filetype>osm</filetype>
-      <usage_type>test</usage_type>
-<<<<<<< HEAD
-      <checksum>222394B6</checksum>
-=======
-      <checksum>72691A9F</checksum>
->>>>>>> 165241bf
-    </file>
-    <file>
-      <filename>SFD_2000sqft_2story_FB_UA_Denver_Furnace_RoomAC.osm</filename>
-      <filetype>osm</filetype>
-      <usage_type>test</usage_type>
-<<<<<<< HEAD
-      <checksum>4C2611D9</checksum>
-=======
-      <checksum>8A02E306</checksum>
->>>>>>> 165241bf
-    </file>
-    <file>
-      <filename>SFD_2000sqft_2story_FB_UA_Denver_GSHPVertBore.osm</filename>
-      <filetype>osm</filetype>
-      <usage_type>test</usage_type>
-<<<<<<< HEAD
-      <checksum>18EA887C</checksum>
-=======
-      <checksum>6C74BFCB</checksum>
->>>>>>> 165241bf
-    </file>
-    <file>
-      <filename>SFD_2000sqft_2story_FB_UA_Denver_Furnace_CentralAC2.osm</filename>
-      <filetype>osm</filetype>
-      <usage_type>test</usage_type>
-<<<<<<< HEAD
-      <checksum>2AAFDF8E</checksum>
-=======
-      <checksum>B811BE38</checksum>
->>>>>>> 165241bf
-    </file>
-    <file>
-      <filename>SFD_2000sqft_2story_FB_UA_Denver_CentralAC.osm</filename>
-      <filetype>osm</filetype>
-      <usage_type>test</usage_type>
-<<<<<<< HEAD
-      <checksum>96031E6A</checksum>
-=======
-      <checksum>46043F77</checksum>
->>>>>>> 165241bf
-    </file>
-    <file>
-      <filename>SFD_2000sqft_2story_FB_UA_Denver_ElectricBaseboard.osm</filename>
-      <filetype>osm</filetype>
-      <usage_type>test</usage_type>
-<<<<<<< HEAD
-      <checksum>EBBD2577</checksum>
-=======
-      <checksum>D8D049D0</checksum>
->>>>>>> 165241bf
-    </file>
-    <file>
-      <filename>SFD_2000sqft_2story_FB_UA_Denver_ElectricBaseboard_CentralAC.osm</filename>
-      <filetype>osm</filetype>
-      <usage_type>test</usage_type>
-<<<<<<< HEAD
-      <checksum>1E09F708</checksum>
-=======
-      <checksum>CAD6873C</checksum>
->>>>>>> 165241bf
-    </file>
-    <file>
-      <filename>SFD_2000sqft_2story_FB_UA_Denver_CentralAC2.osm</filename>
-      <filetype>osm</filetype>
-      <usage_type>test</usage_type>
-<<<<<<< HEAD
-      <checksum>8D777AAC</checksum>
-=======
-      <checksum>BB9E9F0D</checksum>
->>>>>>> 165241bf
-    </file>
-    <file>
-      <filename>SFD_2000sqft_2story_FB_UA_Denver_Boiler_CentralAC.osm</filename>
-      <filetype>osm</filetype>
-      <usage_type>test</usage_type>
-<<<<<<< HEAD
-      <checksum>807712F1</checksum>
-=======
-      <checksum>42DBD18A</checksum>
->>>>>>> 165241bf
-    </file>
-    <file>
-      <filename>SFD_2000sqft_2story_FB_UA_Denver_Boiler_RoomAC.osm</filename>
-      <filetype>osm</filetype>
-      <usage_type>test</usage_type>
-<<<<<<< HEAD
-      <checksum>8BEB00CB</checksum>
-=======
-      <checksum>65F41CEC</checksum>
->>>>>>> 165241bf
-    </file>
-    <file>
-      <filename>SFD_2000sqft_2story_FB_UA_Denver_ASHP.osm</filename>
-      <filetype>osm</filetype>
-      <usage_type>test</usage_type>
-<<<<<<< HEAD
-      <checksum>0BA2AAB3</checksum>
-=======
-      <checksum>68E4C4BE</checksum>
->>>>>>> 165241bf
-    </file>
-    <file>
-      <filename>SFD_2000sqft_2story_FB_UA_Denver_Boiler.osm</filename>
-      <filetype>osm</filetype>
-      <usage_type>test</usage_type>
-<<<<<<< HEAD
-      <checksum>8136FF80</checksum>
-=======
-      <checksum>89FEE823</checksum>
->>>>>>> 165241bf
-    </file>
-    <file>
-      <filename>SFD_2000sqft_2story_FB_UA_Denver.osm</filename>
-      <filetype>osm</filetype>
-      <usage_type>test</usage_type>
-<<<<<<< HEAD
-      <checksum>3E8C8C28</checksum>
-=======
-      <checksum>A498683B</checksum>
->>>>>>> 165241bf
-    </file>
-    <file>
-      <filename>SFD_2000sqft_2story_FB_UA_Denver_ASHP2.osm</filename>
-      <filetype>osm</filetype>
-      <usage_type>test</usage_type>
-<<<<<<< HEAD
-      <checksum>42F53634</checksum>
-    </file>
-    <file>
-      <filename>SFA_4units_1story_SL_UA_3Beds_2Baths_Denver_Central_System_Boiler_Baseboards.osm</filename>
-      <filetype>osm</filetype>
-      <usage_type>test</usage_type>
-      <checksum>6BBBBE64</checksum>
-=======
-      <checksum>13FFD2F3</checksum>
->>>>>>> 165241bf
-    </file>
-    <file>
-      <filename>SFA_4units_1story_SL_UA_3Beds_2Baths_Denver_Central_System_Fan_Coil.osm</filename>
-      <filetype>osm</filetype>
-      <usage_type>test</usage_type>
-<<<<<<< HEAD
-      <checksum>5132F987</checksum>
-=======
-      <checksum>77E11A4F</checksum>
->>>>>>> 165241bf
-    </file>
-    <file>
-      <filename>SFA_4units_1story_SL_UA_3Beds_2Baths_Denver_Central_System_PTAC.osm</filename>
-      <filetype>osm</filetype>
-      <usage_type>test</usage_type>
-<<<<<<< HEAD
-      <checksum>589610CA</checksum>
-=======
-      <checksum>1A91AED8</checksum>
-    </file>
-    <file>
-      <filename>geometry.rb</filename>
-      <filetype>rb</filetype>
-      <usage_type>resource</usage_type>
       <checksum>7D6EC9CC</checksum>
->>>>>>> 165241bf
     </file>
   </files>
 </measure>