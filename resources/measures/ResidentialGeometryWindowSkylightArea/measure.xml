<measure>
  <schema_version>3.0</schema_version>
  <name>set_residential_window_skylight_area</name>
  <uid>d05f5b32-1ad6-4c3d-964a-0dbd49a7fde8</uid>
<<<<<<< HEAD
  <version_id>71dbc845-4738-4e79-ba12-f3938c29c5e6</version_id>
  <version_modified>20181109T191222Z</version_modified>
=======
  <version_id>13cdfb5c-184d-4e11-a199-8000033734f2</version_id>
  <version_modified>20181112T230642Z</version_modified>
>>>>>>> c4e17be5
  <xml_checksum>9014E219</xml_checksum>
  <class_name>SetResidentialWindowSkylightArea</class_name>
  <display_name>Set Residential Window/Skylight Area</display_name>
  <description>Sets the window/skylight area for the building. Doors with glazing should be set as window area. Also, sets presence/dimensions of overhangs for windows on the specified building facade(s). See https://github.com/NREL/OpenStudio-BEopt#workflows for supported workflows using this measure.</description>
  <modeler_description>Automatically creates and positions standard residential windows/skylights based on the specified window/skylight area on each building facade. Windows are only added to surfaces between finished space and outside. Any existing windows are removed. Also, creates overhang shading surfaces for windows on the specified building facade(s) and specified depth/offset. Any existing overhang shading surfaces are removed.</modeler_description>
  <arguments>
    <argument>
      <name>front_wwr</name>
      <display_name>Windows: Front Window-to-Wall Ratio</display_name>
      <description>The ratio of window area to wall area for the building's front facade. Enter 0 if specifying Front Window Area instead.</description>
      <type>Double</type>
      <required>true</required>
      <model_dependent>false</model_dependent>
      <default_value>0.18</default_value>
    </argument>
    <argument>
      <name>back_wwr</name>
      <display_name>Back Window-to-Wall Ratio</display_name>
      <description>The ratio of window area to wall area for the building's back facade. Enter 0 if specifying Back Window Area instead.</description>
      <type>Double</type>
      <required>true</required>
      <model_dependent>false</model_dependent>
      <default_value>0.18</default_value>
    </argument>
    <argument>
      <name>left_wwr</name>
      <display_name>Windows: Left Window-to-Wall Ratio</display_name>
      <description>The ratio of window area to wall area for the building's left facade. Enter 0 if specifying Left Window Area instead.</description>
      <type>Double</type>
      <required>true</required>
      <model_dependent>false</model_dependent>
      <default_value>0.18</default_value>
    </argument>
    <argument>
      <name>right_wwr</name>
      <display_name>Windows: Right Window-to-Wall Ratio</display_name>
      <description>The ratio of window area to wall area for the building's right facade. Enter 0 if specifying Right Window Area instead.</description>
      <type>Double</type>
      <required>true</required>
      <model_dependent>false</model_dependent>
      <default_value>0.18</default_value>
    </argument>
    <argument>
      <name>front_window_area</name>
      <display_name>Windows: Front Window Area</display_name>
      <description>The amount of window area on the building's front facade. Enter 0 if specifying Front Window-to-Wall Ratio instead.</description>
      <type>Double</type>
      <required>true</required>
      <model_dependent>false</model_dependent>
      <default_value>0</default_value>
    </argument>
    <argument>
      <name>back_window_area</name>
      <display_name>Windows: Back Window Area</display_name>
      <description>The amount of window area on the building's back facade. Enter 0 if specifying Back Window-to-Wall Ratio instead.</description>
      <type>Double</type>
      <required>true</required>
      <model_dependent>false</model_dependent>
      <default_value>0</default_value>
    </argument>
    <argument>
      <name>left_window_area</name>
      <display_name>Windows: Left Window Area</display_name>
      <description>The amount of window area on the building's left facade. Enter 0 if specifying Left Window-to-Wall Ratio instead.</description>
      <type>Double</type>
      <required>true</required>
      <model_dependent>false</model_dependent>
      <default_value>0</default_value>
    </argument>
    <argument>
      <name>right_window_area</name>
      <display_name>Windows: Right Window Area</display_name>
      <description>The amount of window area on the building's right facade. Enter 0 if specifying Right Window-to-Wall Ratio instead.</description>
      <type>Double</type>
      <required>true</required>
      <model_dependent>false</model_dependent>
      <default_value>0</default_value>
    </argument>
    <argument>
      <name>window_aspect_ratio</name>
      <display_name>Windows: Aspect Ratio</display_name>
      <description>Ratio of window height to width.</description>
      <type>Double</type>
      <required>true</required>
      <model_dependent>false</model_dependent>
      <default_value>1.333</default_value>
    </argument>
    <argument>
      <name>overhang_depth</name>
      <display_name>Overhangs: Depth</display_name>
      <description>Depth of the overhang. The distance from the wall surface in the direction normal to the wall surface.</description>
      <type>Double</type>
      <units>ft</units>
      <required>true</required>
      <model_dependent>false</model_dependent>
      <default_value>2</default_value>
    </argument>
    <argument>
      <name>overhang_offset</name>
      <display_name>Overhangs: Offset</display_name>
      <description>Height of the overhangs above windows, relative to the top of the window framing.</description>
      <type>Double</type>
      <units>ft</units>
      <required>true</required>
      <model_dependent>false</model_dependent>
      <default_value>0.5</default_value>
    </argument>
    <argument>
      <name>overhang_front_facade</name>
      <display_name>Front Facade</display_name>
      <description>Overhangs: Specifies the presence of overhangs for windows on the front facade.</description>
      <type>Boolean</type>
      <required>true</required>
      <model_dependent>false</model_dependent>
      <default_value>true</default_value>
      <choices>
        <choice>
          <value>true</value>
          <display_name>true</display_name>
        </choice>
        <choice>
          <value>false</value>
          <display_name>false</display_name>
        </choice>
      </choices>
    </argument>
    <argument>
      <name>overhang_back_facade</name>
      <display_name>Back Facade</display_name>
      <description>Overhangs: Specifies the presence of overhangs for windows on the back facade.</description>
      <type>Boolean</type>
      <required>true</required>
      <model_dependent>false</model_dependent>
      <default_value>true</default_value>
      <choices>
        <choice>
          <value>true</value>
          <display_name>true</display_name>
        </choice>
        <choice>
          <value>false</value>
          <display_name>false</display_name>
        </choice>
      </choices>
    </argument>
    <argument>
      <name>overhang_left_facade</name>
      <display_name>Left Facade</display_name>
      <description>Overhangs: Specifies the presence of overhangs for windows on the left facade.</description>
      <type>Boolean</type>
      <required>true</required>
      <model_dependent>false</model_dependent>
      <default_value>true</default_value>
      <choices>
        <choice>
          <value>true</value>
          <display_name>true</display_name>
        </choice>
        <choice>
          <value>false</value>
          <display_name>false</display_name>
        </choice>
      </choices>
    </argument>
    <argument>
      <name>overhang_right_facade</name>
      <display_name>Right Facade</display_name>
      <description>Overhangs: Specifies the presence of overhangs for windows on the right facade.</description>
      <type>Boolean</type>
      <required>true</required>
      <model_dependent>false</model_dependent>
      <default_value>true</default_value>
      <choices>
        <choice>
          <value>true</value>
          <display_name>true</display_name>
        </choice>
        <choice>
          <value>false</value>
          <display_name>false</display_name>
        </choice>
      </choices>
    </argument>
    <argument>
      <name>front_skylight_area</name>
      <display_name>Skylights: Front Roof Area</display_name>
      <description>The amount of skylight area on the building's front finished roof facade.</description>
      <type>Double</type>
      <required>true</required>
      <model_dependent>false</model_dependent>
      <default_value>0</default_value>
    </argument>
    <argument>
      <name>back_skylight_area</name>
      <display_name>Skylights: Back Roof Area</display_name>
      <description>The amount of skylight area on the building's back finished roof facade.</description>
      <type>Double</type>
      <required>true</required>
      <model_dependent>false</model_dependent>
      <default_value>0</default_value>
    </argument>
    <argument>
      <name>left_skylight_area</name>
      <display_name>Skylights: Left Roof Area</display_name>
      <description>The amount of skylight area on the building's left finished roof facade.</description>
      <type>Double</type>
      <required>true</required>
      <model_dependent>false</model_dependent>
      <default_value>0</default_value>
    </argument>
    <argument>
      <name>right_skylight_area</name>
      <display_name>Skylights: Right Roof Area</display_name>
      <description>The amount of skylight area on the building's right finished roof facade.</description>
      <type>Double</type>
      <required>true</required>
      <model_dependent>false</model_dependent>
      <default_value>0</default_value>
    </argument>
  </arguments>
  <outputs/>
  <provenances/>
  <tags>
    <tag>Envelope.Fenestration</tag>
  </tags>
  <attributes>
    <attribute>
      <name>Intended Software Tool</name>
      <value>Apply Measure Now</value>
      <datatype>string</datatype>
    </attribute>
    <attribute>
      <name>Intended Software Tool</name>
      <value>OpenStudio Application</value>
      <datatype>string</datatype>
    </attribute>
    <attribute>
      <name>Intended Software Tool</name>
      <value>Parametric Analysis Tool</value>
      <datatype>string</datatype>
    </attribute>
    <attribute>
      <name>Measure Type</name>
      <value>ModelMeasure</value>
      <datatype>string</datatype>
    </attribute>
    <attribute>
      <name>Intended Software Tool</name>
      <value>Apply Measure Now</value>
      <datatype>string</datatype>
    </attribute>
    <attribute>
      <name>Intended Software Tool</name>
      <value>OpenStudio Application</value>
      <datatype>string</datatype>
    </attribute>
    <attribute>
      <name>Intended Software Tool</name>
      <value>Parametric Analysis Tool</value>
      <datatype>string</datatype>
    </attribute>
  </attributes>
  <files>
    <file>
      <filename>WindowSkylightArea_Test.rb</filename>
      <filetype>rb</filetype>
      <usage_type>test</usage_type>
<<<<<<< HEAD
      <checksum>498927E9</checksum>
=======
      <checksum>0B394959</checksum>
>>>>>>> c4e17be5
    </file>
    <file>
      <version>
        <software_program>OpenStudio</software_program>
        <identifier>1.9.0</identifier>
        <min_compatible>2.0.4</min_compatible>
      </version>
      <filename>measure.rb</filename>
      <filetype>rb</filetype>
      <usage_type>script</usage_type>
<<<<<<< HEAD
      <checksum>C34B5382</checksum>
    </file>
    <file>
      <filename>util.rb</filename>
      <filetype>rb</filetype>
      <usage_type>resource</usage_type>
      <checksum>B8804B95</checksum>
    </file>
    <file>
      <filename>unit_conversions.rb</filename>
      <filetype>rb</filetype>
      <usage_type>resource</usage_type>
      <checksum>7161039B</checksum>
    </file>
    <file>
      <filename>SFD_2000sqft_2story_SL_UA_Denver_Windows_OneConstruction.osm</filename>
      <filetype>osm</filetype>
      <usage_type>test</usage_type>
      <checksum>C6AE3588</checksum>
    </file>
    <file>
      <filename>SFD_2000sqft_2story_SL_FA.osm</filename>
      <filetype>osm</filetype>
      <usage_type>test</usage_type>
      <checksum>44ACEDCE</checksum>
    </file>
    <file>
      <filename>SFD_2000sqft_2story_SL_FA_LeftRight.osm</filename>
      <filetype>osm</filetype>
      <usage_type>test</usage_type>
      <checksum>C9D469A9</checksum>
    </file>
    <file>
      <filename>SFD_2000sqft_2story_SL_FA_FlatRoof.osm</filename>
      <filetype>osm</filetype>
      <usage_type>test</usage_type>
      <checksum>8AAA7D03</checksum>
    </file>
    <file>
      <filename>SFD_2000sqft_2story_SL_FA_HipRoof.osm</filename>
      <filetype>osm</filetype>
      <usage_type>test</usage_type>
      <checksum>03671587</checksum>
    </file>
    <file>
      <filename>SFD_2000sqft_2story_FB_GRG_UA_Southwest.osm</filename>
      <filetype>osm</filetype>
      <usage_type>test</usage_type>
      <checksum>4BA25BA9</checksum>
    </file>
    <file>
      <filename>SFD_2000sqft_2story_FB_GRG_UA.osm</filename>
      <filetype>osm</filetype>
      <usage_type>test</usage_type>
      <checksum>600EFB96</checksum>
    </file>
    <file>
      <filename>SFD_1000sqft_1story_FB_GRG_UA_DoorArea.osm</filename>
      <filetype>osm</filetype>
      <usage_type>test</usage_type>
      <checksum>D78D698B</checksum>
    </file>
    <file>
      <filename>SFA_4units_1story_SL_UA_Offset.osm</filename>
      <filetype>osm</filetype>
      <usage_type>test</usage_type>
      <checksum>77FA6020</checksum>
    </file>
    <file>
      <filename>SFA_4units_1story_FB_UA_Denver.osm</filename>
      <filetype>osm</filetype>
      <usage_type>test</usage_type>
      <checksum>EE88BFA1</checksum>
    </file>
    <file>
      <filename>MF_8units_1story_SL_Inset.osm</filename>
      <filetype>osm</filetype>
      <usage_type>test</usage_type>
      <checksum>87FE0CEE</checksum>
    </file>
    <file>
      <filename>MF_8units_1story_SL_Denver.osm</filename>
      <filetype>osm</filetype>
      <usage_type>test</usage_type>
      <checksum>DD669AEB</checksum>
    </file>
    <file>
      <filename>geometry.rb</filename>
      <filetype>rb</filetype>
      <usage_type>resource</usage_type>
      <checksum>D1229A56</checksum>
    </file>
    <file>
      <filename>constants.rb</filename>
      <filetype>rb</filetype>
      <usage_type>resource</usage_type>
      <checksum>2C1D920B</checksum>
=======
      <checksum>0846BE46</checksum>
>>>>>>> c4e17be5
    </file>
  </files>
</measure><|MERGE_RESOLUTION|>--- conflicted
+++ resolved
@@ -2,13 +2,8 @@
   <schema_version>3.0</schema_version>
   <name>set_residential_window_skylight_area</name>
   <uid>d05f5b32-1ad6-4c3d-964a-0dbd49a7fde8</uid>
-<<<<<<< HEAD
-  <version_id>71dbc845-4738-4e79-ba12-f3938c29c5e6</version_id>
-  <version_modified>20181109T191222Z</version_modified>
-=======
-  <version_id>13cdfb5c-184d-4e11-a199-8000033734f2</version_id>
-  <version_modified>20181112T230642Z</version_modified>
->>>>>>> c4e17be5
+  <version_id>af42ca79-5b29-449d-902b-69f1b76f87fd</version_id>
+  <version_modified>20181113T004007Z</version_modified>
   <xml_checksum>9014E219</xml_checksum>
   <class_name>SetResidentialWindowSkylightArea</class_name>
   <display_name>Set Residential Window/Skylight Area</display_name>
@@ -276,11 +271,7 @@
       <filename>WindowSkylightArea_Test.rb</filename>
       <filetype>rb</filetype>
       <usage_type>test</usage_type>
-<<<<<<< HEAD
-      <checksum>498927E9</checksum>
-=======
       <checksum>0B394959</checksum>
->>>>>>> c4e17be5
     </file>
     <file>
       <version>
@@ -291,107 +282,7 @@
       <filename>measure.rb</filename>
       <filetype>rb</filetype>
       <usage_type>script</usage_type>
-<<<<<<< HEAD
-      <checksum>C34B5382</checksum>
-    </file>
-    <file>
-      <filename>util.rb</filename>
-      <filetype>rb</filetype>
-      <usage_type>resource</usage_type>
-      <checksum>B8804B95</checksum>
-    </file>
-    <file>
-      <filename>unit_conversions.rb</filename>
-      <filetype>rb</filetype>
-      <usage_type>resource</usage_type>
-      <checksum>7161039B</checksum>
-    </file>
-    <file>
-      <filename>SFD_2000sqft_2story_SL_UA_Denver_Windows_OneConstruction.osm</filename>
-      <filetype>osm</filetype>
-      <usage_type>test</usage_type>
-      <checksum>C6AE3588</checksum>
-    </file>
-    <file>
-      <filename>SFD_2000sqft_2story_SL_FA.osm</filename>
-      <filetype>osm</filetype>
-      <usage_type>test</usage_type>
-      <checksum>44ACEDCE</checksum>
-    </file>
-    <file>
-      <filename>SFD_2000sqft_2story_SL_FA_LeftRight.osm</filename>
-      <filetype>osm</filetype>
-      <usage_type>test</usage_type>
-      <checksum>C9D469A9</checksum>
-    </file>
-    <file>
-      <filename>SFD_2000sqft_2story_SL_FA_FlatRoof.osm</filename>
-      <filetype>osm</filetype>
-      <usage_type>test</usage_type>
-      <checksum>8AAA7D03</checksum>
-    </file>
-    <file>
-      <filename>SFD_2000sqft_2story_SL_FA_HipRoof.osm</filename>
-      <filetype>osm</filetype>
-      <usage_type>test</usage_type>
-      <checksum>03671587</checksum>
-    </file>
-    <file>
-      <filename>SFD_2000sqft_2story_FB_GRG_UA_Southwest.osm</filename>
-      <filetype>osm</filetype>
-      <usage_type>test</usage_type>
-      <checksum>4BA25BA9</checksum>
-    </file>
-    <file>
-      <filename>SFD_2000sqft_2story_FB_GRG_UA.osm</filename>
-      <filetype>osm</filetype>
-      <usage_type>test</usage_type>
-      <checksum>600EFB96</checksum>
-    </file>
-    <file>
-      <filename>SFD_1000sqft_1story_FB_GRG_UA_DoorArea.osm</filename>
-      <filetype>osm</filetype>
-      <usage_type>test</usage_type>
-      <checksum>D78D698B</checksum>
-    </file>
-    <file>
-      <filename>SFA_4units_1story_SL_UA_Offset.osm</filename>
-      <filetype>osm</filetype>
-      <usage_type>test</usage_type>
-      <checksum>77FA6020</checksum>
-    </file>
-    <file>
-      <filename>SFA_4units_1story_FB_UA_Denver.osm</filename>
-      <filetype>osm</filetype>
-      <usage_type>test</usage_type>
-      <checksum>EE88BFA1</checksum>
-    </file>
-    <file>
-      <filename>MF_8units_1story_SL_Inset.osm</filename>
-      <filetype>osm</filetype>
-      <usage_type>test</usage_type>
-      <checksum>87FE0CEE</checksum>
-    </file>
-    <file>
-      <filename>MF_8units_1story_SL_Denver.osm</filename>
-      <filetype>osm</filetype>
-      <usage_type>test</usage_type>
-      <checksum>DD669AEB</checksum>
-    </file>
-    <file>
-      <filename>geometry.rb</filename>
-      <filetype>rb</filetype>
-      <usage_type>resource</usage_type>
-      <checksum>D1229A56</checksum>
-    </file>
-    <file>
-      <filename>constants.rb</filename>
-      <filetype>rb</filetype>
-      <usage_type>resource</usage_type>
-      <checksum>2C1D920B</checksum>
-=======
       <checksum>0846BE46</checksum>
->>>>>>> c4e17be5
     </file>
   </files>
 </measure>