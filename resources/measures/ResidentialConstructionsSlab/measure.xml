--- conflicted
+++ resolved
@@ -2,13 +2,8 @@
   <schema_version>3.0</schema_version>
   <name>process_constructions_slab</name>
   <uid>4fd36916-5b69-43d2-a7bb-e7fad34508db</uid>
-<<<<<<< HEAD
-  <version_id>1f757915-100b-4790-b773-7be377765a95</version_id>
-  <version_modified>20180602T030338Z</version_modified>
-=======
   <version_id>06c644cb-ac55-4be4-8001-200d5a708aec</version_id>
   <version_modified>20180601T165913Z</version_modified>
->>>>>>> 165241bf
   <xml_checksum>1E963D9C</xml_checksum>
   <class_name>ProcessConstructionsSlab</class_name>
   <display_name>Set Residential Slab Construction</display_name>
@@ -96,8 +91,6 @@
   <files>
     <file>
       <filename>util.rb</filename>
-<<<<<<< HEAD
-=======
       <filetype>rb</filetype>
       <usage_type>resource</usage_type>
       <checksum>A001EED9</checksum>
@@ -115,7 +108,6 @@
         <min_compatible>2.0.4</min_compatible>
       </version>
       <filename>measure.rb</filename>
->>>>>>> 165241bf
       <filetype>rb</filetype>
       <usage_type>script</usage_type>
       <checksum>27EDF2C4</checksum>
@@ -133,12 +125,9 @@
       <checksum>3AF0D408</checksum>
     </file>
     <file>
-      <filename>constructions.rb</filename>
+      <filename>constants.rb</filename>
       <filetype>rb</filetype>
       <usage_type>resource</usage_type>
-<<<<<<< HEAD
-      <checksum>1EABA7E9</checksum>
-=======
       <checksum>C7B12E42</checksum>
     </file>
     <file>
@@ -146,63 +135,10 @@
       <filetype>osm</filetype>
       <usage_type>test</usage_type>
       <checksum>AA929B61</checksum>
->>>>>>> 165241bf
     </file>
     <file>
       <filename>constructions.rb</filename>
       <filetype>rb</filetype>
-<<<<<<< HEAD
-      <usage_type>script</usage_type>
-      <checksum>A8494456</checksum>
-    </file>
-    <file>
-      <filename>constants.rb</filename>
-      <filetype>rb</filetype>
-      <usage_type>resource</usage_type>
-      <checksum>A2FB817B</checksum>
-    </file>
-    <file>
-      <filename>geometry.rb</filename>
-      <filetype>rb</filetype>
-      <usage_type>resource</usage_type>
-      <checksum>6CA0FF8C</checksum>
-    </file>
-    <file>
-      <filename>Slab_Test.rb</filename>
-      <filetype>rb</filetype>
-      <usage_type>test</usage_type>
-      <checksum>77BDFE9C</checksum>
-    </file>
-    <file>
-      <filename>SFD_2000sqft_2story_SL_UA.osm</filename>
-      <filetype>osm</filetype>
-      <usage_type>test</usage_type>
-      <checksum>B47AD78A</checksum>
-    </file>
-    <file>
-      <filename>MF_40units_4story_SL_3Beds_2Baths_Denver.osm</filename>
-      <filetype>osm</filetype>
-      <usage_type>test</usage_type>
-      <checksum>C4C3C427</checksum>
-    </file>
-    <file>
-      <filename>MF_40units_4story_SL_SFLeftRight_3Beds_2Baths_Denver.osm</filename>
-      <filetype>osm</filetype>
-      <usage_type>test</usage_type>
-      <checksum>E4828398</checksum>
-    </file>
-    <file>
-      <filename>SFA_10units_2story_SL_UA_3Beds_2Baths_Denver.osm</filename>
-      <filetype>osm</filetype>
-      <usage_type>test</usage_type>
-      <checksum>295AB655</checksum>
-    </file>
-    <file>
-      <filename>SFD_2000sqft_2story_SL_GRG_UA.osm</filename>
-      <filetype>osm</filetype>
-      <usage_type>test</usage_type>
-      <checksum>C3251206</checksum>
-=======
       <usage_type>resource</usage_type>
       <checksum>1EABA7E9</checksum>
     </file>
@@ -211,7 +147,6 @@
       <filetype>rb</filetype>
       <usage_type>resource</usage_type>
       <checksum>7D6EC9CC</checksum>
->>>>>>> 165241bf
     </file>
   </files>
 </measure>