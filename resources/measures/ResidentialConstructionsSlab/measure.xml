--- conflicted
+++ resolved
@@ -2,13 +2,8 @@
   <schema_version>3.0</schema_version>
   <name>process_constructions_slab</name>
   <uid>4fd36916-5b69-43d2-a7bb-e7fad34508db</uid>
-<<<<<<< HEAD
-  <version_id>dd8620d9-ad09-4065-86a5-ec04f5f6f17d</version_id>
-  <version_modified>20190104T162415Z</version_modified>
-=======
   <version_id>cee4e9ab-65c8-4206-8895-c80eeb9c0156</version_id>
   <version_modified>20190103T214658Z</version_modified>
->>>>>>> f3464154
   <xml_checksum>1E963D9C</xml_checksum>
   <class_name>ProcessConstructionsSlab</class_name>
   <display_name>Set Residential Slab Construction</display_name>
@@ -98,7 +93,7 @@
       <filename>Slab_Test.rb</filename>
       <filetype>rb</filetype>
       <usage_type>test</usage_type>
-      <checksum>0BCD4F2F</checksum>
+      <checksum>C5E7EA7E</checksum>
     </file>
     <file>
       <version>
@@ -109,11 +104,7 @@
       <filename>measure.rb</filename>
       <filetype>rb</filetype>
       <usage_type>script</usage_type>
-<<<<<<< HEAD
-      <checksum>F2400D6B</checksum>
-=======
       <checksum>270A8187</checksum>
->>>>>>> f3464154
     </file>
   </files>
 </measure>