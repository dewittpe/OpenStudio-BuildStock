<measure>
  <schema_version>3.0</schema_version>
  <name>process_constructions_slab</name>
  <uid>4fd36916-5b69-43d2-a7bb-e7fad34508db</uid>
<<<<<<< HEAD
  <version_id>ef4b9053-9df5-4786-92fd-3523078aa3b6</version_id>
  <version_modified>20181109T193246Z</version_modified>
=======
  <version_id>73e12544-4e27-4e21-8a61-10366ed4bda3</version_id>
  <version_modified>20181112T230640Z</version_modified>
>>>>>>> 56a240aa
  <xml_checksum>1E963D9C</xml_checksum>
  <class_name>ProcessConstructionsSlab</class_name>
  <display_name>Set Residential Slab Construction</display_name>
  <description>This measure assigns a construction to slabs. See https://github.com/NREL/OpenStudio-BEopt#workflows for supported workflows using this measure.</description>
  <modeler_description>Calculates and assigns material layer properties of slab constructions of finished spaces. Any existing constructions for these surfaces will be removed.</modeler_description>
  <arguments>
    <argument>
      <name>perimeter_r</name>
      <display_name>Perimeter Insulation Nominal R-value</display_name>
      <description>Perimeter insulation is placed horizontally below the perimeter of the slab.</description>
      <type>Double</type>
      <units>hr-ft^2-R/Btu</units>
      <required>true</required>
      <model_dependent>false</model_dependent>
      <default_value>0</default_value>
    </argument>
    <argument>
      <name>perimeter_width</name>
      <display_name>Perimeter Insulation Width</display_name>
      <description>The distance from the perimeter of the house where the perimeter insulation ends.</description>
      <type>Double</type>
      <units>ft</units>
      <required>true</required>
      <model_dependent>false</model_dependent>
      <default_value>0</default_value>
    </argument>
    <argument>
      <name>whole_r</name>
      <display_name>Whole Slab Insulation Nominal R-value</display_name>
      <description>Whole slab insulation is placed horizontally below the entire slab.</description>
      <type>Double</type>
      <units>hr-ft^2-R/Btu</units>
      <required>true</required>
      <model_dependent>false</model_dependent>
      <default_value>0</default_value>
    </argument>
    <argument>
      <name>gap_r</name>
      <display_name>Gap Insulation Nominal R-value</display_name>
      <description>Gap insulation is placed vertically between the edge of the slab and the foundation wall.</description>
      <type>Double</type>
      <units>hr-ft^2-R/Btu</units>
      <required>true</required>
      <model_dependent>false</model_dependent>
      <default_value>0</default_value>
    </argument>
    <argument>
      <name>exterior_r</name>
      <display_name>Exterior Insulation Nominal R-value</display_name>
      <description>Exterior insulation is placed vertically on the exterior of the foundation wall.</description>
      <type>Double</type>
      <units>hr-ft^2-R/Btu</units>
      <required>true</required>
      <model_dependent>false</model_dependent>
      <default_value>0</default_value>
    </argument>
    <argument>
      <name>exterior_depth</name>
      <display_name>Exterior Insulation Depth</display_name>
      <description>The depth of the exterior foundation insulation.</description>
      <type>Double</type>
      <units>ft</units>
      <required>true</required>
      <model_dependent>false</model_dependent>
      <default_value>0</default_value>
    </argument>
  </arguments>
  <outputs/>
  <provenances/>
  <tags>
    <tag>Envelope.Opaque</tag>
  </tags>
  <attributes>
    <attribute>
      <name>Measure Type</name>
      <value>ModelMeasure</value>
      <datatype>string</datatype>
    </attribute>
    <attribute>
      <name>Uses SketchUp API</name>
      <value>false</value>
      <datatype>boolean</datatype>
    </attribute>
  </attributes>
  <files>
    <file>
<<<<<<< HEAD
      <filename>materials.rb</filename>
      <filetype>rb</filetype>
      <usage_type>resource</usage_type>
      <checksum>82D32FEE</checksum>
    </file>
    <file>
      <filename>util.rb</filename>
=======
      <filename>Slab_Test.rb</filename>
>>>>>>> 56a240aa
      <filetype>rb</filetype>
      <usage_type>resource</usage_type>
      <checksum>B8804B95</checksum>
    </file>
    <file>
<<<<<<< HEAD
      <filename>unit_conversions.rb</filename>
      <filetype>rb</filetype>
      <usage_type>resource</usage_type>
      <checksum>7161039B</checksum>
    </file>
    <file>
      <filename>Slab_Test.rb</filename>
      <filetype>rb</filetype>
      <usage_type>test</usage_type>
      <checksum>E4D519A9</checksum>
    </file>
    <file>
=======
>>>>>>> 56a240aa
      <version>
        <software_program>OpenStudio</software_program>
        <identifier>1.3.0</identifier>
        <min_compatible>2.0.4</min_compatible>
      </version>
      <filename>measure.rb</filename>
      <filetype>rb</filetype>
      <usage_type>script</usage_type>
<<<<<<< HEAD
      <checksum>CA4A2076</checksum>
    </file>
    <file>
      <filename>SFD_2000sqft_2story_SL_GRG_UA_Windows_Doors.osm</filename>
      <filetype>osm</filetype>
      <usage_type>test</usage_type>
      <checksum>87952BBB</checksum>
    </file>
    <file>
      <filename>SFD_2000sqft_2story_SL_UA.osm</filename>
      <filetype>osm</filetype>
      <usage_type>test</usage_type>
      <checksum>F277974D</checksum>
    </file>
    <file>
      <filename>SFD_2000sqft_2story_SL_GRG_UA.osm</filename>
      <filetype>osm</filetype>
      <usage_type>test</usage_type>
      <checksum>75DBB0CE</checksum>
    </file>
    <file>
      <filename>constructions.rb</filename>
      <filetype>rb</filetype>
      <usage_type>resource</usage_type>
      <checksum>B22DA079</checksum>
    </file>
    <file>
      <filename>geometry.rb</filename>
      <filetype>rb</filetype>
      <usage_type>resource</usage_type>
      <checksum>E5BD3794</checksum>
    </file>
    <file>
      <filename>constants.rb</filename>
      <filetype>rb</filetype>
      <usage_type>resource</usage_type>
      <checksum>F1D15EBA</checksum>
    </file>
    <file>
      <filename>SFA_4units_1story_SL_UA_3Beds_2Baths_Denver.osm</filename>
      <filetype>osm</filetype>
      <usage_type>test</usage_type>
      <checksum>5623CE37</checksum>
    </file>
    <file>
      <filename>MF_8units_1story_SL_3Beds_2Baths_Denver.osm</filename>
      <filetype>osm</filetype>
      <usage_type>test</usage_type>
      <checksum>164E801B</checksum>
    </file>
    <file>
      <filename>MF_40units_4story_SL_3Beds_2Baths_Denver.osm</filename>
      <filetype>osm</filetype>
      <usage_type>test</usage_type>
      <checksum>22E183F3</checksum>
    </file>
    <file>
      <filename>SFA_10units_2story_SL_UA_3Beds_2Baths_Denver.osm</filename>
      <filetype>osm</filetype>
      <usage_type>test</usage_type>
      <checksum>D186F329</checksum>
=======
      <checksum>CF820573</checksum>
>>>>>>> 56a240aa
    </file>
  </files>
</measure><|MERGE_RESOLUTION|>--- conflicted
+++ resolved
@@ -2,13 +2,8 @@
   <schema_version>3.0</schema_version>
   <name>process_constructions_slab</name>
   <uid>4fd36916-5b69-43d2-a7bb-e7fad34508db</uid>
-<<<<<<< HEAD
-  <version_id>ef4b9053-9df5-4786-92fd-3523078aa3b6</version_id>
-  <version_modified>20181109T193246Z</version_modified>
-=======
-  <version_id>73e12544-4e27-4e21-8a61-10366ed4bda3</version_id>
-  <version_modified>20181112T230640Z</version_modified>
->>>>>>> 56a240aa
+  <version_id>b3bebd5f-0af7-47ff-8a6a-0c9910cf73dd</version_id>
+  <version_modified>20181113T200450Z</version_modified>
   <xml_checksum>1E963D9C</xml_checksum>
   <class_name>ProcessConstructionsSlab</class_name>
   <display_name>Set Residential Slab Construction</display_name>
@@ -95,37 +90,12 @@
   </attributes>
   <files>
     <file>
-<<<<<<< HEAD
-      <filename>materials.rb</filename>
-      <filetype>rb</filetype>
-      <usage_type>resource</usage_type>
-      <checksum>82D32FEE</checksum>
-    </file>
-    <file>
-      <filename>util.rb</filename>
-=======
-      <filename>Slab_Test.rb</filename>
->>>>>>> 56a240aa
-      <filetype>rb</filetype>
-      <usage_type>resource</usage_type>
-      <checksum>B8804B95</checksum>
-    </file>
-    <file>
-<<<<<<< HEAD
-      <filename>unit_conversions.rb</filename>
-      <filetype>rb</filetype>
-      <usage_type>resource</usage_type>
-      <checksum>7161039B</checksum>
-    </file>
-    <file>
       <filename>Slab_Test.rb</filename>
       <filetype>rb</filetype>
       <usage_type>test</usage_type>
       <checksum>E4D519A9</checksum>
     </file>
     <file>
-=======
->>>>>>> 56a240aa
       <version>
         <software_program>OpenStudio</software_program>
         <identifier>1.3.0</identifier>
@@ -134,71 +104,7 @@
       <filename>measure.rb</filename>
       <filetype>rb</filetype>
       <usage_type>script</usage_type>
-<<<<<<< HEAD
-      <checksum>CA4A2076</checksum>
-    </file>
-    <file>
-      <filename>SFD_2000sqft_2story_SL_GRG_UA_Windows_Doors.osm</filename>
-      <filetype>osm</filetype>
-      <usage_type>test</usage_type>
-      <checksum>87952BBB</checksum>
-    </file>
-    <file>
-      <filename>SFD_2000sqft_2story_SL_UA.osm</filename>
-      <filetype>osm</filetype>
-      <usage_type>test</usage_type>
-      <checksum>F277974D</checksum>
-    </file>
-    <file>
-      <filename>SFD_2000sqft_2story_SL_GRG_UA.osm</filename>
-      <filetype>osm</filetype>
-      <usage_type>test</usage_type>
-      <checksum>75DBB0CE</checksum>
-    </file>
-    <file>
-      <filename>constructions.rb</filename>
-      <filetype>rb</filetype>
-      <usage_type>resource</usage_type>
-      <checksum>B22DA079</checksum>
-    </file>
-    <file>
-      <filename>geometry.rb</filename>
-      <filetype>rb</filetype>
-      <usage_type>resource</usage_type>
-      <checksum>E5BD3794</checksum>
-    </file>
-    <file>
-      <filename>constants.rb</filename>
-      <filetype>rb</filetype>
-      <usage_type>resource</usage_type>
-      <checksum>F1D15EBA</checksum>
-    </file>
-    <file>
-      <filename>SFA_4units_1story_SL_UA_3Beds_2Baths_Denver.osm</filename>
-      <filetype>osm</filetype>
-      <usage_type>test</usage_type>
-      <checksum>5623CE37</checksum>
-    </file>
-    <file>
-      <filename>MF_8units_1story_SL_3Beds_2Baths_Denver.osm</filename>
-      <filetype>osm</filetype>
-      <usage_type>test</usage_type>
-      <checksum>164E801B</checksum>
-    </file>
-    <file>
-      <filename>MF_40units_4story_SL_3Beds_2Baths_Denver.osm</filename>
-      <filetype>osm</filetype>
-      <usage_type>test</usage_type>
-      <checksum>22E183F3</checksum>
-    </file>
-    <file>
-      <filename>SFA_10units_2story_SL_UA_3Beds_2Baths_Denver.osm</filename>
-      <filetype>osm</filetype>
-      <usage_type>test</usage_type>
-      <checksum>D186F329</checksum>
-=======
-      <checksum>CF820573</checksum>
->>>>>>> 56a240aa
+      <checksum>BE2F2E40</checksum>
     </file>
   </files>
 </measure>