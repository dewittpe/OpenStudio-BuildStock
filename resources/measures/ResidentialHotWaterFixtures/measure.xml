<measure>
  <schema_version>3.0</schema_version>
  <error>C:/OpenStudio/OpenStudio-BuildStock/resources/measures/HPXMLtoOpenStudio/resources/waterheater.rb:15: syntax error, unexpected keyword_if, expecting ')'
    if vol &lt;= 0&#xd;
      ^
C:/OpenStudio/OpenStudio-BuildStock/resources/measures/HPXMLtoOpenStudio/resources/waterheater.rb:1534: syntax error, unexpected keyword_end, expecting end-of-input</error>
  <name>residential_hot_water_fixtures</name>
  <uid>6159fd36-6bfa-4907-9200-9cb852d50799</uid>
<<<<<<< HEAD
  <version_id>95c7cc52-a061-4117-8859-9f820807524b</version_id>
  <version_modified>20190412T220039Z</version_modified>
=======
  <version_id>0bd23264-4169-4c8b-8787-60ced4bea1aa</version_id>
  <version_modified>20190701T173018Z</version_modified>
>>>>>>> ed34baf7
  <xml_checksum>A6ACD89C</xml_checksum>
  <class_name>ResidentialHotWaterFixtures</class_name>
  <display_name>Set Residential Hot Water Fixtures</display_name>
  <description>Adds (or replaces) residential hot water fixtures -- showers, sinks, and baths. For multifamily buildings, the hot water fixtures can be set for all units of the building. See https://github.com/NREL/OpenStudio-BuildStock#workflows for supported workflows using this measure.</description>
  <modeler_description>Creates three new WaterUse:Equipment objects to represent showers, sinks, and baths in a home. OtherEquipment objects are also added to take into account the heat gain in the space due to hot water use.</modeler_description>
  <arguments>
    <argument>
      <name>shower_mult</name>
      <display_name>Multiplier on shower hot water use</display_name>
      <description>Multiplier on Building America HSP shower hot water consumption. HSP prescribes shower hot water consumption of 14 + 4.67 * n_bedrooms gal/day at 110 F.</description>
      <type>Double</type>
      <required>true</required>
      <model_dependent>false</model_dependent>
      <default_value>1</default_value>
    </argument>
    <argument>
      <name>sink_mult</name>
      <display_name>Multiplier on sink hot water use</display_name>
      <description>Multiplier on Building America HSP sink hot water consumption. HSP prescribes sink hot water consumption of 12.5 + 4.16 * n_bedrooms gal/day at 110 F.</description>
      <type>Double</type>
      <required>true</required>
      <model_dependent>false</model_dependent>
      <default_value>1</default_value>
    </argument>
    <argument>
      <name>bath_mult</name>
      <display_name>Multiplier on bath hot water use</display_name>
      <description>Multiplier on Building America HSP bath hot water consumption. HSP prescribes bath hot water consumption of 3.5 + 1.17 * n_bedrooms gal/day at 110 F.</description>
      <type>Double</type>
      <required>true</required>
      <model_dependent>false</model_dependent>
      <default_value>1</default_value>
    </argument>
    <argument>
      <name>plant_loop</name>
      <display_name>Plant Loop</display_name>
      <description>Select the plant loop for the hot water fixtures. 'auto' will try to choose the plant loop associated with the specified space. For multifamily buildings, 'auto' will choose the plant loop for each unit of the building.</description>
      <type>Choice</type>
      <required>true</required>
      <model_dependent>true</model_dependent>
      <default_value>auto</default_value>
      <choices>
        <choice>
          <value>auto</value>
          <display_name>auto</display_name>
        </choice>
      </choices>
    </argument>
    <argument>
      <name>schedule_day_shift</name>
      <display_name>Schedule Day Shift</display_name>
      <description>Draw profiles are shifted to prevent coincident hot water events when performing portfolio analyses. For multifamily buildings, draw profiles for each unit are automatically shifted by one week.</description>
      <type>Integer</type>
      <required>true</required>
      <model_dependent>false</model_dependent>
      <default_value>0</default_value>
    </argument>
  </arguments>
  <outputs/>
  <provenances/>
  <tags>
    <tag>Service Water Heating.Water Use</tag>
  </tags>
  <attributes>
    <attribute>
      <name>Measure Type</name>
      <value>ModelMeasure</value>
      <datatype>string</datatype>
    </attribute>
    <attribute>
      <name>Uses SketchUp API</name>
      <value>false</value>
      <datatype>boolean</datatype>
    </attribute>
  </attributes>
  <files>
    <file>
      <version>
        <software_program>OpenStudio</software_program>
        <identifier>1.4.1</identifier>
        <min_compatible>2.0.4</min_compatible>
      </version>
      <filename>measure.rb</filename>
      <filetype>rb</filetype>
      <usage_type>script</usage_type>
<<<<<<< HEAD
      <checksum>0D3F83D4</checksum>
=======
      <checksum>5A74399C</checksum>
>>>>>>> ed34baf7
    </file>
    <file>
      <filename>ResidentialHotWaterFixtures_Test.rb</filename>
      <filetype>rb</filetype>
      <usage_type>test</usage_type>
<<<<<<< HEAD
      <checksum>492A25B9</checksum>
=======
      <checksum>5FCFC1E7</checksum>
>>>>>>> ed34baf7
    </file>
  </files>
</measure><|MERGE_RESOLUTION|>--- conflicted
+++ resolved
@@ -1,18 +1,9 @@
 <measure>
   <schema_version>3.0</schema_version>
-  <error>C:/OpenStudio/OpenStudio-BuildStock/resources/measures/HPXMLtoOpenStudio/resources/waterheater.rb:15: syntax error, unexpected keyword_if, expecting ')'
-    if vol &lt;= 0&#xd;
-      ^
-C:/OpenStudio/OpenStudio-BuildStock/resources/measures/HPXMLtoOpenStudio/resources/waterheater.rb:1534: syntax error, unexpected keyword_end, expecting end-of-input</error>
   <name>residential_hot_water_fixtures</name>
   <uid>6159fd36-6bfa-4907-9200-9cb852d50799</uid>
-<<<<<<< HEAD
-  <version_id>95c7cc52-a061-4117-8859-9f820807524b</version_id>
-  <version_modified>20190412T220039Z</version_modified>
-=======
   <version_id>0bd23264-4169-4c8b-8787-60ced4bea1aa</version_id>
   <version_modified>20190701T173018Z</version_modified>
->>>>>>> ed34baf7
   <xml_checksum>A6ACD89C</xml_checksum>
   <class_name>ResidentialHotWaterFixtures</class_name>
   <display_name>Set Residential Hot Water Fixtures</display_name>
@@ -98,21 +89,13 @@
       <filename>measure.rb</filename>
       <filetype>rb</filetype>
       <usage_type>script</usage_type>
-<<<<<<< HEAD
-      <checksum>0D3F83D4</checksum>
-=======
       <checksum>5A74399C</checksum>
->>>>>>> ed34baf7
     </file>
     <file>
       <filename>ResidentialHotWaterFixtures_Test.rb</filename>
       <filetype>rb</filetype>
       <usage_type>test</usage_type>
-<<<<<<< HEAD
-      <checksum>492A25B9</checksum>
-=======
       <checksum>5FCFC1E7</checksum>
->>>>>>> ed34baf7
     </file>
   </files>
 </measure>