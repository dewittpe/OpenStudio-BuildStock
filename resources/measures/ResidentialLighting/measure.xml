--- conflicted
+++ resolved
@@ -2,13 +2,8 @@
   <schema_version>3.0</schema_version>
   <name>residential_lighting</name>
   <uid>82efbdfd-258d-421a-8c32-ff4636bea099</uid>
-<<<<<<< HEAD
-  <version_id>f10207a2-f630-4fe4-8a7d-206b23b529ad</version_id>
-  <version_modified>20180807T231816Z</version_modified>
-=======
   <version_id>21c0de4b-5b65-4a21-b8b6-aa804f7a4d79</version_id>
   <version_modified>20180920T151102Z</version_modified>
->>>>>>> 12b24f9d
   <xml_checksum>2DDDDD82</xml_checksum>
   <class_name>ResidentialLighting</class_name>
   <display_name>Set Residential Lighting</display_name>
@@ -209,42 +204,15 @@
     </file>
     <file>
       <filename>ResidentialLighting_Test.rb</filename>
-<<<<<<< HEAD
       <filetype>rb</filetype>
       <usage_type>test</usage_type>
       <checksum>9A4752F2</checksum>
     </file>
     <file>
-      <filename>util.rb</filename>
-      <filetype>rb</filetype>
-      <usage_type>resource</usage_type>
-      <checksum>4516079E</checksum>
-    </file>
-    <file>
-      <filename>materials.rb</filename>
-      <filetype>rb</filetype>
-      <usage_type>resource</usage_type>
-      <checksum>82D32FEE</checksum>
-    </file>
-    <file>
-      <filename>unit_conversions.rb</filename>
-      <filetype>rb</filetype>
-      <usage_type>resource</usage_type>
-      <checksum>6CB6B3D8</checksum>
-    </file>
-    <file>
-      <filename>weather.rb</filename>
-=======
->>>>>>> 12b24f9d
-      <filetype>rb</filetype>
-      <usage_type>resource</usage_type>
-      <checksum>AA9588B3</checksum>
-    </file>
-    <file>
       <filename>lighting.rb</filename>
       <filetype>rb</filetype>
       <usage_type>resource</usage_type>
-      <checksum>522ED9A8</checksum>
+      <checksum>F728B6CE</checksum>
     </file>
     <file>
       <version>
@@ -255,102 +223,72 @@
       <filename>measure.rb</filename>
       <filetype>rb</filetype>
       <usage_type>script</usage_type>
-      <checksum>AAF59EE5</checksum>
+      <checksum>D033311F</checksum>
     </file>
     <file>
       <filename>schedules.rb</filename>
       <filetype>rb</filetype>
       <usage_type>resource</usage_type>
-      <checksum>9AD5E2A5</checksum>
-    </file>
-    <file>
-<<<<<<< HEAD
+      <checksum>1C22DD2A</checksum>
+    </file>
+    <file>
+      <filename>util.rb</filename>
+      <filetype>rb</filetype>
+      <usage_type>resource</usage_type>
+      <checksum>4516079E</checksum>
+    </file>
+    <file>
+      <filename>materials.rb</filename>
+      <filetype>rb</filetype>
+      <usage_type>resource</usage_type>
+      <checksum>82D32FEE</checksum>
+    </file>
+    <file>
+      <filename>geometry.rb</filename>
+      <filetype>rb</filetype>
+      <usage_type>resource</usage_type>
+      <checksum>3A649817</checksum>
+    </file>
+    <file>
+      <filename>unit_conversions.rb</filename>
+      <filetype>rb</filetype>
+      <usage_type>resource</usage_type>
+      <checksum>81550F14</checksum>
+    </file>
+    <file>
       <filename>constants.rb</filename>
       <filetype>rb</filetype>
       <usage_type>resource</usage_type>
-      <checksum>88F17E44</checksum>
-=======
-      <filename>util.rb</filename>
-      <filetype>rb</filetype>
-      <usage_type>resource</usage_type>
-      <checksum>4516079E</checksum>
-    </file>
-    <file>
-      <filename>materials.rb</filename>
-      <filetype>rb</filetype>
-      <usage_type>resource</usage_type>
-      <checksum>82D32FEE</checksum>
-    </file>
-    <file>
-      <filename>geometry.rb</filename>
-      <filetype>rb</filetype>
-      <usage_type>resource</usage_type>
-      <checksum>3A649817</checksum>
-    </file>
-    <file>
-      <filename>unit_conversions.rb</filename>
-      <filetype>rb</filetype>
-      <usage_type>resource</usage_type>
-      <checksum>81550F14</checksum>
->>>>>>> 12b24f9d
-    </file>
-    <file>
-      <filename>geometry.rb</filename>
-      <filetype>rb</filetype>
-      <usage_type>resource</usage_type>
-<<<<<<< HEAD
-      <checksum>5975832C</checksum>
-=======
       <checksum>374E311F</checksum>
->>>>>>> 12b24f9d
     </file>
     <file>
       <filename>SFD_2000sqft_2story_FB_GRG_UA_Anchorage.osm</filename>
       <filetype>osm</filetype>
       <usage_type>test</usage_type>
-<<<<<<< HEAD
-      <checksum>664DA9B0</checksum>
-=======
       <checksum>F2797515</checksum>
->>>>>>> 12b24f9d
     </file>
     <file>
       <filename>SFD_2000sqft_2story_FB_GRG_UA_Denver.osm</filename>
       <filetype>osm</filetype>
       <usage_type>test</usage_type>
-<<<<<<< HEAD
-      <checksum>87E0CA63</checksum>
-=======
       <checksum>8D118399</checksum>
->>>>>>> 12b24f9d
     </file>
     <file>
       <filename>SFD_2000sqft_2story_FB_GRG_UA.osm</filename>
       <filetype>osm</filetype>
       <usage_type>test</usage_type>
-<<<<<<< HEAD
-      <checksum>0DA20954</checksum>
-=======
       <checksum>CF89E994</checksum>
->>>>>>> 12b24f9d
     </file>
     <file>
       <filename>SFA_4units_1story_FB_UA_Denver.osm</filename>
       <filetype>osm</filetype>
       <usage_type>test</usage_type>
-<<<<<<< HEAD
-      <checksum>21BE60AA</checksum>
-=======
       <checksum>BD20AC4F</checksum>
->>>>>>> 12b24f9d
     </file>
     <file>
       <filename>MF_8units_1story_SL_Denver.osm</filename>
       <filetype>osm</filetype>
       <usage_type>test</usage_type>
-<<<<<<< HEAD
-      <checksum>01E0BE70</checksum>
-=======
       <checksum>252D6357</checksum>
     </file>
     <file>
@@ -358,7 +296,6 @@
       <filetype>rb</filetype>
       <usage_type>resource</usage_type>
       <checksum>F4DD18F1</checksum>
->>>>>>> 12b24f9d
     </file>
   </files>
 </measure>