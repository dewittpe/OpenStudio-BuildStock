<measure>
  <schema_version>3.0</schema_version>
  <name>residential_lighting</name>
  <uid>82efbdfd-258d-421a-8c32-ff4636bea099</uid>
<<<<<<< HEAD
  <version_id>97a074bd-283e-47ad-a859-75d19ffeefbb</version_id>
  <version_modified>20171005T141449Z</version_modified>
=======
  <version_id>99522120-458e-4eae-b0b2-ad4eb2ea060a</version_id>
  <version_modified>20171011T185056Z</version_modified>
>>>>>>> ee5ac012
  <xml_checksum>2DDDDD82</xml_checksum>
  <class_name>ResidentialLighting</class_name>
  <display_name>Set Residential Lighting</display_name>
  <description>Sets (or replaces) the lighting energy use, based on fractions of CFLs, LFLs, and LEDs, for finished spaces, the garage, and outside. For multifamily buildings, the lighting can be set for all units of the building. See https://github.com/NREL/OpenStudio-BEopt#workflows for supported workflows using this measure.</description>
  <modeler_description>Assigns a lighting energy use and schedule to finished spaces, the garage, and outside. The lighting schedule is calculated for the latitude/longitude of the weather location specified in the model.</modeler_description>
  <arguments>
    <argument>
      <name>option_type</name>
      <display_name>Option Type</display_name>
      <description>Inputs are used/ignored below based on the option type specified.</description>
      <type>Choice</type>
      <required>true</required>
      <model_dependent>false</model_dependent>
      <default_value>Lamp Fractions</default_value>
      <choices>
        <choice>
          <value>Lamp Fractions</value>
          <display_name>Lamp Fractions</display_name>
        </choice>
        <choice>
          <value>Annual Energy Uses</value>
          <display_name>Annual Energy Uses</display_name>
        </choice>
      </choices>
    </argument>
    <argument>
      <name>hw_cfl</name>
      <display_name>Lamp Fractions: Hardwired Fraction CFL</display_name>
      <description>Fraction of all hardwired lamps (interior, garage, and exterior) that are compact fluorescent. Hardwired lighting not specified as CFL, LED, or LFL is assumed to be incandescent.</description>
      <type>Double</type>
      <required>true</required>
      <model_dependent>false</model_dependent>
      <default_value>0.34</default_value>
    </argument>
    <argument>
      <name>hw_led</name>
      <display_name>Lamp Fractions: Hardwired Fraction LED</display_name>
      <description>Fraction of all hardwired lamps (interior, garage, and exterior) that are LED. Hardwired lighting not specified as CFL, LED, or LFL is assumed to be incandescent.</description>
      <type>Double</type>
      <required>true</required>
      <model_dependent>false</model_dependent>
      <default_value>0</default_value>
    </argument>
    <argument>
      <name>hw_lfl</name>
      <display_name>Lamp Fractions: Hardwired Fraction LFL</display_name>
      <description>Fraction of all hardwired lamps (interior, garage, and exterior) that are linear fluorescent. Hardwired lighting not specified as CFL, LED, or LFL is assumed to be incandescent.</description>
      <type>Double</type>
      <required>true</required>
      <model_dependent>false</model_dependent>
      <default_value>0</default_value>
    </argument>
    <argument>
      <name>pg_cfl</name>
      <display_name>Lamp Fractions: Plugin Fraction CFL</display_name>
      <description>Fraction of all plugin lamps that are compact fluorescent. Plugin lighting not specified as CFL, LED, or LFL is assumed to be incandescent.</description>
      <type>Double</type>
      <required>true</required>
      <model_dependent>false</model_dependent>
      <default_value>0.34</default_value>
    </argument>
    <argument>
      <name>pg_led</name>
      <display_name>Lamp Fractions: Plugin Fraction LED</display_name>
      <description>Fraction of all plugin lamps that are LED. Plugin lighting not specified as CFL, LED, or LFL is assumed to be incandescent.</description>
      <type>Double</type>
      <required>true</required>
      <model_dependent>false</model_dependent>
      <default_value>0</default_value>
    </argument>
    <argument>
      <name>pg_lfl</name>
      <display_name>Lamp Fractions: Plugin Fraction LFL</display_name>
      <description>Fraction of all plugin lamps that are linear fluorescent. Plugin lighting not specified as CFL, LED, or LFL is assumed to be incandescent.</description>
      <type>Double</type>
      <required>true</required>
      <model_dependent>false</model_dependent>
      <default_value>0</default_value>
    </argument>
    <argument>
      <name>in_eff</name>
      <display_name>Lamp Fractions: Incandescent Efficacy</display_name>
      <description>The ratio of light output from an incandescent lamp to the electric power it consumes.</description>
      <type>Double</type>
      <units>lm/W</units>
      <required>true</required>
      <model_dependent>false</model_dependent>
      <default_value>15</default_value>
    </argument>
    <argument>
      <name>cfl_eff</name>
      <display_name>Lamp Fractions: CFL Efficacy</display_name>
      <description>The ratio of light output from a CFL lamp to the electric power it consumes.</description>
      <type>Double</type>
      <units>lm/W</units>
      <required>true</required>
      <model_dependent>false</model_dependent>
      <default_value>55</default_value>
    </argument>
    <argument>
      <name>led_eff</name>
      <display_name>Lamp Fractions: LED Efficacy</display_name>
      <description>The ratio of light output from a LED lamp to the electric power it consumes.</description>
      <type>Double</type>
      <units>lm/W</units>
      <required>true</required>
      <model_dependent>false</model_dependent>
      <default_value>80</default_value>
    </argument>
    <argument>
      <name>lfl_eff</name>
      <display_name>Lamp Fractions: LFL Efficacy</display_name>
      <description>The ratio of light output from a LFL lamp to the electric power it consumes.</description>
      <type>Double</type>
      <units>lm/W</units>
      <required>true</required>
      <model_dependent>false</model_dependent>
      <default_value>88</default_value>
    </argument>
    <argument>
      <name>energy_use_interior</name>
      <display_name>Annual Energy Uses: Interior</display_name>
      <description>Total interior annual lighting energy use (excluding garages).</description>
      <type>Double</type>
      <units>kWh/year</units>
      <required>true</required>
      <model_dependent>false</model_dependent>
      <default_value>900</default_value>
    </argument>
    <argument>
      <name>energy_use_garage</name>
      <display_name>Annual Energy Uses: Garage</display_name>
      <description>Total garage annual lighting energy use. Only applied if there is a garage space.</description>
      <type>Double</type>
      <units>kWh/year</units>
      <required>true</required>
      <model_dependent>false</model_dependent>
      <default_value>100</default_value>
    </argument>
    <argument>
      <name>energy_use_exterior</name>
      <display_name>Annual Energy Uses: Exterior</display_name>
      <description>Total exterior annual lighting energy use.</description>
      <type>Double</type>
      <units>kWh/year</units>
      <required>true</required>
      <model_dependent>false</model_dependent>
      <default_value>300</default_value>
    </argument>
  </arguments>
  <outputs/>
  <provenances/>
  <tags>
    <tag>Electric Lighting.Lighting Equipment</tag>
  </tags>
  <attributes>
    <attribute>
      <name>Measure Type</name>
      <value>ModelMeasure</value>
      <datatype>string</datatype>
    </attribute>
    <attribute>
      <name>Uses SketchUp API</name>
      <value>false</value>
      <datatype>boolean</datatype>
    </attribute>
  </attributes>
  <files>
    <file>
      <filename>USA_CO_Denver_Intl_AP_725650_TMY3.ddy</filename>
      <filetype>ddy</filetype>
      <usage_type>test</usage_type>
      <checksum>FB253570</checksum>
    </file>
    <file>
      <filename>USA_CO_Denver_Intl_AP_725650_TMY3.epw</filename>
      <filetype>epw</filetype>
      <usage_type>test</usage_type>
      <checksum>E23378AA</checksum>
    </file>
    <file>
      <filename>USA_AK_Anchorage.Intl.AP.702730_TMY3.ddy</filename>
      <filetype>ddy</filetype>
      <usage_type>test</usage_type>
      <checksum>EF86E8EC</checksum>
    </file>
    <file>
      <filename>USA_AK_Anchorage.Intl.AP.702730_TMY3.epw</filename>
      <filetype>epw</filetype>
      <usage_type>test</usage_type>
      <checksum>01DBB4A1</checksum>
    </file>
    <file>
      <filename>psychrometrics.rb</filename>
      <filetype>rb</filetype>
      <usage_type>resource</usage_type>
      <checksum>3C131B97</checksum>
    </file>
    <file>
      <filename>unit_conversions.rb</filename>
      <filetype>rb</filetype>
      <usage_type>resource</usage_type>
      <checksum>6BA22437</checksum>
    </file>
    <file>
      <filename>ResidentialLighting_Test.rb</filename>
      <filetype>rb</filetype>
      <usage_type>test</usage_type>
      <checksum>0E1CE90D</checksum>
    </file>
    <file>
      <filename>util.rb</filename>
      <filetype>rb</filetype>
      <usage_type>resource</usage_type>
      <checksum>64BC6389</checksum>
    </file>
    <file>
      <version>
        <software_program>OpenStudio</software_program>
        <identifier>1.4.0</identifier>
        <min_compatible>2.0.4</min_compatible>
      </version>
      <filename>measure.rb</filename>
      <filetype>rb</filetype>
      <usage_type>script</usage_type>
      <checksum>F2C26B22</checksum>
    </file>
    <file>
      <filename>constants.rb</filename>
      <filetype>rb</filetype>
      <usage_type>resource</usage_type>
      <checksum>B34275B6</checksum>
    </file>
    <file>
      <filename>SFD_2000sqft_2story_FB_GRG_UA.osm</filename>
      <filetype>osm</filetype>
      <usage_type>test</usage_type>
      <checksum>4A4369FC</checksum>
    </file>
    <file>
      <filename>SFD_2000sqft_2story_FB_GRG_UA_Anchorage.osm</filename>
      <filetype>osm</filetype>
      <usage_type>test</usage_type>
      <checksum>AEAD1902</checksum>
    </file>
    <file>
      <filename>SFD_2000sqft_2story_FB_GRG_UA_Denver.osm</filename>
      <filetype>osm</filetype>
      <usage_type>test</usage_type>
      <checksum>61F3EB13</checksum>
    </file>
    <file>
      <filename>MF_8units_1story_SL_Denver.osm</filename>
      <filetype>osm</filetype>
      <usage_type>test</usage_type>
      <checksum>D257FE0C</checksum>
    </file>
    <file>
      <filename>SFA_4units_1story_FB_UA_Denver.osm</filename>
      <filetype>osm</filetype>
      <usage_type>test</usage_type>
      <checksum>3CF3D175</checksum>
    </file>
    <file>
      <filename>geometry.rb</filename>
      <filetype>rb</filetype>
      <usage_type>resource</usage_type>
      <checksum>6A82C5DA</checksum>
    </file>
    <file>
      <filename>schedules.rb</filename>
      <filetype>rb</filetype>
      <usage_type>resource</usage_type>
      <checksum>7576B4B2</checksum>
    </file>
    <file>
      <filename>weather.rb</filename>
      <filetype>rb</filetype>
      <usage_type>resource</usage_type>
<<<<<<< HEAD
      <checksum>7576B4B2</checksum>
=======
      <checksum>03F09690</checksum>
>>>>>>> ee5ac012
    </file>
  </files>
</measure><|MERGE_RESOLUTION|>--- conflicted
+++ resolved
@@ -2,13 +2,8 @@
   <schema_version>3.0</schema_version>
   <name>residential_lighting</name>
   <uid>82efbdfd-258d-421a-8c32-ff4636bea099</uid>
-<<<<<<< HEAD
-  <version_id>97a074bd-283e-47ad-a859-75d19ffeefbb</version_id>
-  <version_modified>20171005T141449Z</version_modified>
-=======
   <version_id>99522120-458e-4eae-b0b2-ad4eb2ea060a</version_id>
   <version_modified>20171011T185056Z</version_modified>
->>>>>>> ee5ac012
   <xml_checksum>2DDDDD82</xml_checksum>
   <class_name>ResidentialLighting</class_name>
   <display_name>Set Residential Lighting</display_name>
@@ -288,11 +283,7 @@
       <filename>weather.rb</filename>
       <filetype>rb</filetype>
       <usage_type>resource</usage_type>
-<<<<<<< HEAD
-      <checksum>7576B4B2</checksum>
-=======
       <checksum>03F09690</checksum>
->>>>>>> ee5ac012
     </file>
   </files>
 </measure>