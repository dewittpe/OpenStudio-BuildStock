--- conflicted
+++ resolved
@@ -2,13 +2,8 @@
   <schema_version>3.0</schema_version>
   <name>process_cooling_setpoints</name>
   <uid>2daa9d28-8891-4074-a1d1-bce3cb3d7ac6</uid>
-<<<<<<< HEAD
-  <version_id>2ce64771-7235-491d-bda6-3686b9adb7c8</version_id>
-  <version_modified>20181109T193255Z</version_modified>
-=======
-  <version_id>bba4bcf5-b259-481b-93ee-3406f20e85e8</version_id>
-  <version_modified>20181112T230643Z</version_modified>
->>>>>>> 56a240aa
+  <version_id>f992ddce-4836-48bd-97ee-b914285f384a</version_id>
+  <version_modified>20181113T200451Z</version_modified>
   <xml_checksum>356BE47F</xml_checksum>
   <class_name>ProcessCoolingSetpoints</class_name>
   <display_name>Set Residential Cooling Setpoints and Schedules</display_name>
@@ -242,119 +237,10 @@
   </attributes>
   <files>
     <file>
-<<<<<<< HEAD
-      <filename>USA_CO_Denver_Intl_AP_725650_TMY3.ddy</filename>
-      <filetype>ddy</filetype>
-      <usage_type>test</usage_type>
-      <checksum>FB253570</checksum>
-    </file>
-    <file>
-      <filename>USA_CO_Denver_Intl_AP_725650_TMY3.epw</filename>
-      <filetype>epw</filetype>
-      <usage_type>test</usage_type>
-      <checksum>E23378AA</checksum>
-    </file>
-    <file>
-      <filename>psychrometrics.rb</filename>
-      <filetype>rb</filetype>
-      <usage_type>resource</usage_type>
-      <checksum>208441EA</checksum>
-    </file>
-    <file>
-      <filename>materials.rb</filename>
-      <filetype>rb</filetype>
-      <usage_type>resource</usage_type>
-      <checksum>82D32FEE</checksum>
-    </file>
-    <file>
-      <filename>weather.rb</filename>
-      <filetype>rb</filetype>
-      <usage_type>resource</usage_type>
-      <checksum>454E14D4</checksum>
-    </file>
-    <file>
-      <filename>util.rb</filename>
-      <filetype>rb</filetype>
-      <usage_type>resource</usage_type>
-      <checksum>B8804B95</checksum>
-    </file>
-    <file>
-      <filename>unit_conversions.rb</filename>
-      <filetype>rb</filetype>
-      <usage_type>resource</usage_type>
-      <checksum>7161039B</checksum>
-    </file>
-    <file>
-      <filename>schedules.rb</filename>
-      <filetype>rb</filetype>
-      <usage_type>resource</usage_type>
-      <checksum>F7EEE7C4</checksum>
-    </file>
-    <file>
       <filename>process_cooling_setpoints_test.rb</filename>
       <filetype>rb</filetype>
       <usage_type>test</usage_type>
       <checksum>C2059380</checksum>
-    </file>
-    <file>
-      <filename>SFD_2000sqft_2story_SL_UA_3Beds_2Baths_Denver.osm</filename>
-      <filetype>osm</filetype>
-      <usage_type>test</usage_type>
-      <checksum>9EAB2990</checksum>
-    </file>
-    <file>
-      <filename>SFD_2000sqft_2story_SL_UA_3Beds_2Baths_Denver_ASHP_NoSetpoints.osm</filename>
-      <filetype>osm</filetype>
-      <usage_type>test</usage_type>
-      <checksum>F383F12B</checksum>
-    </file>
-    <file>
-      <filename>SFD_2000sqft_2story_SL_UA_3Beds_2Baths_Denver_CentralAC_NoSetpoints.osm</filename>
-      <filetype>osm</filetype>
-      <usage_type>test</usage_type>
-      <checksum>ADD8EB97</checksum>
-    </file>
-    <file>
-      <filename>SFD_2000sqft_2story_SL_UA_3Beds_2Baths_Denver_Furnace_CentralAC_NoClgSetpoint.osm</filename>
-      <filetype>osm</filetype>
-      <usage_type>test</usage_type>
-      <checksum>198CB00F</checksum>
-    </file>
-    <file>
-      <filename>SFD_2000sqft_2story_SL_UA_3Beds_2Baths_Denver_GSHPVertBore_NoSetpoints.osm</filename>
-      <filetype>osm</filetype>
-      <usage_type>test</usage_type>
-      <checksum>EC5F01D0</checksum>
-    </file>
-    <file>
-      <filename>SFD_2000sqft_2story_SL_UA_3Beds_2Baths_Denver_RoomAC_NoSetpoints.osm</filename>
-      <filetype>osm</filetype>
-      <usage_type>test</usage_type>
-      <checksum>4ACE442F</checksum>
-    </file>
-    <file>
-      <filename>SFD_2000sqft_2story_SL_UA.osm</filename>
-      <filetype>osm</filetype>
-      <usage_type>test</usage_type>
-      <checksum>F277974D</checksum>
-    </file>
-    <file>
-      <filename>SFD_2000sqft_2story_SL_UA_3Beds_2Baths_Denver_MSHP_NoSetpoints.osm</filename>
-      <filetype>osm</filetype>
-      <usage_type>test</usage_type>
-      <checksum>AE0E7D3B</checksum>
-    </file>
-    <file>
-      <filename>geometry.rb</filename>
-      <filetype>rb</filetype>
-      <usage_type>resource</usage_type>
-      <checksum>E5BD3794</checksum>
-=======
-      <filename>process_cooling_setpoints_test.rb</filename>
-      <filetype>rb</filetype>
-      <usage_type>test</usage_type>
-      <checksum>7D674002</checksum>
->>>>>>> 56a240aa
     </file>
     <file>
       <version>
@@ -365,47 +251,7 @@
       <filename>measure.rb</filename>
       <filetype>rb</filetype>
       <usage_type>script</usage_type>
-<<<<<<< HEAD
-      <checksum>8F98341E</checksum>
-    </file>
-    <file>
-      <filename>constants.rb</filename>
-      <filetype>rb</filetype>
-      <usage_type>resource</usage_type>
-      <checksum>F1D15EBA</checksum>
-    </file>
-    <file>
-      <filename>SFA_4units_1story_SL_UA_3Beds_2Baths_Denver_Central_System_Fan_Coil_NoSetpoints.osm</filename>
-      <filetype>osm</filetype>
-      <usage_type>test</usage_type>
-      <checksum>0A013B78</checksum>
-    </file>
-    <file>
-      <filename>SFA_4units_1story_SL_UA_3Beds_2Baths_Denver_Central_System_PTAC_NoSetpoints.osm</filename>
-      <filetype>osm</filetype>
-      <usage_type>test</usage_type>
-      <checksum>BDFD2D46</checksum>
-    </file>
-    <file>
-      <filename>SFA_4units_1story_SL_UA_3Beds_2Baths_Denver_CentralAC_NoSetpoints.osm</filename>
-      <filetype>osm</filetype>
-      <usage_type>test</usage_type>
-      <checksum>872C5DED</checksum>
-    </file>
-    <file>
-      <filename>MF_8units_1story_SL_3Beds_2Baths_Denver_CentralAC_NoSetpoints.osm</filename>
-      <filetype>osm</filetype>
-      <usage_type>test</usage_type>
-      <checksum>E83CEBD8</checksum>
-    </file>
-    <file>
-      <filename>hvac.rb</filename>
-      <filetype>rb</filetype>
-      <usage_type>resource</usage_type>
-      <checksum>C31944CD</checksum>
-=======
-      <checksum>1D4E3A01</checksum>
->>>>>>> 56a240aa
+      <checksum>562BFD19</checksum>
     </file>
   </files>
 </measure>