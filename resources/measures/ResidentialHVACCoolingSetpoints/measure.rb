# see the URL below for information on how to write OpenStudio measures
# http://openstudio.nrel.gov/openstudio-measure-writing-guide

# see the URL below for information on using life cycle cost objects in OpenStudio
# http://openstudio.nrel.gov/openstudio-life-cycle-examples

# see the URL below for access to C++ documentation on model objects (click on "model" in the main window to view model objects)
# http://openstudio.nrel.gov/sites/openstudio.nrel.gov/files/nv_data/cpp_documentation_it/model/html/namespaces.html

require_relative "../HPXMLtoOpenStudio/resources/constants"
require_relative "../HPXMLtoOpenStudio/resources/weather"
require_relative "../HPXMLtoOpenStudio/resources/hvac"

# start the measure
class ProcessCoolingSetpoints < OpenStudio::Measure::ModelMeasure
  # define the name that a user will see, this method may be deprecated as
  # the display name in PAT comes from the name field in measure.xml
  def name
    return "Set Residential Cooling Setpoints and Schedules"
  end

  def description
    return "This measure creates the cooling season schedules and the cooling setpoint schedules.#{Constants.WorkflowDescription} "
  end

  def modeler_description
    return "This measure creates #{Constants.ObjectNameCoolingSeason} ruleset objects. Schedule values are either user-defined or populated based on information contained in the EPW file. This measure also creates #{Constants.ObjectNameCoolingSetpoint} ruleset objects. Schedule values are populated based on information input by the user as well as contained in the #{Constants.ObjectNameCoolingSeason}. The cooling setpoint schedules are added to the living zone's thermostat. The cooling setpoint schedule is constructed by taking the base setpoint (or 24-hour comma-separated cooling schedule) and applying an optional offset, as specified by the offset magnitude and offset schedule. If specified as a 24-hour schedule, the base setpoint can incorporate setpoint schedule changes, but having a separately specified offset magnitude and schedule is convenient for parametric runs."
  end

  # define the arguments that the user will input
  def arguments(model)
    args = OpenStudio::Measure::OSArgumentVector.new

    # Make a string argument for 24 weekday cooling set point values
    weekday_setpoint = OpenStudio::Measure::OSArgument::makeStringArgument("weekday_setpoint", true)
    weekday_setpoint.setDisplayName("Weekday Setpoint")
    weekday_setpoint.setDescription("Specify a single cooling setpoint or a 24-hour comma-separated cooling schedule for the weekdays.")
    weekday_setpoint.setUnits("degrees F")
<<<<<<< HEAD
    weekday_setpoint.setDefaultValue("#{Constants.DefaultCoolingSetpoint}")
    args << weekday_setpoint  
    
    #Make a string argument for 24 weekend cooling set point values
=======
    weekday_setpoint.setDefaultValue("76")
    args << weekday_setpoint

    # Make a string argument for 24 weekend cooling set point values
>>>>>>> 71d19372
    weekend_setpoint = OpenStudio::Measure::OSArgument::makeStringArgument("weekend_setpoint", true)
    weekend_setpoint.setDisplayName("Weekend Setpoint")
    weekend_setpoint.setDescription("Specify a single cooling setpoint or a 24-hour comma-separated cooling schedule for the weekend.")
    weekend_setpoint.setUnits("degrees F")
    weekend_setpoint.setDefaultValue("#{Constants.DefaultCoolingSetpoint}")
    args << weekend_setpoint

    # Make a string argument for 24 weekday cooling set point offset magnitude
    weekday_offset_magnitude = OpenStudio::Measure::OSArgument::makeDoubleArgument("weekday_offset_magnitude", true)
    weekday_offset_magnitude.setDisplayName("Weekday Offset Magnitude")
    weekday_offset_magnitude.setDescription("Specify the magnitude of the cooling setpoint offset for the weekdays, which will be applied during hours specified by the offset schedule. A positive offset increases the setpoint while a negative offset decreases the setpoint.")
    weekday_offset_magnitude.setUnits("degrees F")
    weekday_offset_magnitude.setDefaultValue(0)
    args << weekday_offset_magnitude

    # Make a string argument for 24 weekend cooling set point offset magnitude
    weekend_offset_magnitude = OpenStudio::Measure::OSArgument::makeDoubleArgument("weekend_offset_magnitude", true)
    weekend_offset_magnitude.setDisplayName("weekend Offset Magnitude")
    weekend_offset_magnitude.setDescription("Specify the magnitude of the cooling setpoint offset for the weekdays, which will be applied during hours specified by the offset schedule. A positive offset increases the setpoint while a negative offset decreases the setpoint.")
    weekend_offset_magnitude.setUnits("degrees F")
    weekend_offset_magnitude.setDefaultValue(0)
    args << weekend_offset_magnitude

    # Make a string argument for 24 weekday cooling offset values
    weekday_offset_schedule = OpenStudio::Measure::OSArgument::makeStringArgument("weekday_offset_schedule", true)
    weekday_offset_schedule.setDisplayName("Weekday offset Schedule")
    weekday_offset_schedule.setDescription("Specify a 24-hour comma-separated schedule of 0s and 1s for applying the offset on weekdays.")
    weekday_offset_schedule.setUnits("degrees F")
    weekday_offset_schedule.setDefaultValue("0,0,0,0,0,0,0,0,0,0,0,0,0,0,0,0,0,0,0,0,0,0,0,0")
    args << weekday_offset_schedule

    # Make a string argument for 24 weekend cooling offset_tod values
    weekend_offset_schedule = OpenStudio::Measure::OSArgument::makeStringArgument("weekend_offset_schedule", true)
    weekend_offset_schedule.setDisplayName("Weekend offset Schedule")
    weekend_offset_schedule.setDescription("Specify a 24-hour comma-separated schedule of 0s and 1s for applying the offset on weekend.")
    weekend_offset_schedule.setUnits("degrees F")
    weekend_offset_schedule.setDefaultValue("0,0,0,0,0,0,0,0,0,0,0,0,0,0,0,0,0,0,0,0,0,0,0,0")
    args << weekend_offset_schedule

    # make a bool argument for using hsp season or not
    use_auto_season = OpenStudio::Measure::OSArgument::makeBoolArgument("use_auto_season", true)
    use_auto_season.setDisplayName("Use Auto Cooling Season")
    use_auto_season.setDescription("Specifies whether to automatically define the cooling season based on the weather file. User-defined cooling season start/end months will be ignored if this is selected.")
    use_auto_season.setDefaultValue(false)
    args << use_auto_season

    # make a choice argument for months of the year
    month_display_names = OpenStudio::StringVector.new
    month_display_names << "Jan"
    month_display_names << "Feb"
    month_display_names << "Mar"
    month_display_names << "Apr"
    month_display_names << "May"
    month_display_names << "Jun"
    month_display_names << "Jul"
    month_display_names << "Aug"
    month_display_names << "Sep"
    month_display_names << "Oct"
    month_display_names << "Nov"
    month_display_names << "Dec"

    season_start_month = OpenStudio::Measure::OSArgument::makeChoiceArgument("season_start_month", month_display_names, false)
    season_start_month.setDisplayName("Cooling Season Start Month")
    season_start_month.setDescription("Start month of the cooling season.")
    season_start_month.setDefaultValue("Jan")
    args << season_start_month

    season_end_month = OpenStudio::Measure::OSArgument::makeChoiceArgument("season_end_month", month_display_names, false)
    season_end_month.setDisplayName("Cooling Season End Month")
    season_end_month.setDescription("End month of the cooling season.")
    season_end_month.setDefaultValue("Dec")
    args << season_end_month

    return args
  end # end the arguments method

  # define what happens when the measure is run
  def run(model, runner, user_arguments)
    super(model, runner, user_arguments)

    # use the built-in error checking
    if not runner.validateUserArguments(arguments(model), user_arguments)
      return false
    end

    weekday_setpoint = runner.getStringArgumentValue("weekday_setpoint", user_arguments)
    weekend_setpoint = runner.getStringArgumentValue("weekend_setpoint", user_arguments)

    weekday_offset_magnitude = runner.getDoubleArgumentValue("weekday_offset_magnitude", user_arguments)
    weekend_offset_magnitude = runner.getDoubleArgumentValue("weekend_offset_magnitude", user_arguments)

    weekday_offset_schedule = runner.getStringArgumentValue("weekday_offset_schedule", user_arguments)
    weekend_offset_schedule = runner.getStringArgumentValue("weekend_offset_schedule", user_arguments)

    use_auto_season = runner.getBoolArgumentValue("use_auto_season", user_arguments)
    season_start_month = runner.getOptionalStringArgumentValue("season_start_month", user_arguments)
    season_end_month = runner.getOptionalStringArgumentValue("season_end_month", user_arguments)

    weather = WeatherProcess.new(model, runner)
    if weather.error?
      return false
    end

    # Convert to 24-values if a single value entered
    if not weekday_setpoint.include?(",")
      weekday_setpoints = Array.new(24, weekday_setpoint.to_f)
    else
      weekday_setpoints = weekday_setpoint.split(",").map(&:to_f)
    end
    if not weekend_setpoint.include?(",")
      weekend_setpoints = Array.new(24, weekend_setpoint.to_f)
    else
      weekend_setpoints = weekend_setpoint.split(",").map(&:to_f)
    end

    # Convert the string of weekday/end-offset magnitude value into a 24 valued float array
    weekday_offset_magnitude = Array.new(24, weekday_offset_magnitude)
    weekend_offset_magnitude = Array.new(24, weekend_offset_magnitude)

    # Convert the string of weekday and weekend offset schedule values into float arrays
    weekday_offset_schedule = weekday_offset_schedule.split(",").map(&:to_f)
    weekend_offset_schedule = weekend_offset_schedule.split(",").map(&:to_f)

    # Error-checking
    if weekday_setpoints.length != 24
      err_msg = "A comma-separated string of 24 numbers must be entered for the weekday setpoint schedule."
      runner.registerError(err_msg)
      return false
    end

    if weekend_setpoints.length != 24
      err_msg = "A comma-separated string of 24 numbers must be entered for the weekend setpoint schedule."
      runner.registerError(err_msg)
      return false
    end

    if weekday_offset_schedule.length != 24
      err_msg = "A comma-separated string of 24 numbers must be entered for the weekday offset time of day schedule."
      runner.registerError(err_msg)
      return false
    end

    if weekend_offset_schedule.length != 24
      err_msg = "A comma-separated string of 24 numbers must be entered for the weekend offset time of day schedule."
      runner.registerError(err_msg)
      return false
    end

    # set the offset variables after offset_mag and offset_tod
    weekday_offset = [weekday_offset_magnitude, weekday_offset_schedule].transpose.map { |x| x.reduce(:*) }
    weekend_offset = [weekend_offset_magnitude, weekend_offset_schedule].transpose.map { |x| x.reduce(:*) }

    # Update to one 24-value float array for setpoints schedule to count for the offset_tods
    weekday_setpoints = [weekday_setpoints, weekday_offset].transpose.map { |x| x.reduce(:+) }
    weekend_setpoints = [weekend_setpoints, weekend_offset].transpose.map { |x| x.reduce(:+) }

    # Convert to month int or nil
    month_map = { "Jan" => 1, "Feb" => 2, "Mar" => 3, "Apr" => 4, "May" => 5, "Jun" => 6, "Jul" => 7, "Aug" => 8, "Sep" => 9, "Oct" => 10, "Nov" => 11, "Dec" => 12 }
    if not season_start_month.is_initialized
      season_start_month = nil
    else
      season_start_month = month_map[season_start_month.get]
    end
    if not season_end_month.is_initialized
      season_end_month = nil
    else
      season_end_month = month_map[season_end_month.get]
    end

    success = HVAC.apply_cooling_setpoints(model, runner, weather, [weekday_setpoints] * 12, [weekend_setpoints] * 12,
                                           use_auto_season, season_start_month, season_end_month)
    return false if not success

    return true
  end # end the run method
end # end the measure

# this allows the measure to be use by the application
ProcessCoolingSetpoints.new.registerWithApplication<|MERGE_RESOLUTION|>--- conflicted
+++ resolved
@@ -36,22 +36,15 @@
     weekday_setpoint.setDisplayName("Weekday Setpoint")
     weekday_setpoint.setDescription("Specify a single cooling setpoint or a 24-hour comma-separated cooling schedule for the weekdays.")
     weekday_setpoint.setUnits("degrees F")
-<<<<<<< HEAD
-    weekday_setpoint.setDefaultValue("#{Constants.DefaultCoolingSetpoint}")
-    args << weekday_setpoint  
-    
-    #Make a string argument for 24 weekend cooling set point values
-=======
     weekday_setpoint.setDefaultValue("76")
     args << weekday_setpoint
 
     # Make a string argument for 24 weekend cooling set point values
->>>>>>> 71d19372
     weekend_setpoint = OpenStudio::Measure::OSArgument::makeStringArgument("weekend_setpoint", true)
     weekend_setpoint.setDisplayName("Weekend Setpoint")
     weekend_setpoint.setDescription("Specify a single cooling setpoint or a 24-hour comma-separated cooling schedule for the weekend.")
     weekend_setpoint.setUnits("degrees F")
-    weekend_setpoint.setDefaultValue("#{Constants.DefaultCoolingSetpoint}")
+    weekend_setpoint.setDefaultValue("76")
     args << weekend_setpoint
 
     # Make a string argument for 24 weekday cooling set point offset magnitude
