require_relative "constants"
require_relative "unit_conversions"
require_relative "weather"
require_relative "schedules"
require_relative "waterheater"

class Refrigerator
  def self.apply(model, unit, runner, rated_annual_energy, mult,
                 weekday_sch, weekend_sch, monthly_sch, sch, space)

    # check for valid inputs
    if rated_annual_energy < 0
      runner.registerError("Rated annual consumption must be greater than or equal to 0.")
      return false
    end
    if mult < 0
      runner.registerError("Occupancy energy multiplier must be greater than or equal to 0.")
      return false
    end

    unit_obj_name = Constants.ObjectNameRefrigerator(unit.name.to_s)

    # Calculate fridge daily energy use
    ann_e = rated_annual_energy * mult

    if ann_e > 0

      if sch.nil?
        # Create schedule
        sch = MonthWeekdayWeekendSchedule.new(model, runner, Constants.ObjectNameRefrigerator + " schedule", weekday_sch, weekend_sch, monthly_sch)
        if not sch.validated?
          return false
        end
      end
<<<<<<< HEAD
      
      unit_obj_name = Constants.ObjectNameRefrigerator(unit.name.to_s)
      
      # Design day schedules used when autosizing
      winter_design_day_sch = OpenStudio::Model::ScheduleDay.new(model)
      winter_design_day_sch.addValue(OpenStudio::Time.new(0,24,0,0), 0)
      summer_design_day_sch = OpenStudio::Model::ScheduleDay.new(model)
      summer_design_day_sch.addValue(OpenStudio::Time.new(0,24,0,0), 1)
      
      # Calculate fridge daily energy use
      ann_e = rated_annual_energy * mult

      if ann_e > 0
      
          if sch.nil?
              # Create schedule
              sch = MonthWeekdayWeekendSchedule.new(model, runner, Constants.ObjectNameRefrigerator + " schedule", weekday_sch, weekend_sch, monthly_sch, mult_weekday=1.0, mult_weekend=1.0, normalize_values=true, create_sch_object=true, winter_design_day_sch, summer_design_day_sch)
              if not sch.validated?
                  return false
              end
          end
          
          design_level = sch.calcDesignLevelFromDailykWh(ann_e/365.0)
          
          #Add electric equipment for the fridge
          frg_def = OpenStudio::Model::ElectricEquipmentDefinition.new(model)
          frg = OpenStudio::Model::ElectricEquipment.new(frg_def)
          frg.setName(unit_obj_name)
          frg.setEndUseSubcategory(unit_obj_name)
          frg.setSpace(space)
          frg_def.setName(unit_obj_name)
          frg_def.setDesignLevel(design_level)
          frg_def.setFractionRadiant(0.0)
          frg_def.setFractionLatent(0.0)
          frg_def.setFractionLost(0.0)
          frg.setSchedule(sch.schedule)
          
      end
      
      return true, ann_e, sch
=======
>>>>>>> 71d19372

      design_level = sch.calcDesignLevelFromDailykWh(ann_e / 365.0)

      # Add electric equipment for the fridge
      frg_def = OpenStudio::Model::ElectricEquipmentDefinition.new(model)
      frg = OpenStudio::Model::ElectricEquipment.new(frg_def)
      frg.setName(unit_obj_name)
      frg.setEndUseSubcategory(unit_obj_name)
      frg.setSpace(space)
      frg_def.setName(unit_obj_name)
      frg_def.setDesignLevel(design_level)
      frg_def.setFractionRadiant(0.0)
      frg_def.setFractionLatent(0.0)
      frg_def.setFractionLost(0.0)
      frg.setSchedule(sch.schedule)

    end

    return true, ann_e, sch
  end

  def self.remove(runner, space, obj_name)
    # Remove any existing refrigerator
    objects_to_remove = []
    space.electricEquipment.each do |space_equipment|
      next if not space_equipment.name.to_s.start_with? obj_name

      objects_to_remove << space_equipment
      objects_to_remove << space_equipment.electricEquipmentDefinition
      if space_equipment.schedule.is_initialized
        objects_to_remove << space_equipment.schedule.get
      end
    end
    if objects_to_remove.size > 0
      runner.registerInfo("Removed existing refrigerator from space '#{space.name.to_s}'.")
    end
    objects_to_remove.uniq.each do |object|
      begin
        object.remove
      rescue
        # no op
      end
    end
  end
end

class ClothesWasher
  def self.apply(model, unit, runner, imef, rated_annual_energy, annual_cost,
                 test_date, drum_volume, cold_cycle, thermostatic_control,
                 internal_heater, fill_sensor, mult_e, mult_hw, d_sh, cd_sch,
                 space, plant_loop, mains_temps)

    # Check for valid inputs
    if imef <= 0
      runner.registerError("Integrated modified energy factor must be greater than 0.0.")
      return false
    end
    if rated_annual_energy <= 0
      runner.registerError("Rated annual consumption must be greater than 0.0.")
      return false
    end
    if annual_cost <= 0
      runner.registerError("Annual cost with gas DHW must be greater than 0.0.")
      return false
    end
    if test_date < 1900
      runner.registerError("Test date must be greater than or equal to 1900.")
      return false
    end
    if drum_volume <= 0
      runner.registerError("Drum volume must be greater than 0.0.")
      return false
    end
    if mult_e < 0
      runner.registerError("Occupancy energy multiplier must be greater than or equal to 0.0.")
      return false
    end
    if mult_hw < 0
      runner.registerError("Occupancy hot water multiplier must be greater than or equal to 0.0.")
      return false
    end
    if d_sh < 0 or d_sh > 364
      runner.registerError("Hot water draw profile can only be shifted by 0-364 days.")
      return false
    end

    # Get unit beds/baths
    nbeds, nbaths = Geometry.get_unit_beds_baths(model, unit, runner)
    if nbeds.nil? or nbaths.nil?
      return false
    end

    # Get water heater setpoint
    wh_setpoint = Waterheater.get_water_heater_setpoint(model, plant_loop, runner)
    if wh_setpoint.nil?
      return false
    end

    if mains_temps.nil?
      # Get mains monthly temperatures
      site = model.getSite
      if !site.siteWaterMainsTemperature.is_initialized
        runner.registerError("Mains water temperature has not been set.")
        return false
      end
      waterMainsTemperature = site.siteWaterMainsTemperature.get
      avgOAT = UnitConversions.convert(waterMainsTemperature.annualAverageOutdoorAirTemperature.get, "C", "F")
      maxDiffMonthlyAvgOAT = UnitConversions.convert(waterMainsTemperature.maximumDifferenceInMonthlyAverageOutdoorAirTemperatures.get, "K", "R")
      mains_temps = WeatherProcess.calc_mains_temperatures(avgOAT, maxDiffMonthlyAvgOAT, site.latitude)[1]
    end

    unit_obj_name = Constants.ObjectNameClothesWasher(unit.name.to_s)

    # Use EnergyGuide Label test data to calculate per-cycle energy and water consumption.
    # Calculations are based on "Method for Evaluating Energy Use of Dishwashers, Clothes Washers,
    # and Clothes Dryers" by Eastment and Hendron, Conference Paper NREL/CP-550-39769, August 2006.
    # Their paper is in part based on the energy use calculations  presented in the 10CFR Part 430,
    # Subpt. B, App. J1 (DOE 1999),
    # http://ecfr.gpoaccess.gov/cgi/t/text/text-idx?c=ecfr&tpl=/ecfrbrowse/Title10/10cfr430_main_02.tpl

    # Set the number of cycles per year for test conditions
    cycles_per_year_test = 392 # (see Eastment and Hendron, NREL/CP-550-39769, 2006)

    # The water heater recovery efficiency - how efficiently the heat from natural gas is transferred
    # to the water in the water heater. The DOE 10CFR Part 430 assumes a nominal gas water heater
    # recovery efficiency of 0.75.
    gas_dhw_heater_efficiency_test = 0.75

    # Calculate test load weight (correlation based on data in Table 5.1 of 10CFR Part 430,
    # Subpt. B, App. J1, DOE 1999)
    test_load = 4.103003337 * drum_volume + 0.198242492 # lb

    # Set the Hot Water Inlet Temperature for test conditions
    if test_date < 2004
      # (see 10CFR Part 430, Subpt. B, App. J, Section 2.3, DOE 1999)
      hot_water_inlet_temperature_test = 140 # degF
    elsif test_date >= 2004
      # (see 10CFR Part 430, Subpt. B, App. J1, Section 2.3, DOE 1999)
      hot_water_inlet_temperature_test = 135 # degF
    end

    # Set the cold water inlet temperature for test conditions (see 10CFR Part 430, Subpt. B, App. J,
    # Section 2.3, DOE 1999)
    cold_water_inlet_temp_test = 60 # degF

    # Set/calculate the hot water fraction and mixed water temperature for test conditions.
    # Washer varies relative amounts of hot and cold water (by opening and closing valves) to achieve
    # a specific wash temperature. This includes the option to simulate washers operating on cold
    # cycle only (cold_cycle = True). This is an operating choice for the occupant - the
    # washer itself was tested under normal test conditions (not cold cycle).
    if thermostatic_control
      # (see p. 10 of Eastment and Hendron, NREL/CP-550-39769, 2006)
      mixed_cycle_temperature_test = 92.5 # degF
      # (eq. 17 Eastment and Hendron, NREL/CP-550-39769, 2006)
      hot_water_vol_frac_test = ((mixed_cycle_temperature_test - cold_water_inlet_temp_test) /
                                (hot_water_inlet_temperature_test - cold_water_inlet_temp_test))
    else
      # Note: if washer only has cold water supply then the following code will run and
      # incorrectly set the hot water fraction to 0.5. However, the code below will correctly
      # determine hot and cold water usage.
      hot_water_vol_frac_test = 0.5
      mixed_cycle_temperature_test = ((hot_water_inlet_temperature_test - cold_water_inlet_temp_test) * \
                                     hot_water_vol_frac_test + cold_water_inlet_temp_test) # degF
    end

    # Determine the Gas use for domestic hot water per cycle for test conditions
    energy_guide_gas_cost = EnergyGuideLabel.get_energy_guide_gas_cost(test_date) / 100
    energy_guide_elec_cost = EnergyGuideLabel.get_energy_guide_elec_cost(test_date) / 100

    # Use the EnergyGuide Label information (eq. 4 Eastment and Hendron, NREL/CP-550-39769, 2006).
    gas_consumption_for_dhw_per_cycle_test = ((rated_annual_energy * energy_guide_elec_cost -
                                                annual_cost) /
                                                (UnitConversions.convert(gas_dhw_heater_efficiency_test, "therm", "kWh") *
                                                energy_guide_elec_cost - energy_guide_gas_cost) /
                                                cycles_per_year_test) # therms/cycle

    # Use additional EnergyGuide Label information to determine how  much electricity was used in
    # the test to power the clothes washer's internal machinery (eq. 5 Eastment and Hendron,
    # NREL/CP-550-39769, 2006). Any energy required for internal water heating will be included
    # in this value.
    elec_use_per_cycle_test = (rated_annual_energy / cycles_per_year_test -
                                 gas_consumption_for_dhw_per_cycle_test *
                                 UnitConversions.convert(gas_dhw_heater_efficiency_test, "therm", "kWh")) # kWh/cycle

    if test_date < 2004
      # (see 10CFR Part 430, Subpt. B, App. J, Section 4.1.2, DOE 1999)
      dhw_deltaT_test = 90
    else
      # (see 10CFR Part 430, Subpt. B, App. J1, Section 4.1.2, DOE 1999)
      dhw_deltaT_test = 75
    end

    # Determine how much hot water was used in the test based on the amount of gas used in the
    # test to heat the water and the temperature rise in the water heater in the test (eq. 6
    # Eastment and Hendron, NREL/CP-550-39769, 2006).
    water_dens = Liquid.H2O_l.rho # lbm/ft^3
    water_sh = Liquid.H2O_l.cp # Btu/lbm-R
    dhw_use_per_cycle_test = ((UnitConversions.convert(gas_consumption_for_dhw_per_cycle_test, "therm", "kWh") *
                                gas_dhw_heater_efficiency_test) / (dhw_deltaT_test *
                                water_dens * water_sh * UnitConversions.convert(1.0, "Btu", "kWh") / UnitConversions.convert(1.0, "ft^3", "gal")))

    if fill_sensor and test_date < 2004
      # For vertical axis washers that are sensor-filled, use a multiplying factor of 0.94
      # (see 10CFR Part 430, Subpt. B, App. J, Section 4.1.2, DOE 1999)
      dhw_use_per_cycle_test = dhw_use_per_cycle_test / 0.94
    end

    # Calculate total per-cycle usage of water (combined from hot and cold supply).
    # Note that the actual total amount of water used per cycle is assumed to be the same as
    # the total amount of water used per cycle in the test. Under actual conditions, however,
    # the ratio of hot and cold water can vary with thermostatic control (see below).
    actual_total_per_cycle_water_use = dhw_use_per_cycle_test / hot_water_vol_frac_test # gal/cycle

    # Set actual clothes washer water temperature for calculations below.
    if cold_cycle
      # To model occupant behavior of using only a cold cycle.
      water_temp = mains_temps.inject(:+) / 12 # degF
    elsif thermostatic_control
      # Washer is being operated "normally" - at the same temperature as in the test.
      water_temp = mixed_cycle_temperature_test # degF
    else
      water_temp = wh_setpoint # degF
    end

    # (eq. 14 Eastment and Hendron, NREL/CP-550-39769, 2006)
    actual_cycles_per_year = (cycles_per_year_test * (0.5 + nbeds / 6) *
                                (12.5 / test_load)) # cycles/year

    total_daily_water_use = (actual_total_per_cycle_water_use * actual_cycles_per_year /
                               365) # gal/day

    # Calculate actual DHW use and elecricity use.
    # First calculate per-cycle usages.
    #    If the clothes washer has thermostatic control, then the test per-cycle DHW usage
    #    amounts will have to be adjusted (up or down) to account for differences between
    #    actual water supply temperatures and test conditions. If the clothes washer has
    #    an internal heater, then the test per-cycle electricity usage amounts will have to
    #    be adjusted (up or down) to account for differences between actual water supply
    #    temperatures and hot water amounts and test conditions.
    # The calculations are done on a monthly basis to reflect monthly variations in TMains
    # temperatures. Per-cycle amounts are then used to calculate monthly amounts and finally
    # daily amounts.

    monthly_dhw = Array.new(12, 0)
    monthly_energy = Array.new(12, 0)

    mains_temps.each_with_index do |monthly_main, i|
      # Adjust per-cycle DHW amount.
      if thermostatic_control
        # If the washer has thermostatic control then its use of DHW will vary as the
        # cold and hot water supply temperatures vary.

        if cold_cycle and monthly_main >= water_temp
          # In this special case, the washer uses only a cold cycle and the TMains
          # temperature exceeds the desired cold cycle temperature. In this case, no
          # DHW will be used (the adjustment is -100%). A special calculation is
          # needed here since the formula for the general case (below) would imply
          # that a negative volume of DHW is used.
          dhw_use_per_cycle_adjustment = -1 * dhw_use_per_cycle_test # gal/cycle

        else
          # With thermostatic control, the washer will adjust the amount of hot water
          # when either the hot water or cold water supply temperatures vary (eq. 18
          # Eastment and Hendron, NREL/CP-550-39769, 2006).
          dhw_use_per_cycle_adjustment = (dhw_use_per_cycle_test *
                                            ((1 / hot_water_vol_frac_test) *
                                            (water_temp - monthly_main) +
                                            monthly_main - wh_setpoint) /
                                            (wh_setpoint - monthly_main)) # gal/cycle

        end

      else
        # Without thermostatic control, the washer will not adjust the amount of hot water.
        dhw_use_per_cycle_adjustment = 0 # gal/cycle
      end

      # Calculate actual water usage amounts for the current month in the loop.
      actual_dhw_use_per_cycle = (dhw_use_per_cycle_test +
                                    dhw_use_per_cycle_adjustment) # gal/cycle

      # Adjust per-cycle electricity amount.
      if internal_heater
        # If the washer heats the water internally, then its use of electricity will vary
        # as the cold and hot water supply temperatures vary.

        # Calculate cold water usage per cycle to facilitate calculation of electricity
        # usage below.
        actual_cold_water_use_per_cycle = (actual_total_per_cycle_water_use -
                                             actual_dhw_use_per_cycle) # gal/cycle

        # With an internal heater, the washer will adjust its heating (up or down) when
        # actual conditions differ from test conditions according to the following three
        # equations. Compensation for changes in sensible heat due to:
        # 1) a difference in hot water supply temperatures and
        # 2) a difference in cold water supply temperatures
        # (modified version of eq. 20 Eastment and Hendron, NREL/CP-550-39769, 2006).
        elec_use_per_cycle_adjustment_supply_temps = ((actual_dhw_use_per_cycle *
                                                        (hot_water_inlet_temperature_test -
                                                        wh_setpoint) +
                                                        actual_cold_water_use_per_cycle *
                                                        (cold_water_inlet_temp_test -
                                                        monthly_main)) *
                                                        (water_dens * water_sh *
                                                        UnitConversions.convert(1.0, "Btu", "kWh") /
                                                        UnitConversions.convert(1.0, "ft^3", "gal"))) # kWh/cycle

        # Compensation for the change in sensible heat due to a difference in hot water
        # amounts due to thermostatic control.
        elec_use_per_cycle_adjustment_hot_water_amount = (dhw_use_per_cycle_adjustment *
                                                            (cold_water_inlet_temp_test -
                                                            hot_water_inlet_temperature_test) *
                                                            (water_dens * water_sh *
                                                            UnitConversions.convert(1.0, "Btu", "kWh") /
                                                            UnitConversions.convert(1.0, "ft^3", "gal"))) # kWh/cycle

        # Compensation for the change in sensible heat due to a difference in operating
        # temperature vs. test temperature (applies only to cold cycle only).
        # Note: This adjustment can result in the calculation of zero electricity use
        # per cycle below. This would not be correct (the washer will always use some
        # electricity to operate). However, if the washer has an internal heater, it is
        # not possible to determine how much of the electricity was  used for internal
        # heating of water and how much for other machine operations.
        elec_use_per_cycle_adjustment_operating_temp = (actual_total_per_cycle_water_use *
                                                          (water_temp - mixed_cycle_temperature_test) *
                                                          (water_dens * water_sh *
                                                          UnitConversions.convert(1.0, "Btu", "kWh") /
                                                          UnitConversions.convert(1.0, "ft^3", "gal"))) # kWh/cycle

        # Sum the three adjustments above
        elec_use_per_cycle_adjustment = elec_use_per_cycle_adjustment_supply_temps +
                                        elec_use_per_cycle_adjustment_hot_water_amount +
                                        elec_use_per_cycle_adjustment_operating_temp

      else

        elec_use_per_cycle_adjustment = 0 # kWh/cycle

      end

      # Calculate actual electricity usage amount for the current month in the loop.
      actual_elec_use_per_cycle = (elec_use_per_cycle_test +
                                     elec_use_per_cycle_adjustment) # kWh/cycle

      # Do not allow negative electricity use
      if actual_elec_use_per_cycle < 0
        actual_elec_use_per_cycle = 0
      end

      # Calculate monthly totals
      monthly_dhw[i] = ((actual_dhw_use_per_cycle *
                         actual_cycles_per_year *
                         Constants.MonthNumDays[i] / 365)) # gal/month
      monthly_energy[i] = ((actual_elec_use_per_cycle *
                            actual_cycles_per_year *
                            Constants.MonthNumDays[i] / 365)) # kWh/month
    end

    daily_energy = monthly_energy.inject(:+) / 365

    daily_energy = daily_energy * mult_e
    total_daily_water_use = total_daily_water_use * mult_hw

    ann_e = daily_energy * 365

    cd_updated = false

    if ann_e > 0

      # Create schedule
      sch = HotWaterSchedule.new(model, runner, Constants.ObjectNameClothesWasher + " schedule",
                                 Constants.ObjectNameClothesWasher + " temperature schedule",
                                 nbeds, d_sh, "ClothesWasher", water_temp)
      if not sch.validated?
        return false
      end

      # Reuse existing water use connection if possible
      water_use_connection = nil
      plant_loop.demandComponents.each do |component|
        next unless component.to_WaterUseConnections.is_initialized

        water_use_connection = component.to_WaterUseConnections.get
        break
      end
      if water_use_connection.nil?
        # Need new water heater connection
        water_use_connection = OpenStudio::Model::WaterUseConnections.new(model)
        plant_loop.addDemandBranchForComponent(water_use_connection)
      end

      design_level = sch.calcDesignLevelFromDailykWh(daily_energy)
      peak_flow = sch.calcPeakFlowFromDailygpm(total_daily_water_use)

      # Add equipment for the cw
      cw_def = OpenStudio::Model::ElectricEquipmentDefinition.new(model)
      cw = OpenStudio::Model::ElectricEquipment.new(cw_def)
      cw.setName(unit_obj_name)
      cw.setEndUseSubcategory(unit_obj_name)
      cw.setSpace(space)
      cw_def.setName(unit_obj_name)
      cw_def.setDesignLevel(design_level)
      cw_def.setFractionRadiant(0.48)
      cw_def.setFractionLatent(0.0)
      cw_def.setFractionLost(0.2)
      cw.setSchedule(sch.schedule)

      # Add water use equipment for the dw
      cw_def2 = OpenStudio::Model::WaterUseEquipmentDefinition.new(model)
      cw2 = OpenStudio::Model::WaterUseEquipment.new(cw_def2)
      cw2.setName(unit_obj_name)
      cw2.setSpace(space)
      cw_def2.setName(unit_obj_name)
      cw_def2.setPeakFlowRate(peak_flow)
      cw_def2.setEndUseSubcategory(unit_obj_name)
      cw2.setFlowRateFractionSchedule(sch.schedule)
      cw_def2.setTargetTemperatureSchedule(sch.temperatureSchedule)
      water_use_connection.addWaterUseEquipment(cw2)

      # Store some info for Clothes Dryer measures
      cw.additionalProperties.setFeature(Constants.ClothesWasherIMEF, imef)
      cw.additionalProperties.setFeature(Constants.ClothesWasherRatedAnnualEnergy, rated_annual_energy)
      cw.additionalProperties.setFeature(Constants.ClothesWasherDrumVolume, drum_volume)
      cw.additionalProperties.setFeature(Constants.ClothesWasherDayShift, d_sh.to_f)

      # Check if there's a clothes dryer that needs to be updated
      cd_unit_obj_name = Constants.ObjectNameClothesDryer(nil)
      cd = nil
      model.getElectricEquipments.each do |ee|
        next if not ee.name.to_s.start_with? cd_unit_obj_name
        next if not unit.spaces.include? ee.space.get

        cd = ee
      end
      model.getOtherEquipments.each do |oe|
        next if not oe.name.to_s.start_with? cd_unit_obj_name
        next if not unit.spaces.include? oe.space.get

        cd = oe
      end
      if not cd.nil?

        # Get clothes dryer properties
        cd_cef = cd.additionalProperties.getFeatureAsDouble(Constants.ClothesDryerCEF)
        cd_mult = cd.additionalProperties.getFeatureAsDouble(Constants.ClothesDryerMult)
        cd_fuel_type = cd.additionalProperties.getFeatureAsString(Constants.ClothesDryerFuelType)
        cd_fuel_split = cd.additionalProperties.getFeatureAsDouble(Constants.ClothesDryerFuelSplit)
        if !cd_cef.is_initialized or !cd_mult.is_initialized or !cd_fuel_type.is_initialized or !cd_fuel_split.is_initialized
          runner.registerError("Could not find clothes dryer properties.")
          return false
        end
        cd_cef = cd_cef.get
        cd_mult = cd_mult.get
        cd_fuel_type = cd_fuel_type.get
        cd_fuel_split = cd_fuel_split.get

        # Update clothes dryer
        cd_space = cd.space.get
        ClothesDryer.remove(runner, cd_space, cd_unit_obj_name, false)
        success, cd_ann_e, cd_ann_f, cd_sch = ClothesDryer.apply(model, unit, runner, cd_sch, cd_cef, cd_mult,
                                                                 cd_space, cd_fuel_type, cd_fuel_split)

        if not success
          return false
        end

        if cd_ann_e > 0 or cd_ann_f > 0
          cd_updated = true
        end

      end

    end

    return true, ann_e, cd_updated, cd_sch, mains_temps
  end

  def self.remove(runner, space, obj_name)
    # Remove any existing clothes washer
    objects_to_remove = []
    space.electricEquipment.each do |space_equipment|
      next if not space_equipment.name.to_s.start_with? obj_name

      objects_to_remove << space_equipment
      objects_to_remove << space_equipment.electricEquipmentDefinition
      if space_equipment.schedule.is_initialized
        objects_to_remove << space_equipment.schedule.get
      end
    end
    space.waterUseEquipment.each do |space_equipment|
      next if not space_equipment.name.to_s.start_with? obj_name

      objects_to_remove << space_equipment
      objects_to_remove << space_equipment.waterUseEquipmentDefinition
      if space_equipment.flowRateFractionSchedule.is_initialized
        objects_to_remove << space_equipment.flowRateFractionSchedule.get
      end
      if space_equipment.waterUseEquipmentDefinition.targetTemperatureSchedule.is_initialized
        objects_to_remove << space_equipment.waterUseEquipmentDefinition.targetTemperatureSchedule.get
      end
    end
    if objects_to_remove.size > 0
      runner.registerInfo("Removed existing clothes washer from space '#{space.name.to_s}'.")
    end
    objects_to_remove.uniq.each do |object|
      begin
        object.remove
      rescue
        # no op
      end
    end
  end
end

class ClothesDryer
  def self.apply(model, unit, runner, sch, cef, mult, space, fuel_type, fuel_split)
    # Check for valid inputs
    if cef <= 0
      runner.registerError("Combined energy factor must be greater than 0.0.")
      return false
    end
    if fuel_split < 0 or fuel_split > 1
      runner.registerError("Assumed fuel electric split must be greater than or equal to 0.0 and less than or equal to 1.0.")
      return false
    end
    if mult < 0
      runner.registerError("Occupancy energy multiplier must be greater than or equal to 0.0.")
      return false
    end

    # Get unit beds/baths
    nbeds, nbaths = Geometry.get_unit_beds_baths(model, unit, runner)
    if nbeds.nil? or nbaths.nil?
      return false
    end

    # Get clothes washer properties
    cw = nil
    model.getElectricEquipments.each do |ee|
      next if ee.name.to_s != Constants.ObjectNameClothesWasher(unit.name.to_s)

      cw = ee
    end
    if cw.nil?
      runner.registerError("Could not find clothes washer equipment.")
      return false
    end
    drum_volume = cw.additionalProperties.getFeatureAsDouble(Constants.ClothesWasherDrumVolume)
    imef = cw.additionalProperties.getFeatureAsDouble(Constants.ClothesWasherIMEF)
    rated_annual_energy = cw.additionalProperties.getFeatureAsDouble(Constants.ClothesWasherRatedAnnualEnergy)
    day_shift = cw.additionalProperties.getFeatureAsDouble(Constants.ClothesWasherDayShift)
    if !drum_volume.is_initialized or !imef.is_initialized or !rated_annual_energy.is_initialized or !day_shift.is_initialized
      runner.registerError("Could not find clothes washer properties.")
      return false
    end
    drum_volume = drum_volume.get
    imef = imef.get
    rated_annual_energy = rated_annual_energy.get
    day_shift = day_shift.get

    unit_obj_name_e = Constants.ObjectNameClothesDryer(Constants.FuelTypeElectric, unit.name.to_s)
    unit_obj_name_f = Constants.ObjectNameClothesDryer(fuel_type, unit.name.to_s)

    ef = cef * 1.15 # RESNET interpretation
    cw_mef = 0.503 + 0.95 * imef # RESNET interpretation

    # Energy Use is based on "Method for Evaluating Energy Use of Dishwashers, Clothes
    # Washers, and Clothes Dryers" by Eastment and Hendron, Conference Paper NREL/CP-550-39769,
    # August 2006. Their paper is in part based on the energy use calculations presented in the
    # 10CFR Part 430, Subpt. B, App. D (DOE 1999),
    # http://ecfr.gpoaccess.gov/cgi/t/text/text-idx?c=ecfr&tpl=/ecfrbrowse/Title10/10cfr430_main_02.tpl
    # Eastment and Hendron present a method for estimating the energy consumption per cycle
    # based on the dryer's energy factor.

    # Set some intermediate variables. An experimentally determined value for the percent
    # reduction in the moisture content of the test load, expressed here as a fraction
    # (DOE 10CFR Part 430, Subpt. B, App. D, Section 4.1)
    dryer_nominal_reduction_in_moisture_content = 0.66
    # The fraction of washer loads dried in a clothes dryer (DOE 10CFR Part 430, Subpt. B,
    # App. J1, Section 4.3)
    dryer_usage_factor = 0.84
    load_adjustment_factor = 0.52

    # Set the number of cycles per year for test conditions
    cycles_per_year_test = 392 # (see Eastment and Hendron, NREL/CP-550-39769, 2006)

    # Calculate test load weight (correlation based on data in Table 5.1 of 10CFR Part 430,
    # Subpt. B, App. J1, DOE 1999)
    test_load = 4.103003337 * drum_volume + 0.198242492 # lb

    # Eq. 10 of Eastment and Hendron, NREL/CP-550-39769, 2006.
    dryer_energy_factor_std = 0.5 # Nominal drying energy required, kWh/lb dry cloth
    dryer_elec_per_year = (cycles_per_year_test * drum_volume / cw_mef -
                          rated_annual_energy) # kWh
    dryer_elec_per_cycle = dryer_elec_per_year / cycles_per_year_test # kWh
    remaining_moisture_after_spin = (dryer_elec_per_cycle / (load_adjustment_factor *
                                    dryer_energy_factor_std * dryer_usage_factor *
                                    test_load) + 0.04) # lb water/lb dry cloth
    cw_remaining_water = test_load * remaining_moisture_after_spin

    # Use the dryer energy factor and remaining water from the clothes washer to calculate
    # total energy use per cycle (eq. 7 Eastment and Hendron, NREL/CP-550-39769, 2006).
    actual_cd_energy_use_per_cycle = (cw_remaining_water / (ef *
                                     dryer_nominal_reduction_in_moisture_content)) # kWh/cycle

    if fuel_type == Constants.FuelTypeElectric
      # All energy use is electric.
      actual_cd_elec_use_per_cycle = actual_cd_energy_use_per_cycle # kWh/cycle
    else
      # Use assumed split between electricity and fuel use to calculate each.
      # eq. 8 of Eastment and Hendron, NREL/CP-550-39769, 2006
      actual_cd_elec_use_per_cycle = fuel_split * actual_cd_energy_use_per_cycle # kWh/cycle
      # eq. 9 of Eastment and Hendron, NREL/CP-550-39769, 2006
      actual_cd_fuel_use_per_cycle = (1 - fuel_split) * actual_cd_energy_use_per_cycle # kWh/cycle
    end

    # (eq. 14 Eastment and Hendron, NREL/CP-550-39769, 2006)
    actual_cycles_per_year = (cycles_per_year_test * (0.5 + nbeds / 6) *
                                (12.5 / test_load)) # cycles/year

    # eq. 15 of Eastment and Hendron, NREL/CP-550-39769, 2006
    actual_cd_cycles_per_year = dryer_usage_factor * actual_cycles_per_year # cycles/year

    daily_energy_elec = actual_cd_cycles_per_year * actual_cd_elec_use_per_cycle / 365 # kWh/day
    daily_energy_elec = daily_energy_elec * mult
    ann_e = daily_energy_elec * 365.0 # kWh/yr

    ann_f = 0
    if fuel_type != Constants.FuelTypeElectric
      daily_energy_fuel = actual_cd_cycles_per_year * actual_cd_fuel_use_per_cycle / 365 # kWh/day
      daily_energy_fuel = UnitConversions.convert(daily_energy_fuel * mult, "kWh", "therm") # therm/day
      ann_f = daily_energy_fuel * 365.0 # therms/yr
    end

    if ann_e > 0 or ann_f > 0

      if sch.nil?
        # Create schedule
        hr_shift = day_shift - 1.0 / 24.0
        sch = HotWaterSchedule.new(model, runner, unit_obj_name_f + " schedule",
                                   unit_obj_name_f + " temperature schedule", nbeds,
                                   hr_shift, "ClothesDryer", 0)
        if not sch.validated?
          return false
        end
      end

      # Add equipment for the cd
      if fuel_type == Constants.FuelTypeElectric

        design_level_e = sch.calcDesignLevelFromDailykWh(daily_energy_elec)

        cd_def = OpenStudio::Model::ElectricEquipmentDefinition.new(model)
        cd = OpenStudio::Model::ElectricEquipment.new(cd_def)
        cd.setName(unit_obj_name_e)
        cd.setEndUseSubcategory(unit_obj_name_e)
        cd.setSpace(space)
        cd_def.setName(unit_obj_name_e)
        cd_def.setDesignLevel(design_level_e)
        cd_def.setFractionRadiant(0.09)
        cd_def.setFractionLatent(0.05)
        cd_def.setFractionLost(0.8)
        cd.setSchedule(sch.schedule)

      else

        design_level_e = sch.calcDesignLevelFromDailykWh(daily_energy_elec)

        if design_level_e > 0
          cd_def2 = OpenStudio::Model::ElectricEquipmentDefinition.new(model)
          cd2 = OpenStudio::Model::ElectricEquipment.new(cd_def2)
          cd2.setName(unit_obj_name_e)
          cd2.setEndUseSubcategory(unit_obj_name_e)
          cd2.setSpace(space)
          cd_def2.setName(unit_obj_name_e)
          cd_def2.setDesignLevel(design_level_e)
          cd_def2.setFractionRadiant(0.6)
          cd_def2.setFractionLatent(0.0)
          cd_def2.setFractionLost(0.0)
          cd2.setSchedule(sch.schedule)
        end

        design_level_f = sch.calcDesignLevelFromDailyTherm(daily_energy_fuel)

        cd_def = OpenStudio::Model::OtherEquipmentDefinition.new(model)
        cd = OpenStudio::Model::OtherEquipment.new(cd_def)
        cd.setName(unit_obj_name_f)
        cd.setEndUseSubcategory(unit_obj_name_f)
        cd.setFuelType(HelperMethods.eplus_fuel_map(fuel_type))
        cd.setSpace(space)
        cd_def.setName(unit_obj_name_f)
        cd_def.setDesignLevel(design_level_f)
        cd_def.setFractionRadiant(0.06)
        cd_def.setFractionLatent(0.05)
        cd_def.setFractionLost(0.85)
        cd.setSchedule(sch.schedule)

      end

      cd.additionalProperties.setFeature(Constants.ClothesDryerCEF, cef.to_f)
      cd.additionalProperties.setFeature(Constants.ClothesDryerMult, mult.to_f)
      cd.additionalProperties.setFeature(Constants.ClothesDryerFuelType, fuel_type.to_s)
      cd.additionalProperties.setFeature(Constants.ClothesDryerFuelSplit, fuel_split.to_f)

    end

    return true, ann_e, ann_f, sch
  end

  def self.remove(runner, space, obj_name, display_remove_msg = true)
    # Remove any existing clothes dryer
    objects_to_remove = []
    space.electricEquipment.each do |space_equipment|
      next if not space_equipment.name.to_s.start_with? obj_name

      objects_to_remove << space_equipment
      objects_to_remove << space_equipment.electricEquipmentDefinition
      if space_equipment.schedule.is_initialized
        objects_to_remove << space_equipment.schedule.get
      end
    end
    space.otherEquipment.each do |space_equipment|
      next if not space_equipment.name.to_s.start_with? obj_name

      objects_to_remove << space_equipment
      objects_to_remove << space_equipment.otherEquipmentDefinition
      if space_equipment.schedule.is_initialized
        objects_to_remove << space_equipment.schedule.get
      end
    end
    if objects_to_remove.size > 0 and display_remove_msg
      runner.registerInfo("Removed existing clothes dryer from space '#{space.name.to_s}'.")
    end
    objects_to_remove.uniq.each do |object|
      begin
        object.remove
      rescue
        # no op
      end
    end
  end
end

class CookingRange
  def self.apply(model, unit, runner, fuel_type, cooktop_ef, oven_ef,
                 has_elec_ignition, mult, weekday_sch, weekend_sch, monthly_sch,
                 sch, space)

<<<<<<< HEAD
      # Design day schedules used when autosizing
      winter_design_day_sch = OpenStudio::Model::ScheduleDay.new(model)
      winter_design_day_sch.addValue(OpenStudio::Time.new(0,24,0,0), 0)
      summer_design_day_sch = OpenStudio::Model::ScheduleDay.new(model)
      summer_design_day_sch.addValue(OpenStudio::Time.new(0,24,0,0), 1)
      
      #Calculate range daily energy use
      if fuel_type == Constants.FuelTypeElectric
          ann_e = ((86.5 + 28.9 * nbeds) / cooktop_ef + (14.6 + 4.9 * nbeds) / oven_ef)*mult #kWh/yr
          ann_f = 0
          ann_i = 0
=======
    # check for valid inputs
    if oven_ef <= 0 or oven_ef > 1
      runner.registerError("Oven energy factor must be greater than 0 and less than or equal to 1.")
      return false
    end
    if cooktop_ef <= 0 or cooktop_ef > 1
      runner.registerError("Cooktop energy factor must be greater than 0 and less than or equal to 1.")
      return false
    end
    if mult < 0
      runner.registerError("Occupancy energy multiplier must be greater than or equal to 0.")
      return false
    end

    # Get unit beds/baths
    nbeds, nbaths = Geometry.get_unit_beds_baths(model, unit, runner)
    if nbeds.nil? or nbaths.nil?
      return false
    end

    unit_obj_name = Constants.ObjectNameCookingRange(fuel_type, unit.name.to_s)

    # Calculate range daily energy use
    if fuel_type == Constants.FuelTypeElectric
      ann_e = ((86.5 + 28.9 * nbeds) / cooktop_ef + (14.6 + 4.9 * nbeds) / oven_ef) * mult # kWh/yr
      ann_f = 0
      ann_i = 0
    else
      ann_e = 0
      ann_f = ((2.64 + 0.88 * nbeds) / cooktop_ef + (0.44 + 0.15 * nbeds) / oven_ef) * mult # therm/yr
      if has_elec_ignition == true
        ann_i = (40 + 13.3 * nbeds) * mult # kWh/yr
>>>>>>> 71d19372
      else
        ann_i = 0
      end
    end

    if ann_f > 0 or ann_e > 0

<<<<<<< HEAD
          if sch.nil?
              # Create schedule
              sch = MonthWeekdayWeekendSchedule.new(model, runner, Constants.ObjectNameCookingRange(fuel_type, false) + " schedule", weekday_sch, weekend_sch, monthly_sch, mult_weekday=1.0, mult_weekend=1.0, normalize_values=true, create_sch_object=true, winter_design_day_sch, summer_design_day_sch)
              if not sch.validated?
                  return false
              end
          end
          
      end
          
      if ann_f > 0
      
          design_level_f = sch.calcDesignLevelFromDailyTherm(ann_f/365.0)
          design_level_i = sch.calcDesignLevelFromDailykWh(ann_i/365.0)
          
          #Add equipment for the range
          if has_elec_ignition == true
              unit_obj_name_i = Constants.ObjectNameCookingRange(Constants.FuelTypeElectric, unit.name.to_s)
              
              rng_def2 = OpenStudio::Model::ElectricEquipmentDefinition.new(model)
              rng2 = OpenStudio::Model::ElectricEquipment.new(rng_def2)
              rng2.setName(unit_obj_name_i)
              rng2.setEndUseSubcategory(unit_obj_name_i)
              rng2.setSpace(space)
              rng_def2.setName(unit_obj_name_i)
              rng_def2.setDesignLevel(design_level_i)
              rng_def2.setFractionRadiant(0.24)
              rng_def2.setFractionLatent(0.3)
              rng_def2.setFractionLost(0.3)
              rng2.setSchedule(sch.schedule)
          end

          rng_def = OpenStudio::Model::OtherEquipmentDefinition.new(model)
          rng = OpenStudio::Model::OtherEquipment.new(rng_def)
          rng.setName(unit_obj_name)
          rng.setEndUseSubcategory(unit_obj_name)
          rng.setFuelType(HelperMethods.eplus_fuel_map(fuel_type))
          rng.setSpace(space)
          rng_def.setName(unit_obj_name)
          rng_def.setDesignLevel(design_level_f)
          rng_def.setFractionRadiant(0.18)
          rng_def.setFractionLatent(0.2)
          rng_def.setFractionLost(0.5)
          rng.setSchedule(sch.schedule)
          
      elsif ann_e > 0
          design_level_e = sch.calcDesignLevelFromDailykWh(ann_e/365.0)
          
          #Add equipment for the range
          rng_def = OpenStudio::Model::ElectricEquipmentDefinition.new(model)
          rng = OpenStudio::Model::ElectricEquipment.new(rng_def)
          rng.setName(unit_obj_name)
          rng.setEndUseSubcategory(unit_obj_name)
          rng.setSpace(space)
          rng_def.setName(unit_obj_name)
          rng_def.setDesignLevel(design_level_e)
          rng_def.setFractionRadiant(0.24)
          rng_def.setFractionLatent(0.3)
          rng_def.setFractionLost(0.3)
          rng.setSchedule(sch.schedule)
          
=======
      if sch.nil?
        # Create schedule
        sch = MonthWeekdayWeekendSchedule.new(model, runner, Constants.ObjectNameCookingRange(fuel_type, false) + " schedule", weekday_sch, weekend_sch, monthly_sch)
        if not sch.validated?
          return false
        end
>>>>>>> 71d19372
      end

    end

    if ann_f > 0

      design_level_f = sch.calcDesignLevelFromDailyTherm(ann_f / 365.0)
      design_level_i = sch.calcDesignLevelFromDailykWh(ann_i / 365.0)

      # Add equipment for the range
      if has_elec_ignition == true
        unit_obj_name_i = Constants.ObjectNameCookingRange(Constants.FuelTypeElectric, unit.name.to_s)

        rng_def2 = OpenStudio::Model::ElectricEquipmentDefinition.new(model)
        rng2 = OpenStudio::Model::ElectricEquipment.new(rng_def2)
        rng2.setName(unit_obj_name_i)
        rng2.setEndUseSubcategory(unit_obj_name_i)
        rng2.setSpace(space)
        rng_def2.setName(unit_obj_name_i)
        rng_def2.setDesignLevel(design_level_i)
        rng_def2.setFractionRadiant(0.24)
        rng_def2.setFractionLatent(0.3)
        rng_def2.setFractionLost(0.3)
        rng2.setSchedule(sch.schedule)
      end

      rng_def = OpenStudio::Model::OtherEquipmentDefinition.new(model)
      rng = OpenStudio::Model::OtherEquipment.new(rng_def)
      rng.setName(unit_obj_name)
      rng.setEndUseSubcategory(unit_obj_name)
      rng.setFuelType(HelperMethods.eplus_fuel_map(fuel_type))
      rng.setSpace(space)
      rng_def.setName(unit_obj_name)
      rng_def.setDesignLevel(design_level_f)
      rng_def.setFractionRadiant(0.18)
      rng_def.setFractionLatent(0.2)
      rng_def.setFractionLost(0.5)
      rng.setSchedule(sch.schedule)

    elsif ann_e > 0
      design_level_e = sch.calcDesignLevelFromDailykWh(ann_e / 365.0)

      # Add equipment for the range
      rng_def = OpenStudio::Model::ElectricEquipmentDefinition.new(model)
      rng = OpenStudio::Model::ElectricEquipment.new(rng_def)
      rng.setName(unit_obj_name)
      rng.setEndUseSubcategory(unit_obj_name)
      rng.setSpace(space)
      rng_def.setName(unit_obj_name)
      rng_def.setDesignLevel(design_level_e)
      rng_def.setFractionRadiant(0.24)
      rng_def.setFractionLatent(0.3)
      rng_def.setFractionLost(0.3)
      rng.setSchedule(sch.schedule)

    end

    return true, ann_e, ann_f, ann_i, sch
  end

  def self.remove(runner, space, obj_name)
    # Remove any existing cooking range
    objects_to_remove = []
    space.electricEquipment.each do |space_equipment|
      next if not space_equipment.name.to_s.start_with? obj_name

      objects_to_remove << space_equipment
      objects_to_remove << space_equipment.electricEquipmentDefinition
      if space_equipment.schedule.is_initialized
        objects_to_remove << space_equipment.schedule.get
      end
    end
    space.otherEquipment.each do |space_equipment|
      next if not space_equipment.name.to_s.start_with? obj_name

      objects_to_remove << space_equipment
      objects_to_remove << space_equipment.otherEquipmentDefinition
      if space_equipment.schedule.is_initialized
        objects_to_remove << space_equipment.schedule.get
      end
    end
    if objects_to_remove.size > 0
      runner.registerInfo("Removed existing cooking range from space '#{space.name.to_s}'.")
    end
    objects_to_remove.uniq.each do |object|
      begin
        object.remove
      rescue
        # no op
      end
    end
  end
end

class Dishwasher
  def self.apply(model, unit, runner, num_settings, rated_annual_energy,
                 cold_inlet, has_internal_heater, cold_use, test_date,
                 annual_gas_cost, mult_e, mult_hw, d_sh, space, plant_loop,
                 mains_temps)

    # Check for valid inputs
    if num_settings < 1
      runner.registerError("Number of place settings must be greater than or equal to 1.")
      return false
    end
    if rated_annual_energy < 0
      runner.registerError("Rated annual energy consumption must be greater than or equal to 0.")
      return false
    end
    if cold_use < 0
      runner.registerError("Cold water connection use must be greater than or equal to 0.")
      return false
    end
    if test_date < 1900
      runner.registerError("Energy Guide date must be greater than or equal to 1900.")
      return false
    end
    if annual_gas_cost <= 0
      runner.registerError("Energy Guide annual gas cost must be greater than 0.")
      return false
    end
    if mult_e < 0
      runner.registerError("Occupancy energy multiplier must be greater than or equal to 0.")
      return false
    end
    if mult_hw < 0
      runner.registerError("Occupancy hot water multiplier must be greater than or equal to 0.")
      return false
    end
    if d_sh < 0 or d_sh > 364
      runner.registerError("Hot water draw profile can only be shifted by 0-364 days.")
      return false
    end

    # Get unit beds/baths
    nbeds, nbaths = Geometry.get_unit_beds_baths(model, unit, runner)
    if nbeds.nil? or nbaths.nil?
      return false
    end

    # Get water heater setpoint
    wh_setpoint = Waterheater.get_water_heater_setpoint(model, plant_loop, runner)
    if wh_setpoint.nil?
      return false
    end

    if cold_inlet and mains_temps.nil?
      # Get mains monthly temperatures if needed
      site = model.getSite
      if !site.siteWaterMainsTemperature.is_initialized
        runner.registerError("Mains water temperature has not been set.")
        return false
      end
      waterMainsTemperature = site.siteWaterMainsTemperature.get
      avgOAT = UnitConversions.convert(waterMainsTemperature.annualAverageOutdoorAirTemperature.get, "C", "F")
      maxDiffMonthlyAvgOAT = UnitConversions.convert(waterMainsTemperature.maximumDifferenceInMonthlyAverageOutdoorAirTemperatures.get, "K", "R")
      mains_temps = WeatherProcess.calc_mains_temperatures(avgOAT, maxDiffMonthlyAvgOAT, site.latitude)[1]
    end

    unit_obj_name = Constants.ObjectNameDishwasher(unit.name.to_s)

    # The water used in dishwashers must be heated, either internally or
    # externally, to at least 140 degF for proper operation (dissolving of
    # detergent, cleaning of dishes).
    operating_water_temp = 140 # degF

    water_dens = Liquid.H2O_l.rho # lbm/ft^3
    water_sh = Liquid.H2O_l.cp # Btu/lbm-R

    # Use EnergyGuide Label test data to calculate per-cycle energy and
    # water consumption. Calculations are based on "Method for
    # Evaluating Energy Use of Dishwashers, Clothes Washers, and
    # Clothes Dryers" by Eastment and Hendron, Conference Paper
    # NREL/CP-550-39769, August 2006. Their paper is in part based on
    # the energy use calculations presented in the 10CFR Part 430,
    # Subpt. B, App. C (DOE 1999),
    # http://ecfr.gpoaccess.gov/cgi/t/text/text-idx?c=ecfr&tpl=/ecfrbrowse/Title10/10cfr430_main_02.tpl
    if test_date <= 2002
      test_cycles_per_year = 322
    elsif test_date < 2004
      test_cycles_per_year = 264
    else
      test_cycles_per_year = 215
    end

    # The water heater recovery efficiency - how efficiently the heat
    # from natural gas is transferred to the water in the water heater.
    # The DOE 10CFR Part 430 assumes a nominal gas water heater
    # recovery efficiency of 0.75.
    test_gas_dhw_heater_efficiency = 0.75

    # Cold water supply temperature during tests (see 10CFR Part 430,
    # Subpt. B, App. C, Section 1.19, DOE 1999).
    test_mains_temp = 50 # degF
    # Hot water supply temperature during tests (see 10CFR Part 430,
    # Subpt. B, App. C, Section 1.19, DOE 1999).
    test_dhw_temp = 120 # degF

    # Determine the Gas use for domestic hot water per cycle for test conditions
    if cold_inlet
      test_gas_use_per_cycle = 0 # therms/cycle
    else
      # Use the EnergyGuide Label information (eq. 1 Eastment and
      # Hendron, NREL/CP-550-39769, 2006).
      rated_annual_eg_gas_cost = EnergyGuideLabel.get_energy_guide_gas_cost(test_date) / 100
      rated_annual_eg_elec_cost = EnergyGuideLabel.get_energy_guide_elec_cost(test_date) / 100
      test_gas_use_per_cycle = ((rated_annual_energy *
                                   rated_annual_eg_elec_cost -
                                   annual_gas_cost) /
                                  (UnitConversions.convert(test_gas_dhw_heater_efficiency, "therm", "kWh") *
                                   rated_annual_eg_elec_cost -
                                   rated_annual_eg_gas_cost) /
                                  test_cycles_per_year) # Therns/cycle
    end

    # Use additional EnergyGuide Label information to determine how much
    # electricity was used in the test to power the dishwasher's
    # internal machinery (eq. 2 Eastment and Hendron, NREL/CP-550-39769,
    # 2006). Any energy required for internal water heating will be
    # included in this value.
    test_rated_annual_elec_use_per_cycle = rated_annual_energy / \
                                           test_cycles_per_year - \
                                           UnitConversions.convert(test_gas_dhw_heater_efficiency, "therm", "kWh") * \
                                           test_gas_use_per_cycle # kWh/cycle

    if cold_inlet
      # for Type 3 Dishwashers - those with an electric element
      # internal to the machine to provide all of the water heating
      # (see Eastment and Hendron, NREL/CP-550-39769, 2006)
      test_dhw_use_per_cycle = 0 # gal/cycle
    else
      if has_internal_heater
        # for Type 2 Dishwashers - those with an electric element
        # internal to the machine for providing auxiliary water
        # heating (see Eastment and Hendron, NREL/CP-550-39769,
        # 2006)
        test_water_heater_temp_diff = test_dhw_temp - \
                                      test_mains_temp # degF water heater temperature rise in the test
      else
        test_water_heater_temp_diff = operating_water_temp - \
                                      test_mains_temp # water heater temperature rise in the test
      end

      # Determine how much hot water was used in the test based on
      # the amount of gas used in the test to heat the water and the
      # temperature rise in the water heater in the test (eq. 3
      # Eastment and Hendron, NREL/CP-550-39769, 2006).
      test_dhw_use_per_cycle = (UnitConversions.convert(test_gas_use_per_cycle, "therm", "kWh") * \
                                   test_gas_dhw_heater_efficiency) / \
                               (test_water_heater_temp_diff * \
                                water_dens * water_sh * \
                                UnitConversions.convert(1, "Btu", "kWh") / UnitConversions.convert(1, "ft^3", "gal")) # gal/cycle (hot water)
    end

    # (eq. 16 Eastment and Hendron, NREL/CP-550-39769, 2006)
    actual_cycles_per_year = 215 * (0.5 + nbeds / 6) * (8 / num_settings) # cycles/year

    daily_dishwasher_dhw = actual_cycles_per_year * test_dhw_use_per_cycle / 365 # gal/day (hot water)

    # Calculate total (hot or cold) daily water usage.
    if cold_inlet
      # From the 2010 BA Benchmark for dishwasher hot water
      # consumption. Should be appropriate for cold-water-inlet-only
      # dishwashers also.
      daily_water = 2.5 + 0.833 * nbeds # gal/day
    else
      # Dishwasher uses only hot water so total water usage = DHW usage.
      daily_water = daily_dishwasher_dhw # gal/day
    end

    # Calculate actual electricity use per cycle by adjusting test
    # electricity use per cycle (up or down) to account for differences
    # between actual water supply temperatures and test conditions.
    # Also convert from per-cycle to daily electricity usage amounts.
    if cold_inlet

      monthly_energy = Array.new(12, 0)
      mains_temps.each_with_index do |monthly_main, i|
        # Adjust for monthly variation in Tmains vs. test cold
        # water supply temperature.
        actual_rated_annual_elec_use_per_cycle = test_rated_annual_elec_use_per_cycle + \
                                                 (test_mains_temp - monthly_main) * \
                                                 cold_use * \
                                                 (water_dens * water_sh * UnitConversions.convert(1, "Btu", "kWh") /
                                                 UnitConversions.convert(1, "ft^3", "gal")) # kWh/cycle
        monthly_energy[i] = (actual_rated_annual_elec_use_per_cycle * \
                                        Constants.MonthNumDays[i] * \
                                        actual_cycles_per_year / \
                                        365) # kWh/month
      end

      daily_energy = monthly_energy.inject(:+) / 365 # kWh/day

    elsif has_internal_heater

      # Adjust for difference in water heater supply temperature vs.
      # test hot water supply temperature.
      actual_rated_annual_elec_use_per_cycle = test_rated_annual_elec_use_per_cycle + \
                                               (test_dhw_temp - wh_setpoint) * \
                                               test_dhw_use_per_cycle * \
                                               (water_dens * water_sh * \
                                                UnitConversions.convert(1, "Btu", "kWh") /
                                                UnitConversions.convert(1, "ft^3", "gal")) # kWh/cycle
      daily_energy = actual_rated_annual_elec_use_per_cycle * \
                     actual_cycles_per_year / 365 # kWh/day

    else

      # Dishwasher has no internal heater
      actual_rated_annual_elec_use_per_cycle = test_rated_annual_elec_use_per_cycle # kWh/cycle
      daily_energy = actual_rated_annual_elec_use_per_cycle * \
                     actual_cycles_per_year / 365 # kWh/day

    end

    daily_energy = daily_energy * mult_e
    daily_water = daily_water * mult_hw

    ann_e = daily_energy * 365

    if daily_energy < 0
      runner.registerError("The inputs for the dishwasher resulted in a negative amount of energy consumption.")
      return false
    end

    if ann_e > 0

      # Create schedule
      sch = HotWaterSchedule.new(model, runner, Constants.ObjectNameDishwasher + " schedule",
                                 Constants.ObjectNameDishwasher + " temperature schedule",
                                 nbeds, d_sh, "Dishwasher", wh_setpoint)
      if not sch.validated?
        return false
      end

      # Reuse existing water use connection if possible
      water_use_connection = nil
      plant_loop.demandComponents.each do |component|
        next unless component.to_WaterUseConnections.is_initialized

        water_use_connection = component.to_WaterUseConnections.get
        break
      end
      if water_use_connection.nil?
        # Need new water heater connection
        water_use_connection = OpenStudio::Model::WaterUseConnections.new(model)
        plant_loop.addDemandBranchForComponent(water_use_connection)
      end

      design_level = sch.calcDesignLevelFromDailykWh(daily_energy)
      peak_flow = sch.calcPeakFlowFromDailygpm(daily_water)

      # Add electric equipment for the dw
      dw_def = OpenStudio::Model::ElectricEquipmentDefinition.new(model)
      dw = OpenStudio::Model::ElectricEquipment.new(dw_def)
      dw.setName(unit_obj_name)
      dw.setEndUseSubcategory(unit_obj_name)
      dw.setSpace(space)
      dw_def.setName(unit_obj_name)
      dw_def.setDesignLevel(design_level)
      dw_def.setFractionRadiant(0.36)
      dw_def.setFractionLatent(0.15)
      dw_def.setFractionLost(0.25)
      dw.setSchedule(sch.schedule)

      # Add water use equipment for the dw
      dw_def2 = OpenStudio::Model::WaterUseEquipmentDefinition.new(model)
      dw2 = OpenStudio::Model::WaterUseEquipment.new(dw_def2)
      dw2.setName(unit_obj_name)
      dw2.setSpace(space)
      dw_def2.setName(unit_obj_name)
      dw_def2.setPeakFlowRate(peak_flow)
      dw_def2.setEndUseSubcategory(unit_obj_name)
      dw2.setFlowRateFractionSchedule(sch.schedule)
      dw_def2.setTargetTemperatureSchedule(sch.temperatureSchedule)
      water_use_connection.addWaterUseEquipment(dw2)

    end

    return true, ann_e, mains_temps
  end

  def self.remove(runner, space, obj_name)
    # Remove any existing dishwasher
    objects_to_remove = []
    space.electricEquipment.each do |space_equipment|
      next if not space_equipment.name.to_s.start_with? obj_name

      objects_to_remove << space_equipment
      objects_to_remove << space_equipment.electricEquipmentDefinition
      if space_equipment.schedule.is_initialized
        objects_to_remove << space_equipment.schedule.get
      end
    end
    space.waterUseEquipment.each do |space_equipment|
      next if not space_equipment.name.to_s.start_with? obj_name

      objects_to_remove << space_equipment
      objects_to_remove << space_equipment.waterUseEquipmentDefinition
      if space_equipment.flowRateFractionSchedule.is_initialized
        objects_to_remove << space_equipment.flowRateFractionSchedule.get
      end
      if space_equipment.waterUseEquipmentDefinition.targetTemperatureSchedule.is_initialized
        objects_to_remove << space_equipment.waterUseEquipmentDefinition.targetTemperatureSchedule.get
      end
    end
    if objects_to_remove.size > 0
      runner.registerInfo("Removed existing dishwasher from space '#{space.name.to_s}'.")
    end
    objects_to_remove.uniq.each do |object|
      begin
        object.remove
      rescue
        # no op
      end
    end
  end
end

class EnergyGuideLabel
  def self.get_energy_guide_gas_cost(date)
    # Search for, e.g., "Representative Average Unit Costs of Energy for Five Residential Energy Sources (1996)"
    if date <= 1991
      # http://books.google.com/books?id=GsY5AAAAIAAJ&pg=PA184&lpg=PA184&dq=%22Representative+Average+Unit+Costs+of+Energy+for+Five+Residential+Energy+Sources%22+1991&source=bl&ots=QuQ83OQ1Wd&sig=jEsENidBQCtDnHkqpXGE3VYoLEg&hl=en&sa=X&ei=3QOjT-y4IJCo8QSsgIHVCg&ved=0CDAQ6AEwBA#v=onepage&q=%22Representative%20Average%20Unit%20Costs%20of%20Energy%20for%20Five%20Residential%20Energy%20Sources%22%201991&f=false
      return 60.54
    elsif date == 1992
      # http://books.google.com/books?id=esk5AAAAIAAJ&pg=PA193&lpg=PA193&dq=%22Representative+Average+Unit+Costs+of+Energy+for+Five+Residential+Energy+Sources%22+1992&source=bl&ots=tiUb_2hZ7O&sig=xG2k0WRDwVNauPhoXEQOAbCF80w&hl=en&sa=X&ei=owOjT7aOMoic9gTw6P3vCA&ved=0CDIQ6AEwAw#v=onepage&q=%22Representative%20Average%20Unit%20Costs%20of%20Energy%20for%20Five%20Residential%20Energy%20Sources%22%201992&f=false
      return 58.0
    elsif date == 1993
      # No data, use prev/next years
      return (58.0 + 60.40) / 2.0
    elsif date == 1994
      # http://govpulse.us/entries/1994/02/08/94-2823/rule-concerning-disclosures-of-energy-consumption-and-water-use-information-about-certain-home-appli
      return 60.40
    elsif date == 1995
      # http://www.ftc.gov/os/fedreg/1995/february/950217appliancelabelingrule.pdf
      return 63.0
    elsif date == 1996
      # http://www.gpo.gov/fdsys/pkg/FR-1996-01-19/pdf/96-574.pdf
      return 62.6
    elsif date == 1997
      # http://www.ftc.gov/os/fedreg/1997/february/970205ruleconcerningdisclosures.pdf
      return 61.2
    elsif date == 1998
      # http://www.gpo.gov/fdsys/pkg/FR-1997-12-08/html/97-32046.htm
      return 61.9
    elsif date == 1999
      # http://www.gpo.gov/fdsys/pkg/FR-1999-01-05/html/99-89.htm
      return 68.8
    elsif date == 2000
      # http://www.gpo.gov/fdsys/pkg/FR-2000-02-07/html/00-2707.htm
      return 68.8
    elsif date == 2001
      # http://www.gpo.gov/fdsys/pkg/FR-2001-03-08/html/01-5668.htm
      return 83.7
    elsif date == 2002
      # http://govpulse.us/entries/2002/06/07/02-14333/rule-concerning-disclosures-regarding-energy-consumption-and-water-use-of-certain-home-appliances-an#id963086
      return 65.6
    elsif date == 2003
      # http://www.gpo.gov/fdsys/pkg/FR-2003-04-09/html/03-8634.htm
      return 81.6
    elsif date == 2004
      # http://www.ftc.gov/os/fedreg/2004/april/040430ruleconcerningdisclosures.pdf
      return 91.0
    elsif date == 2005
      # http://www1.eere.energy.gov/buildings/appliance_standards/pdfs/2005_costs.pdf
      return 109.2
    elsif date == 2006
      # http://www1.eere.energy.gov/buildings/appliance_standards/pdfs/2006_energy_costs.pdf
      return 141.5
    elsif date == 2007
      # http://www1.eere.energy.gov/buildings/appliance_standards/pdfs/price_notice_032707.pdf
      return 121.8
    elsif date == 2008
      # http://www1.eere.energy.gov/buildings/appliance_standards/pdfs/2008_forecast.pdf
      return 132.8
    elsif date == 2009
      # http://www1.eere.energy.gov/buildings/appliance_standards/commercial/pdfs/ee_rep_avg_unit_costs.pdf
      return 111.2
    elsif date == 2010
      # http://www.gpo.gov/fdsys/pkg/FR-2010-03-18/html/2010-5936.htm
      return 119.4
    elsif date == 2011
      # http://www1.eere.energy.gov/buildings/appliance_standards/pdfs/2011_average_representative_unit_costs_of_energy.pdf
      return 110.1
    elsif date == 2012
      # http://www.gpo.gov/fdsys/pkg/FR-2012-04-26/pdf/2012-10058.pdf
      return 105.9
    elsif date == 2013
      # http://www.gpo.gov/fdsys/pkg/FR-2013-03-22/pdf/2013-06618.pdf
      return 108.7
    elsif date == 2014
      # http://www.gpo.gov/fdsys/pkg/FR-2014-03-18/pdf/2014-05949.pdf
      return 112.8
    elsif date >= 2015
      # http://www.gpo.gov/fdsys/pkg/FR-2015-08-27/pdf/2015-21243.pdf
      return 100.3
    elsif date >= 2016
      # https://www.gpo.gov/fdsys/pkg/FR-2016-03-23/pdf/2016-06505.pdf
      return 93.2
    end
  end

  def self.get_energy_guide_elec_cost(date)
    # Search for, e.g., "Representative Average Unit Costs of Energy for Five Residential Energy Sources (1996)"
    if date <= 1991
      # http://books.google.com/books?id=GsY5AAAAIAAJ&pg=PA184&lpg=PA184&dq=%22Representative+Average+Unit+Costs+of+Energy+for+Five+Residential+Energy+Sources%22+1991&source=bl&ots=QuQ83OQ1Wd&sig=jEsENidBQCtDnHkqpXGE3VYoLEg&hl=en&sa=X&ei=3QOjT-y4IJCo8QSsgIHVCg&ved=0CDAQ6AEwBA#v=onepage&q=%22Representative%20Average%20Unit%20Costs%20of%20Energy%20for%20Five%20Residential%20Energy%20Sources%22%201991&f=false
      return 8.24
    elsif date == 1992
      # http://books.google.com/books?id=esk5AAAAIAAJ&pg=PA193&lpg=PA193&dq=%22Representative+Average+Unit+Costs+of+Energy+for+Five+Residential+Energy+Sources%22+1992&source=bl&ots=tiUb_2hZ7O&sig=xG2k0WRDwVNauPhoXEQOAbCF80w&hl=en&sa=X&ei=owOjT7aOMoic9gTw6P3vCA&ved=0CDIQ6AEwAw#v=onepage&q=%22Representative%20Average%20Unit%20Costs%20of%20Energy%20for%20Five%20Residential%20Energy%20Sources%22%201992&f=false
      return 8.25
    elsif date == 1993
      # No data, use prev/next years
      return (8.25 + 8.41) / 2.0
    elsif date == 1994
      # http://govpulse.us/entries/1994/02/08/94-2823/rule-concerning-disclosures-of-energy-consumption-and-water-use-information-about-certain-home-appli
      return 8.41
    elsif date == 1995
      # http://www.ftc.gov/os/fedreg/1995/february/950217appliancelabelingrule.pdf
      return 8.67
    elsif date == 1996
      # http://www.gpo.gov/fdsys/pkg/FR-1996-01-19/pdf/96-574.pdf
      return 8.60
    elsif date == 1997
      # http://www.ftc.gov/os/fedreg/1997/february/970205ruleconcerningdisclosures.pdf
      return 8.31
    elsif date == 1998
      # http://www.gpo.gov/fdsys/pkg/FR-1997-12-08/html/97-32046.htm
      return 8.42
    elsif date == 1999
      # http://www.gpo.gov/fdsys/pkg/FR-1999-01-05/html/99-89.htm
      return 8.22
    elsif date == 2000
      # http://www.gpo.gov/fdsys/pkg/FR-2000-02-07/html/00-2707.htm
      return 8.03
    elsif date == 2001
      # http://www.gpo.gov/fdsys/pkg/FR-2001-03-08/html/01-5668.htm
      return 8.29
    elsif date == 2002
      # http://govpulse.us/entries/2002/06/07/02-14333/rule-concerning-disclosures-regarding-energy-consumption-and-water-use-of-certain-home-appliances-an#id963086
      return 8.28
    elsif date == 2003
      # http://www.gpo.gov/fdsys/pkg/FR-2003-04-09/html/03-8634.htm
      return 8.41
    elsif date == 2004
      # http://www.ftc.gov/os/fedreg/2004/april/040430ruleconcerningdisclosures.pdf
      return 8.60
    elsif date == 2005
      # http://www1.eere.energy.gov/buildings/appliance_standards/pdfs/2005_costs.pdf
      return 9.06
    elsif date == 2006
      # http://www1.eere.energy.gov/buildings/appliance_standards/pdfs/2006_energy_costs.pdf
      return 9.91
    elsif date == 2007
      # http://www1.eere.energy.gov/buildings/appliance_standards/pdfs/price_notice_032707.pdf
      return 10.65
    elsif date == 2008
      # http://www1.eere.energy.gov/buildings/appliance_standards/pdfs/2008_forecast.pdf
      return 10.80
    elsif date == 2009
      # http://www1.eere.energy.gov/buildings/appliance_standards/commercial/pdfs/ee_rep_avg_unit_costs.pdf
      return 11.40
    elsif date == 2010
      # http://www.gpo.gov/fdsys/pkg/FR-2010-03-18/html/2010-5936.htm
      return 11.50
    elsif date == 2011
      # http://www1.eere.energy.gov/buildings/appliance_standards/pdfs/2011_average_representative_unit_costs_of_energy.pdf
      return 11.65
    elsif date == 2012
      # http://www.gpo.gov/fdsys/pkg/FR-2012-04-26/pdf/2012-10058.pdf
      return 11.84
    elsif date == 2013
      # http://www.gpo.gov/fdsys/pkg/FR-2013-03-22/pdf/2013-06618.pdf
      return 12.10
    elsif date == 2014
      # http://www.gpo.gov/fdsys/pkg/FR-2014-03-18/pdf/2014-05949.pdf
      return 12.40
    elsif date >= 2015
      # http://www.gpo.gov/fdsys/pkg/FR-2015-08-27/pdf/2015-21243.pdf
      return 12.70
    elsif date >= 2016
      # https://www.gpo.gov/fdsys/pkg/FR-2016-03-23/pdf/2016-06505.pdf
      return 12.60
    end
  end
end<|MERGE_RESOLUTION|>--- conflicted
+++ resolved
@@ -32,49 +32,6 @@
           return false
         end
       end
-<<<<<<< HEAD
-      
-      unit_obj_name = Constants.ObjectNameRefrigerator(unit.name.to_s)
-      
-      # Design day schedules used when autosizing
-      winter_design_day_sch = OpenStudio::Model::ScheduleDay.new(model)
-      winter_design_day_sch.addValue(OpenStudio::Time.new(0,24,0,0), 0)
-      summer_design_day_sch = OpenStudio::Model::ScheduleDay.new(model)
-      summer_design_day_sch.addValue(OpenStudio::Time.new(0,24,0,0), 1)
-      
-      # Calculate fridge daily energy use
-      ann_e = rated_annual_energy * mult
-
-      if ann_e > 0
-      
-          if sch.nil?
-              # Create schedule
-              sch = MonthWeekdayWeekendSchedule.new(model, runner, Constants.ObjectNameRefrigerator + " schedule", weekday_sch, weekend_sch, monthly_sch, mult_weekday=1.0, mult_weekend=1.0, normalize_values=true, create_sch_object=true, winter_design_day_sch, summer_design_day_sch)
-              if not sch.validated?
-                  return false
-              end
-          end
-          
-          design_level = sch.calcDesignLevelFromDailykWh(ann_e/365.0)
-          
-          #Add electric equipment for the fridge
-          frg_def = OpenStudio::Model::ElectricEquipmentDefinition.new(model)
-          frg = OpenStudio::Model::ElectricEquipment.new(frg_def)
-          frg.setName(unit_obj_name)
-          frg.setEndUseSubcategory(unit_obj_name)
-          frg.setSpace(space)
-          frg_def.setName(unit_obj_name)
-          frg_def.setDesignLevel(design_level)
-          frg_def.setFractionRadiant(0.0)
-          frg_def.setFractionLatent(0.0)
-          frg_def.setFractionLost(0.0)
-          frg.setSchedule(sch.schedule)
-          
-      end
-      
-      return true, ann_e, sch
-=======
->>>>>>> 71d19372
 
       design_level = sch.calcDesignLevelFromDailykWh(ann_e / 365.0)
 
@@ -823,19 +780,6 @@
                  has_elec_ignition, mult, weekday_sch, weekend_sch, monthly_sch,
                  sch, space)
 
-<<<<<<< HEAD
-      # Design day schedules used when autosizing
-      winter_design_day_sch = OpenStudio::Model::ScheduleDay.new(model)
-      winter_design_day_sch.addValue(OpenStudio::Time.new(0,24,0,0), 0)
-      summer_design_day_sch = OpenStudio::Model::ScheduleDay.new(model)
-      summer_design_day_sch.addValue(OpenStudio::Time.new(0,24,0,0), 1)
-      
-      #Calculate range daily energy use
-      if fuel_type == Constants.FuelTypeElectric
-          ann_e = ((86.5 + 28.9 * nbeds) / cooktop_ef + (14.6 + 4.9 * nbeds) / oven_ef)*mult #kWh/yr
-          ann_f = 0
-          ann_i = 0
-=======
     # check for valid inputs
     if oven_ef <= 0 or oven_ef > 1
       runner.registerError("Oven energy factor must be greater than 0 and less than or equal to 1.")
@@ -868,7 +812,6 @@
       ann_f = ((2.64 + 0.88 * nbeds) / cooktop_ef + (0.44 + 0.15 * nbeds) / oven_ef) * mult # therm/yr
       if has_elec_ignition == true
         ann_i = (40 + 13.3 * nbeds) * mult # kWh/yr
->>>>>>> 71d19372
       else
         ann_i = 0
       end
@@ -876,76 +819,12 @@
 
     if ann_f > 0 or ann_e > 0
 
-<<<<<<< HEAD
-          if sch.nil?
-              # Create schedule
-              sch = MonthWeekdayWeekendSchedule.new(model, runner, Constants.ObjectNameCookingRange(fuel_type, false) + " schedule", weekday_sch, weekend_sch, monthly_sch, mult_weekday=1.0, mult_weekend=1.0, normalize_values=true, create_sch_object=true, winter_design_day_sch, summer_design_day_sch)
-              if not sch.validated?
-                  return false
-              end
-          end
-          
-      end
-          
-      if ann_f > 0
-      
-          design_level_f = sch.calcDesignLevelFromDailyTherm(ann_f/365.0)
-          design_level_i = sch.calcDesignLevelFromDailykWh(ann_i/365.0)
-          
-          #Add equipment for the range
-          if has_elec_ignition == true
-              unit_obj_name_i = Constants.ObjectNameCookingRange(Constants.FuelTypeElectric, unit.name.to_s)
-              
-              rng_def2 = OpenStudio::Model::ElectricEquipmentDefinition.new(model)
-              rng2 = OpenStudio::Model::ElectricEquipment.new(rng_def2)
-              rng2.setName(unit_obj_name_i)
-              rng2.setEndUseSubcategory(unit_obj_name_i)
-              rng2.setSpace(space)
-              rng_def2.setName(unit_obj_name_i)
-              rng_def2.setDesignLevel(design_level_i)
-              rng_def2.setFractionRadiant(0.24)
-              rng_def2.setFractionLatent(0.3)
-              rng_def2.setFractionLost(0.3)
-              rng2.setSchedule(sch.schedule)
-          end
-
-          rng_def = OpenStudio::Model::OtherEquipmentDefinition.new(model)
-          rng = OpenStudio::Model::OtherEquipment.new(rng_def)
-          rng.setName(unit_obj_name)
-          rng.setEndUseSubcategory(unit_obj_name)
-          rng.setFuelType(HelperMethods.eplus_fuel_map(fuel_type))
-          rng.setSpace(space)
-          rng_def.setName(unit_obj_name)
-          rng_def.setDesignLevel(design_level_f)
-          rng_def.setFractionRadiant(0.18)
-          rng_def.setFractionLatent(0.2)
-          rng_def.setFractionLost(0.5)
-          rng.setSchedule(sch.schedule)
-          
-      elsif ann_e > 0
-          design_level_e = sch.calcDesignLevelFromDailykWh(ann_e/365.0)
-          
-          #Add equipment for the range
-          rng_def = OpenStudio::Model::ElectricEquipmentDefinition.new(model)
-          rng = OpenStudio::Model::ElectricEquipment.new(rng_def)
-          rng.setName(unit_obj_name)
-          rng.setEndUseSubcategory(unit_obj_name)
-          rng.setSpace(space)
-          rng_def.setName(unit_obj_name)
-          rng_def.setDesignLevel(design_level_e)
-          rng_def.setFractionRadiant(0.24)
-          rng_def.setFractionLatent(0.3)
-          rng_def.setFractionLost(0.3)
-          rng.setSchedule(sch.schedule)
-          
-=======
       if sch.nil?
         # Create schedule
         sch = MonthWeekdayWeekendSchedule.new(model, runner, Constants.ObjectNameCookingRange(fuel_type, false) + " schedule", weekday_sch, weekend_sch, monthly_sch)
         if not sch.validated?
           return false
         end
->>>>>>> 71d19372
       end
 
     end
