--- conflicted
+++ resolved
@@ -449,12 +449,8 @@
     @offset = offset
     @convert_temp = convert_temp
     @validation_values = validation_values
-<<<<<<< HEAD
-    @schedule = createHourlyScheduleFromFile(runner, file, offset, convert_temp, validation_values)
-=======
     @schedule, @schedule_array = createHourlyScheduleFromFile(runner, file, offset, convert_temp, validation_values)
 
->>>>>>> ed34baf7
     if @schedule.nil?
       @validated = false
       return
@@ -470,13 +466,10 @@
     return @schedule
   end
 
-<<<<<<< HEAD
-=======
   def schedule_array
     return @schedule_array
   end
 
->>>>>>> ed34baf7
   private
 
   def createHourlyScheduleFromFile(runner, file, offset, convert_temp, validation_values)
@@ -491,11 +484,7 @@
 
     # Read data into hourly array
     hour = 0
-<<<<<<< HEAD
-    data = [0] * 8760
-=======
     data = [] # Generalize for any length
->>>>>>> ed34baf7
     File.open(file).each do |line|
       linedata = line.strip.split(',')
       if validation_values.empty?
@@ -525,22 +514,14 @@
     schedule = OpenStudio::Model::ScheduleFixedInterval.fromTimeSeries(time_series, @model).get
     schedule.setName(@sch_name)
 
-<<<<<<< HEAD
-    return schedule
-=======
     return schedule, data
->>>>>>> ed34baf7
   end
 end
 
 class HotWaterSchedule
-<<<<<<< HEAD
-  def initialize(model, runner, sch_name, temperature_sch_name, num_bedrooms, days_shift, file_prefix, target_water_temperature, prof_type = Constants.WaterHeaterDrawProfileTypeRealistic, create_sch_object = true)
-=======
   def initialize(model, runner, sch_name, temperature_sch_name, num_bedrooms, days_shift,
                  file_prefix, target_water_temperature, create_sch_object = true,
                  schedule_type_limits_name = nil)
->>>>>>> ed34baf7
     @validated = true
     @model = model
     @runner = runner
