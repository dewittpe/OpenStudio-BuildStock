<measure>
  <schema_version>3.0</schema_version>
  <name>residential_misc_large_uncommon_loads</name>
  <uid>96f1e9ca-41b9-4fb8-a219-57850e351500</uid>
<<<<<<< HEAD
  <version_id>6eb65fd2-ebe5-47dd-87f8-05570bbd1285</version_id>
  <version_modified>20180603T134748Z</version_modified>
=======
  <version_id>b1748e68-6d1c-4524-9a8e-38b01a6183a1</version_id>
  <version_modified>20180601T165921Z</version_modified>
>>>>>>> 165241bf
  <xml_checksum>126F1C43</xml_checksum>
  <class_name>ResidentialMiscLargeUncommonLoads</class_name>
  <display_name>Set Residential Large Uncommon Loads</display_name>
  <description>Adds (or replaces) the specified large, uncommon loads -- loads that have substantial energy consumption but are not found in most homes. For multifamily buildings, the loads can be set for all units of the building. See https://github.com/NREL/OpenStudio-BEopt#workflows for supported workflows using this measure.</description>
  <modeler_description>Since there are no large, uncommon loads objects in OpenStudio/EnergyPlus, we look for ElectricEquipment/GasEquipment objects with the name that denotes it is a residential large, uncommon load. If one is found, it is replaced with the specified properties. Otherwise, a new such object is added to the model.</modeler_description>
  <arguments>
    <argument>
      <name>has_fridge</name>
      <display_name>Has Extra Refrigerator</display_name>
      <description>Specifies whether the building has an extra refrigerator.</description>
      <type>Boolean</type>
      <required>true</required>
      <model_dependent>false</model_dependent>
      <default_value>false</default_value>
      <choices>
        <choice>
          <value>true</value>
          <display_name>true</display_name>
        </choice>
        <choice>
          <value>false</value>
          <display_name>false</display_name>
        </choice>
      </choices>
    </argument>
    <argument>
      <name>has_freezer</name>
      <display_name>Has Freezer</display_name>
      <description>Specifies whether the building has a freezer.</description>
      <type>Boolean</type>
      <required>true</required>
      <model_dependent>false</model_dependent>
      <default_value>false</default_value>
      <choices>
        <choice>
          <value>true</value>
          <display_name>true</display_name>
        </choice>
        <choice>
          <value>false</value>
          <display_name>false</display_name>
        </choice>
      </choices>
    </argument>
    <argument>
      <name>has_pool_heater_elec</name>
      <display_name>Has Pool Electric Heater</display_name>
      <description>Specifies whether the building has an electric pool heater.</description>
      <type>Boolean</type>
      <required>true</required>
      <model_dependent>false</model_dependent>
      <default_value>false</default_value>
      <choices>
        <choice>
          <value>true</value>
          <display_name>true</display_name>
        </choice>
        <choice>
          <value>false</value>
          <display_name>false</display_name>
        </choice>
      </choices>
    </argument>
    <argument>
      <name>has_pool_heater_gas</name>
      <display_name>Has Pool Gas Heater</display_name>
      <description>Specifies whether the building has a gas pool heater.</description>
      <type>Boolean</type>
      <required>true</required>
      <model_dependent>false</model_dependent>
      <default_value>false</default_value>
      <choices>
        <choice>
          <value>true</value>
          <display_name>true</display_name>
        </choice>
        <choice>
          <value>false</value>
          <display_name>false</display_name>
        </choice>
      </choices>
    </argument>
    <argument>
      <name>has_pool_pump</name>
      <display_name>Has Pool Pump</display_name>
      <description>Specifies whether the building has a pool pump.</description>
      <type>Boolean</type>
      <required>true</required>
      <model_dependent>false</model_dependent>
      <default_value>false</default_value>
      <choices>
        <choice>
          <value>true</value>
          <display_name>true</display_name>
        </choice>
        <choice>
          <value>false</value>
          <display_name>false</display_name>
        </choice>
      </choices>
    </argument>
    <argument>
      <name>has_hot_tub_heater_elec</name>
      <display_name>Has Hot Tub Electric Heater</display_name>
      <description>Specifies whether the building has an electric hot tub heater.</description>
      <type>Boolean</type>
      <required>true</required>
      <model_dependent>false</model_dependent>
      <default_value>false</default_value>
      <choices>
        <choice>
          <value>true</value>
          <display_name>true</display_name>
        </choice>
        <choice>
          <value>false</value>
          <display_name>false</display_name>
        </choice>
      </choices>
    </argument>
    <argument>
      <name>has_hot_tub_heater_gas</name>
      <display_name>Has Hot Tub Gas Heater</display_name>
      <description>Specifies whether the building has a gas hot tub heater.</description>
      <type>Boolean</type>
      <required>true</required>
      <model_dependent>false</model_dependent>
      <default_value>false</default_value>
      <choices>
        <choice>
          <value>true</value>
          <display_name>true</display_name>
        </choice>
        <choice>
          <value>false</value>
          <display_name>false</display_name>
        </choice>
      </choices>
    </argument>
    <argument>
      <name>has_hot_tub_pump</name>
      <display_name>Has Hot Tub Pump</display_name>
      <description>Specifies whether the building has a hot tub pump.</description>
      <type>Boolean</type>
      <required>true</required>
      <model_dependent>false</model_dependent>
      <default_value>false</default_value>
      <choices>
        <choice>
          <value>true</value>
          <display_name>true</display_name>
        </choice>
        <choice>
          <value>false</value>
          <display_name>false</display_name>
        </choice>
      </choices>
    </argument>
    <argument>
      <name>has_well_pump</name>
      <display_name>Has Well Pump</display_name>
      <description>Specifies whether the building has a well pump.</description>
      <type>Boolean</type>
      <required>true</required>
      <model_dependent>false</model_dependent>
      <default_value>false</default_value>
      <choices>
        <choice>
          <value>true</value>
          <display_name>true</display_name>
        </choice>
        <choice>
          <value>false</value>
          <display_name>false</display_name>
        </choice>
      </choices>
    </argument>
    <argument>
      <name>has_gas_fireplace</name>
      <display_name>Has Gas Fireplace</display_name>
      <description>Specifies whether the building has a gas fireplace.</description>
      <type>Boolean</type>
      <required>true</required>
      <model_dependent>false</model_dependent>
      <default_value>false</default_value>
      <choices>
        <choice>
          <value>true</value>
          <display_name>true</display_name>
        </choice>
        <choice>
          <value>false</value>
          <display_name>false</display_name>
        </choice>
      </choices>
    </argument>
    <argument>
      <name>has_gas_grill</name>
      <display_name>Has Gas grill</display_name>
      <description>Specifies whether the building has a gas grill.</description>
      <type>Boolean</type>
      <required>true</required>
      <model_dependent>false</model_dependent>
      <default_value>false</default_value>
      <choices>
        <choice>
          <value>true</value>
          <display_name>true</display_name>
        </choice>
        <choice>
          <value>false</value>
          <display_name>false</display_name>
        </choice>
      </choices>
    </argument>
    <argument>
      <name>has_gas_lighting</name>
      <display_name>Has Gas lighting</display_name>
      <description>Specifies whether the building has a gas lighting.</description>
      <type>Boolean</type>
      <required>true</required>
      <model_dependent>false</model_dependent>
      <default_value>false</default_value>
      <choices>
        <choice>
          <value>true</value>
          <display_name>true</display_name>
        </choice>
        <choice>
          <value>false</value>
          <display_name>false</display_name>
        </choice>
      </choices>
    </argument>
    <argument>
      <name>fridge_rated_annual_energy</name>
      <display_name>Extra Refrigerator: Rated Annual Consumption</display_name>
      <description>The EnergyGuide rated annual energy consumption for a refrigerator.</description>
      <type>Double</type>
      <units>kWh/yr</units>
      <required>true</required>
      <model_dependent>false</model_dependent>
      <default_value>1102</default_value>
    </argument>
    <argument>
      <name>fridge_mult</name>
      <display_name>Extra Refrigerator: Energy Multiplier</display_name>
      <description>Appliance energy use is multiplied by this factor to account for occupancy usage that differs from the national average.</description>
      <type>Double</type>
      <required>true</required>
      <model_dependent>false</model_dependent>
      <default_value>1</default_value>
    </argument>
    <argument>
      <name>fridge_weekday_sch</name>
      <display_name>Extra Refrigerator: Weekday schedule</display_name>
      <description>Specify the 24-hour weekday schedule.</description>
      <type>String</type>
      <required>true</required>
      <model_dependent>false</model_dependent>
      <default_value>0.040, 0.039, 0.038, 0.037, 0.036, 0.036, 0.038, 0.040, 0.041, 0.041, 0.040, 0.040, 0.042, 0.042, 0.042, 0.041, 0.044, 0.048, 0.050, 0.048, 0.047, 0.046, 0.044, 0.041</default_value>
    </argument>
    <argument>
      <name>fridge_weekend_sch</name>
      <display_name>Extra Refrigerator: Weekend schedule</display_name>
      <description>Specify the 24-hour weekend schedule.</description>
      <type>String</type>
      <required>true</required>
      <model_dependent>false</model_dependent>
      <default_value>0.040, 0.039, 0.038, 0.037, 0.036, 0.036, 0.038, 0.040, 0.041, 0.041, 0.040, 0.040, 0.042, 0.042, 0.042, 0.041, 0.044, 0.048, 0.050, 0.048, 0.047, 0.046, 0.044, 0.041</default_value>
    </argument>
    <argument>
      <name>fridge_monthly_sch</name>
      <display_name>Extra Refrigerator: Month schedule</display_name>
      <description>Specify the 12-month schedule.</description>
      <type>String</type>
      <required>true</required>
      <model_dependent>false</model_dependent>
      <default_value>0.837, 0.835, 1.084, 1.084, 1.084, 1.096, 1.096, 1.096, 1.096, 0.931, 0.925, 0.837</default_value>
    </argument>
    <argument>
      <name>fridge_location</name>
      <display_name>Extra Refrigerator: Location</display_name>
      <description>The space type for the location. 'auto' will automatically choose a space type based on the space types found in the model.</description>
      <type>Choice</type>
      <required>true</required>
      <model_dependent>true</model_dependent>
      <default_value>auto</default_value>
      <choices>
        <choice>
          <value>auto</value>
          <display_name>auto</display_name>
        </choice>
      </choices>
    </argument>
    <argument>
      <name>freezer_rated_annual_energy</name>
      <display_name>Freezer: Rated Annual Consumption</display_name>
      <description>The EnergyGuide rated annual energy consumption for a freezer.</description>
      <type>Double</type>
      <units>kWh/yr</units>
      <required>true</required>
      <model_dependent>false</model_dependent>
      <default_value>935</default_value>
    </argument>
    <argument>
      <name>freezer_mult</name>
      <display_name>Freezer: Energy Multiplier</display_name>
      <description>Appliance energy use is multiplied by this factor to account for occupancy usage that differs from the national average.</description>
      <type>Double</type>
      <required>true</required>
      <model_dependent>false</model_dependent>
      <default_value>1</default_value>
    </argument>
    <argument>
      <name>freezer_weekday_sch</name>
      <display_name>Freezer: Weekday schedule</display_name>
      <description>Specify the 24-hour weekday schedule.</description>
      <type>String</type>
      <required>true</required>
      <model_dependent>false</model_dependent>
      <default_value>0.040, 0.039, 0.038, 0.037, 0.036, 0.036, 0.038, 0.040, 0.041, 0.041, 0.040, 0.040, 0.042, 0.042, 0.042, 0.041, 0.044, 0.048, 0.050, 0.048, 0.047, 0.046, 0.044, 0.041</default_value>
    </argument>
    <argument>
      <name>freezer_weekend_sch</name>
      <display_name>Freezer: Weekend schedule</display_name>
      <description>Specify the 24-hour weekend schedule.</description>
      <type>String</type>
      <required>true</required>
      <model_dependent>false</model_dependent>
      <default_value>0.040, 0.039, 0.038, 0.037, 0.036, 0.036, 0.038, 0.040, 0.041, 0.041, 0.040, 0.040, 0.042, 0.042, 0.042, 0.041, 0.044, 0.048, 0.050, 0.048, 0.047, 0.046, 0.044, 0.041</default_value>
    </argument>
    <argument>
      <name>freezer_monthly_sch</name>
      <display_name>Freezer: Month schedule</display_name>
      <description>Specify the 12-month schedule.</description>
      <type>String</type>
      <required>true</required>
      <model_dependent>false</model_dependent>
      <default_value>0.837, 0.835, 1.084, 1.084, 1.084, 1.096, 1.096, 1.096, 1.096, 0.931, 0.925, 0.837</default_value>
    </argument>
    <argument>
      <name>freezer_location</name>
      <display_name>Freezer: Location</display_name>
      <description>The space type for the location. 'auto' will automatically choose a space type based on the space types found in the model.</description>
      <type>Choice</type>
      <required>true</required>
      <model_dependent>true</model_dependent>
      <default_value>auto</default_value>
      <choices>
        <choice>
          <value>auto</value>
          <display_name>auto</display_name>
        </choice>
      </choices>
    </argument>
    <argument>
      <name>pool_heater_elec_annual_energy</name>
      <display_name>Pool: Electric Heater Annual Energy Use</display_name>
      <description>The annual energy use for the electric heater (defaults to national average).</description>
      <type>Double</type>
      <units>kWh/yr</units>
      <required>true</required>
      <model_dependent>false</model_dependent>
      <default_value>2300</default_value>
    </argument>
    <argument>
      <name>pool_heater_elec_mult</name>
      <display_name>Pool: Electric Heater Energy Multiplier</display_name>
      <description>Sets the annual energy use equal to the annual energy use times this multiplier.</description>
      <type>Double</type>
      <required>true</required>
      <model_dependent>false</model_dependent>
      <default_value>1</default_value>
    </argument>
    <argument>
      <name>pool_heater_gas_annual_energy</name>
      <display_name>Pool: Gas Heater Annual Energy Use</display_name>
      <description>The annual energy use for the gas heater (defaults to national average).</description>
      <type>Double</type>
      <units>therm/yr</units>
      <required>true</required>
      <model_dependent>false</model_dependent>
      <default_value>222</default_value>
    </argument>
    <argument>
      <name>pool_heater_gas_mult</name>
      <display_name>Pool: Gas Heater Energy Multiplier</display_name>
      <description>Sets the annual energy use equal to the annual energy use times this multiplier.</description>
      <type>Double</type>
      <required>true</required>
      <model_dependent>false</model_dependent>
      <default_value>1</default_value>
    </argument>
    <argument>
      <name>pool_pump_annual_energy</name>
      <display_name>Pool: Pump Annual Energy Use</display_name>
      <description>The annual energy use for the pump (defaults to national average).</description>
      <type>Double</type>
      <units>kWh/yr</units>
      <required>true</required>
      <model_dependent>false</model_dependent>
      <default_value>2250</default_value>
    </argument>
    <argument>
      <name>pool_pump_mult</name>
      <display_name>Pool: Pump Energy Multiplier</display_name>
      <description>Sets the annual energy use equal to the annual energy use times this multiplier.</description>
      <type>Double</type>
      <required>true</required>
      <model_dependent>false</model_dependent>
      <default_value>1</default_value>
    </argument>
    <argument>
      <name>pool_scale_energy</name>
      <display_name>Pool: Scale Energy Use</display_name>
      <description>If true, scales the energy use relative to a 3-bedroom, 1920 sqft house using the following equation: Fscale = (0.5 + 0.25 x Nbr/3 + 0.25 x FFA/1920) where Nbr is the number of bedrooms and FFA is the finished floor area.</description>
      <type>Boolean</type>
      <required>true</required>
      <model_dependent>false</model_dependent>
      <default_value>true</default_value>
      <choices>
        <choice>
          <value>true</value>
          <display_name>true</display_name>
        </choice>
        <choice>
          <value>false</value>
          <display_name>false</display_name>
        </choice>
      </choices>
    </argument>
    <argument>
      <name>pool_weekday_sch</name>
      <display_name>Pool: Weekday schedule</display_name>
      <description>Specify the 24-hour weekday schedule.</description>
      <type>String</type>
      <required>true</required>
      <model_dependent>false</model_dependent>
      <default_value>0.003, 0.003, 0.003, 0.004, 0.008, 0.015, 0.026, 0.044, 0.084, 0.121, 0.127, 0.121, 0.120, 0.090, 0.075, 0.061, 0.037, 0.023, 0.013, 0.008, 0.004, 0.003, 0.003, 0.003</default_value>
    </argument>
    <argument>
      <name>pool_weekend_sch</name>
      <display_name>Pool: Weekend schedule</display_name>
      <description>Specify the 24-hour weekend schedule.</description>
      <type>String</type>
      <required>true</required>
      <model_dependent>false</model_dependent>
      <default_value>0.003, 0.003, 0.003, 0.004, 0.008, 0.015, 0.026, 0.044, 0.084, 0.121, 0.127, 0.121, 0.120, 0.090, 0.075, 0.061, 0.037, 0.023, 0.013, 0.008, 0.004, 0.003, 0.003, 0.003</default_value>
    </argument>
    <argument>
      <name>pool_monthly_sch</name>
      <display_name>Pool: Month schedule</display_name>
      <description>Specify the 12-month schedule.</description>
      <type>String</type>
      <required>true</required>
      <model_dependent>false</model_dependent>
      <default_value>1.154, 1.161, 1.013, 1.010, 1.013, 0.888, 0.883, 0.883, 0.888, 0.978, 0.974, 1.154</default_value>
    </argument>
    <argument>
      <name>hot_tub_heater_elec_annual_energy</name>
      <display_name>Hot Tub: Electric Heater Annual Energy Use</display_name>
      <description>The annual energy use for the electric heater (defaults to national average).</description>
      <type>Double</type>
      <units>kWh/yr</units>
      <required>true</required>
      <model_dependent>false</model_dependent>
      <default_value>1027.3</default_value>
    </argument>
    <argument>
      <name>hot_tub_heater_elec_mult</name>
      <display_name>Hot Tub: Electric Heater Energy Multiplier</display_name>
      <description>Sets the annual energy use equal to the annual energy use times this multiplier.</description>
      <type>Double</type>
      <required>true</required>
      <model_dependent>false</model_dependent>
      <default_value>1</default_value>
    </argument>
    <argument>
      <name>hot_tub_heater_gas_annual_energy</name>
      <display_name>Hot Tub: Gas Heater Annual Energy Use</display_name>
      <description>The annual energy use for the gas heater (defaults to national average).</description>
      <type>Double</type>
      <units>therm/yr</units>
      <required>true</required>
      <model_dependent>false</model_dependent>
      <default_value>81</default_value>
    </argument>
    <argument>
      <name>hot_tub_heater_gas_mult</name>
      <display_name>Hot Tub: Gas Heater Energy Multiplier</display_name>
      <description>Sets the annual energy use equal to the annual energy use times this multiplier.</description>
      <type>Double</type>
      <required>true</required>
      <model_dependent>false</model_dependent>
      <default_value>1</default_value>
    </argument>
    <argument>
      <name>hot_tub_pump_annual_energy</name>
      <display_name>Hot Tub: Pump Annual Energy Use</display_name>
      <description>The annual energy use for the pump (defaults to national average).</description>
      <type>Double</type>
      <units>kWh/yr</units>
      <required>true</required>
      <model_dependent>false</model_dependent>
      <default_value>1014.1</default_value>
    </argument>
    <argument>
      <name>hot_tub_pump_mult</name>
      <display_name>Hot Tub: Pump Energy Multiplier</display_name>
      <description>Sets the annual energy use equal to the annual energy use times this multiplier.</description>
      <type>Double</type>
      <required>true</required>
      <model_dependent>false</model_dependent>
      <default_value>1</default_value>
    </argument>
    <argument>
      <name>hot_tub_scale_energy</name>
      <display_name>Hot Tub: Scale Energy Use</display_name>
      <description>If true, scales the energy use relative to a 3-bedroom, 1920 sqft house using the following equation: Fscale = (0.5 + 0.25 x Nbr/3 + 0.25 x FFA/1920) where Nbr is the number of bedrooms and FFA is the finished floor area.</description>
      <type>Boolean</type>
      <required>true</required>
      <model_dependent>false</model_dependent>
      <default_value>true</default_value>
      <choices>
        <choice>
          <value>true</value>
          <display_name>true</display_name>
        </choice>
        <choice>
          <value>false</value>
          <display_name>false</display_name>
        </choice>
      </choices>
    </argument>
    <argument>
      <name>hot_tub_weekday_sch</name>
      <display_name>Hot Tub: Weekday schedule</display_name>
      <description>Specify the 24-hour weekday schedule.</description>
      <type>String</type>
      <required>true</required>
      <model_dependent>false</model_dependent>
      <default_value>0.024, 0.029, 0.024, 0.029, 0.047, 0.067, 0.057, 0.024, 0.024, 0.019, 0.015, 0.014, 0.014, 0.014, 0.024, 0.058, 0.126, 0.122, 0.068, 0.061, 0.051, 0.043, 0.024, 0.024</default_value>
    </argument>
    <argument>
      <name>hot_tub_weekend_sch</name>
      <display_name>Hot Tub: Weekend schedule</display_name>
      <description>Specify the 24-hour weekend schedule.</description>
      <type>String</type>
      <required>true</required>
      <model_dependent>false</model_dependent>
      <default_value>0.024, 0.029, 0.024, 0.029, 0.047, 0.067, 0.057, 0.024, 0.024, 0.019, 0.015, 0.014, 0.014, 0.014, 0.024, 0.058, 0.126, 0.122, 0.068, 0.061, 0.051, 0.043, 0.024, 0.024</default_value>
    </argument>
    <argument>
      <name>hot_tub_monthly_sch</name>
      <display_name>Hot Tub: Month schedule</display_name>
      <description>Specify the 12-month schedule.</description>
      <type>String</type>
      <required>true</required>
      <model_dependent>false</model_dependent>
      <default_value>0.837, 0.835, 1.084, 1.084, 1.084, 1.096, 1.096, 1.096, 1.096, 0.931, 0.925, 0.837</default_value>
    </argument>
    <argument>
      <name>well_pump_annual_energy</name>
      <display_name>Well Pump: Annual Energy Use</display_name>
      <description>The annual energy use for the well pump (defaults to national average).</description>
      <type>Double</type>
      <units>kWh/yr</units>
      <required>true</required>
      <model_dependent>false</model_dependent>
      <default_value>400</default_value>
    </argument>
    <argument>
      <name>well_pump_mult</name>
      <display_name>Well Pump: Energy Multiplier</display_name>
      <description>Sets the annual energy use equal to the annual energy use times this multiplier.</description>
      <type>Double</type>
      <required>true</required>
      <model_dependent>false</model_dependent>
      <default_value>1</default_value>
    </argument>
    <argument>
      <name>well_pump_scale_energy</name>
      <display_name>Well Pump: Scale Energy Use</display_name>
      <description>If true, scales the energy use relative to a 3-bedroom, 1920 sqft house using the following equation: Fscale = (0.5 + 0.25 x Nbr/3 + 0.25 x FFA/1920) where Nbr is the number of bedrooms and FFA is the finished floor area.</description>
      <type>Boolean</type>
      <required>true</required>
      <model_dependent>false</model_dependent>
      <default_value>true</default_value>
      <choices>
        <choice>
          <value>true</value>
          <display_name>true</display_name>
        </choice>
        <choice>
          <value>false</value>
          <display_name>false</display_name>
        </choice>
      </choices>
    </argument>
    <argument>
      <name>well_pump_weekday_sch</name>
      <display_name>Well Pump: Weekday schedule</display_name>
      <description>Specify the 24-hour weekday schedule.</description>
      <type>String</type>
      <required>true</required>
      <model_dependent>false</model_dependent>
      <default_value>0.044, 0.023, 0.019, 0.015, 0.016, 0.018, 0.026, 0.033, 0.033, 0.032, 0.033, 0.033, 0.032, 0.032, 0.032, 0.033, 0.045, 0.057, 0.066, 0.076, 0.081, 0.086, 0.075, 0.065</default_value>
    </argument>
    <argument>
      <name>well_pump_weekend_sch</name>
      <display_name>Well Pump: Weekend schedule</display_name>
      <description>Specify the 24-hour weekend schedule.</description>
      <type>String</type>
      <required>true</required>
      <model_dependent>false</model_dependent>
      <default_value>0.044, 0.023, 0.019, 0.015, 0.016, 0.018, 0.026, 0.033, 0.033, 0.032, 0.033, 0.033, 0.032, 0.032, 0.032, 0.033, 0.045, 0.057, 0.066, 0.076, 0.081, 0.086, 0.075, 0.065</default_value>
    </argument>
    <argument>
      <name>well_pump_monthly_sch</name>
      <display_name>Well Pump: Month schedule</display_name>
      <description>Specify the 12-month schedule.</description>
      <type>String</type>
      <required>true</required>
      <model_dependent>false</model_dependent>
      <default_value>1.154, 1.161, 1.013, 1.010, 1.013, 0.888, 0.883, 0.883, 0.888, 0.978, 0.974, 1.154</default_value>
    </argument>
    <argument>
      <name>gas_fireplace_annual_energy</name>
      <display_name>Gas Fireplace: Annual Energy Use</display_name>
      <description>The annual energy use for the gas fireplace (defaults to national average).</description>
      <type>Double</type>
      <units>therm/yr</units>
      <required>true</required>
      <model_dependent>false</model_dependent>
      <default_value>60</default_value>
    </argument>
    <argument>
      <name>gas_fireplace_mult</name>
      <display_name>Gas Fireplace: Energy Multiplier</display_name>
      <description>Sets the annual energy use equal to the annual energy use times this multiplier.</description>
      <type>Double</type>
      <required>true</required>
      <model_dependent>false</model_dependent>
      <default_value>1</default_value>
    </argument>
    <argument>
      <name>gas_fireplace_scale_energy</name>
      <display_name>Gas Fireplace: Scale Energy Use</display_name>
      <description>If true, scales the energy use relative to a 3-bedroom, 1920 sqft house using the following equation: Fscale = (0.5 + 0.25 x Nbr/3 + 0.25 x FFA/1920) where Nbr is the number of bedrooms and FFA is the finished floor area.</description>
      <type>Boolean</type>
      <required>true</required>
      <model_dependent>false</model_dependent>
      <default_value>true</default_value>
      <choices>
        <choice>
          <value>true</value>
          <display_name>true</display_name>
        </choice>
        <choice>
          <value>false</value>
          <display_name>false</display_name>
        </choice>
      </choices>
    </argument>
    <argument>
      <name>gas_fireplace_weekday_sch</name>
      <display_name>Gas Fireplace: Weekday schedule</display_name>
      <description>Specify the 24-hour weekday schedule.</description>
      <type>String</type>
      <required>true</required>
      <model_dependent>false</model_dependent>
      <default_value>0.044, 0.023, 0.019, 0.015, 0.016, 0.018, 0.026, 0.033, 0.033, 0.032, 0.033, 0.033, 0.032, 0.032, 0.032, 0.033, 0.045, 0.057, 0.066, 0.076, 0.081, 0.086, 0.075, 0.065</default_value>
    </argument>
    <argument>
      <name>gas_fireplace_weekend_sch</name>
      <display_name>Gas Fireplace: Weekend schedule</display_name>
      <description>Specify the 24-hour weekend schedule.</description>
      <type>String</type>
      <required>true</required>
      <model_dependent>false</model_dependent>
      <default_value>0.044, 0.023, 0.019, 0.015, 0.016, 0.018, 0.026, 0.033, 0.033, 0.032, 0.033, 0.033, 0.032, 0.032, 0.032, 0.033, 0.045, 0.057, 0.066, 0.076, 0.081, 0.086, 0.075, 0.065</default_value>
    </argument>
    <argument>
      <name>gas_fireplace_monthly_sch</name>
      <display_name>Gas Fireplace: Month schedule</display_name>
      <description>Specify the 12-month schedule.</description>
      <type>String</type>
      <required>true</required>
      <model_dependent>false</model_dependent>
      <default_value>1.154, 1.161, 1.013, 1.010, 1.013, 0.888, 0.883, 0.883, 0.888, 0.978, 0.974, 1.154</default_value>
    </argument>
    <argument>
      <name>gas_fireplace_location</name>
      <display_name>Gas Fireplace: Location</display_name>
      <description>The space type for the location. 'auto' will automatically choose a space type based on the space types found in the model.</description>
      <type>Choice</type>
      <required>true</required>
      <model_dependent>true</model_dependent>
      <default_value>auto</default_value>
      <choices>
        <choice>
          <value>auto</value>
          <display_name>auto</display_name>
        </choice>
      </choices>
    </argument>
    <argument>
      <name>gas_grill_annual_energy</name>
      <display_name>Gas Grill: Annual Energy Use</display_name>
      <description>The annual energy use for the gas grill (defaults to national average).</description>
      <type>Double</type>
      <units>therm/yr</units>
      <required>true</required>
      <model_dependent>false</model_dependent>
      <default_value>30</default_value>
    </argument>
    <argument>
      <name>gas_grill_mult</name>
      <display_name>Gas Grill: Energy Multiplier</display_name>
      <description>Sets the annual energy use equal to the annual energy use times this multiplier.</description>
      <type>Double</type>
      <required>true</required>
      <model_dependent>false</model_dependent>
      <default_value>1</default_value>
    </argument>
    <argument>
      <name>gas_grill_scale_energy</name>
      <display_name>Gas Grill: Scale Energy Use</display_name>
      <description>If true, scales the energy use relative to a 3-bedroom, 1920 sqft house using the following equation: Fscale = (0.5 + 0.25 x Nbr/3 + 0.25 x FFA/1920) where Nbr is the number of bedrooms and FFA is the finished floor area.</description>
      <type>Boolean</type>
      <required>true</required>
      <model_dependent>false</model_dependent>
      <default_value>true</default_value>
      <choices>
        <choice>
          <value>true</value>
          <display_name>true</display_name>
        </choice>
        <choice>
          <value>false</value>
          <display_name>false</display_name>
        </choice>
      </choices>
    </argument>
    <argument>
      <name>gas_grill_weekday_sch</name>
      <display_name>Gas Grill: Weekday schedule</display_name>
      <description>Specify the 24-hour weekday schedule.</description>
      <type>String</type>
      <required>true</required>
      <model_dependent>false</model_dependent>
      <default_value>0.004, 0.001, 0.001, 0.002, 0.007, 0.012, 0.029, 0.046, 0.044, 0.041, 0.044, 0.046, 0.042, 0.038, 0.049, 0.059, 0.110, 0.161, 0.115, 0.070, 0.044, 0.019, 0.013, 0.007</default_value>
    </argument>
    <argument>
      <name>gas_grill_weekend_sch</name>
      <display_name>Gas Grill: Weekend schedule</display_name>
      <description>Specify the 24-hour weekend schedule.</description>
      <type>String</type>
      <required>true</required>
      <model_dependent>false</model_dependent>
      <default_value>0.004, 0.001, 0.001, 0.002, 0.007, 0.012, 0.029, 0.046, 0.044, 0.041, 0.044, 0.046, 0.042, 0.038, 0.049, 0.059, 0.110, 0.161, 0.115, 0.070, 0.044, 0.019, 0.013, 0.007</default_value>
    </argument>
    <argument>
      <name>gas_grill_monthly_sch</name>
      <display_name>Gas Grill: Month schedule</display_name>
      <description>Specify the 12-month schedule.</description>
      <type>String</type>
      <required>true</required>
      <model_dependent>false</model_dependent>
      <default_value>1.097, 1.097, 0.991, 0.987, 0.991, 0.890, 0.896, 0.896, 0.890, 1.085, 1.085, 1.097</default_value>
    </argument>
    <argument>
      <name>gas_lighting_annual_energy</name>
      <display_name>Gas Lighting: Annual Energy Use</display_name>
      <description>The annual energy use for the gas lighting (defaults to national average).</description>
      <type>Double</type>
      <units>therm/yr</units>
      <required>true</required>
      <model_dependent>false</model_dependent>
      <default_value>19</default_value>
    </argument>
    <argument>
      <name>gas_lighting_mult</name>
      <display_name>Gas Lighting: Energy Multiplier</display_name>
      <description>Sets the annual energy use equal to the annual energy use times this multiplier.</description>
      <type>Double</type>
      <required>true</required>
      <model_dependent>false</model_dependent>
      <default_value>1</default_value>
    </argument>
    <argument>
      <name>gas_lighting_scale_energy</name>
      <display_name>Gas Lighting: Scale Energy Use</display_name>
      <description>If true, scales the energy use relative to a 3-bedroom, 1920 sqft house using the following equation: Fscale = (0.5 + 0.25 x Nbr/3 + 0.25 x FFA/1920) where Nbr is the number of bedrooms and FFA is the finished floor area.</description>
      <type>Boolean</type>
      <required>true</required>
      <model_dependent>false</model_dependent>
      <default_value>true</default_value>
      <choices>
        <choice>
          <value>true</value>
          <display_name>true</display_name>
        </choice>
        <choice>
          <value>false</value>
          <display_name>false</display_name>
        </choice>
      </choices>
    </argument>
    <argument>
      <name>gas_lighting_weekday_sch</name>
      <display_name>Gas Lighting: Weekday schedule</display_name>
      <description>Specify the 24-hour weekday schedule.</description>
      <type>String</type>
      <required>true</required>
      <model_dependent>false</model_dependent>
      <default_value>0.044, 0.023, 0.019, 0.015, 0.016, 0.018, 0.026, 0.033, 0.033, 0.032, 0.033, 0.033, 0.032, 0.032, 0.032, 0.033, 0.045, 0.057, 0.066, 0.076, 0.081, 0.086, 0.075, 0.065</default_value>
    </argument>
    <argument>
      <name>gas_lighting_weekend_sch</name>
      <display_name>Gas Lighting: Weekend schedule</display_name>
      <description>Specify the 24-hour weekend schedule.</description>
      <type>String</type>
      <required>true</required>
      <model_dependent>false</model_dependent>
      <default_value>0.044, 0.023, 0.019, 0.015, 0.016, 0.018, 0.026, 0.033, 0.033, 0.032, 0.033, 0.033, 0.032, 0.032, 0.032, 0.033, 0.045, 0.057, 0.066, 0.076, 0.081, 0.086, 0.075, 0.065</default_value>
    </argument>
    <argument>
      <name>gas_lighting_monthly_sch</name>
      <display_name>Gas Lighting: Month schedule</display_name>
      <description>Specify the 12-month schedule.</description>
      <type>String</type>
      <required>true</required>
      <model_dependent>false</model_dependent>
      <default_value>1.154, 1.161, 1.013, 1.010, 1.013, 0.888, 0.883, 0.883, 0.888, 0.978, 0.974, 1.154</default_value>
    </argument>
  </arguments>
  <outputs/>
  <provenances/>
  <tags>
    <tag>Equipment.Electric Equipment</tag>
  </tags>
  <attributes>
    <attribute>
      <name>Measure Type</name>
      <value>ModelMeasure</value>
      <datatype>string</datatype>
    </attribute>
    <attribute>
      <name>Uses SketchUp API</name>
      <value>false</value>
      <datatype>boolean</datatype>
    </attribute>
  </attributes>
  <files>
    <file>
      <filename>util.rb</filename>
      <filetype>rb</filetype>
      <usage_type>resource</usage_type>
      <checksum>A001EED9</checksum>
    </file>
    <file>
      <filename>unit_conversions.rb</filename>
      <filetype>rb</filetype>
      <usage_type>resource</usage_type>
      <checksum>91D17463</checksum>
    </file>
    <file>
      <version>
        <software_program>OpenStudio</software_program>
        <identifier>1.9.0</identifier>
        <min_compatible>2.0.4</min_compatible>
      </version>
      <filename>measure.rb</filename>
      <filetype>rb</filetype>
      <usage_type>script</usage_type>
      <checksum>FE8BB903</checksum>
    </file>
    <file>
      <filename>ResidentialLargeUncommonLoads_Test.rb</filename>
      <filetype>rb</filetype>
      <usage_type>test</usage_type>
      <checksum>6006DC02</checksum>
    </file>
    <file>
      <filename>schedules.rb</filename>
      <filetype>rb</filetype>
      <usage_type>resource</usage_type>
<<<<<<< HEAD
      <checksum>9AD5E2A5</checksum>
    </file>
    <file>
      <filename>constants.rb</filename>
      <filetype>rb</filetype>
      <usage_type>resource</usage_type>
      <checksum>A2FB817B</checksum>
    </file>
    <file>
      <filename>geometry.rb</filename>
      <filetype>rb</filetype>
      <usage_type>resource</usage_type>
      <checksum>6CA0FF8C</checksum>
=======
      <checksum>1C22DD2A</checksum>
    </file>
    <file>
      <filename>misc_loads.rb</filename>
      <filetype>rb</filetype>
      <usage_type>resource</usage_type>
      <checksum>A0AF3447</checksum>
    </file>
    <file>
      <filename>constants.rb</filename>
      <filetype>rb</filetype>
      <usage_type>resource</usage_type>
      <checksum>C7B12E42</checksum>
>>>>>>> 165241bf
    </file>
    <file>
      <filename>SFA_4units_1story_FB_UA_3Beds_2Baths_Denver.osm</filename>
      <filetype>osm</filetype>
      <usage_type>test</usage_type>
<<<<<<< HEAD
      <checksum>7543A826</checksum>
=======
      <checksum>9F942E11</checksum>
>>>>>>> 165241bf
    </file>
    <file>
      <filename>SFD_2000sqft_2story_FB_GRG_UA_3Beds_2Baths.osm</filename>
      <filetype>osm</filetype>
      <usage_type>test</usage_type>
<<<<<<< HEAD
      <checksum>E7B59BB0</checksum>
=======
      <checksum>E2829810</checksum>
>>>>>>> 165241bf
    </file>
    <file>
      <filename>SFA_4units_1story_UB_UA_3Beds_2Baths_Denver.osm</filename>
      <filetype>osm</filetype>
      <usage_type>test</usage_type>
<<<<<<< HEAD
      <checksum>F61AE092</checksum>
=======
      <checksum>A9A7A522</checksum>
>>>>>>> 165241bf
    </file>
    <file>
      <filename>MF_8units_1story_SL_3Beds_2Baths_Denver.osm</filename>
      <filetype>osm</filetype>
      <usage_type>test</usage_type>
<<<<<<< HEAD
      <checksum>77D08484</checksum>
    </file>
    <file>
      <filename>misc_loads.rb</filename>
      <filetype>rb</filetype>
      <usage_type>resource</usage_type>
      <checksum>A88AC52A</checksum>
=======
      <checksum>9601335F</checksum>
    </file>
    <file>
      <filename>geometry.rb</filename>
      <filetype>rb</filetype>
      <usage_type>resource</usage_type>
      <checksum>7D6EC9CC</checksum>
>>>>>>> 165241bf
    </file>
  </files>
</measure><|MERGE_RESOLUTION|>--- conflicted
+++ resolved
@@ -2,13 +2,8 @@
   <schema_version>3.0</schema_version>
   <name>residential_misc_large_uncommon_loads</name>
   <uid>96f1e9ca-41b9-4fb8-a219-57850e351500</uid>
-<<<<<<< HEAD
-  <version_id>6eb65fd2-ebe5-47dd-87f8-05570bbd1285</version_id>
-  <version_modified>20180603T134748Z</version_modified>
-=======
   <version_id>b1748e68-6d1c-4524-9a8e-38b01a6183a1</version_id>
   <version_modified>20180601T165921Z</version_modified>
->>>>>>> 165241bf
   <xml_checksum>126F1C43</xml_checksum>
   <class_name>ResidentialMiscLargeUncommonLoads</class_name>
   <display_name>Set Residential Large Uncommon Loads</display_name>
@@ -898,21 +893,6 @@
       <filename>schedules.rb</filename>
       <filetype>rb</filetype>
       <usage_type>resource</usage_type>
-<<<<<<< HEAD
-      <checksum>9AD5E2A5</checksum>
-    </file>
-    <file>
-      <filename>constants.rb</filename>
-      <filetype>rb</filetype>
-      <usage_type>resource</usage_type>
-      <checksum>A2FB817B</checksum>
-    </file>
-    <file>
-      <filename>geometry.rb</filename>
-      <filetype>rb</filetype>
-      <usage_type>resource</usage_type>
-      <checksum>6CA0FF8C</checksum>
-=======
       <checksum>1C22DD2A</checksum>
     </file>
     <file>
@@ -926,51 +906,29 @@
       <filetype>rb</filetype>
       <usage_type>resource</usage_type>
       <checksum>C7B12E42</checksum>
->>>>>>> 165241bf
     </file>
     <file>
       <filename>SFA_4units_1story_FB_UA_3Beds_2Baths_Denver.osm</filename>
       <filetype>osm</filetype>
       <usage_type>test</usage_type>
-<<<<<<< HEAD
-      <checksum>7543A826</checksum>
-=======
       <checksum>9F942E11</checksum>
->>>>>>> 165241bf
     </file>
     <file>
       <filename>SFD_2000sqft_2story_FB_GRG_UA_3Beds_2Baths.osm</filename>
       <filetype>osm</filetype>
       <usage_type>test</usage_type>
-<<<<<<< HEAD
-      <checksum>E7B59BB0</checksum>
-=======
       <checksum>E2829810</checksum>
->>>>>>> 165241bf
     </file>
     <file>
       <filename>SFA_4units_1story_UB_UA_3Beds_2Baths_Denver.osm</filename>
       <filetype>osm</filetype>
       <usage_type>test</usage_type>
-<<<<<<< HEAD
-      <checksum>F61AE092</checksum>
-=======
       <checksum>A9A7A522</checksum>
->>>>>>> 165241bf
     </file>
     <file>
       <filename>MF_8units_1story_SL_3Beds_2Baths_Denver.osm</filename>
       <filetype>osm</filetype>
       <usage_type>test</usage_type>
-<<<<<<< HEAD
-      <checksum>77D08484</checksum>
-    </file>
-    <file>
-      <filename>misc_loads.rb</filename>
-      <filetype>rb</filetype>
-      <usage_type>resource</usage_type>
-      <checksum>A88AC52A</checksum>
-=======
       <checksum>9601335F</checksum>
     </file>
     <file>
@@ -978,7 +936,6 @@
       <filetype>rb</filetype>
       <usage_type>resource</usage_type>
       <checksum>7D6EC9CC</checksum>
->>>>>>> 165241bf
     </file>
   </files>
 </measure>