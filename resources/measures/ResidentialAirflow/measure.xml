<measure>
  <schema_version>3.0</schema_version>
  <name>residential_airflow</name>
  <uid>7d2adf5c-9995-49be-b662-a23d2452bb36</uid>
<<<<<<< HEAD
  <version_id>56c6b238-e987-4034-bd69-92963cab2f21</version_id>
  <version_modified>20181113T200449Z</version_modified>
=======
  <version_id>3dc93bdc-2f3d-4d8e-897b-17046e6c12cc</version_id>
  <version_modified>20181218T165111Z</version_modified>
>>>>>>> 71d19372
  <xml_checksum>19EEDBBB</xml_checksum>
  <class_name>ResidentialAirflow</class_name>
  <display_name>Set Residential Airflow</display_name>
  <description>Adds (or replaces) all building components related to airflow: infiltration, mechanical ventilation, natural ventilation, and ducts. See https://github.com/NREL/OpenStudio-BEopt#workflows for supported workflows using this measure.</description>
  <modeler_description>Uses EMS to model the building airflow.</modeler_description>
  <arguments>
    <argument>
      <name>living_ach50</name>
      <display_name>Air Leakage: Above-Grade Living ACH50</display_name>
      <description>Air exchange rate, in Air Changes per Hour at 50 Pascals (ACH50), for above-grade living space (including finished attic).</description>
      <type>Double</type>
      <units>1/hr</units>
      <required>true</required>
      <model_dependent>false</model_dependent>
      <default_value>7</default_value>
    </argument>
    <argument>
      <name>garage_ach50</name>
      <display_name>Air Leakage: Garage ACH50</display_name>
      <description>Air exchange rate, in Air Changes per Hour at 50 Pascals (ACH50), for the garage.</description>
      <type>Double</type>
      <units>1/hr</units>
      <required>true</required>
      <model_dependent>false</model_dependent>
      <default_value>7</default_value>
    </argument>
    <argument>
      <name>finished_basement_ach</name>
      <display_name>Air Leakage: Finished Basement Constant ACH</display_name>
      <description>Constant air exchange rate, in Air Changes per Hour (ACH), for the finished basement.</description>
      <type>Double</type>
      <units>1/hr</units>
      <required>true</required>
      <model_dependent>false</model_dependent>
      <default_value>0</default_value>
    </argument>
    <argument>
      <name>unfinished_basement_ach</name>
      <display_name>Air Leakage: Unfinished Basement Constant ACH</display_name>
      <description>Constant air exchange rate, in Air Changes per Hour (ACH), for the unfinished basement. A value of 0.10 ACH or greater is recommended for modeling Heat Pump Water Heaters in unfinished basements.</description>
      <type>Double</type>
      <units>1/hr</units>
      <required>true</required>
      <model_dependent>false</model_dependent>
      <default_value>0.1</default_value>
    </argument>
    <argument>
      <name>crawl_ach</name>
      <display_name>Air Leakage: Crawlspace Constant ACH</display_name>
      <description>Air exchange rate, in Air Changes per Hour at 50 Pascals (ACH50), for the crawlspace.</description>
      <type>Double</type>
      <units>1/hr</units>
      <required>true</required>
      <model_dependent>false</model_dependent>
      <default_value>0</default_value>
    </argument>
    <argument>
      <name>pier_beam_ach</name>
      <display_name>Air Leakage: Pier &amp; Beam Constant ACH</display_name>
      <description>Air exchange rate, in Air Changes per Hour at 50 Pascals (ACH50), for the pier &amp; beam foundation.</description>
      <type>Double</type>
      <units>1/hr</units>
      <required>true</required>
      <model_dependent>false</model_dependent>
      <default_value>100</default_value>
    </argument>
    <argument>
      <name>unfinished_attic_sla</name>
      <display_name>Air Leakage: Unfinished Attic SLA</display_name>
      <description>Ratio of the effective leakage area (infiltration and/or ventilation) in the unfinished attic to the total floor area of the attic.</description>
      <type>Double</type>
      <required>true</required>
      <model_dependent>false</model_dependent>
      <default_value>0.00333</default_value>
    </argument>
    <argument>
      <name>shelter_coef</name>
      <display_name>Air Leakage: Shelter Coefficient</display_name>
      <description>The local shelter coefficient (AIM-2 infiltration model) accounts for nearby buildings, trees and obstructions.</description>
      <type>String</type>
      <required>true</required>
      <model_dependent>false</model_dependent>
      <default_value>auto</default_value>
    </argument>
    <argument>
      <name>has_hvac_flue</name>
      <display_name>Air Leakage: Has Open HVAC Flue</display_name>
      <description>Specifies whether the building has an open flue associated with the HVAC system.</description>
      <type>Boolean</type>
      <required>true</required>
      <model_dependent>false</model_dependent>
      <default_value>false</default_value>
      <choices>
        <choice>
          <value>true</value>
          <display_name>true</display_name>
        </choice>
        <choice>
          <value>false</value>
          <display_name>false</display_name>
        </choice>
      </choices>
    </argument>
    <argument>
      <name>has_water_heater_flue</name>
      <display_name>Air Leakage: Has Open Water Heater Flue</display_name>
      <description>Specifies whether the building has an open flue associated with the water heater.</description>
      <type>Boolean</type>
      <required>true</required>
      <model_dependent>false</model_dependent>
      <default_value>false</default_value>
      <choices>
        <choice>
          <value>true</value>
          <display_name>true</display_name>
        </choice>
        <choice>
          <value>false</value>
          <display_name>false</display_name>
        </choice>
      </choices>
    </argument>
    <argument>
      <name>has_fireplace_chimney</name>
      <display_name>Air Leakage: Has Open HVAC Flue</display_name>
      <description>Specifies whether the building has an open chimney associated with a fireplace.</description>
      <type>Boolean</type>
      <required>true</required>
      <model_dependent>false</model_dependent>
      <default_value>false</default_value>
      <choices>
        <choice>
          <value>true</value>
          <display_name>true</display_name>
        </choice>
        <choice>
          <value>false</value>
          <display_name>false</display_name>
        </choice>
      </choices>
    </argument>
    <argument>
      <name>terrain</name>
      <display_name>Air Leakage: Site Terrain</display_name>
      <description>The terrain of the site.</description>
      <type>Choice</type>
      <required>true</required>
      <model_dependent>false</model_dependent>
      <default_value>suburban</default_value>
      <choices>
        <choice>
          <value>ocean</value>
          <display_name>ocean</display_name>
        </choice>
        <choice>
          <value>plains</value>
          <display_name>plains</display_name>
        </choice>
        <choice>
          <value>rural</value>
          <display_name>rural</display_name>
        </choice>
        <choice>
          <value>suburban</value>
          <display_name>suburban</display_name>
        </choice>
        <choice>
          <value>city</value>
          <display_name>city</display_name>
        </choice>
      </choices>
    </argument>
    <argument>
      <name>mech_vent_type</name>
      <display_name>Mechanical Ventilation: Ventilation Type</display_name>
      <description>Whole house ventilation strategy used.</description>
      <type>Choice</type>
      <required>true</required>
      <model_dependent>false</model_dependent>
      <default_value>exhaust</default_value>
      <choices>
        <choice>
          <value>none</value>
          <display_name>none</display_name>
        </choice>
        <choice>
          <value>exhaust</value>
          <display_name>exhaust</display_name>
        </choice>
        <choice>
          <value>supply</value>
          <display_name>supply</display_name>
        </choice>
        <choice>
          <value>central fan integrated supply</value>
          <display_name>central fan integrated supply</display_name>
        </choice>
        <choice>
          <value>balanced</value>
          <display_name>balanced</display_name>
        </choice>
      </choices>
    </argument>
    <argument>
      <name>mech_vent_fan_power</name>
      <display_name>Mechanical Ventilation: Fan Power</display_name>
      <description>Fan power (in W) per delivered airflow rate (in cfm) of fan(s) providing whole house ventilation. If the house uses a balanced ventilation system there is assumed to be two fans operating at this efficiency. Not used for central fan integrated supply systems.</description>
      <type>Double</type>
      <units>W/cfm</units>
      <required>true</required>
      <model_dependent>false</model_dependent>
      <default_value>0.15</default_value>
    </argument>
    <argument>
      <name>mech_vent_total_efficiency</name>
      <display_name>Mechanical Ventilation: Total Recovery Efficiency</display_name>
      <description>The net total energy (sensible plus latent, also called enthalpy) recovered by the supply airstream adjusted by electric consumption, case heat loss or heat gain, air leakage and airflow mass imbalance between the two airstreams, as a percent of the potential total energy that could be recovered plus the exhaust fan energy. Only used for balanced systems.</description>
      <type>Double</type>
      <required>true</required>
      <model_dependent>false</model_dependent>
      <default_value>0</default_value>
    </argument>
    <argument>
      <name>mech_vent_sensible_efficiency</name>
      <display_name>Mechanical Ventilation: Sensible Recovery Efficiency</display_name>
      <description>The net sensible energy recovered by the supply airstream as adjusted by electric consumption, case heat loss or heat gain, air leakage, airflow mass imbalance between the two airstreams and the energy used for defrost (when running the Very Low Temperature Test), as a percent of the potential sensible energy that could be recovered plus the exhaust fan energy. Only used for balanced systems.</description>
      <type>Double</type>
      <required>true</required>
      <model_dependent>false</model_dependent>
      <default_value>0</default_value>
    </argument>
    <argument>
      <name>mech_vent_frac_62_2</name>
      <display_name>Mechanical Ventilation: Fraction of ASHRAE 62.2</display_name>
      <description>Fraction of the ventilation rate (including any infiltration credit) specified by ASHRAE 62.2 that is desired in the building.</description>
      <type>Double</type>
      <units>frac</units>
      <required>true</required>
      <model_dependent>false</model_dependent>
      <default_value>1</default_value>
    </argument>
    <argument>
      <name>mech_vent_ashrae_std</name>
      <display_name>Mechanical Ventilation: ASHRAE 62.2 Standard</display_name>
      <description>Specifies which version (year) of the ASHRAE 62.2 Standard should be used.</description>
      <type>Choice</type>
      <required>true</required>
      <model_dependent>false</model_dependent>
      <default_value>2010</default_value>
      <choices>
        <choice>
          <value>2010</value>
          <display_name>2010</display_name>
        </choice>
        <choice>
          <value>2013</value>
          <display_name>2013</display_name>
        </choice>
      </choices>
    </argument>
    <argument>
      <name>mech_vent_infil_credit</name>
      <display_name>Mechanical Ventilation: Allow Infiltration Credit</display_name>
      <description>Defines whether the infiltration credit allowed per the ASHRAE 62.2 Standard will be included in the calculation of the mechanical ventilation rate. If True, the infiltration credit will apply 1) to new/existing single-family detached homes for 2013 ASHRAE 62.2, or 2) to existing single-family detached or multi-family homes for 2010 ASHRAE 62.2.</description>
      <type>Boolean</type>
      <required>true</required>
      <model_dependent>false</model_dependent>
      <default_value>true</default_value>
      <choices>
        <choice>
          <value>true</value>
          <display_name>true</display_name>
        </choice>
        <choice>
          <value>false</value>
          <display_name>false</display_name>
        </choice>
      </choices>
    </argument>
    <argument>
      <name>is_existing_home</name>
      <display_name>Mechanical Ventilation: Is Existing Home</display_name>
      <description>Specifies whether the building is an existing home or new construction.</description>
      <type>Boolean</type>
      <required>true</required>
      <model_dependent>false</model_dependent>
      <default_value>false</default_value>
      <choices>
        <choice>
          <value>true</value>
          <display_name>true</display_name>
        </choice>
        <choice>
          <value>false</value>
          <display_name>false</display_name>
        </choice>
      </choices>
    </argument>
    <argument>
      <name>mech_vent_cfis_open_time</name>
      <display_name>Mechanical Ventilation: CFIS Damper Open Time</display_name>
      <description>Minimum damper open time for a central fan integrated supply system.</description>
      <type>Double</type>
      <required>true</required>
      <model_dependent>false</model_dependent>
      <default_value>20</default_value>
    </argument>
    <argument>
      <name>mech_vent_cfis_airflow_frac</name>
      <display_name>Mechanical Ventilation: CFIS Ventilation Mode Airflow Fraction</display_name>
      <description>Blower airflow rate, when the central fan integrated supply system is operating in ventilation mode, as a fraction of maximum blower airflow rate.</description>
      <type>Double</type>
      <required>true</required>
      <model_dependent>false</model_dependent>
      <default_value>1</default_value>
    </argument>
    <argument>
      <name>range_exhaust_hour</name>
      <display_name>Spot Ventilation: Hour of range spot ventilation</display_name>
      <description>Hour in which range spot ventilation occurs. Values indicate the time of spot ventilation, which lasts for 1 hour.</description>
      <type>Integer</type>
      <required>true</required>
      <model_dependent>false</model_dependent>
      <default_value>16</default_value>
    </argument>
    <argument>
      <name>bathroom_exhaust_hour</name>
      <display_name>Spot Ventilation: Hour of bathroom spot ventilation</display_name>
      <description>Hour in which bathroom spot ventilation occurs. Values indicate the time of spot ventilation, which lasts for 1 hour.</description>
      <type>Integer</type>
      <required>true</required>
      <model_dependent>false</model_dependent>
      <default_value>5</default_value>
    </argument>
    <argument>
      <name>clothes_dryer_exhaust</name>
      <display_name>Clothes Dryer: Exhaust</display_name>
      <description>Rated flow capacity of the clothes dryer exhaust. This fan is assumed to run after any clothes dryer events.</description>
      <type>Double</type>
      <units>cfm</units>
      <required>true</required>
      <model_dependent>false</model_dependent>
      <default_value>100</default_value>
    </argument>
    <argument>
      <name>nat_vent_htg_offset</name>
      <display_name>Natural Ventilation: Heating Season Setpoint Offset</display_name>
      <description>The temperature offset below the hourly cooling setpoint, to which the living space is allowed to cool during months that are only in the heating season.</description>
      <type>Double</type>
      <units>degrees F</units>
      <required>true</required>
      <model_dependent>false</model_dependent>
      <default_value>1</default_value>
    </argument>
    <argument>
      <name>nat_vent_clg_offset</name>
      <display_name>Natural Ventilation: Cooling Season Setpoint Offset</display_name>
      <description>The temperature offset above the hourly heating setpoint, to which the living space is allowed to cool during months that are only in the cooling season.</description>
      <type>Double</type>
      <units>degrees F</units>
      <required>true</required>
      <model_dependent>false</model_dependent>
      <default_value>1</default_value>
    </argument>
    <argument>
      <name>nat_vent_ovlp_offset</name>
      <display_name>Natural Ventilation: Overlap Season Setpoint Offset</display_name>
      <description>The temperature offset above the maximum heating setpoint, to which the living space is allowed to cool during months that are in both the heating season and cooling season.</description>
      <type>Double</type>
      <units>degrees F</units>
      <required>true</required>
      <model_dependent>false</model_dependent>
      <default_value>1</default_value>
    </argument>
    <argument>
      <name>nat_vent_htg_season</name>
      <display_name>Natural Ventilation: Heating Season</display_name>
      <description>True if windows are allowed to be opened during months that are only in the heating season.</description>
      <type>Boolean</type>
      <required>true</required>
      <model_dependent>false</model_dependent>
      <default_value>true</default_value>
      <choices>
        <choice>
          <value>true</value>
          <display_name>true</display_name>
        </choice>
        <choice>
          <value>false</value>
          <display_name>false</display_name>
        </choice>
      </choices>
    </argument>
    <argument>
      <name>nat_vent_clg_season</name>
      <display_name>Natural Ventilation: Cooling Season</display_name>
      <description>True if windows are allowed to be opened during months that are only in the cooling season.</description>
      <type>Boolean</type>
      <required>true</required>
      <model_dependent>false</model_dependent>
      <default_value>true</default_value>
      <choices>
        <choice>
          <value>true</value>
          <display_name>true</display_name>
        </choice>
        <choice>
          <value>false</value>
          <display_name>false</display_name>
        </choice>
      </choices>
    </argument>
    <argument>
      <name>nat_vent_ovlp_season</name>
      <display_name>Natural Ventilation: Overlap Season</display_name>
      <description>True if windows are allowed to be opened during months that are in both the heating season and cooling season.</description>
      <type>Boolean</type>
      <required>true</required>
      <model_dependent>false</model_dependent>
      <default_value>true</default_value>
      <choices>
        <choice>
          <value>true</value>
          <display_name>true</display_name>
        </choice>
        <choice>
          <value>false</value>
          <display_name>false</display_name>
        </choice>
      </choices>
    </argument>
    <argument>
      <name>nat_vent_num_weekdays</name>
      <display_name>Natural Ventilation: Number Weekdays</display_name>
      <description>Number of weekdays in the week that natural ventilation can occur.</description>
      <type>Integer</type>
      <required>true</required>
      <model_dependent>false</model_dependent>
      <default_value>3</default_value>
    </argument>
    <argument>
      <name>nat_vent_num_weekends</name>
      <display_name>Natural Ventilation: Number Weekend Days</display_name>
      <description>Number of weekend days in the week that natural ventilation can occur.</description>
      <type>Integer</type>
      <required>true</required>
      <model_dependent>false</model_dependent>
      <default_value>0</default_value>
    </argument>
    <argument>
      <name>nat_vent_frac_windows_open</name>
      <display_name>Natural Ventilation: Fraction of Openable Windows Open</display_name>
      <description>Specifies the fraction of the total openable window area in the building that is opened for ventilation.</description>
      <type>Double</type>
      <units>frac</units>
      <required>true</required>
      <model_dependent>false</model_dependent>
      <default_value>0.33</default_value>
    </argument>
    <argument>
      <name>nat_vent_frac_window_area_openable</name>
      <display_name>Natural Ventilation: Fraction Window Area Openable</display_name>
      <description>Specifies the fraction of total window area in the home that can be opened (e.g. typical sliding windows can be opened to half of their area).</description>
      <type>Double</type>
      <units>frac</units>
      <required>true</required>
      <model_dependent>false</model_dependent>
      <default_value>0.2</default_value>
    </argument>
    <argument>
      <name>nat_vent_max_oa_hr</name>
      <display_name>Natural Ventilation: Max OA Humidity Ratio</display_name>
      <description>Outdoor air humidity ratio above which windows will not open for natural ventilation.</description>
      <type>Double</type>
      <units>frac</units>
      <required>true</required>
      <model_dependent>false</model_dependent>
      <default_value>0.0115</default_value>
    </argument>
    <argument>
      <name>nat_vent_max_oa_rh</name>
      <display_name>Natural Ventilation: Max OA Relative Humidity</display_name>
      <description>Outdoor air relative humidity (0-1) above which windows will not open for natural ventilation.</description>
      <type>Double</type>
      <units>frac</units>
      <required>true</required>
      <model_dependent>false</model_dependent>
      <default_value>0.7</default_value>
    </argument>
    <argument>
      <name>duct_location</name>
      <display_name>Ducts: Location</display_name>
      <description>The primary location of ducts.</description>
      <type>Choice</type>
      <required>true</required>
      <model_dependent>true</model_dependent>
      <default_value>auto</default_value>
      <choices>
        <choice>
          <value>none</value>
          <display_name>none</display_name>
        </choice>
        <choice>
          <value>auto</value>
          <display_name>auto</display_name>
        </choice>
      </choices>
    </argument>
    <argument>
      <name>duct_total_leakage</name>
      <display_name>Ducts: Total Leakage</display_name>
      <description>The total amount of air flow leakage expressed as a fraction of the total air flow rate.</description>
      <type>Double</type>
      <units>frac</units>
      <required>true</required>
      <model_dependent>false</model_dependent>
      <default_value>0.3</default_value>
    </argument>
    <argument>
      <name>duct_supply_frac</name>
      <display_name>Ducts: Supply Leakage Fraction of Total</display_name>
      <description>The amount of air flow leakage leaking out from the supply duct expressed as a fraction of the total duct leakage.</description>
      <type>Double</type>
      <units>frac</units>
      <required>true</required>
      <model_dependent>false</model_dependent>
      <default_value>0.6</default_value>
    </argument>
    <argument>
      <name>duct_return_frac</name>
      <display_name>Ducts: Return Leakage Fraction of Total</display_name>
      <description>The amount of air flow leakage leaking into the return duct expressed as a fraction of the total duct leakage.</description>
      <type>Double</type>
      <units>frac</units>
      <required>true</required>
      <model_dependent>false</model_dependent>
      <default_value>0.067</default_value>
    </argument>
    <argument>
      <name>duct_ah_supply_frac</name>
      <display_name>Ducts: Supply Air Handler Leakage Fraction of Total</display_name>
      <description>The amount of air flow leakage leaking out from the supply-side of the air handler expressed as a fraction of the total duct leakage.</description>
      <type>Double</type>
      <units>frac</units>
      <required>true</required>
      <model_dependent>false</model_dependent>
      <default_value>0.067</default_value>
    </argument>
    <argument>
      <name>duct_ah_return_frac</name>
      <display_name>Ducts: Return Air Handler Leakage Fraction of Total</display_name>
      <description>The amount of air flow leakage leaking out from the return-side of the air handler expressed as a fraction of the total duct leakage.</description>
      <type>Double</type>
      <units>frac</units>
      <required>true</required>
      <model_dependent>false</model_dependent>
      <default_value>0.267</default_value>
    </argument>
    <argument>
      <name>duct_location_frac</name>
      <display_name>Ducts: Location Fraction</display_name>
      <description>Fraction of supply ducts in the specified Duct Location; the remainder of supply ducts will be located in above-grade conditioned space.</description>
      <type>String</type>
      <units>frac</units>
      <required>true</required>
      <model_dependent>false</model_dependent>
      <default_value>auto</default_value>
    </argument>
    <argument>
      <name>duct_num_returns</name>
      <display_name>Ducts: Number of Returns</display_name>
      <description>The number of duct returns.</description>
      <type>String</type>
      <units>#</units>
      <required>true</required>
      <model_dependent>false</model_dependent>
      <default_value>auto</default_value>
    </argument>
    <argument>
      <name>duct_supply_area_mult</name>
      <display_name>Ducts: Supply Surface Area Multiplier</display_name>
      <description>Values specify a fraction of the Building America Benchmark supply duct surface area.</description>
      <type>Double</type>
      <units>mult</units>
      <required>true</required>
      <model_dependent>false</model_dependent>
      <default_value>1</default_value>
    </argument>
    <argument>
      <name>duct_return_area_mult</name>
      <display_name>Ducts: Return Surface Area Multiplier</display_name>
      <description>Values specify a fraction of the Building America Benchmark return duct surface area.</description>
      <type>Double</type>
      <units>mult</units>
      <required>true</required>
      <model_dependent>false</model_dependent>
      <default_value>1</default_value>
    </argument>
    <argument>
      <name>duct_r</name>
      <display_name>Ducts: Insulation Nominal R-Value</display_name>
      <description>The nominal R-value for duct insulation.</description>
      <type>Double</type>
      <units>h-ft^2-R/Btu</units>
      <required>true</required>
      <model_dependent>false</model_dependent>
      <default_value>0</default_value>
    </argument>
  </arguments>
  <outputs/>
  <provenances/>
  <tags>
    <tag>Envelope.Infiltration</tag>
  </tags>
  <attributes>
    <attribute>
      <name>Measure Type</name>
      <value>ModelMeasure</value>
      <datatype>string</datatype>
    </attribute>
    <attribute>
      <name>Intended Software Tool</name>
      <value>Apply Measure Now</value>
      <datatype>string</datatype>
    </attribute>
    <attribute>
      <name>Intended Software Tool</name>
      <value>OpenStudio Application</value>
      <datatype>string</datatype>
    </attribute>
    <attribute>
      <name>Intended Software Tool</name>
      <value>Parametric Analysis Tool</value>
      <datatype>string</datatype>
    </attribute>
  </attributes>
  <files>
    <file>
<<<<<<< HEAD
      <filename>residential_airflow_test.rb</filename>
      <filetype>rb</filetype>
      <usage_type>test</usage_type>
      <checksum>D62BA2B5</checksum>
=======
      <filename>USA_CO_Denver_Intl_AP_725650_TMY3.ddy</filename>
      <filetype>ddy</filetype>
      <usage_type>test</usage_type>
      <checksum>FB253570</checksum>
    </file>
    <file>
      <filename>USA_CO_Denver_Intl_AP_725650_TMY3.epw</filename>
      <filetype>epw</filetype>
      <usage_type>test</usage_type>
      <checksum>E23378AA</checksum>
>>>>>>> 71d19372
    </file>
    <file>
      <version>
        <software_program>OpenStudio</software_program>
        <identifier>1.13.1</identifier>
        <min_compatible>2.0.4</min_compatible>
      </version>
      <filename>measure.rb</filename>
      <filetype>rb</filetype>
      <usage_type>script</usage_type>
      <checksum>614BD7C5</checksum>
    </file>
    <file>
      <filename>residential_airflow_test.rb</filename>
      <filetype>rb</filetype>
      <usage_type>test</usage_type>
      <checksum>40A3AA69</checksum>
    </file>
  </files>
</measure><|MERGE_RESOLUTION|>--- conflicted
+++ resolved
@@ -2,13 +2,8 @@
   <schema_version>3.0</schema_version>
   <name>residential_airflow</name>
   <uid>7d2adf5c-9995-49be-b662-a23d2452bb36</uid>
-<<<<<<< HEAD
-  <version_id>56c6b238-e987-4034-bd69-92963cab2f21</version_id>
-  <version_modified>20181113T200449Z</version_modified>
-=======
   <version_id>3dc93bdc-2f3d-4d8e-897b-17046e6c12cc</version_id>
   <version_modified>20181218T165111Z</version_modified>
->>>>>>> 71d19372
   <xml_checksum>19EEDBBB</xml_checksum>
   <class_name>ResidentialAirflow</class_name>
   <display_name>Set Residential Airflow</display_name>
@@ -647,12 +642,6 @@
   </attributes>
   <files>
     <file>
-<<<<<<< HEAD
-      <filename>residential_airflow_test.rb</filename>
-      <filetype>rb</filetype>
-      <usage_type>test</usage_type>
-      <checksum>D62BA2B5</checksum>
-=======
       <filename>USA_CO_Denver_Intl_AP_725650_TMY3.ddy</filename>
       <filetype>ddy</filetype>
       <usage_type>test</usage_type>
@@ -663,7 +652,6 @@
       <filetype>epw</filetype>
       <usage_type>test</usage_type>
       <checksum>E23378AA</checksum>
->>>>>>> 71d19372
     </file>
     <file>
       <version>
