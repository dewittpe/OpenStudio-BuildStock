--- conflicted
+++ resolved
@@ -2,13 +2,8 @@
   <schema_version>3.0</schema_version>
   <name>process_boiler</name>
   <uid>42909b35-edc9-41b3-ba59-de138eac3c85</uid>
-<<<<<<< HEAD
-  <version_id>7917f3e8-2281-4d29-be00-06eb051a77f7</version_id>
-  <version_modified>20190104T195000Z</version_modified>
-=======
   <version_id>ea0266cb-d94e-40bf-966e-546614cfe199</version_id>
   <version_modified>20190103T214701Z</version_modified>
->>>>>>> f3464154
   <xml_checksum>470FC630</xml_checksum>
   <class_name>ProcessBoiler</class_name>
   <display_name>Set Residential Boiler</display_name>
@@ -188,6 +183,12 @@
     </attribute>
   </attributes>
   <files>
+    <file>
+      <filename>process_boiler_test.rb</filename>
+      <filetype>rb</filetype>
+      <usage_type>test</usage_type>
+      <checksum>BA1A11D0</checksum>
+    </file>
     <file>
       <version>
         <software_program>OpenStudio</software_program>
@@ -198,15 +199,6 @@
       <filetype>rb</filetype>
       <usage_type>script</usage_type>
       <checksum>3ED063BD</checksum>
-<<<<<<< HEAD
-    </file>
-    <file>
-      <filename>process_boiler_test.rb</filename>
-      <filetype>rb</filetype>
-      <usage_type>test</usage_type>
-      <checksum>5AF21B61</checksum>
-=======
->>>>>>> f3464154
     </file>
   </files>
 </measure>