<measure>
  <schema_version>3.0</schema_version>
  <name>process_variable_speed_air_source_heat_pump</name>
  <uid>8d15f4f7-8bbb-4b2e-b6d0-aa861f22b697</uid>
<<<<<<< HEAD
  <version_id>6be410ef-96b2-400c-8e59-227393dfcea0</version_id>
  <version_modified>20171004T222539Z</version_modified>
=======
  <version_id>ab5a005f-0eec-4099-8be2-068ebdffcff1</version_id>
  <version_modified>20171020T210352Z</version_modified>
>>>>>>> ee5ac012
  <xml_checksum>470FC630</xml_checksum>
  <class_name>ProcessVariableSpeedAirSourceHeatPump</class_name>
  <display_name>Set Residential Variable-Speed Air Source Heat Pump</display_name>
  <description>This measure removes any existing HVAC components from the building and adds a variable-speed air source heat pump along with an on/off supply fan to a unitary air loop. For multifamily buildings, the variable-speed air source heat pump can be set for all units of the building. See https://github.com/NREL/OpenStudio-BEopt#workflows for supported workflows using this measure.</description>
  <modeler_description>Any supply components or baseboard convective electrics/waters are removed from any existing air/plant loops or zones. Any existing air/plant loops are also removed. A heating DX coil, cooling DX coil, electric supplemental heating coil, and an on/off supply fan are added to a unitary air loop. The unitary air loop is added to the supply inlet node of the air loop. This air loop is added to a branch for the living zone. A diffuser is added to the branch for the living zone as well as for the finished basement if it exists.</modeler_description>
  <arguments>
    <argument>
      <name>seer</name>
      <display_name>Installed SEER</display_name>
      <description>The installed Seasonal Energy Efficiency Ratio (SEER) of the heat pump.</description>
      <type>Double</type>
      <units>Btu/W-h</units>
      <required>true</required>
      <model_dependent>false</model_dependent>
      <default_value>22</default_value>
    </argument>
    <argument>
      <name>hspf</name>
      <display_name>Installed HSPF</display_name>
      <description>The installed Heating Seasonal Performance Factor (HSPF) of the heat pump.</description>
      <type>Double</type>
      <units>Btu/W-h</units>
      <required>true</required>
      <model_dependent>false</model_dependent>
      <default_value>10</default_value>
    </argument>
    <argument>
      <name>eer</name>
      <display_name>EER</display_name>
      <description>EER (net) from the A test (95 ODB/80 EDB/67 EWB).</description>
      <type>Double</type>
      <units>kBtu/kWh</units>
      <required>true</required>
      <model_dependent>false</model_dependent>
      <default_value>17.4</default_value>
    </argument>
    <argument>
      <name>eer2</name>
      <display_name>EER 2</display_name>
      <description>EER (net) from the A test (95 ODB/80 EDB/67 EWB) for the second speed.</description>
      <type>Double</type>
      <units>kBtu/kWh</units>
      <required>true</required>
      <model_dependent>false</model_dependent>
      <default_value>16.8</default_value>
    </argument>
    <argument>
      <name>eer3</name>
      <display_name>EER 3</display_name>
      <description>EER (net) from the A test (95 ODB/80 EDB/67 EWB) for the third speed.</description>
      <type>Double</type>
      <units>kBtu/kWh</units>
      <required>true</required>
      <model_dependent>false</model_dependent>
      <default_value>14.3</default_value>
    </argument>
    <argument>
      <name>eer4</name>
      <display_name>EER 4</display_name>
      <description>EER (net) from the A test (95 ODB/80 EDB/67 EWB) for the fourth speed.</description>
      <type>Double</type>
      <units>kBtu/kWh</units>
      <required>true</required>
      <model_dependent>false</model_dependent>
      <default_value>13</default_value>
    </argument>
    <argument>
      <name>cop</name>
      <display_name>COP</display_name>
      <description>COP (net) at 47 ODB/70 EDB/60 EWB (AHRI rated conditions).</description>
      <type>Double</type>
      <units>Wh/Wh</units>
      <required>true</required>
      <model_dependent>false</model_dependent>
      <default_value>4.82</default_value>
    </argument>
    <argument>
      <name>cop2</name>
      <display_name>COP 2</display_name>
      <description>COP (net) at 47 ODB/70 EDB/60 EWB (AHRI rated conditions) for the second speed.</description>
      <type>Double</type>
      <units>Wh/Wh</units>
      <required>true</required>
      <model_dependent>false</model_dependent>
      <default_value>4.56</default_value>
    </argument>
    <argument>
      <name>cop3</name>
      <display_name>COP 3</display_name>
      <description>COP (net) at 47 ODB/70 EDB/60 EWB (AHRI rated conditions) for the third speed.</description>
      <type>Double</type>
      <units>Wh/Wh</units>
      <required>true</required>
      <model_dependent>false</model_dependent>
      <default_value>3.89</default_value>
    </argument>
    <argument>
      <name>cop4</name>
      <display_name>COP 4</display_name>
      <description>COP (net) at 47 ODB/70 EDB/60 EWB (AHRI rated conditions) for the fourth speed.</description>
      <type>Double</type>
      <units>Wh/Wh</units>
      <required>true</required>
      <model_dependent>false</model_dependent>
      <default_value>3.92</default_value>
    </argument>
    <argument>
      <name>shr</name>
      <display_name>Rated SHR</display_name>
      <description>The sensible heat ratio (ratio of the sensible portion of the load to the total load) at the nominal rated capacity.</description>
      <type>Double</type>
      <required>true</required>
      <model_dependent>false</model_dependent>
      <default_value>0.84</default_value>
    </argument>
    <argument>
      <name>shr2</name>
      <display_name>Rated SHR 2</display_name>
      <description>The sensible heat ratio (ratio of the sensible portion of the load to the total load) at the nominal rated capacity for the second speed.</description>
      <type>Double</type>
      <required>true</required>
      <model_dependent>false</model_dependent>
      <default_value>0.79</default_value>
    </argument>
    <argument>
      <name>shr3</name>
      <display_name>Rated SHR 3</display_name>
      <description>The sensible heat ratio (ratio of the sensible portion of the load to the total load) at the nominal rated capacity for the third speed.</description>
      <type>Double</type>
      <required>true</required>
      <model_dependent>false</model_dependent>
      <default_value>0.76</default_value>
    </argument>
    <argument>
      <name>shr4</name>
      <display_name>Rated SHR 4</display_name>
      <description>The sensible heat ratio (ratio of the sensible portion of the load to the total load) at the nominal rated capacity for the fourth speed.</description>
      <type>Double</type>
      <required>true</required>
      <model_dependent>false</model_dependent>
      <default_value>0.77</default_value>
    </argument>
    <argument>
      <name>capacity_ratio</name>
      <display_name>Capacity Ratio</display_name>
      <description>Capacity divided by rated capacity.</description>
      <type>Double</type>
      <required>true</required>
      <model_dependent>false</model_dependent>
      <default_value>0.49</default_value>
    </argument>
    <argument>
      <name>capacity_ratio2</name>
      <display_name>Capacity Ratio 2</display_name>
      <description>Capacity divided by rated capacity for the second speed.</description>
      <type>Double</type>
      <required>true</required>
      <model_dependent>false</model_dependent>
      <default_value>0.67</default_value>
    </argument>
    <argument>
      <name>capacity_ratio3</name>
      <display_name>Capacity Ratio 3</display_name>
      <description>Capacity divided by rated capacity for the third speed.</description>
      <type>Double</type>
      <required>true</required>
      <model_dependent>false</model_dependent>
      <default_value>1</default_value>
    </argument>
    <argument>
      <name>capacity_ratio4</name>
      <display_name>Capacity Ratio 4</display_name>
      <description>Capacity divided by rated capacity for the fourth speed.</description>
      <type>Double</type>
      <required>true</required>
      <model_dependent>false</model_dependent>
      <default_value>1.2</default_value>
    </argument>
    <argument>
      <name>fan_speed_ratio_cooling</name>
      <display_name>Fan Speed Ratio Cooling</display_name>
      <description>Cooling fan speed divided by fan speed at the compressor speed for which Capacity Ratio = 1.0.</description>
      <type>Double</type>
      <required>true</required>
      <model_dependent>false</model_dependent>
      <default_value>0.7</default_value>
    </argument>
    <argument>
      <name>fan_speed_ratio_cooling2</name>
      <display_name>Fan Speed Ratio Cooling 2</display_name>
      <description>Cooling fan speed divided by fan speed at the compressor speed for which Capacity Ratio = 1.0 for the second speed.</description>
      <type>Double</type>
      <required>true</required>
      <model_dependent>false</model_dependent>
      <default_value>0.9</default_value>
    </argument>
    <argument>
      <name>fan_speed_ratio_cooling3</name>
      <display_name>Fan Speed Ratio Cooling 3</display_name>
      <description>Cooling fan speed divided by fan speed at the compressor speed for which Capacity Ratio = 1.0 for the third speed.</description>
      <type>Double</type>
      <required>true</required>
      <model_dependent>false</model_dependent>
      <default_value>1</default_value>
    </argument>
    <argument>
      <name>fan_speed_ratio_cooling4</name>
      <display_name>Fan Speed Ratio Cooling 4</display_name>
      <description>Cooling fan speed divided by fan speed at the compressor speed for which Capacity Ratio = 1.0 for the fourth speed.</description>
      <type>Double</type>
      <required>true</required>
      <model_dependent>false</model_dependent>
      <default_value>1.26</default_value>
    </argument>
    <argument>
      <name>fan_speed_ratio_heating</name>
      <display_name>Fan Speed Ratio Heating</display_name>
      <description>Heating fan speed divided by fan speed at the compressor speed for which Capacity Ratio = 1.0.</description>
      <type>Double</type>
      <required>true</required>
      <model_dependent>false</model_dependent>
      <default_value>0.74</default_value>
    </argument>
    <argument>
      <name>fan_speed_ratio_heating2</name>
      <display_name>Fan Speed Ratio Heating 2</display_name>
      <description>Heating fan speed divided by fan speed at the compressor speed for which Capacity Ratio = 1.0 for the second speed.</description>
      <type>Double</type>
      <required>true</required>
      <model_dependent>false</model_dependent>
      <default_value>0.92</default_value>
    </argument>
    <argument>
      <name>fan_speed_ratio_heating3</name>
      <display_name>Fan Speed Ratio Heating 3</display_name>
      <description>Heating fan speed divided by fan speed at the compressor speed for which Capacity Ratio = 1.0 for the third speed.</description>
      <type>Double</type>
      <required>true</required>
      <model_dependent>false</model_dependent>
      <default_value>1</default_value>
    </argument>
    <argument>
      <name>fan_speed_ratio_heating4</name>
      <display_name>Fan Speed Ratio Heating 4</display_name>
      <description>Heating fan speed divided by fan speed at the compressor speed for which Capacity Ratio = 1.0 for the fourth speed.</description>
      <type>Double</type>
      <required>true</required>
      <model_dependent>false</model_dependent>
      <default_value>1.22</default_value>
    </argument>
    <argument>
      <name>fan_power_rated</name>
      <display_name>Rated Supply Fan Power</display_name>
      <description>Fan power (in W) per delivered airflow rate (in cfm) of the outdoor fan under conditions prescribed by AHRI Standard 210/240 for SEER testing.</description>
      <type>Double</type>
      <units>W/cfm</units>
      <required>true</required>
      <model_dependent>false</model_dependent>
      <default_value>0.14</default_value>
    </argument>
    <argument>
      <name>fan_power_installed</name>
      <display_name>Installed Supply Fan Power</display_name>
      <description>Fan power (in W) per delivered airflow rate (in cfm) of the outdoor fan for the maximum fan speed under actual operating conditions.</description>
      <type>Double</type>
      <units>W/cfm</units>
      <required>true</required>
      <model_dependent>false</model_dependent>
      <default_value>0.3</default_value>
    </argument>
    <argument>
      <name>min_temp</name>
      <display_name>Min Temp</display_name>
      <description>Outdoor dry-bulb temperature below which compressor turns off.</description>
      <type>Double</type>
      <units>degrees F</units>
      <required>true</required>
      <model_dependent>false</model_dependent>
      <default_value>0</default_value>
    </argument>
    <argument>
      <name>crankcase_capacity</name>
      <display_name>Crankcase</display_name>
      <description>Capacity of the crankcase heater for the compressor.</description>
      <type>Double</type>
      <units>kW</units>
      <required>true</required>
      <model_dependent>false</model_dependent>
      <default_value>0.02</default_value>
    </argument>
    <argument>
      <name>crankcase_max_temp</name>
      <display_name>Crankcase Max Temp</display_name>
      <description>Outdoor dry-bulb temperature above which compressor crankcase heating is disabled.</description>
      <type>Double</type>
      <units>degrees F</units>
      <required>true</required>
      <model_dependent>false</model_dependent>
      <default_value>55</default_value>
    </argument>
    <argument>
      <name>eer_capacity_derate_1ton</name>
      <display_name>1.5 Ton EER Capacity Derate</display_name>
      <description>EER multiplier for 1.5 ton air-conditioners.</description>
      <type>Double</type>
      <required>true</required>
      <model_dependent>false</model_dependent>
      <default_value>1</default_value>
    </argument>
    <argument>
      <name>eer_capacity_derate_2ton</name>
      <display_name>2 Ton EER Capacity Derate</display_name>
      <description>EER multiplier for 2 ton air-conditioners.</description>
      <type>Double</type>
      <required>true</required>
      <model_dependent>false</model_dependent>
      <default_value>1</default_value>
    </argument>
    <argument>
      <name>eer_capacity_derate_3ton</name>
      <display_name>3 Ton EER Capacity Derate</display_name>
      <description>EER multiplier for 3 ton air-conditioners.</description>
      <type>Double</type>
      <required>true</required>
      <model_dependent>false</model_dependent>
      <default_value>0.95</default_value>
    </argument>
    <argument>
      <name>eer_capacity_derate_4ton</name>
      <display_name>4 Ton EER Capacity Derate</display_name>
      <description>EER multiplier for 4 ton air-conditioners.</description>
      <type>Double</type>
      <required>true</required>
      <model_dependent>false</model_dependent>
      <default_value>0.95</default_value>
    </argument>
    <argument>
      <name>eer_capacity_derate_5ton</name>
      <display_name>5 Ton EER Capacity Derate</display_name>
      <description>EER multiplier for 5 ton air-conditioners.</description>
      <type>Double</type>
      <required>true</required>
      <model_dependent>false</model_dependent>
      <default_value>0.95</default_value>
    </argument>
    <argument>
      <name>cop_capacity_derate_1ton</name>
      <display_name>1.5 Ton COP Capacity Derate</display_name>
      <description>COP multiplier for 1.5 ton air-conditioners.</description>
      <type>Double</type>
      <required>true</required>
      <model_dependent>false</model_dependent>
      <default_value>1</default_value>
    </argument>
    <argument>
      <name>cop_capacity_derate_2ton</name>
      <display_name>2 Ton COP Capacity Derate</display_name>
      <description>COP multiplier for 2 ton air-conditioners.</description>
      <type>Double</type>
      <required>true</required>
      <model_dependent>false</model_dependent>
      <default_value>1</default_value>
    </argument>
    <argument>
      <name>cop_capacity_derate_3ton</name>
      <display_name>3 Ton COP Capacity Derate</display_name>
      <description>COP multiplier for 3 ton air-conditioners.</description>
      <type>Double</type>
      <required>true</required>
      <model_dependent>false</model_dependent>
      <default_value>1</default_value>
    </argument>
    <argument>
      <name>cop_capacity_derate_4ton</name>
      <display_name>4 Ton COP Capacity Derate</display_name>
      <description>COP multiplier for 4 ton air-conditioners.</description>
      <type>Double</type>
      <required>true</required>
      <model_dependent>false</model_dependent>
      <default_value>1</default_value>
    </argument>
    <argument>
      <name>cop_capacity_derate_5ton</name>
      <display_name>5 Ton COP Capacity Derate</display_name>
      <description>COP multiplier for 5 ton air-conditioners.</description>
      <type>Double</type>
      <required>true</required>
      <model_dependent>false</model_dependent>
      <default_value>1</default_value>
    </argument>
    <argument>
      <name>heat_pump_capacity</name>
      <display_name>Heat Pump Capacity</display_name>
      <description>The output heating/cooling capacity of the heat pump. If using 'autosize', the autosizing algorithm will use ACCA Manual S to set the heat pump capacity based on the cooling load, with up to 1.3x oversizing allowed for variable-speed equipment in colder climates when the heating load exceeds the cooling load. If using 'autosize for max load', the autosizing algorithm will override ACCA Manual S and use the maximum of the heating and cooling loads to set the heat pump capacity, based on the heating/cooling capacities under design conditions.</description>
      <type>String</type>
      <units>tons</units>
      <required>true</required>
      <model_dependent>false</model_dependent>
      <default_value>autosize</default_value>
    </argument>
    <argument>
      <name>supplemental_efficiency</name>
      <display_name>Supplemental Efficiency</display_name>
      <description>The efficiency of the supplemental electric coil.</description>
      <type>Double</type>
      <units>Btu/Btu</units>
      <required>true</required>
      <model_dependent>false</model_dependent>
      <default_value>1</default_value>
    </argument>
    <argument>
      <name>supplemental_capacity</name>
      <display_name>Supplemental Heating Capacity</display_name>
      <description>The output heating capacity of the supplemental heater. If using 'autosize', the autosizing algorithm will use ACCA Manual S to set the heat pump supplemental heating capacity.</description>
      <type>String</type>
      <units>kBtu/hr</units>
      <required>true</required>
      <model_dependent>false</model_dependent>
      <default_value>autosize</default_value>
    </argument>
  </arguments>
  <outputs/>
  <provenances/>
  <tags>
    <tag>HVAC.Heating</tag>
  </tags>
  <attributes>
    <attribute>
      <name>Measure Type</name>
      <value>ModelMeasure</value>
      <datatype>string</datatype>
    </attribute>
    <attribute>
      <name>Intended Software Tool</name>
      <value>Apply Measure Now</value>
      <datatype>string</datatype>
    </attribute>
    <attribute>
      <name>Intended Software Tool</name>
      <value>OpenStudio Application</value>
      <datatype>string</datatype>
    </attribute>
    <attribute>
      <name>Intended Software Tool</name>
      <value>Parametric Analysis Tool</value>
      <datatype>string</datatype>
    </attribute>
  </attributes>
  <files>
    <file>
      <filename>USA_CO_Denver_Intl_AP_725650_TMY3.ddy</filename>
      <filetype>ddy</filetype>
      <usage_type>test</usage_type>
      <checksum>FB253570</checksum>
    </file>
    <file>
      <filename>USA_CO_Denver_Intl_AP_725650_TMY3.epw</filename>
      <filetype>epw</filetype>
      <usage_type>test</usage_type>
      <checksum>E23378AA</checksum>
    </file>
    <file>
      <filename>unit_conversions.rb</filename>
      <filetype>rb</filetype>
      <usage_type>resource</usage_type>
      <checksum>6BA22437</checksum>
    </file>
    <file>
      <filename>util.rb</filename>
      <filetype>rb</filetype>
      <usage_type>resource</usage_type>
      <checksum>64BC6389</checksum>
    </file>
    <file>
      <filename>constants.rb</filename>
      <filetype>rb</filetype>
      <usage_type>resource</usage_type>
      <checksum>B34275B6</checksum>
    </file>
    <file>
      <filename>SFD_2000sqft_2story_FB_UA_Denver_ASHP.osm</filename>
      <filetype>osm</filetype>
      <usage_type>test</usage_type>
      <checksum>89A6F6DE</checksum>
    </file>
    <file>
      <filename>SFD_2000sqft_2story_FB_UA_Denver_CentralAC.osm</filename>
      <filetype>osm</filetype>
      <usage_type>test</usage_type>
      <checksum>78B758D9</checksum>
    </file>
    <file>
      <filename>SFD_2000sqft_2story_FB_UA_Denver_ElectricBaseboard.osm</filename>
      <filetype>osm</filetype>
      <usage_type>test</usage_type>
      <checksum>D70255DD</checksum>
    </file>
    <file>
      <filename>SFD_2000sqft_2story_FB_UA_Denver_ElectricBaseboard_CentralAC.osm</filename>
      <filetype>osm</filetype>
      <usage_type>test</usage_type>
      <checksum>E39A4018</checksum>
    </file>
    <file>
      <filename>SFD_2000sqft_2story_FB_UA_Denver_ElectricBaseboard_RoomAC.osm</filename>
      <filetype>osm</filetype>
      <usage_type>test</usage_type>
      <checksum>CDE07A35</checksum>
    </file>
    <file>
      <filename>SFD_2000sqft_2story_FB_UA_Denver_Furnace_CentralAC.osm</filename>
      <filetype>osm</filetype>
      <usage_type>test</usage_type>
      <checksum>B7FDE5FD</checksum>
    </file>
    <file>
      <filename>SFD_2000sqft_2story_FB_UA_Denver_Furnace_RoomAC.osm</filename>
      <filetype>osm</filetype>
      <usage_type>test</usage_type>
      <checksum>27C47AED</checksum>
    </file>
    <file>
      <filename>SFD_2000sqft_2story_FB_UA_Denver_GSHPVertBore.osm</filename>
      <filetype>osm</filetype>
      <usage_type>test</usage_type>
      <checksum>B30B7452</checksum>
    </file>
    <file>
      <filename>SFD_2000sqft_2story_FB_UA_Denver_RoomAC.osm</filename>
      <filetype>osm</filetype>
      <usage_type>test</usage_type>
      <checksum>2F9B00F1</checksum>
    </file>
    <file>
      <filename>MF_8units_1story_SL_Denver.osm</filename>
      <filetype>osm</filetype>
      <usage_type>test</usage_type>
      <checksum>D257FE0C</checksum>
    </file>
    <file>
      <filename>SFA_4units_1story_FB_UA_Denver.osm</filename>
      <filetype>osm</filetype>
      <usage_type>test</usage_type>
      <checksum>3CF3D175</checksum>
    </file>
    <file>
      <filename>SFD_2000sqft_2story_SL_UA_Denver.osm</filename>
      <filetype>osm</filetype>
      <usage_type>test</usage_type>
      <checksum>15DB60CF</checksum>
    </file>
    <file>
      <filename>SFD_2000sqft_2story_FB_UA_Denver_Boiler.osm</filename>
      <filetype>osm</filetype>
      <usage_type>test</usage_type>
      <checksum>E8CD965F</checksum>
    </file>
    <file>
      <filename>SFD_2000sqft_2story_FB_UA_Denver_Boiler_CentralAC.osm</filename>
      <filetype>osm</filetype>
      <usage_type>test</usage_type>
      <checksum>6265F0AD</checksum>
    </file>
    <file>
      <filename>SFD_2000sqft_2story_FB_UA_Denver_Boiler_RoomAC.osm</filename>
      <filetype>osm</filetype>
      <usage_type>test</usage_type>
      <checksum>B1A92CA9</checksum>
    </file>
    <file>
      <filename>SFD_2000sqft_2story_FB_UA_Denver.osm</filename>
      <filetype>osm</filetype>
      <usage_type>test</usage_type>
      <checksum>10EB9C4E</checksum>
    </file>
    <file>
      <filename>SFD_2000sqft_2story_FB_UA_Denver_CentralAC2.osm</filename>
      <filetype>osm</filetype>
      <usage_type>test</usage_type>
      <checksum>2F66AB31</checksum>
    </file>
    <file>
      <filename>SFD_2000sqft_2story_FB_UA_Denver_ASHP2.osm</filename>
      <filetype>osm</filetype>
      <usage_type>test</usage_type>
      <checksum>F480CF7B</checksum>
    </file>
    <file>
      <filename>SFD_2000sqft_2story_FB_UA_Denver_Furnace_CentralAC2.osm</filename>
      <filetype>osm</filetype>
      <usage_type>test</usage_type>
      <checksum>AB27EEFB</checksum>
    </file>
    <file>
      <version>
        <software_program>OpenStudio</software_program>
        <identifier>1.13.2</identifier>
        <min_compatible>2.1.2</min_compatible>
      </version>
      <filename>measure.rb</filename>
      <filetype>rb</filetype>
      <usage_type>script</usage_type>
      <checksum>1C579320</checksum>
    </file>
    <file>
      <filename>hvac.rb</filename>
      <filetype>rb</filetype>
      <usage_type>resource</usage_type>
      <checksum>C9C319CF</checksum>
    </file>
    <file>
      <filename>geometry.rb</filename>
      <filetype>rb</filetype>
      <usage_type>resource</usage_type>
      <checksum>6A82C5DA</checksum>
    </file>
    <file>
      <filename>SFD_2000sqft_2story_FB_UA_Denver_Furnace.osm</filename>
      <filetype>osm</filetype>
      <usage_type>test</usage_type>
      <checksum>CC349A6D</checksum>
    </file>
    <file>
<<<<<<< HEAD
      <filename>geometry.rb</filename>
      <filetype>rb</filetype>
      <usage_type>resource</usage_type>
      <checksum>6A82C5DA</checksum>
=======
      <filename>SFD_2000sqft_2story_FB_UA_Denver_MSHP.osm</filename>
      <filetype>osm</filetype>
      <usage_type>test</usage_type>
      <checksum>0A6D3E8F</checksum>
    </file>
    <file>
      <filename>process_variable_speed_air_source_heat_pump_test.rb</filename>
      <filetype>rb</filetype>
      <usage_type>test</usage_type>
      <checksum>2F620F15</checksum>
>>>>>>> ee5ac012
    </file>
  </files>
</measure><|MERGE_RESOLUTION|>--- conflicted
+++ resolved
@@ -2,13 +2,8 @@
   <schema_version>3.0</schema_version>
   <name>process_variable_speed_air_source_heat_pump</name>
   <uid>8d15f4f7-8bbb-4b2e-b6d0-aa861f22b697</uid>
-<<<<<<< HEAD
-  <version_id>6be410ef-96b2-400c-8e59-227393dfcea0</version_id>
-  <version_modified>20171004T222539Z</version_modified>
-=======
   <version_id>ab5a005f-0eec-4099-8be2-068ebdffcff1</version_id>
   <version_modified>20171020T210352Z</version_modified>
->>>>>>> ee5ac012
   <xml_checksum>470FC630</xml_checksum>
   <class_name>ProcessVariableSpeedAirSourceHeatPump</class_name>
   <display_name>Set Residential Variable-Speed Air Source Heat Pump</display_name>
@@ -632,12 +627,6 @@
       <checksum>CC349A6D</checksum>
     </file>
     <file>
-<<<<<<< HEAD
-      <filename>geometry.rb</filename>
-      <filetype>rb</filetype>
-      <usage_type>resource</usage_type>
-      <checksum>6A82C5DA</checksum>
-=======
       <filename>SFD_2000sqft_2story_FB_UA_Denver_MSHP.osm</filename>
       <filetype>osm</filetype>
       <usage_type>test</usage_type>
@@ -648,7 +637,6 @@
       <filetype>rb</filetype>
       <usage_type>test</usage_type>
       <checksum>2F620F15</checksum>
->>>>>>> ee5ac012
     </file>
   </files>
 </measure>