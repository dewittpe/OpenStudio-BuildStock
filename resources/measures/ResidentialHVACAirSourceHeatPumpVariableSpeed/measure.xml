--- conflicted
+++ resolved
@@ -2,13 +2,8 @@
   <schema_version>3.0</schema_version>
   <name>process_variable_speed_air_source_heat_pump</name>
   <uid>8d15f4f7-8bbb-4b2e-b6d0-aa861f22b697</uid>
-<<<<<<< HEAD
-  <version_id>55d3aa1b-4059-45ee-afe7-155e1632f73a</version_id>
-  <version_modified>20181113T200450Z</version_modified>
-=======
   <version_id>96907907-3650-4e21-aeb8-49ce5cef2853</version_id>
   <version_modified>20181218T225843Z</version_modified>
->>>>>>> 71d19372
   <xml_checksum>470FC630</xml_checksum>
   <class_name>ProcessVariableSpeedAirSourceHeatPump</class_name>
   <display_name>Set Residential Variable-Speed Air Source Heat Pump</display_name>
@@ -468,15 +463,6 @@
   </attributes>
   <files>
     <file>
-<<<<<<< HEAD
-      <filename>process_variable_speed_air_source_heat_pump_test.rb</filename>
-      <filetype>rb</filetype>
-      <usage_type>test</usage_type>
-      <checksum>FAC6C9AE</checksum>
-    </file>
-    <file>
-=======
->>>>>>> 71d19372
       <version>
         <software_program>OpenStudio</software_program>
         <identifier>1.13.2</identifier>
