--- conflicted
+++ resolved
@@ -2,13 +2,8 @@
   <schema_version>3.0</schema_version>
   <name>process_constructions_finished_basement</name>
   <uid>4b37c726-d6c4-473b-990a-0923c302ed36</uid>
-<<<<<<< HEAD
-  <version_id>9c78157e-5f59-4e4d-959d-fd209862956e</version_id>
-  <version_modified>20190104T194959Z</version_modified>
-=======
   <version_id>94665129-0252-41ad-b327-746625534785</version_id>
   <version_modified>20190103T214658Z</version_modified>
->>>>>>> f3464154
   <xml_checksum>1E963D9C</xml_checksum>
   <class_name>ProcessConstructionsFinishedBasement</class_name>
   <display_name>Set Residential Finished Basement Constructions</display_name>
@@ -162,15 +157,6 @@
       <filetype>rb</filetype>
       <usage_type>script</usage_type>
       <checksum>A834FCBC</checksum>
-<<<<<<< HEAD
-    </file>
-    <file>
-      <filename>FinishedBasement_Test.rb</filename>
-      <filetype>rb</filetype>
-      <usage_type>test</usage_type>
-      <checksum>7815E0BB</checksum>
-=======
->>>>>>> f3464154
     </file>
   </files>
 </measure>