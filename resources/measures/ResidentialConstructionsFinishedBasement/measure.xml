<measure>
  <schema_version>3.0</schema_version>
  <name>process_constructions_finished_basement</name>
  <uid>4b37c726-d6c4-473b-990a-0923c302ed36</uid>
<<<<<<< HEAD
  <version_id>8571b1b2-b072-45ee-b290-c0a9ea58951a</version_id>
  <version_modified>20180807T231805Z</version_modified>
=======
  <version_id>a5c0ae33-52d5-4c97-87df-e7ad4c7919de</version_id>
  <version_modified>20180912T200236Z</version_modified>
>>>>>>> 12b24f9d
  <xml_checksum>1E963D9C</xml_checksum>
  <class_name>ProcessConstructionsFinishedBasement</class_name>
  <display_name>Set Residential Finished Basement Constructions</display_name>
  <description>This measure assigns constructions to finished basement walls and floors. See https://github.com/NREL/OpenStudio-BEopt#workflows for supported workflows using this measure.</description>
  <modeler_description>Calculates and assigns material layer properties of constructions for finished basement: 1) walls, and 2) floors. Any existing constructions for these surfaces will be removed.</modeler_description>
  <arguments>
    <argument>
      <name>wall_ins_height</name>
      <display_name>Wall Insulation Height</display_name>
      <description>Height of the insulation on the basement wall.</description>
      <type>Double</type>
      <units>ft</units>
      <required>true</required>
      <model_dependent>false</model_dependent>
      <default_value>8</default_value>
    </argument>
    <argument>
      <name>wall_cavity_r</name>
      <display_name>Wall Cavity Insulation Installed R-value</display_name>
      <description>Refers to the R-value of the cavity insulation as installed and not the overall R-value of the assembly. If batt insulation must be compressed to fit within the cavity (e.g. R19 in a 5.5" 2x6 cavity), use an R-value that accounts for this effect (see HUD Mobile Home Construction and Safety Standards 3280.509 for reference).</description>
      <type>Double</type>
      <units>h-ft^2-R/Btu</units>
      <required>true</required>
      <model_dependent>false</model_dependent>
      <default_value>0</default_value>
    </argument>
    <argument>
      <name>wall_install_grade</name>
      <display_name>Wall Cavity Install Grade</display_name>
      <description>Installation grade as defined by RESNET standard. 5% of the cavity is considered missing insulation for Grade 3, 2% for Grade 2, and 0% for Grade 1.</description>
      <type>Choice</type>
      <required>true</required>
      <model_dependent>false</model_dependent>
      <default_value>1</default_value>
      <choices>
        <choice>
          <value>1</value>
          <display_name>1</display_name>
        </choice>
        <choice>
          <value>2</value>
          <display_name>2</display_name>
        </choice>
        <choice>
          <value>3</value>
          <display_name>3</display_name>
        </choice>
      </choices>
    </argument>
    <argument>
      <name>wall_cavity_depth_in</name>
      <display_name>Wall Cavity Depth</display_name>
      <description>Depth of the stud cavity. 3.5" for 2x4s, 5.5" for 2x6s, etc.</description>
      <type>Double</type>
      <units>in</units>
      <required>true</required>
      <model_dependent>false</model_dependent>
      <default_value>0</default_value>
    </argument>
    <argument>
      <name>wall_filled_cavity</name>
      <display_name>Wall Insulation Fills Cavity</display_name>
      <description>When the insulation does not completely fill the depth of the cavity, air film resistances are added to the insulation R-value.</description>
      <type>Boolean</type>
      <required>true</required>
      <model_dependent>false</model_dependent>
      <default_value>false</default_value>
      <choices>
        <choice>
          <value>true</value>
          <display_name>true</display_name>
        </choice>
        <choice>
          <value>false</value>
          <display_name>false</display_name>
        </choice>
      </choices>
    </argument>
    <argument>
      <name>wall_framing_factor</name>
      <display_name>Wall Framing Factor</display_name>
      <description>The fraction of a basement wall assembly that is comprised of structural framing.</description>
      <type>Double</type>
      <units>frac</units>
      <required>true</required>
      <model_dependent>false</model_dependent>
      <default_value>0</default_value>
    </argument>
    <argument>
      <name>wall_rigid_r</name>
      <display_name>Wall Continuous Insulation Nominal R-value</display_name>
      <description>The R-value of the continuous insulation.</description>
      <type>Double</type>
      <units>hr-ft^2-R/Btu</units>
      <required>true</required>
      <model_dependent>false</model_dependent>
      <default_value>10</default_value>
    </argument>
    <argument>
      <name>wall_drywall_thick_in</name>
      <display_name>Wall Drywall Thickness</display_name>
      <description>Thickness of the wall drywall material.</description>
      <type>Double</type>
      <units>in</units>
      <required>true</required>
      <model_dependent>false</model_dependent>
      <default_value>0.5</default_value>
    </argument>
    <argument>
      <name>slab_whole_r</name>
      <display_name>Whole Slab Insulation Nominal R-value</display_name>
      <description>The R-value of the continuous insulation.</description>
      <type>Double</type>
      <units>h-ft^2-R/Btu</units>
      <required>true</required>
      <model_dependent>false</model_dependent>
      <default_value>0</default_value>
    </argument>
  </arguments>
  <outputs/>
  <provenances/>
  <tags>
    <tag>Envelope.Opaque</tag>
  </tags>
  <attributes>
    <attribute>
      <name>Measure Type</name>
      <value>ModelMeasure</value>
      <datatype>string</datatype>
    </attribute>
    <attribute>
      <name>Uses SketchUp API</name>
      <value>false</value>
      <datatype>boolean</datatype>
    </attribute>
  </attributes>
  <files>
    <file>
      <filename>util.rb</filename>
<<<<<<< HEAD
      <filetype>rb</filetype>
      <usage_type>resource</usage_type>
      <checksum>4516079E</checksum>
=======
      <filetype>rb</filetype>
      <usage_type>resource</usage_type>
      <checksum>4516079E</checksum>
    </file>
    <file>
      <filename>materials.rb</filename>
      <filetype>rb</filetype>
      <usage_type>resource</usage_type>
      <checksum>82D32FEE</checksum>
    </file>
    <file>
      <filename>FinishedBasement_Test.rb</filename>
      <filetype>rb</filetype>
      <usage_type>test</usage_type>
      <checksum>CEAE27E1</checksum>
>>>>>>> 12b24f9d
    </file>
    <file>
      <filename>geometry.rb</filename>
      <filetype>rb</filetype>
      <usage_type>resource</usage_type>
<<<<<<< HEAD
      <checksum>82D32FEE</checksum>
=======
      <checksum>3A649817</checksum>
>>>>>>> 12b24f9d
    </file>
    <file>
      <version>
        <software_program>OpenStudio</software_program>
        <identifier>1.3.0</identifier>
        <min_compatible>2.0.4</min_compatible>
      </version>
      <filename>measure.rb</filename>
      <filetype>rb</filetype>
      <usage_type>script</usage_type>
      <checksum>B914D92C</checksum>
    </file>
    <file>
      <filename>unit_conversions.rb</filename>
      <filetype>rb</filetype>
      <usage_type>resource</usage_type>
<<<<<<< HEAD
      <checksum>6CB6B3D8</checksum>
=======
      <checksum>81550F14</checksum>
>>>>>>> 12b24f9d
    </file>
    <file>
      <filename>constants.rb</filename>
      <filetype>rb</filetype>
      <usage_type>resource</usage_type>
<<<<<<< HEAD
      <checksum>88F17E44</checksum>
=======
      <checksum>374E311F</checksum>
    </file>
    <file>
      <filename>constructions.rb</filename>
      <filetype>rb</filetype>
      <usage_type>resource</usage_type>
      <checksum>49B11564</checksum>
    </file>
    <file>
      <filename>SFD_1000sqft_1story_FB_GRG_UA_DoorArea.osm</filename>
      <filetype>osm</filetype>
      <usage_type>test</usage_type>
      <checksum>76FE4567</checksum>
>>>>>>> 12b24f9d
    </file>
    <file>
      <filename>FinishedBasement_Test.rb</filename>
      <filetype>rb</filetype>
      <usage_type>test</usage_type>
<<<<<<< HEAD
      <checksum>44DAEAF0</checksum>
    </file>
    <file>
      <filename>geometry.rb</filename>
      <filetype>rb</filetype>
      <usage_type>resource</usage_type>
      <checksum>5975832C</checksum>
    </file>
    <file>
      <filename>constructions.rb</filename>
      <filetype>rb</filetype>
      <usage_type>resource</usage_type>
      <checksum>683E583E</checksum>
    </file>
    <file>
      <filename>SFD_2000sqft_2story_FB_UA.osm</filename>
      <filetype>osm</filetype>
      <usage_type>test</usage_type>
      <checksum>25D3B29D</checksum>
    </file>
    <file>
      <filename>SFA_4units_1story_FB_UA_3Beds_2Baths_Denver.osm</filename>
      <filetype>osm</filetype>
      <usage_type>test</usage_type>
      <checksum>FBC8F811</checksum>
    </file>
    <file>
      <filename>SFD_2000sqft_2story_FB_GRG_UA.osm</filename>
      <filetype>osm</filetype>
      <usage_type>test</usage_type>
      <checksum>0DA20954</checksum>
    </file>
    <file>
      <filename>SFD_1000sqft_1story_FB_GRG_UA_DoorArea.osm</filename>
      <filetype>osm</filetype>
      <usage_type>test</usage_type>
      <checksum>7A53F9A5</checksum>
    </file>
    <file>
      <filename>SFA_10units_2story_FB_UA_3Beds_2Baths_Denver.osm</filename>
      <filetype>osm</filetype>
      <usage_type>test</usage_type>
      <checksum>5324CDC1</checksum>
=======
      <checksum>77042A09</checksum>
    </file>
    <file>
      <filename>SFD_2000sqft_2story_FB_GRG_UA.osm</filename>
      <filetype>osm</filetype>
      <usage_type>test</usage_type>
      <checksum>CF89E994</checksum>
    </file>
    <file>
      <filename>SFA_4units_1story_FB_UA_3Beds_2Baths_Denver.osm</filename>
      <filetype>osm</filetype>
      <usage_type>test</usage_type>
      <checksum>23D8D744</checksum>
>>>>>>> 12b24f9d
    </file>
  </files>
</measure><|MERGE_RESOLUTION|>--- conflicted
+++ resolved
@@ -2,13 +2,8 @@
   <schema_version>3.0</schema_version>
   <name>process_constructions_finished_basement</name>
   <uid>4b37c726-d6c4-473b-990a-0923c302ed36</uid>
-<<<<<<< HEAD
-  <version_id>8571b1b2-b072-45ee-b290-c0a9ea58951a</version_id>
-  <version_modified>20180807T231805Z</version_modified>
-=======
   <version_id>a5c0ae33-52d5-4c97-87df-e7ad4c7919de</version_id>
   <version_modified>20180912T200236Z</version_modified>
->>>>>>> 12b24f9d
   <xml_checksum>1E963D9C</xml_checksum>
   <class_name>ProcessConstructionsFinishedBasement</class_name>
   <display_name>Set Residential Finished Basement Constructions</display_name>
@@ -148,14 +143,9 @@
   <files>
     <file>
       <filename>util.rb</filename>
-<<<<<<< HEAD
       <filetype>rb</filetype>
       <usage_type>resource</usage_type>
       <checksum>4516079E</checksum>
-=======
-      <filetype>rb</filetype>
-      <usage_type>resource</usage_type>
-      <checksum>4516079E</checksum>
     </file>
     <file>
       <filename>materials.rb</filename>
@@ -168,17 +158,12 @@
       <filetype>rb</filetype>
       <usage_type>test</usage_type>
       <checksum>CEAE27E1</checksum>
->>>>>>> 12b24f9d
     </file>
     <file>
       <filename>geometry.rb</filename>
       <filetype>rb</filetype>
       <usage_type>resource</usage_type>
-<<<<<<< HEAD
-      <checksum>82D32FEE</checksum>
-=======
       <checksum>3A649817</checksum>
->>>>>>> 12b24f9d
     </file>
     <file>
       <version>
@@ -195,19 +180,12 @@
       <filename>unit_conversions.rb</filename>
       <filetype>rb</filetype>
       <usage_type>resource</usage_type>
-<<<<<<< HEAD
-      <checksum>6CB6B3D8</checksum>
-=======
       <checksum>81550F14</checksum>
->>>>>>> 12b24f9d
     </file>
     <file>
       <filename>constants.rb</filename>
       <filetype>rb</filetype>
       <usage_type>resource</usage_type>
-<<<<<<< HEAD
-      <checksum>88F17E44</checksum>
-=======
       <checksum>374E311F</checksum>
     </file>
     <file>
@@ -221,71 +199,24 @@
       <filetype>osm</filetype>
       <usage_type>test</usage_type>
       <checksum>76FE4567</checksum>
->>>>>>> 12b24f9d
-    </file>
-    <file>
-      <filename>FinishedBasement_Test.rb</filename>
-      <filetype>rb</filetype>
-      <usage_type>test</usage_type>
-<<<<<<< HEAD
-      <checksum>44DAEAF0</checksum>
-    </file>
-    <file>
-      <filename>geometry.rb</filename>
-      <filetype>rb</filetype>
-      <usage_type>resource</usage_type>
-      <checksum>5975832C</checksum>
-    </file>
-    <file>
-      <filename>constructions.rb</filename>
-      <filetype>rb</filetype>
-      <usage_type>resource</usage_type>
-      <checksum>683E583E</checksum>
     </file>
     <file>
       <filename>SFD_2000sqft_2story_FB_UA.osm</filename>
       <filetype>osm</filetype>
       <usage_type>test</usage_type>
-      <checksum>25D3B29D</checksum>
+      <checksum>77042A09</checksum>
+    </file>
+    <file>
+      <filename>SFD_2000sqft_2story_FB_GRG_UA.osm</filename>
+      <filetype>osm</filetype>
+      <usage_type>test</usage_type>
+      <checksum>CF89E994</checksum>
     </file>
     <file>
       <filename>SFA_4units_1story_FB_UA_3Beds_2Baths_Denver.osm</filename>
       <filetype>osm</filetype>
       <usage_type>test</usage_type>
-      <checksum>FBC8F811</checksum>
-    </file>
-    <file>
-      <filename>SFD_2000sqft_2story_FB_GRG_UA.osm</filename>
-      <filetype>osm</filetype>
-      <usage_type>test</usage_type>
-      <checksum>0DA20954</checksum>
-    </file>
-    <file>
-      <filename>SFD_1000sqft_1story_FB_GRG_UA_DoorArea.osm</filename>
-      <filetype>osm</filetype>
-      <usage_type>test</usage_type>
-      <checksum>7A53F9A5</checksum>
-    </file>
-    <file>
-      <filename>SFA_10units_2story_FB_UA_3Beds_2Baths_Denver.osm</filename>
-      <filetype>osm</filetype>
-      <usage_type>test</usage_type>
-      <checksum>5324CDC1</checksum>
-=======
-      <checksum>77042A09</checksum>
-    </file>
-    <file>
-      <filename>SFD_2000sqft_2story_FB_GRG_UA.osm</filename>
-      <filetype>osm</filetype>
-      <usage_type>test</usage_type>
-      <checksum>CF89E994</checksum>
-    </file>
-    <file>
-      <filename>SFA_4units_1story_FB_UA_3Beds_2Baths_Denver.osm</filename>
-      <filetype>osm</filetype>
-      <usage_type>test</usage_type>
       <checksum>23D8D744</checksum>
->>>>>>> 12b24f9d
     </file>
   </files>
 </measure>