--- conflicted
+++ resolved
@@ -2,13 +2,8 @@
   <schema_version>3.0</schema_version>
   <name>process_constructions_finished_basement</name>
   <uid>4b37c726-d6c4-473b-990a-0923c302ed36</uid>
-<<<<<<< HEAD
-  <version_id>154f7be0-ec6d-4918-a6b6-168c1df56ad7</version_id>
-  <version_modified>20181113T200450Z</version_modified>
-=======
   <version_id>72b65a57-c7dc-418e-bb91-442709f6cd7b</version_id>
   <version_modified>20181204T010153Z</version_modified>
->>>>>>> 71d19372
   <xml_checksum>1E963D9C</xml_checksum>
   <class_name>ProcessConstructionsFinishedBasement</class_name>
   <display_name>Set Residential Finished Basement Constructions</display_name>
@@ -147,15 +142,6 @@
   </attributes>
   <files>
     <file>
-<<<<<<< HEAD
-      <filename>FinishedBasement_Test.rb</filename>
-      <filetype>rb</filetype>
-      <usage_type>test</usage_type>
-      <checksum>44DAEAF0</checksum>
-    </file>
-    <file>
-=======
->>>>>>> 71d19372
       <version>
         <software_program>OpenStudio</software_program>
         <identifier>1.3.0</identifier>
