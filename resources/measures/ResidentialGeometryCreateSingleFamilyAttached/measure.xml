<measure>
  <schema_version>3.0</schema_version>
  <name>create_residential_single_family_attached_geometry</name>
  <uid>fb4e4db8-1b29-4cbf-abcd-6af194ad945c</uid>
<<<<<<< HEAD
  <version_id>745b2ab8-3518-4e35-8dbc-8958dbd3981f</version_id>
  <version_modified>20181011T211621Z</version_modified>
=======
  <version_id>16517aa7-928d-448c-832a-1a8d393b701c</version_id>
  <version_modified>20181015T212943Z</version_modified>
>>>>>>> ed3e9d71
  <xml_checksum>2AF3A68E</xml_checksum>
  <class_name>CreateResidentialSingleFamilyAttachedGeometry</class_name>
  <display_name>Create Residential Single-Family Attached Geometry</display_name>
  <description>Sets the basic geometry for the single-family attached building, where all units span the building's number of stories and are not stacked. Sets the number of bedrooms, bathrooms, and occupants in the building. See https://github.com/NREL/OpenStudio-BEopt#workflows for supported workflows using this measure.</description>
  <modeler_description>Creates single-family attached geometry. Also, sets (or replaces) BuildingUnit objects that store the number of bedrooms and bathrooms associated with the model. Sets (or replaces) the People object for each finished space in the model.</modeler_description>
  <arguments>
    <argument>
      <name>unit_ffa</name>
      <display_name>Unit Finished Floor Area</display_name>
      <description>Unit floor area of the finished space (including any finished basement floor area).</description>
      <type>Double</type>
      <units>ft^2</units>
      <required>true</required>
      <model_dependent>false</model_dependent>
      <default_value>900</default_value>
    </argument>
    <argument>
      <name>wall_height</name>
      <display_name>Wall Height (Per Floor)</display_name>
      <description>The height of the living space walls.</description>
      <type>Double</type>
      <units>ft</units>
      <required>true</required>
      <model_dependent>false</model_dependent>
      <default_value>8</default_value>
    </argument>
    <argument>
      <name>num_floors</name>
      <display_name>Building Num Floors</display_name>
      <description>The number of floors above grade.</description>
      <type>Integer</type>
      <units>#</units>
      <required>true</required>
      <model_dependent>false</model_dependent>
      <default_value>1</default_value>
    </argument>
    <argument>
      <name>num_units</name>
      <display_name>Num Units</display_name>
      <description>The number of units.</description>
      <type>Integer</type>
      <units>#</units>
      <required>true</required>
      <model_dependent>false</model_dependent>
      <default_value>2</default_value>
    </argument>
    <argument>
      <name>unit_aspect_ratio</name>
      <display_name>Unit Aspect Ratio</display_name>
      <description>The ratio of the front/back wall length to the left/right wall length.</description>
      <type>Double</type>
      <units>FB/LR</units>
      <required>true</required>
      <model_dependent>false</model_dependent>
      <default_value>2</default_value>
    </argument>
    <argument>
      <name>offset</name>
      <display_name>Offset Depth</display_name>
      <description>The depth of the offset.</description>
      <type>Double</type>
      <units>ft</units>
      <required>true</required>
      <model_dependent>false</model_dependent>
      <default_value>0</default_value>
    </argument>
    <argument>
      <name>has_rear_units</name>
      <display_name>Has Rear Units?</display_name>
      <description>Whether the building has rear adjacent units.</description>
      <type>Boolean</type>
      <required>true</required>
      <model_dependent>false</model_dependent>
      <default_value>false</default_value>
      <choices>
        <choice>
          <value>true</value>
          <display_name>true</display_name>
        </choice>
        <choice>
          <value>false</value>
          <display_name>false</display_name>
        </choice>
      </choices>
    </argument>
    <argument>
      <name>foundation_type</name>
      <display_name>Foundation Type</display_name>
      <description>The foundation type of the building.</description>
      <type>Choice</type>
      <required>true</required>
      <model_dependent>false</model_dependent>
      <default_value>slab</default_value>
      <choices>
        <choice>
          <value>slab</value>
          <display_name>slab</display_name>
        </choice>
        <choice>
          <value>crawlspace</value>
          <display_name>crawlspace</display_name>
        </choice>
        <choice>
          <value>unfinished basement</value>
          <display_name>unfinished basement</display_name>
        </choice>
        <choice>
          <value>finished basement</value>
          <display_name>finished basement</display_name>
        </choice>
      </choices>
    </argument>
    <argument>
      <name>foundation_height</name>
      <display_name>Foundation Height</display_name>
      <description>The height of the foundation (e.g., 3ft for crawlspace, 8ft for basement).</description>
      <type>Double</type>
      <units>ft</units>
      <required>true</required>
      <model_dependent>false</model_dependent>
      <default_value>3</default_value>
    </argument>
    <argument>
      <name>attic_type</name>
      <display_name>Attic Type</display_name>
      <description>The attic type of the building. Ignored if the building has a flat roof.</description>
      <type>Choice</type>
      <required>true</required>
      <model_dependent>false</model_dependent>
      <default_value>unfinished attic</default_value>
      <choices>
        <choice>
          <value>unfinished attic</value>
          <display_name>unfinished attic</display_name>
        </choice>
        <choice>
          <value>finished attic</value>
          <display_name>finished attic</display_name>
        </choice>
      </choices>
    </argument>
    <argument>
      <name>roof_type</name>
      <display_name>Roof Type</display_name>
      <description>The roof type of the building.</description>
      <type>Choice</type>
      <required>true</required>
      <model_dependent>false</model_dependent>
      <default_value>gable</default_value>
      <choices>
        <choice>
          <value>gable</value>
          <display_name>gable</display_name>
        </choice>
        <choice>
          <value>hip</value>
          <display_name>hip</display_name>
        </choice>
        <choice>
          <value>flat</value>
          <display_name>flat</display_name>
        </choice>
      </choices>
    </argument>
    <argument>
      <name>roof_pitch</name>
      <display_name>Roof Pitch</display_name>
      <description>The roof pitch of the attic. Ignored if the building has a flat roof.</description>
      <type>Choice</type>
      <required>true</required>
      <model_dependent>false</model_dependent>
      <default_value>6:12</default_value>
      <choices>
        <choice>
          <value>1:12</value>
          <display_name>1:12</display_name>
        </choice>
        <choice>
          <value>2:12</value>
          <display_name>2:12</display_name>
        </choice>
        <choice>
          <value>3:12</value>
          <display_name>3:12</display_name>
        </choice>
        <choice>
          <value>4:12</value>
          <display_name>4:12</display_name>
        </choice>
        <choice>
          <value>5:12</value>
          <display_name>5:12</display_name>
        </choice>
        <choice>
          <value>6:12</value>
          <display_name>6:12</display_name>
        </choice>
        <choice>
          <value>7:12</value>
          <display_name>7:12</display_name>
        </choice>
        <choice>
          <value>8:12</value>
          <display_name>8:12</display_name>
        </choice>
        <choice>
          <value>9:12</value>
          <display_name>9:12</display_name>
        </choice>
        <choice>
          <value>10:12</value>
          <display_name>10:12</display_name>
        </choice>
        <choice>
          <value>11:12</value>
          <display_name>11:12</display_name>
        </choice>
        <choice>
          <value>12:12</value>
          <display_name>12:12</display_name>
        </choice>
      </choices>
    </argument>
    <argument>
      <name>roof_structure</name>
      <display_name>Roof Structure</display_name>
      <description>The roof structure of the building.</description>
      <type>Choice</type>
      <required>true</required>
      <model_dependent>false</model_dependent>
      <default_value>truss, cantilever</default_value>
      <choices>
        <choice>
          <value>truss, cantilever</value>
          <display_name>truss, cantilever</display_name>
        </choice>
        <choice>
          <value>rafter</value>
          <display_name>rafter</display_name>
        </choice>
      </choices>
    </argument>
    <argument>
      <name>eaves_depth</name>
      <display_name>Eaves Depth</display_name>
      <description>The eaves depth of the roof.</description>
      <type>Double</type>
      <units>ft</units>
      <required>true</required>
      <model_dependent>false</model_dependent>
      <default_value>2</default_value>
    </argument>
    <argument>
      <name>num_bedrooms</name>
      <display_name>Number of Bedrooms</display_name>
      <description>Specify the number of bedrooms. Used to determine the energy usage of appliances and plug loads, hot water usage, mechanical ventilation rate, etc.</description>
      <type>String</type>
      <required>false</required>
      <model_dependent>false</model_dependent>
      <default_value>3</default_value>
    </argument>
    <argument>
      <name>num_bathrooms</name>
      <display_name>Number of Bathrooms</display_name>
      <description>Specify the number of bathrooms. Used to determine the hot water usage, etc.</description>
      <type>String</type>
      <required>false</required>
      <model_dependent>false</model_dependent>
      <default_value>2</default_value>
    </argument>
    <argument>
      <name>num_occupants</name>
      <display_name>Number of Occupants</display_name>
      <description>Specify the number of occupants. A value of 'auto' will calculate the average number of occupants from the number of bedrooms. Used to specify the internal gains from people only.</description>
      <type>String</type>
      <required>true</required>
      <model_dependent>false</model_dependent>
      <default_value>auto</default_value>
    </argument>
    <argument>
      <name>occupants_weekday_sch</name>
      <display_name>Occupants Weekday schedule</display_name>
      <description>Specify the 24-hour weekday schedule.</description>
      <type>String</type>
      <required>true</required>
      <model_dependent>false</model_dependent>
      <default_value>1.00, 1.00, 1.00, 1.00, 1.00, 1.00, 1.00, 0.88, 0.41, 0.24, 0.24, 0.24, 0.24, 0.24, 0.24, 0.24, 0.29, 0.55, 0.90, 0.90, 0.90, 1.00, 1.00, 1.00</default_value>
    </argument>
    <argument>
      <name>occupants_weekend_sch</name>
      <display_name>Occupants Weekend schedule</display_name>
      <description>Specify the 24-hour weekend schedule.</description>
      <type>String</type>
      <required>true</required>
      <model_dependent>false</model_dependent>
      <default_value>1.00, 1.00, 1.00, 1.00, 1.00, 1.00, 1.00, 0.88, 0.41, 0.24, 0.24, 0.24, 0.24, 0.24, 0.24, 0.24, 0.29, 0.55, 0.90, 0.90, 0.90, 1.00, 1.00, 1.00</default_value>
    </argument>
    <argument>
      <name>occupants_monthly_sch</name>
      <display_name>Occupants Month schedule</display_name>
      <description>Specify the 12-month schedule.</description>
      <type>String</type>
      <required>true</required>
      <model_dependent>false</model_dependent>
      <default_value>1.0, 1.0, 1.0, 1.0, 1.0, 1.0, 1.0, 1.0, 1.0, 1.0, 1.0, 1.0</default_value>
    </argument>
    <argument>
      <name>neighbor_left_offset</name>
      <display_name>Neighbor Left Offset</display_name>
      <description>The minimum distance between the simulated house and the neighboring house to the left (not including eaves). A value of zero indicates no neighbors.</description>
      <type>Double</type>
      <units>ft</units>
      <required>false</required>
      <model_dependent>false</model_dependent>
      <default_value>10</default_value>
    </argument>
    <argument>
      <name>neighbor_right_offset</name>
      <display_name>Neighbor Right Offset</display_name>
      <description>The minimum distance between the simulated house and the neighboring house to the right (not including eaves). A value of zero indicates no neighbors.</description>
      <type>Double</type>
      <units>ft</units>
      <required>false</required>
      <model_dependent>false</model_dependent>
      <default_value>10</default_value>
    </argument>
    <argument>
      <name>neighbor_back_offset</name>
      <display_name>Neighbor Back Offset</display_name>
      <description>The minimum distance between the simulated house and the neighboring house to the back (not including eaves). A value of zero indicates no neighbors.</description>
      <type>Double</type>
      <units>ft</units>
      <required>false</required>
      <model_dependent>false</model_dependent>
      <default_value>0</default_value>
    </argument>
    <argument>
      <name>neighbor_front_offset</name>
      <display_name>Neighbor Front Offset</display_name>
      <description>The minimum distance between the simulated house and the neighboring house to the front (not including eaves). A value of zero indicates no neighbors.</description>
      <type>Double</type>
      <units>ft</units>
      <required>false</required>
      <model_dependent>false</model_dependent>
      <default_value>0</default_value>
    </argument>
    <argument>
      <name>orientation</name>
      <display_name>Azimuth</display_name>
      <description>The house's azimuth is measured clockwise from due south when viewed from above (e.g., South=0, West=90, North=180, East=270).</description>
      <type>Double</type>
      <units>degrees</units>
      <required>true</required>
      <model_dependent>false</model_dependent>
      <default_value>180</default_value>
    </argument>
  </arguments>
  <outputs/>
  <provenances/>
  <tags>
    <tag>Envelope.Form</tag>
  </tags>
  <attributes>
    <attribute>
      <name>Measure Type</name>
      <value>ModelMeasure</value>
      <datatype>string</datatype>
    </attribute>
    <attribute>
      <name>Intended Software Tool</name>
      <value>Apply Measure Now</value>
      <datatype>string</datatype>
    </attribute>
    <attribute>
      <name>Intended Software Tool</name>
      <value>OpenStudio Application</value>
      <datatype>string</datatype>
    </attribute>
    <attribute>
      <name>Intended Software Tool</name>
      <value>Parametric Analysis Tool</value>
      <datatype>string</datatype>
    </attribute>
  </attributes>
  <files>
    <file>
      <filename>util.rb</filename>
      <filetype>rb</filetype>
      <usage_type>resource</usage_type>
      <checksum>4516079E</checksum>
    </file>
    <file>
      <filename>unit_conversions.rb</filename>
      <filetype>rb</filetype>
      <usage_type>resource</usage_type>
      <checksum>81550F14</checksum>
    </file>
    <file>
      <version>
        <software_program>OpenStudio</software_program>
        <identifier>1.12.2</identifier>
        <min_compatible>2.0.4</min_compatible>
      </version>
      <filename>measure.rb</filename>
      <filetype>rb</filetype>
      <usage_type>script</usage_type>
<<<<<<< HEAD
      <checksum>380824DE</checksum>
=======
      <checksum>D6ABFD9A</checksum>
>>>>>>> ed3e9d71
    </file>
    <file>
      <filename>create_residential_single_family_attached_geometry_test.rb</filename>
      <filetype>rb</filetype>
      <usage_type>test</usage_type>
      <checksum>CE614EEE</checksum>
    </file>
    <file>
<<<<<<< HEAD
      <filename>schedules.rb</filename>
      <filetype>rb</filetype>
      <usage_type>resource</usage_type>
      <checksum>F7EEE7C4</checksum>
    </file>
    <file>
      <filename>constants.rb</filename>
      <filetype>rb</filetype>
      <usage_type>resource</usage_type>
      <checksum>9773CEB0</checksum>
=======
      <filename>unit_conversions.rb</filename>
      <filetype>rb</filetype>
      <usage_type>resource</usage_type>
      <checksum>81550F14</checksum>
    </file>
    <file>
      <filename>schedules.rb</filename>
      <filetype>rb</filetype>
      <usage_type>resource</usage_type>
      <checksum>4C000237</checksum>
    </file>
    <file>
      <filename>geometry.rb</filename>
      <filetype>rb</filetype>
      <usage_type>resource</usage_type>
      <checksum>62B9E41C</checksum>
>>>>>>> ed3e9d71
    </file>
    <file>
      <filename>geometry.rb</filename>
      <filetype>rb</filetype>
      <usage_type>resource</usage_type>
<<<<<<< HEAD
      <checksum>10A095BE</checksum>
=======
      <checksum>623A924C</checksum>
>>>>>>> ed3e9d71
    </file>
    <file>
      <filename>SFA_4units_1story_FB_UA_Denver.osm</filename>
      <filetype>osm</filetype>
      <usage_type>test</usage_type>
<<<<<<< HEAD
      <checksum>8F7E210A</checksum>
=======
      <checksum>A7173FA8</checksum>
>>>>>>> ed3e9d71
    </file>
  </files>
</measure><|MERGE_RESOLUTION|>--- conflicted
+++ resolved
@@ -2,13 +2,8 @@
   <schema_version>3.0</schema_version>
   <name>create_residential_single_family_attached_geometry</name>
   <uid>fb4e4db8-1b29-4cbf-abcd-6af194ad945c</uid>
-<<<<<<< HEAD
-  <version_id>745b2ab8-3518-4e35-8dbc-8958dbd3981f</version_id>
-  <version_modified>20181011T211621Z</version_modified>
-=======
   <version_id>16517aa7-928d-448c-832a-1a8d393b701c</version_id>
   <version_modified>20181015T212943Z</version_modified>
->>>>>>> ed3e9d71
   <xml_checksum>2AF3A68E</xml_checksum>
   <class_name>CreateResidentialSingleFamilyAttachedGeometry</class_name>
   <display_name>Create Residential Single-Family Attached Geometry</display_name>
@@ -395,18 +390,6 @@
   </attributes>
   <files>
     <file>
-      <filename>util.rb</filename>
-      <filetype>rb</filetype>
-      <usage_type>resource</usage_type>
-      <checksum>4516079E</checksum>
-    </file>
-    <file>
-      <filename>unit_conversions.rb</filename>
-      <filetype>rb</filetype>
-      <usage_type>resource</usage_type>
-      <checksum>81550F14</checksum>
-    </file>
-    <file>
       <version>
         <software_program>OpenStudio</software_program>
         <identifier>1.12.2</identifier>
@@ -415,31 +398,21 @@
       <filename>measure.rb</filename>
       <filetype>rb</filetype>
       <usage_type>script</usage_type>
-<<<<<<< HEAD
-      <checksum>380824DE</checksum>
-=======
       <checksum>D6ABFD9A</checksum>
->>>>>>> ed3e9d71
     </file>
     <file>
       <filename>create_residential_single_family_attached_geometry_test.rb</filename>
       <filetype>rb</filetype>
       <usage_type>test</usage_type>
-      <checksum>CE614EEE</checksum>
-    </file>
-    <file>
-<<<<<<< HEAD
-      <filename>schedules.rb</filename>
+      <checksum>1BA289CC</checksum>
+    </file>
+    <file>
+      <filename>util.rb</filename>
       <filetype>rb</filetype>
       <usage_type>resource</usage_type>
-      <checksum>F7EEE7C4</checksum>
-    </file>
-    <file>
-      <filename>constants.rb</filename>
-      <filetype>rb</filetype>
-      <usage_type>resource</usage_type>
-      <checksum>9773CEB0</checksum>
-=======
+      <checksum>4516079E</checksum>
+    </file>
+    <file>
       <filename>unit_conversions.rb</filename>
       <filetype>rb</filetype>
       <usage_type>resource</usage_type>
@@ -456,27 +429,18 @@
       <filetype>rb</filetype>
       <usage_type>resource</usage_type>
       <checksum>62B9E41C</checksum>
->>>>>>> ed3e9d71
-    </file>
-    <file>
-      <filename>geometry.rb</filename>
+    </file>
+    <file>
+      <filename>constants.rb</filename>
       <filetype>rb</filetype>
       <usage_type>resource</usage_type>
-<<<<<<< HEAD
-      <checksum>10A095BE</checksum>
-=======
       <checksum>623A924C</checksum>
->>>>>>> ed3e9d71
     </file>
     <file>
       <filename>SFA_4units_1story_FB_UA_Denver.osm</filename>
       <filetype>osm</filetype>
       <usage_type>test</usage_type>
-<<<<<<< HEAD
-      <checksum>8F7E210A</checksum>
-=======
       <checksum>A7173FA8</checksum>
->>>>>>> ed3e9d71
     </file>
   </files>
 </measure>