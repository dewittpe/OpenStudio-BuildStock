--- conflicted
+++ resolved
@@ -2,13 +2,8 @@
   <schema_version>3.0</schema_version>
   <name>process_constructions_finished_roof</name>
   <uid>6349eb9b-6e7e-4ba9-b518-76d2f9f73c79</uid>
-<<<<<<< HEAD
-  <version_id>40505dc0-5663-4d28-9319-33b587141b3f</version_id>
-  <version_modified>20180602T030338Z</version_modified>
-=======
   <version_id>1fba23b0-9a4b-4a06-a011-ef4124d19a1c</version_id>
   <version_modified>20180601T165913Z</version_modified>
->>>>>>> 165241bf
   <xml_checksum>1E963D9C</xml_checksum>
   <class_name>ProcessConstructionsFinishedRoof</class_name>
   <display_name>Set Residential Finished Roof Construction</display_name>
@@ -235,18 +230,9 @@
       <checksum>3AF0D408</checksum>
     </file>
     <file>
-      <filename>constructions.rb</filename>
-      <filetype>rb</filetype>
-      <usage_type>resource</usage_type>
-<<<<<<< HEAD
-      <checksum>1EABA7E9</checksum>
-    </file>
-    <file>
       <filename>constants.rb</filename>
       <filetype>rb</filetype>
       <usage_type>resource</usage_type>
-      <checksum>A2FB817B</checksum>
-=======
       <checksum>C7B12E42</checksum>
     </file>
     <file>
@@ -254,29 +240,18 @@
       <filetype>osm</filetype>
       <usage_type>test</usage_type>
       <checksum>C9FEBDBB</checksum>
->>>>>>> 165241bf
+    </file>
+    <file>
+      <filename>constructions.rb</filename>
+      <filetype>rb</filetype>
+      <usage_type>resource</usage_type>
+      <checksum>1EABA7E9</checksum>
     </file>
     <file>
       <filename>geometry.rb</filename>
       <filetype>rb</filetype>
       <usage_type>resource</usage_type>
-<<<<<<< HEAD
-      <checksum>6CA0FF8C</checksum>
-    </file>
-    <file>
-      <filename>SFD_2000sqft_2story_SL_FA.osm</filename>
-      <filetype>osm</filetype>
-      <usage_type>test</usage_type>
-      <checksum>4F325EA8</checksum>
-=======
-      <checksum>1EABA7E9</checksum>
-    </file>
-    <file>
-      <filename>geometry.rb</filename>
-      <filetype>rb</filetype>
-      <usage_type>resource</usage_type>
       <checksum>7D6EC9CC</checksum>
->>>>>>> 165241bf
     </file>
   </files>
 </measure>