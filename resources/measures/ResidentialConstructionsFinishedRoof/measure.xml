<measure>
  <schema_version>3.0</schema_version>
  <name>process_constructions_finished_roof</name>
  <uid>6349eb9b-6e7e-4ba9-b518-76d2f9f73c79</uid>
<<<<<<< HEAD
  <version_id>04d5c135-d560-4726-8447-8d13263e0d6b</version_id>
  <version_modified>20180807T231805Z</version_modified>
=======
  <version_id>1787cd8a-d20e-4d7f-a3f3-32b9938d12d3</version_id>
  <version_modified>20180912T200236Z</version_modified>
>>>>>>> 12b24f9d
  <xml_checksum>1E963D9C</xml_checksum>
  <class_name>ProcessConstructionsFinishedRoof</class_name>
  <display_name>Set Residential Finished Roof Construction</display_name>
  <description>This measure assigns a construction to finished roofs. See https://github.com/NREL/OpenStudio-BEopt#workflows for supported workflows using this measure.</description>
  <modeler_description>Calculates and assigns material layer properties of constructions for roofs above finished space. Any existing constructions for these surfaces will be removed.</modeler_description>
  <arguments>
    <argument>
      <name>cavity_r</name>
      <display_name>Cavity Insulation Installed R-value</display_name>
      <description>Refers to the R-value of the cavity insulation and not the overall R-value of the assembly. If batt insulation must be compressed to fit within the cavity (e.g., R19 in a 5.5" 2x6 cavity), use an R-value that accounts for this effect (see HUD Mobile Home Construction and Safety Standards 3280.509 for reference).</description>
      <type>Double</type>
      <units>hr-ft^2-R/Btu</units>
      <required>true</required>
      <model_dependent>false</model_dependent>
      <default_value>30</default_value>
    </argument>
    <argument>
      <name>install_grade</name>
      <display_name>Cavity Install Grade</display_name>
      <description>Installation grade as defined by RESNET standard. 5% of the cavity is considered missing insulation for Grade 3, 2% for Grade 2, and 0% for Grade 1.</description>
      <type>Choice</type>
      <required>true</required>
      <model_dependent>false</model_dependent>
      <default_value>1</default_value>
      <choices>
        <choice>
          <value>1</value>
          <display_name>1</display_name>
        </choice>
        <choice>
          <value>2</value>
          <display_name>2</display_name>
        </choice>
        <choice>
          <value>3</value>
          <display_name>3</display_name>
        </choice>
      </choices>
    </argument>
    <argument>
      <name>cavity_depth</name>
      <display_name>Cavity Depth</display_name>
      <description>Depth of the roof cavity. 3.5" for 2x4s, 5.5" for 2x6s, etc.</description>
      <type>Double</type>
      <units>in</units>
      <required>true</required>
      <model_dependent>false</model_dependent>
      <default_value>9.25</default_value>
    </argument>
    <argument>
      <name>filled_cavity</name>
      <display_name>Insulation Fills Cavity</display_name>
      <description>When the insulation does not completely fill the depth of the cavity, air film resistances are added to the insulation R-value.</description>
      <type>Boolean</type>
      <required>true</required>
      <model_dependent>false</model_dependent>
      <default_value>false</default_value>
      <choices>
        <choice>
          <value>true</value>
          <display_name>true</display_name>
        </choice>
        <choice>
          <value>false</value>
          <display_name>false</display_name>
        </choice>
      </choices>
    </argument>
    <argument>
      <name>framing_factor</name>
      <display_name>Framing Factor</display_name>
      <description>The framing factor of the finished roof.</description>
      <type>Double</type>
      <units>frac</units>
      <required>false</required>
      <model_dependent>false</model_dependent>
      <default_value>0.07</default_value>
    </argument>
    <argument>
      <name>drywall_thick_in</name>
      <display_name>Drywall Thickness</display_name>
      <description>Thickness of the drywall material.</description>
      <type>Double</type>
      <units>in</units>
      <required>true</required>
      <model_dependent>false</model_dependent>
      <default_value>0.5</default_value>
    </argument>
    <argument>
      <name>osb_thick_in</name>
      <display_name>Roof OSB/Plywood Thickness</display_name>
      <description>Specifies the thickness of the roof OSB/plywood sheathing. Enter 0 for no sheathing.</description>
      <type>Double</type>
      <units>in</units>
      <required>true</required>
      <model_dependent>false</model_dependent>
      <default_value>0.75</default_value>
    </argument>
    <argument>
      <name>rigid_r</name>
      <display_name>Roof Continuous Insulation Nominal R-value</display_name>
      <description>The R-value of the roof continuous insulation.</description>
      <type>Double</type>
      <units>h-ft^2-R/Btu</units>
      <required>true</required>
      <model_dependent>false</model_dependent>
      <default_value>0</default_value>
    </argument>
    <argument>
      <name>roofing_material</name>
      <display_name>Roofing Material</display_name>
      <description>The roofing material.</description>
      <type>Choice</type>
      <required>true</required>
      <model_dependent>false</model_dependent>
      <default_value>Asphalt Shingles, Medium</default_value>
      <choices>
        <choice>
          <value>Asphalt Shingles, Dark</value>
          <display_name>Asphalt Shingles, Dark</display_name>
        </choice>
        <choice>
          <value>Asphalt Shingles, Medium</value>
          <display_name>Asphalt Shingles, Medium</display_name>
        </choice>
        <choice>
          <value>Asphalt Shingles, Light</value>
          <display_name>Asphalt Shingles, Light</display_name>
        </choice>
        <choice>
          <value>Asphalt Shingles, White or Cool Colors</value>
          <display_name>Asphalt Shingles, White or Cool Colors</display_name>
        </choice>
        <choice>
          <value>Tile, Dark</value>
          <display_name>Tile, Dark</display_name>
        </choice>
        <choice>
          <value>Tile, Medium</value>
          <display_name>Tile, Medium</display_name>
        </choice>
        <choice>
          <value>Tile, Light</value>
          <display_name>Tile, Light</display_name>
        </choice>
        <choice>
          <value>Tile, White</value>
          <display_name>Tile, White</display_name>
        </choice>
        <choice>
          <value>Metal, Dark</value>
          <display_name>Metal, Dark</display_name>
        </choice>
        <choice>
          <value>Metal, Medium</value>
          <display_name>Metal, Medium</display_name>
        </choice>
        <choice>
          <value>Metal, Light</value>
          <display_name>Metal, Light</display_name>
        </choice>
        <choice>
          <value>Metal, White</value>
          <display_name>Metal, White</display_name>
        </choice>
        <choice>
          <value>Galvanized Steel</value>
          <display_name>Galvanized Steel</display_name>
        </choice>
      </choices>
    </argument>
  </arguments>
  <outputs/>
  <provenances/>
  <tags>
    <tag>Envelope.Opaque</tag>
  </tags>
  <attributes>
    <attribute>
      <name>Measure Type</name>
      <value>ModelMeasure</value>
      <datatype>string</datatype>
    </attribute>
    <attribute>
      <name>Uses SketchUp API</name>
      <value>false</value>
      <datatype>boolean</datatype>
    </attribute>
  </attributes>
  <files>
    <file>
      <version>
        <software_program>OpenStudio</software_program>
        <identifier>1.4.0</identifier>
        <min_compatible>2.0.4</min_compatible>
      </version>
      <filename>measure.rb</filename>
      <filetype>rb</filetype>
      <usage_type>script</usage_type>
      <checksum>A3B1C89A</checksum>
    </file>
    <file>
      <filename>FinishedRoof_Test.rb</filename>
      <filetype>rb</filetype>
      <usage_type>test</usage_type>
      <checksum>07294A6D</checksum>
    </file>
    <file>
      <filename>util.rb</filename>
      <filetype>rb</filetype>
      <usage_type>resource</usage_type>
      <checksum>4516079E</checksum>
    </file>
    <file>
      <filename>materials.rb</filename>
      <filetype>rb</filetype>
      <usage_type>resource</usage_type>
      <checksum>82D32FEE</checksum>
    </file>
    <file>
<<<<<<< HEAD
      <filename>unit_conversions.rb</filename>
      <filetype>rb</filetype>
      <usage_type>resource</usage_type>
      <checksum>6CB6B3D8</checksum>
=======
      <filename>geometry.rb</filename>
      <filetype>rb</filetype>
      <usage_type>resource</usage_type>
      <checksum>3A649817</checksum>
>>>>>>> 12b24f9d
    </file>
    <file>
      <filename>unit_conversions.rb</filename>
      <filetype>rb</filetype>
      <usage_type>resource</usage_type>
<<<<<<< HEAD
      <checksum>88F17E44</checksum>
    </file>
    <file>
      <filename>geometry.rb</filename>
      <filetype>rb</filetype>
      <usage_type>resource</usage_type>
      <checksum>5975832C</checksum>
=======
      <checksum>81550F14</checksum>
    </file>
    <file>
      <filename>constants.rb</filename>
      <filetype>rb</filetype>
      <usage_type>resource</usage_type>
      <checksum>374E311F</checksum>
>>>>>>> 12b24f9d
    </file>
    <file>
      <filename>constructions.rb</filename>
      <filetype>rb</filetype>
      <usage_type>resource</usage_type>
<<<<<<< HEAD
      <checksum>683E583E</checksum>
=======
      <checksum>49B11564</checksum>
>>>>>>> 12b24f9d
    </file>
    <file>
      <filename>SFD_2000sqft_2story_SL_FA.osm</filename>
      <filetype>osm</filetype>
      <usage_type>test</usage_type>
<<<<<<< HEAD
      <checksum>FDDFD117</checksum>
=======
      <checksum>B172779A</checksum>
>>>>>>> 12b24f9d
    </file>
  </files>
</measure><|MERGE_RESOLUTION|>--- conflicted
+++ resolved
@@ -2,13 +2,8 @@
   <schema_version>3.0</schema_version>
   <name>process_constructions_finished_roof</name>
   <uid>6349eb9b-6e7e-4ba9-b518-76d2f9f73c79</uid>
-<<<<<<< HEAD
-  <version_id>04d5c135-d560-4726-8447-8d13263e0d6b</version_id>
-  <version_modified>20180807T231805Z</version_modified>
-=======
   <version_id>1787cd8a-d20e-4d7f-a3f3-32b9938d12d3</version_id>
   <version_modified>20180912T200236Z</version_modified>
->>>>>>> 12b24f9d
   <xml_checksum>1E963D9C</xml_checksum>
   <class_name>ProcessConstructionsFinishedRoof</class_name>
   <display_name>Set Residential Finished Roof Construction</display_name>
@@ -229,31 +224,15 @@
       <checksum>82D32FEE</checksum>
     </file>
     <file>
-<<<<<<< HEAD
+      <filename>geometry.rb</filename>
+      <filetype>rb</filetype>
+      <usage_type>resource</usage_type>
+      <checksum>3A649817</checksum>
+    </file>
+    <file>
       <filename>unit_conversions.rb</filename>
       <filetype>rb</filetype>
       <usage_type>resource</usage_type>
-      <checksum>6CB6B3D8</checksum>
-=======
-      <filename>geometry.rb</filename>
-      <filetype>rb</filetype>
-      <usage_type>resource</usage_type>
-      <checksum>3A649817</checksum>
->>>>>>> 12b24f9d
-    </file>
-    <file>
-      <filename>unit_conversions.rb</filename>
-      <filetype>rb</filetype>
-      <usage_type>resource</usage_type>
-<<<<<<< HEAD
-      <checksum>88F17E44</checksum>
-    </file>
-    <file>
-      <filename>geometry.rb</filename>
-      <filetype>rb</filetype>
-      <usage_type>resource</usage_type>
-      <checksum>5975832C</checksum>
-=======
       <checksum>81550F14</checksum>
     </file>
     <file>
@@ -261,27 +240,18 @@
       <filetype>rb</filetype>
       <usage_type>resource</usage_type>
       <checksum>374E311F</checksum>
->>>>>>> 12b24f9d
     </file>
     <file>
       <filename>constructions.rb</filename>
       <filetype>rb</filetype>
       <usage_type>resource</usage_type>
-<<<<<<< HEAD
-      <checksum>683E583E</checksum>
-=======
       <checksum>49B11564</checksum>
->>>>>>> 12b24f9d
     </file>
     <file>
       <filename>SFD_2000sqft_2story_SL_FA.osm</filename>
       <filetype>osm</filetype>
       <usage_type>test</usage_type>
-<<<<<<< HEAD
-      <checksum>FDDFD117</checksum>
-=======
       <checksum>B172779A</checksum>
->>>>>>> 12b24f9d
     </file>
   </files>
 </measure>