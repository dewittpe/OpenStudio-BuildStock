<measure>
  <schema_version>3.0</schema_version>
  <name>process_two_speed_air_source_heat_pump</name>
  <uid>e1fa8fdd-4940-4364-b3ea-3bc6b93ca9c4</uid>
<<<<<<< HEAD
  <version_id>31180bd5-e4ea-4a46-bc03-9a756cd0b37a</version_id>
  <version_modified>20171004T222538Z</version_modified>
=======
  <version_id>427968f9-61ce-4a23-9adf-72947be68b5b</version_id>
  <version_modified>20171020T210352Z</version_modified>
>>>>>>> ee5ac012
  <xml_checksum>470FC630</xml_checksum>
  <class_name>ProcessTwoSpeedAirSourceHeatPump</class_name>
  <display_name>Set Residential Two-Speed Air Source Heat Pump</display_name>
  <description>This measure removes any existing HVAC components from the building and adds a two-speed air source heat pump along with an on/off supply fan to a unitary air loop. For multifamily buildings, the two-speed air source heat pump can be set for all units of the building. See https://github.com/NREL/OpenStudio-BEopt#workflows for supported workflows using this measure.</description>
  <modeler_description>Any supply components or baseboard convective electrics/waters are removed from any existing air/plant loops or zones. Any existing air/plant loops are also removed. A heating DX coil, cooling DX coil, electric supplemental heating coil, and an on/off supply fan are added to a unitary air loop. The unitary air loop is added to the supply inlet node of the air loop. This air loop is added to a branch for the living zone. A diffuser is added to the branch for the living zone as well as for the finished basement if it exists.</modeler_description>
  <arguments>
    <argument>
      <name>seer</name>
      <display_name>Installed SEER</display_name>
      <description>The installed Seasonal Energy Efficiency Ratio (SEER) of the heat pump.</description>
      <type>Double</type>
      <units>Btu/W-h</units>
      <required>true</required>
      <model_dependent>false</model_dependent>
      <default_value>16</default_value>
    </argument>
    <argument>
      <name>hspf</name>
      <display_name>Installed HSPF</display_name>
      <description>The installed Heating Seasonal Performance Factor (HSPF) of the heat pump.</description>
      <type>Double</type>
      <units>Btu/W-h</units>
      <required>true</required>
      <model_dependent>false</model_dependent>
      <default_value>8.6</default_value>
    </argument>
    <argument>
      <name>eer</name>
      <display_name>EER</display_name>
      <description>EER (net) from the A test (95 ODB/80 EDB/67 EWB).</description>
      <type>Double</type>
      <units>kBtu/kWh</units>
      <required>true</required>
      <model_dependent>false</model_dependent>
      <default_value>13.1</default_value>
    </argument>
    <argument>
      <name>eer2</name>
      <display_name>EER 2</display_name>
      <description>EER (net) from the A test (95 ODB/80 EDB/67 EWB) for the second speed.</description>
      <type>Double</type>
      <units>kBtu/kWh</units>
      <required>true</required>
      <model_dependent>false</model_dependent>
      <default_value>11.7</default_value>
    </argument>
    <argument>
      <name>cop</name>
      <display_name>COP</display_name>
      <description>COP (net) at 47 ODB/70 EDB/60 EWB (AHRI rated conditions).</description>
      <type>Double</type>
      <units>Wh/Wh</units>
      <required>true</required>
      <model_dependent>false</model_dependent>
      <default_value>3.8</default_value>
    </argument>
    <argument>
      <name>cop2</name>
      <display_name>COP 2</display_name>
      <description>COP (net) at 47 ODB/70 EDB/60 EWB (AHRI rated conditions) for the second speed.</description>
      <type>Double</type>
      <units>Wh/Wh</units>
      <required>true</required>
      <model_dependent>false</model_dependent>
      <default_value>3.3</default_value>
    </argument>
    <argument>
      <name>shr</name>
      <display_name>Rated SHR</display_name>
      <description>The sensible heat ratio (ratio of the sensible portion of the load to the total load) at the nominal rated capacity.</description>
      <type>Double</type>
      <required>true</required>
      <model_dependent>false</model_dependent>
      <default_value>0.71</default_value>
    </argument>
    <argument>
      <name>shr2</name>
      <display_name>Rated SHR 2</display_name>
      <description>The sensible heat ratio (ratio of the sensible portion of the load to the total load) at the nominal rated capacity for the second speed.</description>
      <type>Double</type>
      <required>true</required>
      <model_dependent>false</model_dependent>
      <default_value>0.723</default_value>
    </argument>
    <argument>
      <name>capacity_ratio</name>
      <display_name>Capacity Ratio</display_name>
      <description>Capacity divided by rated capacity.</description>
      <type>Double</type>
      <required>true</required>
      <model_dependent>false</model_dependent>
      <default_value>0.72</default_value>
    </argument>
    <argument>
      <name>capacity_ratio2</name>
      <display_name>Capacity Ratio 2</display_name>
      <description>Capacity divided by rated capacity for the second speed.</description>
      <type>Double</type>
      <required>true</required>
      <model_dependent>false</model_dependent>
      <default_value>1</default_value>
    </argument>
    <argument>
      <name>fan_speed_ratio_cooling</name>
      <display_name>Fan Speed Ratio Cooling</display_name>
      <description>Cooling fan speed divided by fan speed at the compressor speed for which Capacity Ratio = 1.0.</description>
      <type>Double</type>
      <required>true</required>
      <model_dependent>false</model_dependent>
      <default_value>0.86</default_value>
    </argument>
    <argument>
      <name>fan_speed_ratio_cooling2</name>
      <display_name>Fan Speed Ratio Cooling 2</display_name>
      <description>Cooling fan speed divided by fan speed at the compressor speed for which Capacity Ratio = 1.0 for the second speed.</description>
      <type>Double</type>
      <required>true</required>
      <model_dependent>false</model_dependent>
      <default_value>1</default_value>
    </argument>
    <argument>
      <name>fan_speed_ratio_heating</name>
      <display_name>Fan Speed Ratio Heating</display_name>
      <description>Heating fan speed divided by fan speed at the compressor speed for which Capacity Ratio = 1.0.</description>
      <type>Double</type>
      <required>true</required>
      <model_dependent>false</model_dependent>
      <default_value>0.8</default_value>
    </argument>
    <argument>
      <name>fan_speed_ratio_heating2</name>
      <display_name>Fan Speed Ratio Heating 2</display_name>
      <description>Heating fan speed divided by fan speed at the compressor speed for which Capacity Ratio = 1.0 for the second speed.</description>
      <type>Double</type>
      <required>true</required>
      <model_dependent>false</model_dependent>
      <default_value>1</default_value>
    </argument>
    <argument>
      <name>fan_power_rated</name>
      <display_name>Rated Supply Fan Power</display_name>
      <description>Fan power (in W) per delivered airflow rate (in cfm) of the outdoor fan under conditions prescribed by AHRI Standard 210/240 for SEER testing.</description>
      <type>Double</type>
      <units>W/cfm</units>
      <required>true</required>
      <model_dependent>false</model_dependent>
      <default_value>0.14</default_value>
    </argument>
    <argument>
      <name>fan_power_installed</name>
      <display_name>Installed Supply Fan Power</display_name>
      <description>Fan power (in W) per delivered airflow rate (in cfm) of the outdoor fan for the maximum fan speed under actual operating conditions.</description>
      <type>Double</type>
      <units>W/cfm</units>
      <required>true</required>
      <model_dependent>false</model_dependent>
      <default_value>0.3</default_value>
    </argument>
    <argument>
      <name>min_temp</name>
      <display_name>Min Temp</display_name>
      <description>Outdoor dry-bulb temperature below which compressor turns off.</description>
      <type>Double</type>
      <units>degrees F</units>
      <required>true</required>
      <model_dependent>false</model_dependent>
      <default_value>0</default_value>
    </argument>
    <argument>
      <name>crankcase_capacity</name>
      <display_name>Crankcase</display_name>
      <description>Capacity of the crankcase heater for the compressor.</description>
      <type>Double</type>
      <units>kW</units>
      <required>true</required>
      <model_dependent>false</model_dependent>
      <default_value>0.02</default_value>
    </argument>
    <argument>
      <name>crankcase_max_temp</name>
      <display_name>Crankcase Max Temp</display_name>
      <description>Outdoor dry-bulb temperature above which compressor crankcase heating is disabled.</description>
      <type>Double</type>
      <units>degrees F</units>
      <required>true</required>
      <model_dependent>false</model_dependent>
      <default_value>55</default_value>
    </argument>
    <argument>
      <name>eer_capacity_derate_1ton</name>
      <display_name>1.5 Ton EER Capacity Derate</display_name>
      <description>EER multiplier for 1.5 ton air-conditioners.</description>
      <type>Double</type>
      <required>true</required>
      <model_dependent>false</model_dependent>
      <default_value>1</default_value>
    </argument>
    <argument>
      <name>eer_capacity_derate_2ton</name>
      <display_name>2 Ton EER Capacity Derate</display_name>
      <description>EER multiplier for 2 ton air-conditioners.</description>
      <type>Double</type>
      <required>true</required>
      <model_dependent>false</model_dependent>
      <default_value>1</default_value>
    </argument>
    <argument>
      <name>eer_capacity_derate_3ton</name>
      <display_name>3 Ton EER Capacity Derate</display_name>
      <description>EER multiplier for 3 ton air-conditioners.</description>
      <type>Double</type>
      <required>true</required>
      <model_dependent>false</model_dependent>
      <default_value>1</default_value>
    </argument>
    <argument>
      <name>eer_capacity_derate_4ton</name>
      <display_name>4 Ton EER Capacity Derate</display_name>
      <description>EER multiplier for 4 ton air-conditioners.</description>
      <type>Double</type>
      <required>true</required>
      <model_dependent>false</model_dependent>
      <default_value>1</default_value>
    </argument>
    <argument>
      <name>eer_capacity_derate_5ton</name>
      <display_name>5 Ton EER Capacity Derate</display_name>
      <description>EER multiplier for 5 ton air-conditioners.</description>
      <type>Double</type>
      <required>true</required>
      <model_dependent>false</model_dependent>
      <default_value>1</default_value>
    </argument>
    <argument>
      <name>cop_capacity_derate_1ton</name>
      <display_name>1.5 Ton COP Capacity Derate</display_name>
      <description>COP multiplier for 1.5 ton air-conditioners.</description>
      <type>Double</type>
      <required>true</required>
      <model_dependent>false</model_dependent>
      <default_value>1</default_value>
    </argument>
    <argument>
      <name>cop_capacity_derate_2ton</name>
      <display_name>2 Ton COP Capacity Derate</display_name>
      <description>COP multiplier for 2 ton air-conditioners.</description>
      <type>Double</type>
      <required>true</required>
      <model_dependent>false</model_dependent>
      <default_value>1</default_value>
    </argument>
    <argument>
      <name>cop_capacity_derate_3ton</name>
      <display_name>3 Ton COP Capacity Derate</display_name>
      <description>COP multiplier for 3 ton air-conditioners.</description>
      <type>Double</type>
      <required>true</required>
      <model_dependent>false</model_dependent>
      <default_value>1</default_value>
    </argument>
    <argument>
      <name>cop_capacity_derate_4ton</name>
      <display_name>4 Ton COP Capacity Derate</display_name>
      <description>COP multiplier for 4 ton air-conditioners.</description>
      <type>Double</type>
      <required>true</required>
      <model_dependent>false</model_dependent>
      <default_value>1</default_value>
    </argument>
    <argument>
      <name>cop_capacity_derate_5ton</name>
      <display_name>5 Ton COP Capacity Derate</display_name>
      <description>COP multiplier for 5 ton air-conditioners.</description>
      <type>Double</type>
      <required>true</required>
      <model_dependent>false</model_dependent>
      <default_value>1</default_value>
    </argument>
    <argument>
      <name>heat_pump_capacity</name>
      <display_name>Heat Pump Capacity</display_name>
      <description>The output heating/cooling capacity of the heat pump. If using 'autosize', the autosizing algorithm will use ACCA Manual S to set the heat pump capacity based on the cooling load. If using 'autosize for max load', the autosizing algorithm will override ACCA Manual S and use the maximum of the heating and cooling loads to set the heat pump capacity, based on the heating/cooling capacities under design conditions.</description>
      <type>String</type>
      <units>tons</units>
      <required>true</required>
      <model_dependent>false</model_dependent>
      <default_value>autosize</default_value>
    </argument>
    <argument>
      <name>supplemental_efficiency</name>
      <display_name>Supplemental Efficiency</display_name>
      <description>The efficiency of the supplemental electric coil.</description>
      <type>Double</type>
      <units>Btu/Btu</units>
      <required>true</required>
      <model_dependent>false</model_dependent>
      <default_value>1</default_value>
    </argument>
    <argument>
      <name>supplemental_capacity</name>
      <display_name>Supplemental Heating Capacity</display_name>
      <description>The output heating capacity of the supplemental heater. If using 'autosize', the autosizing algorithm will use ACCA Manual S to set the heat pump supplemental heating capacity.</description>
      <type>String</type>
      <units>kBtu/hr</units>
      <required>true</required>
      <model_dependent>false</model_dependent>
      <default_value>autosize</default_value>
    </argument>
  </arguments>
  <outputs/>
  <provenances/>
  <tags>
    <tag>HVAC.Heating</tag>
  </tags>
  <attributes>
    <attribute>
      <name>Measure Type</name>
      <value>ModelMeasure</value>
      <datatype>string</datatype>
    </attribute>
    <attribute>
      <name>Intended Software Tool</name>
      <value>Apply Measure Now</value>
      <datatype>string</datatype>
    </attribute>
    <attribute>
      <name>Intended Software Tool</name>
      <value>OpenStudio Application</value>
      <datatype>string</datatype>
    </attribute>
    <attribute>
      <name>Intended Software Tool</name>
      <value>Parametric Analysis Tool</value>
      <datatype>string</datatype>
    </attribute>
  </attributes>
  <files>
    <file>
      <filename>USA_CO_Denver_Intl_AP_725650_TMY3.ddy</filename>
      <filetype>ddy</filetype>
      <usage_type>test</usage_type>
      <checksum>FB253570</checksum>
    </file>
    <file>
      <filename>USA_CO_Denver_Intl_AP_725650_TMY3.epw</filename>
      <filetype>epw</filetype>
      <usage_type>test</usage_type>
      <checksum>E23378AA</checksum>
    </file>
    <file>
      <filename>unit_conversions.rb</filename>
      <filetype>rb</filetype>
      <usage_type>resource</usage_type>
      <checksum>6BA22437</checksum>
    </file>
    <file>
      <filename>util.rb</filename>
      <filetype>rb</filetype>
      <usage_type>resource</usage_type>
      <checksum>64BC6389</checksum>
    </file>
    <file>
      <filename>constants.rb</filename>
      <filetype>rb</filetype>
      <usage_type>resource</usage_type>
      <checksum>B34275B6</checksum>
    </file>
    <file>
      <filename>SFD_2000sqft_2story_FB_UA_Denver_ASHP.osm</filename>
      <filetype>osm</filetype>
      <usage_type>test</usage_type>
      <checksum>89A6F6DE</checksum>
    </file>
    <file>
      <filename>SFD_2000sqft_2story_FB_UA_Denver_CentralAC.osm</filename>
      <filetype>osm</filetype>
      <usage_type>test</usage_type>
      <checksum>78B758D9</checksum>
    </file>
    <file>
      <filename>SFD_2000sqft_2story_FB_UA_Denver_ElectricBaseboard.osm</filename>
      <filetype>osm</filetype>
      <usage_type>test</usage_type>
      <checksum>D70255DD</checksum>
    </file>
    <file>
      <filename>SFD_2000sqft_2story_FB_UA_Denver_ElectricBaseboard_CentralAC.osm</filename>
      <filetype>osm</filetype>
      <usage_type>test</usage_type>
      <checksum>E39A4018</checksum>
    </file>
    <file>
      <filename>SFD_2000sqft_2story_FB_UA_Denver_ElectricBaseboard_RoomAC.osm</filename>
      <filetype>osm</filetype>
      <usage_type>test</usage_type>
      <checksum>CDE07A35</checksum>
    </file>
    <file>
      <filename>SFD_2000sqft_2story_FB_UA_Denver_Furnace_CentralAC.osm</filename>
      <filetype>osm</filetype>
      <usage_type>test</usage_type>
      <checksum>B7FDE5FD</checksum>
    </file>
    <file>
      <filename>SFD_2000sqft_2story_FB_UA_Denver_Furnace_RoomAC.osm</filename>
      <filetype>osm</filetype>
      <usage_type>test</usage_type>
      <checksum>27C47AED</checksum>
    </file>
    <file>
      <filename>SFD_2000sqft_2story_FB_UA_Denver_GSHPVertBore.osm</filename>
      <filetype>osm</filetype>
      <usage_type>test</usage_type>
      <checksum>B30B7452</checksum>
    </file>
    <file>
      <filename>SFD_2000sqft_2story_FB_UA_Denver_RoomAC.osm</filename>
      <filetype>osm</filetype>
      <usage_type>test</usage_type>
      <checksum>2F9B00F1</checksum>
    </file>
    <file>
      <filename>MF_8units_1story_SL_Denver.osm</filename>
      <filetype>osm</filetype>
      <usage_type>test</usage_type>
      <checksum>D257FE0C</checksum>
    </file>
    <file>
      <filename>SFA_4units_1story_FB_UA_Denver.osm</filename>
      <filetype>osm</filetype>
      <usage_type>test</usage_type>
      <checksum>3CF3D175</checksum>
    </file>
    <file>
      <filename>SFD_2000sqft_2story_SL_UA_Denver.osm</filename>
      <filetype>osm</filetype>
      <usage_type>test</usage_type>
      <checksum>15DB60CF</checksum>
    </file>
    <file>
      <filename>SFD_2000sqft_2story_FB_UA_Denver_Boiler.osm</filename>
      <filetype>osm</filetype>
      <usage_type>test</usage_type>
      <checksum>E8CD965F</checksum>
    </file>
    <file>
      <filename>SFD_2000sqft_2story_FB_UA_Denver_Boiler_CentralAC.osm</filename>
      <filetype>osm</filetype>
      <usage_type>test</usage_type>
      <checksum>6265F0AD</checksum>
    </file>
    <file>
      <filename>SFD_2000sqft_2story_FB_UA_Denver_Boiler_RoomAC.osm</filename>
      <filetype>osm</filetype>
      <usage_type>test</usage_type>
      <checksum>B1A92CA9</checksum>
    </file>
    <file>
      <filename>SFD_2000sqft_2story_FB_UA_Denver.osm</filename>
      <filetype>osm</filetype>
      <usage_type>test</usage_type>
      <checksum>10EB9C4E</checksum>
    </file>
    <file>
      <filename>SFD_2000sqft_2story_FB_UA_Denver_CentralAC2.osm</filename>
      <filetype>osm</filetype>
      <usage_type>test</usage_type>
      <checksum>2F66AB31</checksum>
    </file>
    <file>
      <filename>SFD_2000sqft_2story_FB_UA_Denver_ASHP2.osm</filename>
      <filetype>osm</filetype>
      <usage_type>test</usage_type>
      <checksum>F480CF7B</checksum>
    </file>
    <file>
      <filename>SFD_2000sqft_2story_FB_UA_Denver_Furnace_CentralAC2.osm</filename>
      <filetype>osm</filetype>
      <usage_type>test</usage_type>
      <checksum>AB27EEFB</checksum>
    </file>
    <file>
      <filename>hvac.rb</filename>
      <filetype>rb</filetype>
      <usage_type>resource</usage_type>
      <checksum>C9C319CF</checksum>
    </file>
    <file>
      <filename>geometry.rb</filename>
      <filetype>rb</filetype>
      <usage_type>resource</usage_type>
      <checksum>6A82C5DA</checksum>
    </file>
    <file>
      <version>
        <software_program>OpenStudio</software_program>
        <identifier>1.13.2</identifier>
        <min_compatible>2.1.2</min_compatible>
      </version>
      <filename>measure.rb</filename>
      <filetype>rb</filetype>
      <usage_type>script</usage_type>
      <checksum>6A103DAD</checksum>
    </file>
    <file>
      <filename>SFD_2000sqft_2story_FB_UA_Denver_Furnace.osm</filename>
      <filetype>osm</filetype>
      <usage_type>test</usage_type>
      <checksum>CC349A6D</checksum>
    </file>
    <file>
<<<<<<< HEAD
      <filename>geometry.rb</filename>
      <filetype>rb</filetype>
      <usage_type>resource</usage_type>
      <checksum>6A82C5DA</checksum>
=======
      <filename>process_two_speed_air_source_heat_pump_test.rb</filename>
      <filetype>rb</filetype>
      <usage_type>test</usage_type>
      <checksum>3B5AA6D9</checksum>
    </file>
    <file>
      <filename>SFD_2000sqft_2story_FB_UA_Denver_MSHP.osm</filename>
      <filetype>osm</filetype>
      <usage_type>test</usage_type>
      <checksum>0A6D3E8F</checksum>
>>>>>>> ee5ac012
    </file>
  </files>
</measure><|MERGE_RESOLUTION|>--- conflicted
+++ resolved
@@ -2,13 +2,8 @@
   <schema_version>3.0</schema_version>
   <name>process_two_speed_air_source_heat_pump</name>
   <uid>e1fa8fdd-4940-4364-b3ea-3bc6b93ca9c4</uid>
-<<<<<<< HEAD
-  <version_id>31180bd5-e4ea-4a46-bc03-9a756cd0b37a</version_id>
-  <version_modified>20171004T222538Z</version_modified>
-=======
   <version_id>427968f9-61ce-4a23-9adf-72947be68b5b</version_id>
   <version_modified>20171020T210352Z</version_modified>
->>>>>>> ee5ac012
   <xml_checksum>470FC630</xml_checksum>
   <class_name>ProcessTwoSpeedAirSourceHeatPump</class_name>
   <display_name>Set Residential Two-Speed Air Source Heat Pump</display_name>
@@ -520,12 +515,6 @@
       <checksum>CC349A6D</checksum>
     </file>
     <file>
-<<<<<<< HEAD
-      <filename>geometry.rb</filename>
-      <filetype>rb</filetype>
-      <usage_type>resource</usage_type>
-      <checksum>6A82C5DA</checksum>
-=======
       <filename>process_two_speed_air_source_heat_pump_test.rb</filename>
       <filetype>rb</filetype>
       <usage_type>test</usage_type>
@@ -536,7 +525,6 @@
       <filetype>osm</filetype>
       <usage_type>test</usage_type>
       <checksum>0A6D3E8F</checksum>
->>>>>>> ee5ac012
     </file>
   </files>
 </measure>